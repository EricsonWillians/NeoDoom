--- conflicted
+++ resolved
@@ -1,1447 +1,1443 @@
-/*
-#include "templates.h"
-#include "actor.h"
-#include "info.h"
-#include "s_sound.h"
-#include "m_random.h"
-#include "a_pickups.h"
-#include "d_player.h"
-#include "p_pspr.h"
-#include "p_local.h"
-#include "gstrings.h"
-#include "gi.h"
-#include "r_data/r_translate.h"
-#include "thingdef/thingdef.h"
-#include "doomstat.h"
-*/
-
-static FRandom pr_sap ("StaffAtkPL1");
-static FRandom pr_sap2 ("StaffAtkPL2");
-static FRandom pr_fgw ("FireWandPL1");
-static FRandom pr_fgw2 ("FireWandPL2");
-static FRandom pr_boltspark ("BoltSpark");
-static FRandom pr_macerespawn ("MaceRespawn");
-static FRandom pr_maceatk ("FireMacePL1");
-static FRandom pr_gatk ("GauntletAttack");
-static FRandom pr_bfx1 ("BlasterFX1");
-static FRandom pr_ripd ("RipperD");
-static FRandom pr_fb1 ("FireBlasterPL1");
-static FRandom pr_bfx1t ("BlasterFX1Tick");
-static FRandom pr_hrfx2 ("HornRodFX2");
-static FRandom pr_rp ("RainPillar");
-static FRandom pr_fsr1 ("FireSkullRodPL1");
-static FRandom pr_storm ("SkullRodStorm");
-static FRandom pr_impact ("RainImpact");
-static FRandom pr_pfx1 ("PhoenixFX1");
-static FRandom pr_pfx2 ("PhoenixFX2");
-static FRandom pr_fp2 ("FirePhoenixPL2");
-
-#define FLAME_THROWER_TICS (10*TICRATE)
-
-void P_DSparilTeleport (AActor *actor);
-
-#define USE_BLSR_AMMO_1 1
-#define USE_BLSR_AMMO_2 5
-#define USE_SKRD_AMMO_1 1
-#define USE_SKRD_AMMO_2 5
-#define USE_PHRD_AMMO_1 1
-#define USE_PHRD_AMMO_2 1
-#define USE_MACE_AMMO_1 1
-#define USE_MACE_AMMO_2 5
-
-extern bool P_AutoUseChaosDevice (player_t *player);
-
-// --- Staff ----------------------------------------------------------------
-
-//----------------------------------------------------------------------------
-//
-// PROC A_StaffAttackPL1
-//
-//----------------------------------------------------------------------------
-
-DEFINE_ACTION_FUNCTION_PARAMS(AActor, A_StaffAttack)
-{
-	PARAM_ACTION_PROLOGUE;
-
-	angle_t angle;
-	int slope;
-	player_t *player;
-	AActor *linetarget;
-
-	if (NULL == (player = self->player))
-	{
-		return 0;
-	}
-
-	PARAM_INT	(damage);
-	PARAM_CLASS	(puff, AActor);
-
-	AWeapon *weapon = player->ReadyWeapon;
-	if (weapon != NULL)
-	{
-		if (!weapon->DepleteAmmo (weapon->bAltFire))
-			return 0;
-	}
-	if (puff == NULL)
-	{
-		puff = PClass::FindActor(NAME_BulletPuff);	// just to be sure
-	}
-	angle = self->angle;
-	angle += pr_sap.Random2() << 18;
-	slope = P_AimLineAttack (self, angle, MELEERANGE, &linetarget);
-	P_LineAttack (self, angle, MELEERANGE, slope, damage, NAME_Melee, puff, true, &linetarget);
-	if (linetarget)
-	{
-		//S_StartSound(player->mo, sfx_stfhit);
-		// turn to face target
-		self->angle = R_PointToAngle2 (self->x,
-			self->y, linetarget->x, linetarget->y);
-	}
-	return 0;
-}
-
-
-//----------------------------------------------------------------------------
-//
-// PROC A_FireGoldWandPL1
-//
-//----------------------------------------------------------------------------
-
-DEFINE_ACTION_FUNCTION(AActor, A_FireGoldWandPL1)
-{
-	PARAM_ACTION_PROLOGUE;
-
-	angle_t angle;
-	int damage;
-	player_t *player;
-
-	if (NULL == (player = self->player))
-	{
-		return 0;
-	}
-
-	AWeapon *weapon = player->ReadyWeapon;
-	if (weapon != NULL)
-	{
-		if (!weapon->DepleteAmmo (weapon->bAltFire))
-			return 0;
-	}
-	angle_t pitch = P_BulletSlope(self);
-	damage = 7+(pr_fgw()&7);
-	angle = self->angle;
-	if (player->refire)
-	{
-		angle += pr_fgw.Random2() << 18;
-	}
-	P_LineAttack (self, angle, PLAYERMISSILERANGE, pitch, damage, NAME_Hitscan, "GoldWandPuff1");
-	S_Sound (self, CHAN_WEAPON, "weapons/wandhit", 1, ATTN_NORM);
-	return 0;
-}
-
-//----------------------------------------------------------------------------
-//
-// PROC A_FireGoldWandPL2
-//
-//----------------------------------------------------------------------------
-
-DEFINE_ACTION_FUNCTION(AActor, A_FireGoldWandPL2)
-{
-	PARAM_ACTION_PROLOGUE;
-
-	int i;
-	angle_t angle;
-	int damage;
-	fixed_t velz;
-	player_t *player;
-
-	if (NULL == (player = self->player))
-	{
-		return 0;
-	}
-
-	AWeapon *weapon = player->ReadyWeapon;
-	if (weapon != NULL)
-	{
-		if (!weapon->DepleteAmmo (weapon->bAltFire))
-			return 0;
-	}
-	angle_t pitch = P_BulletSlope(self);
-	velz = FixedMul (GetDefaultByName("GoldWandFX2")->Speed,
-		finetangent[FINEANGLES/4-((signed)pitch>>ANGLETOFINESHIFT)]);
-	P_SpawnMissileAngle (self, PClass::FindActor("GoldWandFX2"), self->angle-(ANG45/8), velz);
-	P_SpawnMissileAngle (self, PClass::FindActor("GoldWandFX2"), self->angle+(ANG45/8), velz);
-	angle = self->angle-(ANG45/8);
-	for(i = 0; i < 5; i++)
-	{
-		damage = 1+(pr_fgw2()&7);
-		P_LineAttack (self, angle, PLAYERMISSILERANGE, pitch, damage, NAME_Hitscan, "GoldWandPuff2");
-		angle += ((ANG45/8)*2)/4;
-	}
-	S_Sound (self, CHAN_WEAPON, "weapons/wandhit", 1, ATTN_NORM);
-	return 0;
-}
-
-//----------------------------------------------------------------------------
-//
-// PROC A_FireCrossbowPL1
-//
-//----------------------------------------------------------------------------
-
-DEFINE_ACTION_FUNCTION(AActor, A_FireCrossbowPL1)
-{
-	PARAM_ACTION_PROLOGUE;
-
-	player_t *player;
-
-	if (NULL == (player = self->player))
-	{
-		return 0;
-	}
-
-	AWeapon *weapon = player->ReadyWeapon;
-	if (weapon != NULL)
-	{
-		if (!weapon->DepleteAmmo (weapon->bAltFire))
-			return 0;
-	}
-	P_SpawnPlayerMissile (self, PClass::FindActor("CrossbowFX1"));
-	P_SpawnPlayerMissile (self, PClass::FindActor("CrossbowFX3"), self->angle-(ANG45/10));
-	P_SpawnPlayerMissile (self, PClass::FindActor("CrossbowFX3"), self->angle+(ANG45/10));
-	return 0;
-}
-
-//----------------------------------------------------------------------------
-//
-// PROC A_FireCrossbowPL2
-//
-//----------------------------------------------------------------------------
-
-DEFINE_ACTION_FUNCTION(AActor, A_FireCrossbowPL2)
-{
-	PARAM_ACTION_PROLOGUE;
-
-	player_t *player;
-
-	if (NULL == (player = self->player))
-	{
-		return 0;
-	}
-
-	AWeapon *weapon = self->player->ReadyWeapon;
-	if (weapon != NULL)
-	{
-		if (!weapon->DepleteAmmo (weapon->bAltFire))
-			return 0;
-	}
-	P_SpawnPlayerMissile (self, PClass::FindActor("CrossbowFX2"));
-	P_SpawnPlayerMissile (self, PClass::FindActor("CrossbowFX2"), self->angle-(ANG45/10));
-	P_SpawnPlayerMissile (self, PClass::FindActor("CrossbowFX2"), self->angle+(ANG45/10));
-	P_SpawnPlayerMissile (self, PClass::FindActor("CrossbowFX3"), self->angle-(ANG45/5));
-	P_SpawnPlayerMissile (self, PClass::FindActor("CrossbowFX3"), self->angle+(ANG45/5));
-	return 0;
-}
-
-//---------------------------------------------------------------------------
-//
-// PROC A_GauntletAttack
-//
-//---------------------------------------------------------------------------
-
-DEFINE_ACTION_FUNCTION_PARAMS(AActor, A_GauntletAttack)
-{
-	PARAM_ACTION_PROLOGUE;
-
-	angle_t angle;
-	int damage;
-	int slope;
-	int randVal;
-	fixed_t dist;
-	player_t *player;
-	PClassActor *pufftype;
-	AActor *linetarget;
-	int actualdamage = 0;
-
-	if (NULL == (player = self->player))
-	{
-		return 0;
-	}
-
-	PARAM_INT(power);
-
-	AWeapon *weapon = player->ReadyWeapon;
-	if (weapon != NULL)
-	{
-		if (!weapon->DepleteAmmo (weapon->bAltFire))
-			return 0;
-	}
-	player->psprites[ps_weapon].sx = ((pr_gatk()&3)-2) * FRACUNIT;
-	player->psprites[ps_weapon].sy = WEAPONTOP + (pr_gatk()&3) * FRACUNIT;
-	angle = self->angle;
-	if (power)
-	{
-		damage = pr_gatk.HitDice (2);
-		dist = 4*MELEERANGE;
-		angle += pr_gatk.Random2() << 17;
-		pufftype = PClass::FindActor("GauntletPuff2");
-	}
-	else
-	{
-		damage = pr_gatk.HitDice (2);
-		dist = MELEERANGE+1;
-		angle += pr_gatk.Random2() << 18;
-		pufftype = PClass::FindActor("GauntletPuff1");
-	}
-	slope = P_AimLineAttack (self, angle, dist, &linetarget);
-	P_LineAttack (self, angle, dist, slope, damage, NAME_Melee, pufftype, false, &linetarget, &actualdamage);
-	if (!linetarget)
-	{
-		if (pr_gatk() > 64)
-		{
-			player->extralight = !player->extralight;
-		}
-		S_Sound (self, CHAN_AUTO, "weapons/gauntletson", 1, ATTN_NORM);
-		return 0;
-	}
-	randVal = pr_gatk();
-	if (randVal < 64)
-	{
-		player->extralight = 0;
-	}
-	else if (randVal < 160)
-	{
-		player->extralight = 1;
-	}
-	else
-	{
-		player->extralight = 2;
-	}
-	if (power)
-	{
-		if (!(linetarget->flags5 & MF5_DONTDRAIN)) P_GiveBody (self, actualdamage>>1);
-		S_Sound (self, CHAN_AUTO, "weapons/gauntletspowhit", 1, ATTN_NORM);
-	}
-	else
-	{
-		S_Sound (self, CHAN_AUTO, "weapons/gauntletshit", 1, ATTN_NORM);
-	}
-	// turn to face target
-	angle = R_PointToAngle2 (self->x, self->y,
-		linetarget->x, linetarget->y);
-	if (angle-self->angle > ANG180)
-	{
-		if ((int)(angle-self->angle) < -ANG90/20)
-			self->angle = angle+ANG90/21;
-		else
-			self->angle -= ANG90/20;
-	}
-	else
-	{
-		if (angle-self->angle > ANG90/20)
-			self->angle = angle-ANG90/21;
-		else
-			self->angle += ANG90/20;
-	}
-	self->flags |= MF_JUSTATTACKED;
-	return 0;
-}
-
-// --- Mace -----------------------------------------------------------------
-
-#define MAGIC_JUNK 1234
-
-// Mace FX4 -----------------------------------------------------------------
-
-class AMaceFX4 : public AActor
-{
-	DECLARE_CLASS (AMaceFX4, AActor)
-public:
-	int DoSpecialDamage (AActor *target, int damage, FName damagetype);
-};
-
-IMPLEMENT_CLASS (AMaceFX4)
-
-int AMaceFX4::DoSpecialDamage (AActor *target, int damage, FName damagetype)
-{
-	if ((target->flags2 & MF2_BOSS) || (target->flags3 & MF3_DONTSQUASH) || target->IsTeammate (this->target))
-	{ // Don't allow cheap boss kills and don't instagib teammates
-		return damage;
-	}
-	else if (target->player)
-	{ // Player specific checks
-		if (target->player->mo->flags2 & MF2_INVULNERABLE)
-		{ // Can't hurt invulnerable players
-			return -1;
-		}
-		if (P_AutoUseChaosDevice (target->player))
-		{ // Player was saved using chaos device
-			return -1;
-		}
-	}
-	return TELEFRAG_DAMAGE; // Something's gonna die
-}
-
-//----------------------------------------------------------------------------
-//
-// PROC A_FireMacePL1B
-//
-//----------------------------------------------------------------------------
-
-void FireMacePL1B (AActor *actor)
-{
-	AActor *ball;
-	angle_t angle;
-	player_t *player;
-
-	if (NULL == (player = actor->player))
-	{
-		return;
-	}
-
-	AWeapon *weapon = player->ReadyWeapon;
-	if (weapon != NULL)
-	{
-		if (!weapon->DepleteAmmo (weapon->bAltFire))
-			return;
-	}
-	ball = Spawn("MaceFX2", actor->x, actor->y, actor->z + 28*FRACUNIT 
-		- actor->floorclip, ALLOW_REPLACE);
-	ball->velz = 2*FRACUNIT+/*((player->lookdir)<<(FRACBITS-5))*/
-		finetangent[FINEANGLES/4-(actor->pitch>>ANGLETOFINESHIFT)];
-	angle = actor->angle;
-	ball->target = actor;
-	ball->angle = angle;
-	ball->z += 2*finetangent[FINEANGLES/4-(actor->pitch>>ANGLETOFINESHIFT)];
-	angle >>= ANGLETOFINESHIFT;
-	ball->velx = (actor->velx>>1) + FixedMul(ball->Speed, finecosine[angle]);
-	ball->vely = (actor->vely>>1) + FixedMul(ball->Speed, finesine[angle]);
-	S_Sound (ball, CHAN_BODY, "weapons/maceshoot", 1, ATTN_NORM);
-	P_CheckMissileSpawn (ball, actor->radius);
-}
-
-//----------------------------------------------------------------------------
-//
-// PROC A_FireMacePL1
-//
-//----------------------------------------------------------------------------
-
-DEFINE_ACTION_FUNCTION(AActor, A_FireMacePL1)
-{
-	PARAM_ACTION_PROLOGUE;
-
-	AActor *ball;
-	player_t *player;
-
-	if (NULL == (player = self->player))
-	{
-		return 0;
-	}
-
-	if (pr_maceatk() < 28)
-	{
-		FireMacePL1B (self);
-		return 0;
-	}
-	AWeapon *weapon = player->ReadyWeapon;
-	if (weapon != NULL)
-	{
-		if (!weapon->DepleteAmmo (weapon->bAltFire))
-			return 0;
-	}
-	player->psprites[ps_weapon].sx = ((pr_maceatk()&3)-2)*FRACUNIT;
-	player->psprites[ps_weapon].sy = WEAPONTOP+(pr_maceatk()&3)*FRACUNIT;
-	ball = P_SpawnPlayerMissile (self, PClass::FindActor("MaceFX1"),
-		self->angle+(((pr_maceatk()&7)-4)<<24));
-	if (ball)
-	{
-		ball->special1 = 16; // tics till dropoff
-	}
-	return 0;
-}
-
-//----------------------------------------------------------------------------
-//
-// PROC A_MacePL1Check
-//
-//----------------------------------------------------------------------------
-
-DEFINE_ACTION_FUNCTION(AActor, A_MacePL1Check)
-{
-	PARAM_ACTION_PROLOGUE;
-
-	if (self->special1 == 0)
-	{
-		return 0;
-	}
-	self->special1 -= 4;
-	if (self->special1 > 0)
-	{
-		return 0;
-	}
-	self->special1 = 0;
-	self->flags &= ~MF_NOGRAVITY;
-	self->gravity = FRACUNIT/8;
-	// [RH] Avoid some precision loss by scaling the velocity directly
-#if 0
-	// This is the original code, for reference.
-	angle_t angle = self->angle>>ANGLETOFINESHIFT;
-	self->velx = FixedMul(7*FRACUNIT, finecosine[angle]);
-	self->vely = FixedMul(7*FRACUNIT, finesine[angle]);
-#else
-	double velscale = sqrt ((double)self->velx * (double)self->velx +
-							 (double)self->vely * (double)self->vely);
-	velscale = 458752 / velscale;
-	self->velx = (int)(self->velx * velscale);
-	self->vely = (int)(self->vely * velscale);
-#endif
-	self->velz -= self->velz >> 1;
-	return 0;
-}
-
-//----------------------------------------------------------------------------
-//
-// PROC A_MaceBallImpact
-//
-//----------------------------------------------------------------------------
-
-DEFINE_ACTION_FUNCTION(AActor, A_MaceBallImpact)
-{
-	PARAM_ACTION_PROLOGUE;
-
-	if ((self->health != MAGIC_JUNK) && (self->flags & MF_INBOUNCE))
-	{ // Bounce
-		self->health = MAGIC_JUNK;
-		self->velz = (self->velz * 192) >> 8;
-		self->BounceFlags = BOUNCE_None;
-		self->SetState (self->SpawnState);
-		S_Sound (self, CHAN_BODY, "weapons/macebounce", 1, ATTN_NORM);
-	}
-	else
-	{ // Explode
-		self->velx = self->vely = self->velz = 0;
-		self->flags |= MF_NOGRAVITY;
-		self->gravity = FRACUNIT;
-		S_Sound (self, CHAN_BODY, "weapons/macehit", 1, ATTN_NORM);
-	}
-	return 0;
-}
-
-//----------------------------------------------------------------------------
-//
-// PROC A_MaceBallImpact2
-//
-//----------------------------------------------------------------------------
-
-DEFINE_ACTION_FUNCTION(AActor, A_MaceBallImpact2)
-{
-	PARAM_ACTION_PROLOGUE;
-
-	AActor *tiny;
-	angle_t angle;
-
-	if (self->flags & MF_INBOUNCE)
-	{
-		fixed_t floordist = self->z - self->floorz;
-		fixed_t ceildist = self->ceilingz - self->z;
-		fixed_t vel;
-
-		if (floordist <= ceildist)
-		{
-			vel = MulScale32 (self->velz, self->Sector->floorplane.c);
-		}
-		else
-		{
-			vel = MulScale32 (self->velz, self->Sector->ceilingplane.c);
-		}
-		if (vel < 2)
-		{
-			goto boom;
-		}
-
-		// Bounce
-		self->velz = (self->velz * 192) >> 8;
-		self->SetState (self->SpawnState);
-
-		tiny = Spawn("MaceFX3", self->x, self->y, self->z, ALLOW_REPLACE);
-		angle = self->angle+ANG90;
-		tiny->target = self->target;
-		tiny->angle = angle;
-		angle >>= ANGLETOFINESHIFT;
-		tiny->velx = (self->velx>>1) + FixedMul(self->velz-FRACUNIT, finecosine[angle]);
-		tiny->vely = (self->vely>>1) + FixedMul(self->velz-FRACUNIT, finesine[angle]);
-		tiny->velz = self->velz;
-		P_CheckMissileSpawn (tiny, self->radius);
-
-		tiny = Spawn("MaceFX3", self->x, self->y, self->z, ALLOW_REPLACE);
-		angle = self->angle-ANG90;
-		tiny->target = self->target;
-		tiny->angle = angle;
-		angle >>= ANGLETOFINESHIFT;
-		tiny->velx = (self->velx>>1) + FixedMul(self->velz-FRACUNIT, finecosine[angle]);
-		tiny->vely = (self->vely>>1) + FixedMul(self->velz-FRACUNIT, finesine[angle]);
-		tiny->velz = self->velz;
-		P_CheckMissileSpawn (tiny, self->radius);
-	}
-	else
-	{ // Explode
-boom:
-		self->velx = self->vely = self->velz = 0;
-		self->flags |= MF_NOGRAVITY;
-		self->BounceFlags = BOUNCE_None;
-		self->gravity = FRACUNIT;
-	}
-	return 0;
-}
-
-//----------------------------------------------------------------------------
-//
-// PROC A_FireMacePL2
-//
-//----------------------------------------------------------------------------
-
-DEFINE_ACTION_FUNCTION(AActor, A_FireMacePL2)
-{
-	PARAM_ACTION_PROLOGUE;
-
-	AActor *mo;
-	player_t *player;
-	AActor *linetarget;
-
-	if (NULL == (player = self->player))
-	{
-		return 0;
-	}
-
-	AWeapon *weapon = player->ReadyWeapon;
-	if (weapon != NULL)
-	{
-		if (!weapon->DepleteAmmo (weapon->bAltFire))
-			return 0;
-	}
-	mo = P_SpawnPlayerMissile (self, 0,0,0, RUNTIME_CLASS(AMaceFX4), self->angle, &linetarget);
-	if (mo)
-	{
-		mo->velx += self->velx;
-		mo->vely += self->vely;
-		mo->velz = 2*FRACUNIT+
-			clamp<fixed_t>(finetangent[FINEANGLES/4-(self->pitch>>ANGLETOFINESHIFT)], -5*FRACUNIT, 5*FRACUNIT);
-		if (linetarget)
-		{
-			mo->tracer = linetarget;
-		}
-	}
-	S_Sound (self, CHAN_WEAPON, "weapons/maceshoot", 1, ATTN_NORM);
-	return 0;
-}
-
-//----------------------------------------------------------------------------
-//
-// PROC A_DeathBallImpact
-//
-//----------------------------------------------------------------------------
-
-DEFINE_ACTION_FUNCTION(AActor, A_DeathBallImpact)
-{
-	PARAM_ACTION_PROLOGUE;
-
-	int i;
-	AActor *target;
-	angle_t angle = 0;
-	bool newAngle;
-	AActor *linetarget;
-
-	if ((self->z <= self->floorz) && P_HitFloor (self))
-	{ // Landed in some sort of liquid
-		self->Destroy ();
-		return 0;
-	}
-	if (self->flags & MF_INBOUNCE)
-	{
-		fixed_t floordist = self->z - self->floorz;
-		fixed_t ceildist = self->ceilingz - self->z;
-		fixed_t vel;
-
-		if (floordist <= ceildist)
-		{
-			vel = MulScale32 (self->velz, self->Sector->floorplane.c);
-		}
-		else
-		{
-			vel = MulScale32 (self->velz, self->Sector->ceilingplane.c);
-		}
-		if (vel < 2)
-		{
-			goto boom;
-		}
-
-		// Bounce
-		newAngle = false;
-		target = self->tracer;
-		if (target)
-		{
-			if (!(target->flags&MF_SHOOTABLE))
-			{ // Target died
-				self->tracer = NULL;
-			}
-			else
-			{ // Seek
-				angle = R_PointToAngle2(self->x, self->y,
-					target->x, target->y);
-				newAngle = true;
-			}
-		}
-		else
-		{ // Find new target
-			angle = 0;
-			for (i = 0; i < 16; i++)
-			{
-				P_AimLineAttack (self, angle, 10*64*FRACUNIT, &linetarget, 0, ALF_NOFRIENDS, NULL, self->target);
-				if (linetarget && self->target != linetarget)
-				{
-					self->tracer = linetarget;
-					angle = R_PointToAngle2 (self->x, self->y,
-						linetarget->x, linetarget->y);
-					newAngle = true;
-					break;
-				}
-				angle += ANGLE_45/2;
-			}
-		}
-		if (newAngle)
-		{
-			self->angle = angle;
-			angle >>= ANGLETOFINESHIFT;
-			self->velx = FixedMul (self->Speed, finecosine[angle]);
-			self->vely = FixedMul (self->Speed, finesine[angle]);
-		}
-		self->SetState (self->SpawnState);
-		S_Sound (self, CHAN_BODY, "weapons/macestop", 1, ATTN_NORM);
-	}
-	else
-	{ // Explode
-boom:
-		self->velx = self->vely = self->velz = 0;
-		self->flags |= MF_NOGRAVITY;
-		self->gravity = FRACUNIT;
-		S_Sound (self, CHAN_BODY, "weapons/maceexplode", 1, ATTN_NORM);
-	}
-	return 0;
-}
-
-
-// Blaster FX 1 -------------------------------------------------------------
-
-//----------------------------------------------------------------------------
-//
-// Thinker for the ultra-fast blaster PL2 ripper-spawning missile.
-//
-//----------------------------------------------------------------------------
-
-class ABlasterFX1 : public AFastProjectile
-{
-	DECLARE_CLASS(ABlasterFX1, AFastProjectile)
-public:
-	void Effect ();
-	int DoSpecialDamage (AActor *target, int damage, FName damagetype);
-};
-
-int ABlasterFX1::DoSpecialDamage (AActor *target, int damage, FName damagetype)
-{
-	if (target->IsKindOf (PClass::FindClass ("Ironlich")))
-	{ // Less damage to Ironlich bosses
-		damage = pr_bfx1() & 1;
-		if (!damage)
-		{
-			return -1;
-		}
-	}
-	return damage;
-}
-
-void ABlasterFX1::Effect ()
-{
-	if (pr_bfx1t() < 64)
-	{
-		Spawn("BlasterSmoke", x, y, MAX<fixed_t> (z - 8 * FRACUNIT, floorz), ALLOW_REPLACE);
-	}
-}
-
-IMPLEMENT_CLASS(ABlasterFX1)
-
-// Ripper -------------------------------------------------------------------
-
-
-class ARipper : public AActor
-{
-	DECLARE_CLASS (ARipper, AActor)
-public:
-	int DoSpecialDamage (AActor *target, int damage, FName damagetype);
-};
-
-IMPLEMENT_CLASS(ARipper)
-
-int ARipper::DoSpecialDamage (AActor *target, int damage, FName damagetype)
-{
-	if (target->IsKindOf (PClass::FindClass ("Ironlich")))
-	{ // Less damage to Ironlich bosses
-		damage = pr_ripd() & 1;
-		if (!damage)
-		{
-			return -1;
-		}
-	}
-	return damage;
-}
-
-//----------------------------------------------------------------------------
-//
-// PROC A_FireBlasterPL1
-//
-//----------------------------------------------------------------------------
-
-DEFINE_ACTION_FUNCTION(AActor, A_FireBlasterPL1)
-{
-	PARAM_ACTION_PROLOGUE;
-
-	angle_t angle;
-	int damage;
-	player_t *player;
-
-	if (NULL == (player = self->player))
-	{
-		return 0;
-	}
-
-	AWeapon *weapon = self->player->ReadyWeapon;
-	if (weapon != NULL)
-	{
-		if (!weapon->DepleteAmmo (weapon->bAltFire))
-			return 0;
-	}
-	angle_t pitch = P_BulletSlope(self);
-	damage = pr_fb1.HitDice (4);
-	angle = self->angle;
-	if (player->refire)
-	{
-		angle += pr_fb1.Random2() << 18;
-	}
-	P_LineAttack (self, angle, PLAYERMISSILERANGE, pitch, damage, NAME_Hitscan, "BlasterPuff");
-	S_Sound (self, CHAN_WEAPON, "weapons/blastershoot", 1, ATTN_NORM);
-	return 0;
-}
-
-//----------------------------------------------------------------------------
-//
-// PROC A_SpawnRippers
-//
-//----------------------------------------------------------------------------
-
-DEFINE_ACTION_FUNCTION(AActor, A_SpawnRippers)
-{
-	PARAM_ACTION_PROLOGUE;
-
-	unsigned int i;
-	angle_t angle;
-	AActor *ripper;
-
-	for(i = 0; i < 8; i++)
-	{
-		ripper = Spawn<ARipper> (self->x, self->y, self->z, ALLOW_REPLACE);
-		angle = i*ANG45;
-		ripper->target = self->target;
-		ripper->angle = angle;
-		angle >>= ANGLETOFINESHIFT;
-		ripper->velx = FixedMul (ripper->Speed, finecosine[angle]);
-		ripper->vely = FixedMul (ripper->Speed, finesine[angle]);
-		P_CheckMissileSpawn (ripper, self->radius);
-	}
-	return 0;
-}
-
-// --- Skull rod ------------------------------------------------------------
-
-
-// Horn Rod FX 2 ------------------------------------------------------------
-
-class AHornRodFX2 : public AActor
-{
-	DECLARE_CLASS (AHornRodFX2, AActor)
-public:
-	int DoSpecialDamage (AActor *target, int damage, FName damagetype);
-};
-
-IMPLEMENT_CLASS (AHornRodFX2)
-
-int AHornRodFX2::DoSpecialDamage (AActor *target, int damage, FName damagetype)
-{
-	if (target->IsKindOf (PClass::FindClass("Sorcerer2")) && pr_hrfx2() < 96)
-	{ // D'Sparil teleports away
-		P_DSparilTeleport (target);
-		return -1;
-	}
-	return damage;
-}
-
-// Rain pillar 1 ------------------------------------------------------------
-
-class ARainPillar : public AActor
-{
-	DECLARE_CLASS (ARainPillar, AActor)
-public:
-	int DoSpecialDamage (AActor *target, int damage, FName damagetype);
-};
-
-IMPLEMENT_CLASS (ARainPillar)
-
-int ARainPillar::DoSpecialDamage (AActor *target, int damage, FName damagetype)
-{
-	if (target->flags2 & MF2_BOSS)
-	{ // Decrease damage for bosses
-		damage = (pr_rp() & 7) + 1;
-	}
-	return damage;
-}
-
-// Rain tracker "inventory" item --------------------------------------------
-
-class ARainTracker : public AInventory
-{
-	DECLARE_CLASS (ARainTracker, AInventory)
-public:
-	void Serialize (FArchive &arc);
-	AActor *Rain1, *Rain2;
-};
-
-IMPLEMENT_CLASS (ARainTracker)
-	
-void ARainTracker::Serialize (FArchive &arc)
-{
-	Super::Serialize (arc);
-	arc << Rain1 << Rain2;
-}
-
-//----------------------------------------------------------------------------
-//
-// PROC A_FireSkullRodPL1
-//
-//----------------------------------------------------------------------------
-
-DEFINE_ACTION_FUNCTION(AActor, A_FireSkullRodPL1)
-{
-	PARAM_ACTION_PROLOGUE;
-
-	AActor *mo;
-	player_t *player;
-
-	if (NULL == (player = self->player))
-	{
-		return 0;
-	}
-
-	AWeapon *weapon = player->ReadyWeapon;
-	if (weapon != NULL)
-	{
-		if (!weapon->DepleteAmmo (weapon->bAltFire))
-			return 0;
-	}
-	mo = P_SpawnPlayerMissile (self, PClass::FindActor("HornRodFX1"));
-	// Randomize the first frame
-	if (mo && pr_fsr1() > 128)
-	{
-		mo->SetState (mo->state->GetNextState());
-	}
-	return 0;
-}
-
-//----------------------------------------------------------------------------
-//
-// PROC A_FireSkullRodPL2
-//
-// The special2 field holds the player number that shot the rain missile.
-// The special1 field holds the id of the rain sound.
-//
-//----------------------------------------------------------------------------
-
-DEFINE_ACTION_FUNCTION(AActor, A_FireSkullRodPL2)
-{
-	PARAM_ACTION_PROLOGUE;
-
-	player_t *player;
-	AActor *MissileActor;
-	AActor *linetarget;
-
-	if (NULL == (player = self->player))
-	{
-		return 0;
-	}
-	AWeapon *weapon = player->ReadyWeapon;
-	if (weapon != NULL)
-	{
-		if (!weapon->DepleteAmmo (weapon->bAltFire))
-			return 0;
-	}
-	P_SpawnPlayerMissile (self, 0,0,0, RUNTIME_CLASS(AHornRodFX2), self->angle, &linetarget, &MissileActor);
-	// Use MissileActor instead of the return value from
-	// P_SpawnPlayerMissile because we need to give info to the mobj
-	// even if it exploded immediately.
-	if (MissileActor != NULL)
-	{
-		MissileActor->special2 = (int)(player - players);
-		if (linetarget)
-		{
-			MissileActor->tracer = linetarget;
-		}
-		S_Sound (MissileActor, CHAN_WEAPON, "weapons/hornrodpowshoot", 1, ATTN_NORM);
-	}
-	return 0;
-}
-
-//----------------------------------------------------------------------------
-//
-// PROC A_AddPlayerRain
-//
-//----------------------------------------------------------------------------
-
-DEFINE_ACTION_FUNCTION(AActor, A_AddPlayerRain)
-{
-	PARAM_ACTION_PROLOGUE;
-
-	ARainTracker *tracker;
-
-	if (self->target == NULL || self->target->health <= 0)
-	{ // Shooter is dead or nonexistant
-		return 0;
-	}
-
-	tracker = self->target->FindInventory<ARainTracker> ();
-
-	// They player is only allowed two rainstorms at a time. Shooting more
-	// than that will cause the oldest one to terminate.
-	if (tracker != NULL)
-	{
-		if (tracker->Rain1 && tracker->Rain2)
-		{ // Terminate an active rain
-			if (tracker->Rain1->health < tracker->Rain2->health)
-			{
-				if (tracker->Rain1->health > 16)
-				{
-					tracker->Rain1->health = 16;
-				}
-				tracker->Rain1 = NULL;
-			}
-			else
-			{
-				if (tracker->Rain2->health > 16)
-				{
-					tracker->Rain2->health = 16;
-				}
-				tracker->Rain2 = NULL;
-			}
-		}
-	}
-	else
-	{
-		tracker = static_cast<ARainTracker *> (self->target->GiveInventoryType (RUNTIME_CLASS(ARainTracker)));
-	}
-	// Add rain mobj to list
-	if (tracker->Rain1)
-	{
-		tracker->Rain2 = self;
-	}
-	else
-	{
-		tracker->Rain1 = self;
-	}
-	self->special1 = S_FindSound ("misc/rain");
-	return 0;
-}
-
-//----------------------------------------------------------------------------
-//
-// PROC A_SkullRodStorm
-//
-//----------------------------------------------------------------------------
-
-DEFINE_ACTION_FUNCTION(AActor, A_SkullRodStorm)
-{
-	PARAM_ACTION_PROLOGUE;
-
-	fixed_t x;
-	fixed_t y;
-	AActor *mo;
-	ARainTracker *tracker;
-
-	if (self->health-- == 0)
-	{
-		S_StopSound (self, CHAN_BODY);
-		if (self->target == NULL)
-		{ // Player left the game
-			self->Destroy ();
-			return 0;
-		}
-		tracker = self->target->FindInventory<ARainTracker> ();
-		if (tracker != NULL)
-		{
-			if (tracker->Rain1 == self)
-			{
-				tracker->Rain1 = NULL;
-			}
-			else if (tracker->Rain2 == self)
-			{
-				tracker->Rain2 = NULL;
-			}
-		}
-		self->Destroy ();
-		return 0;
-	}
-	if (pr_storm() < 25)
-	{ // Fudge rain frequency
-		return 0;
-	}
-	x = self->x + ((pr_storm()&127) - 64) * FRACUNIT;
-	y = self->y + ((pr_storm()&127) - 64) * FRACUNIT;
-	mo = Spawn<ARainPillar> (x, y, ONCEILINGZ, ALLOW_REPLACE);
-	// We used bouncecount to store the 3D floor index in A_HideInCeiling
-	if (!mo) return 0;
-	fixed_t newz;
-	if (self->bouncecount >= 0 
-		&& (unsigned)self->bouncecount < self->Sector->e->XFloor.ffloors.Size())
-		newz = self->Sector->e->XFloor.ffloors[self->bouncecount]->bottom.plane->ZatPoint(x, y);// - 40 * FRACUNIT;
-	else
-		newz = self->Sector->ceilingplane.ZatPoint(x, y);
-	int moceiling = P_Find3DFloor(NULL, x, y, newz, false, false, newz);
-	if (moceiling >= 0)
-		mo->z = newz - mo->height;
-	mo->Translation = multiplayer ?
-		TRANSLATION(TRANSLATION_PlayersExtra,self->special2) : 0;
-	mo->target = self->target;
-	mo->velx = 1; // Force collision detection
-	mo->velz = -mo->Speed;
-	mo->special2 = self->special2; // Transfer player number
-	P_CheckMissileSpawn (mo, self->radius);
-	if (self->special1 != -1 && !S_IsActorPlayingSomething (self, CHAN_BODY, -1))
-	{
-		S_Sound (self, CHAN_BODY|CHAN_LOOP, self->special1, 1, ATTN_NORM);
-	}
-	return 0;
-}
-
-//----------------------------------------------------------------------------
-//
-// PROC A_RainImpact
-//
-//----------------------------------------------------------------------------
-
-DEFINE_ACTION_FUNCTION(AActor, A_RainImpact)
-{
-	PARAM_ACTION_PROLOGUE;
-
-	if (self->z > self->floorz)
-	{
-		self->SetState (self->FindState("NotFloor"));
-	}
-	else if (pr_impact() < 40)
-	{
-		P_HitFloor (self);
-	}
-	return 0;
-}
-
-//----------------------------------------------------------------------------
-//
-// PROC A_HideInCeiling
-//
-//----------------------------------------------------------------------------
-
-DEFINE_ACTION_FUNCTION(AActor, A_HideInCeiling)
-{
-<<<<<<< HEAD
-	PARAM_ACTION_PROLOGUE;
-
-#ifdef _3DFLOORS
-=======
->>>>>>> 4444d3c0
-	// We use bouncecount to store the 3D floor index
-	fixed_t foo;
-	for (unsigned int i=0; i< self->Sector->e->XFloor.ffloors.Size(); i++)
-	{
-		F3DFloor * rover = self->Sector->e->XFloor.ffloors[i];
-		if(!(rover->flags & FF_SOLID) || !(rover->flags & FF_EXISTS)) continue;
-		 
-		if ((foo = rover->bottom.plane->ZatPoint(self->x, self->y)) >= (self->z + self->height))
-		{
-			self->z = foo + 4*FRACUNIT;
-			self->bouncecount = i;
-			return 0;
-		}
-	}
-	self->bouncecount = -1;
-	self->z = self->ceilingz + 4*FRACUNIT;
-	return 0;
-}
-
-// --- Phoenix Rod ----------------------------------------------------------
-
-class APhoenixRod : public AWeapon
-{
-	DECLARE_CLASS (APhoenixRod, AWeapon)
-public:
-	void Serialize (FArchive &arc)
-	{
-		Super::Serialize (arc);
-		arc << FlameCount;
-	}
-	int FlameCount;		// for flamethrower duration
-};
-
-class APhoenixRodPowered : public APhoenixRod
-{
-	DECLARE_CLASS (APhoenixRodPowered, APhoenixRod)
-public:
-	void EndPowerup ();
-};
-
-IMPLEMENT_CLASS (APhoenixRod)
-IMPLEMENT_CLASS (APhoenixRodPowered)
-
-void APhoenixRodPowered::EndPowerup ()
-{
-	P_SetPsprite (Owner->player, ps_weapon, SisterWeapon->GetReadyState());
-	DepleteAmmo (bAltFire);
-	Owner->player->refire = 0;
-	S_StopSound (Owner, CHAN_WEAPON);
-	Owner->player->ReadyWeapon = SisterWeapon;
-}
-
-class APhoenixFX1 : public AActor
-{
-	DECLARE_CLASS (APhoenixFX1, AActor)
-public:
-	int DoSpecialDamage (AActor *target, int damage, FName damagetype);
-};
-
-
-IMPLEMENT_CLASS (APhoenixFX1)
-
-int APhoenixFX1::DoSpecialDamage (AActor *target, int damage, FName damagetype)
-{
-	if (target->IsKindOf (PClass::FindClass("Sorcerer2")) && pr_hrfx2() < 96)
-	{ // D'Sparil teleports away
-		P_DSparilTeleport (target);
-		return -1;
-	}
-	return damage;
-}
-
-// Phoenix FX 2 -------------------------------------------------------------
-
-class APhoenixFX2 : public AActor
-{
-	DECLARE_CLASS (APhoenixFX2, AActor)
-public:
-	int DoSpecialDamage (AActor *target, int damage, FName damagetype);
-};
-
-IMPLEMENT_CLASS (APhoenixFX2)
-
-int APhoenixFX2::DoSpecialDamage (AActor *target, int damage, FName damagetype)
-{
-	if (target->player && pr_pfx2 () < 128)
-	{ // Freeze player for a bit
-		target->reactiontime += 4;
-	}
-	return damage;
-}
-
-//----------------------------------------------------------------------------
-//
-// PROC A_FirePhoenixPL1
-//
-//----------------------------------------------------------------------------
-
-DEFINE_ACTION_FUNCTION(AActor, A_FirePhoenixPL1)
-{
-	PARAM_ACTION_PROLOGUE;
-
-	angle_t angle;
-	player_t *player;
-
-	if (NULL == (player = self->player))
-	{
-		return 0;
-	}
-
-	AWeapon *weapon = self->player->ReadyWeapon;
-	if (weapon != NULL)
-	{
-		if (!weapon->DepleteAmmo (weapon->bAltFire))
-			return 0;
-	}
-	P_SpawnPlayerMissile (self, RUNTIME_CLASS(APhoenixFX1));
-	angle = self->angle + ANG180;
-	angle >>= ANGLETOFINESHIFT;
-	self->velx += FixedMul (4*FRACUNIT, finecosine[angle]);
-	self->vely += FixedMul (4*FRACUNIT, finesine[angle]);
-	return 0;
-}
-
-//----------------------------------------------------------------------------
-//
-// PROC A_PhoenixPuff
-//
-//----------------------------------------------------------------------------
-
-DEFINE_ACTION_FUNCTION(AActor, A_PhoenixPuff)
-{
-	PARAM_ACTION_PROLOGUE;
-
-	AActor *puff;
-	angle_t angle;
-
-	//[RH] Heretic never sets the target for seeking
-	//P_SeekerMissile (self, ANGLE_1*5, ANGLE_1*10);
-	puff = Spawn("PhoenixPuff", self->x, self->y, self->z, ALLOW_REPLACE);
-	angle = self->angle + ANG90;
-	angle >>= ANGLETOFINESHIFT;
-	puff->velx = FixedMul (FRACUNIT*13/10, finecosine[angle]);
-	puff->vely = FixedMul (FRACUNIT*13/10, finesine[angle]);
-	puff->velz = 0;
-	puff = Spawn("PhoenixPuff", self->x, self->y, self->z, ALLOW_REPLACE);
-	angle = self->angle - ANG90;
-	angle >>= ANGLETOFINESHIFT;
-	puff->velx = FixedMul (FRACUNIT*13/10, finecosine[angle]);
-	puff->vely = FixedMul (FRACUNIT*13/10, finesine[angle]);
-	puff->velz = 0;
-	return 0;
-}
-
-//----------------------------------------------------------------------------
-//
-// PROC A_InitPhoenixPL2
-//
-//----------------------------------------------------------------------------
-
-DEFINE_ACTION_FUNCTION(AActor, A_InitPhoenixPL2)
-{
-	PARAM_ACTION_PROLOGUE;
-
-	if (self->player != NULL)
-	{
-		APhoenixRod *flamethrower = static_cast<APhoenixRod *> (self->player->ReadyWeapon);
-		if (flamethrower != NULL)
-		{
-			flamethrower->FlameCount = FLAME_THROWER_TICS;
-		}
-	}
-	return 0;
-}
-
-//----------------------------------------------------------------------------
-//
-// PROC A_FirePhoenixPL2
-//
-// Flame thrower effect.
-//
-//----------------------------------------------------------------------------
-
-DEFINE_ACTION_FUNCTION(AActor, A_FirePhoenixPL2)
-{
-	PARAM_ACTION_PROLOGUE;
-
-	AActor *mo;
-	angle_t angle;
-	fixed_t x, y, z;
-
-	fixed_t slope;
-	FSoundID soundid;
-	player_t *player;
-	APhoenixRod *flamethrower;
-
-	if (NULL == (player = self->player))
-	{
-		return 0;
-	}
-
-	soundid = "weapons/phoenixpowshoot";
-
-	flamethrower = static_cast<APhoenixRod *> (player->ReadyWeapon);
-	if (flamethrower == NULL || --flamethrower->FlameCount == 0)
-	{ // Out of flame
-		P_SetPsprite (player, ps_weapon, flamethrower->FindState("Powerdown"));
-		player->refire = 0;
-		S_StopSound (self, CHAN_WEAPON);
-		return 0;
-	}
-	angle = self->angle;
-	x = self->x + (pr_fp2.Random2() << 9);
-	y = self->y + (pr_fp2.Random2() << 9);
-	z = self->z + 26*FRACUNIT + finetangent[FINEANGLES/4-(self->pitch>>ANGLETOFINESHIFT)];
-	z -= self->floorclip;
-	slope = finetangent[FINEANGLES/4-(self->pitch>>ANGLETOFINESHIFT)] + (FRACUNIT/10);
-	mo = Spawn("PhoenixFX2", x, y, z, ALLOW_REPLACE);
-	mo->target = self;
-	mo->angle = angle;
-	mo->velx = self->velx + FixedMul (mo->Speed, finecosine[angle>>ANGLETOFINESHIFT]);
-	mo->vely = self->vely + FixedMul (mo->Speed, finesine[angle>>ANGLETOFINESHIFT]);
-	mo->velz = FixedMul (mo->Speed, slope);
-	if (!player->refire || !S_IsActorPlayingSomething (self, CHAN_WEAPON, -1))
-	{
-		S_Sound (self, CHAN_WEAPON|CHAN_LOOP, soundid, 1, ATTN_NORM);
-	}	
-	P_CheckMissileSpawn (mo, self->radius);
-	return 0;
-}
-
-//----------------------------------------------------------------------------
-//
-// PROC A_ShutdownPhoenixPL2
-//
-//----------------------------------------------------------------------------
-
-DEFINE_ACTION_FUNCTION(AActor, A_ShutdownPhoenixPL2)
-{
-	PARAM_ACTION_PROLOGUE;
-
-	player_t *player;
-
-	if (NULL == (player = self->player))
-	{
-		return 0;
-	}
-	S_StopSound (self, CHAN_WEAPON);
-	AWeapon *weapon = player->ReadyWeapon;
-	if (weapon != NULL)
-	{
-		if (!weapon->DepleteAmmo (weapon->bAltFire))
-			return 0;
-	}
-	return 0;
-}
-
-//----------------------------------------------------------------------------
-//
-// PROC A_FlameEnd
-//
-//----------------------------------------------------------------------------
-
-DEFINE_ACTION_FUNCTION(AActor, A_FlameEnd)
-{
-	PARAM_ACTION_PROLOGUE;
-
-	self->velz += FRACUNIT*3/2;
-	return 0;
-}
-
-//----------------------------------------------------------------------------
-//
-// PROC A_FloatPuff
-//
-//----------------------------------------------------------------------------
-
-DEFINE_ACTION_FUNCTION(AActor, A_FloatPuff)
-{
-	PARAM_ACTION_PROLOGUE;
-
-	self->velz += FRACUNIT*18/10;
-	return 0;
-}
-
+/*
+#include "templates.h"
+#include "actor.h"
+#include "info.h"
+#include "s_sound.h"
+#include "m_random.h"
+#include "a_pickups.h"
+#include "d_player.h"
+#include "p_pspr.h"
+#include "p_local.h"
+#include "gstrings.h"
+#include "gi.h"
+#include "r_data/r_translate.h"
+#include "thingdef/thingdef.h"
+#include "doomstat.h"
+*/
+
+static FRandom pr_sap ("StaffAtkPL1");
+static FRandom pr_sap2 ("StaffAtkPL2");
+static FRandom pr_fgw ("FireWandPL1");
+static FRandom pr_fgw2 ("FireWandPL2");
+static FRandom pr_boltspark ("BoltSpark");
+static FRandom pr_macerespawn ("MaceRespawn");
+static FRandom pr_maceatk ("FireMacePL1");
+static FRandom pr_gatk ("GauntletAttack");
+static FRandom pr_bfx1 ("BlasterFX1");
+static FRandom pr_ripd ("RipperD");
+static FRandom pr_fb1 ("FireBlasterPL1");
+static FRandom pr_bfx1t ("BlasterFX1Tick");
+static FRandom pr_hrfx2 ("HornRodFX2");
+static FRandom pr_rp ("RainPillar");
+static FRandom pr_fsr1 ("FireSkullRodPL1");
+static FRandom pr_storm ("SkullRodStorm");
+static FRandom pr_impact ("RainImpact");
+static FRandom pr_pfx1 ("PhoenixFX1");
+static FRandom pr_pfx2 ("PhoenixFX2");
+static FRandom pr_fp2 ("FirePhoenixPL2");
+
+#define FLAME_THROWER_TICS (10*TICRATE)
+
+void P_DSparilTeleport (AActor *actor);
+
+#define USE_BLSR_AMMO_1 1
+#define USE_BLSR_AMMO_2 5
+#define USE_SKRD_AMMO_1 1
+#define USE_SKRD_AMMO_2 5
+#define USE_PHRD_AMMO_1 1
+#define USE_PHRD_AMMO_2 1
+#define USE_MACE_AMMO_1 1
+#define USE_MACE_AMMO_2 5
+
+extern bool P_AutoUseChaosDevice (player_t *player);
+
+// --- Staff ----------------------------------------------------------------
+
+//----------------------------------------------------------------------------
+//
+// PROC A_StaffAttackPL1
+//
+//----------------------------------------------------------------------------
+
+DEFINE_ACTION_FUNCTION_PARAMS(AActor, A_StaffAttack)
+{
+	PARAM_ACTION_PROLOGUE;
+
+	angle_t angle;
+	int slope;
+	player_t *player;
+	AActor *linetarget;
+
+	if (NULL == (player = self->player))
+	{
+		return 0;
+	}
+
+	PARAM_INT	(damage);
+	PARAM_CLASS	(puff, AActor);
+
+	AWeapon *weapon = player->ReadyWeapon;
+	if (weapon != NULL)
+	{
+		if (!weapon->DepleteAmmo (weapon->bAltFire))
+			return 0;
+	}
+	if (puff == NULL)
+	{
+		puff = PClass::FindActor(NAME_BulletPuff);	// just to be sure
+	}
+	angle = self->angle;
+	angle += pr_sap.Random2() << 18;
+	slope = P_AimLineAttack (self, angle, MELEERANGE, &linetarget);
+	P_LineAttack (self, angle, MELEERANGE, slope, damage, NAME_Melee, puff, true, &linetarget);
+	if (linetarget)
+	{
+		//S_StartSound(player->mo, sfx_stfhit);
+		// turn to face target
+		self->angle = R_PointToAngle2 (self->x,
+			self->y, linetarget->x, linetarget->y);
+	}
+	return 0;
+}
+
+
+//----------------------------------------------------------------------------
+//
+// PROC A_FireGoldWandPL1
+//
+//----------------------------------------------------------------------------
+
+DEFINE_ACTION_FUNCTION(AActor, A_FireGoldWandPL1)
+{
+	PARAM_ACTION_PROLOGUE;
+
+	angle_t angle;
+	int damage;
+	player_t *player;
+
+	if (NULL == (player = self->player))
+	{
+		return 0;
+	}
+
+	AWeapon *weapon = player->ReadyWeapon;
+	if (weapon != NULL)
+	{
+		if (!weapon->DepleteAmmo (weapon->bAltFire))
+			return 0;
+	}
+	angle_t pitch = P_BulletSlope(self);
+	damage = 7+(pr_fgw()&7);
+	angle = self->angle;
+	if (player->refire)
+	{
+		angle += pr_fgw.Random2() << 18;
+	}
+	P_LineAttack (self, angle, PLAYERMISSILERANGE, pitch, damage, NAME_Hitscan, "GoldWandPuff1");
+	S_Sound (self, CHAN_WEAPON, "weapons/wandhit", 1, ATTN_NORM);
+	return 0;
+}
+
+//----------------------------------------------------------------------------
+//
+// PROC A_FireGoldWandPL2
+//
+//----------------------------------------------------------------------------
+
+DEFINE_ACTION_FUNCTION(AActor, A_FireGoldWandPL2)
+{
+	PARAM_ACTION_PROLOGUE;
+
+	int i;
+	angle_t angle;
+	int damage;
+	fixed_t velz;
+	player_t *player;
+
+	if (NULL == (player = self->player))
+	{
+		return 0;
+	}
+
+	AWeapon *weapon = player->ReadyWeapon;
+	if (weapon != NULL)
+	{
+		if (!weapon->DepleteAmmo (weapon->bAltFire))
+			return 0;
+	}
+	angle_t pitch = P_BulletSlope(self);
+	velz = FixedMul (GetDefaultByName("GoldWandFX2")->Speed,
+		finetangent[FINEANGLES/4-((signed)pitch>>ANGLETOFINESHIFT)]);
+	P_SpawnMissileAngle (self, PClass::FindActor("GoldWandFX2"), self->angle-(ANG45/8), velz);
+	P_SpawnMissileAngle (self, PClass::FindActor("GoldWandFX2"), self->angle+(ANG45/8), velz);
+	angle = self->angle-(ANG45/8);
+	for(i = 0; i < 5; i++)
+	{
+		damage = 1+(pr_fgw2()&7);
+		P_LineAttack (self, angle, PLAYERMISSILERANGE, pitch, damage, NAME_Hitscan, "GoldWandPuff2");
+		angle += ((ANG45/8)*2)/4;
+	}
+	S_Sound (self, CHAN_WEAPON, "weapons/wandhit", 1, ATTN_NORM);
+	return 0;
+}
+
+//----------------------------------------------------------------------------
+//
+// PROC A_FireCrossbowPL1
+//
+//----------------------------------------------------------------------------
+
+DEFINE_ACTION_FUNCTION(AActor, A_FireCrossbowPL1)
+{
+	PARAM_ACTION_PROLOGUE;
+
+	player_t *player;
+
+	if (NULL == (player = self->player))
+	{
+		return 0;
+	}
+
+	AWeapon *weapon = player->ReadyWeapon;
+	if (weapon != NULL)
+	{
+		if (!weapon->DepleteAmmo (weapon->bAltFire))
+			return 0;
+	}
+	P_SpawnPlayerMissile (self, PClass::FindActor("CrossbowFX1"));
+	P_SpawnPlayerMissile (self, PClass::FindActor("CrossbowFX3"), self->angle-(ANG45/10));
+	P_SpawnPlayerMissile (self, PClass::FindActor("CrossbowFX3"), self->angle+(ANG45/10));
+	return 0;
+}
+
+//----------------------------------------------------------------------------
+//
+// PROC A_FireCrossbowPL2
+//
+//----------------------------------------------------------------------------
+
+DEFINE_ACTION_FUNCTION(AActor, A_FireCrossbowPL2)
+{
+	PARAM_ACTION_PROLOGUE;
+
+	player_t *player;
+
+	if (NULL == (player = self->player))
+	{
+		return 0;
+	}
+
+	AWeapon *weapon = self->player->ReadyWeapon;
+	if (weapon != NULL)
+	{
+		if (!weapon->DepleteAmmo (weapon->bAltFire))
+			return 0;
+	}
+	P_SpawnPlayerMissile (self, PClass::FindActor("CrossbowFX2"));
+	P_SpawnPlayerMissile (self, PClass::FindActor("CrossbowFX2"), self->angle-(ANG45/10));
+	P_SpawnPlayerMissile (self, PClass::FindActor("CrossbowFX2"), self->angle+(ANG45/10));
+	P_SpawnPlayerMissile (self, PClass::FindActor("CrossbowFX3"), self->angle-(ANG45/5));
+	P_SpawnPlayerMissile (self, PClass::FindActor("CrossbowFX3"), self->angle+(ANG45/5));
+	return 0;
+}
+
+//---------------------------------------------------------------------------
+//
+// PROC A_GauntletAttack
+//
+//---------------------------------------------------------------------------
+
+DEFINE_ACTION_FUNCTION_PARAMS(AActor, A_GauntletAttack)
+{
+	PARAM_ACTION_PROLOGUE;
+
+	angle_t angle;
+	int damage;
+	int slope;
+	int randVal;
+	fixed_t dist;
+	player_t *player;
+	PClassActor *pufftype;
+	AActor *linetarget;
+	int actualdamage = 0;
+
+	if (NULL == (player = self->player))
+	{
+		return 0;
+	}
+
+	PARAM_INT(power);
+
+	AWeapon *weapon = player->ReadyWeapon;
+	if (weapon != NULL)
+	{
+		if (!weapon->DepleteAmmo (weapon->bAltFire))
+			return 0;
+	}
+	player->psprites[ps_weapon].sx = ((pr_gatk()&3)-2) * FRACUNIT;
+	player->psprites[ps_weapon].sy = WEAPONTOP + (pr_gatk()&3) * FRACUNIT;
+	angle = self->angle;
+	if (power)
+	{
+		damage = pr_gatk.HitDice (2);
+		dist = 4*MELEERANGE;
+		angle += pr_gatk.Random2() << 17;
+		pufftype = PClass::FindActor("GauntletPuff2");
+	}
+	else
+	{
+		damage = pr_gatk.HitDice (2);
+		dist = MELEERANGE+1;
+		angle += pr_gatk.Random2() << 18;
+		pufftype = PClass::FindActor("GauntletPuff1");
+	}
+	slope = P_AimLineAttack (self, angle, dist, &linetarget);
+	P_LineAttack (self, angle, dist, slope, damage, NAME_Melee, pufftype, false, &linetarget, &actualdamage);
+	if (!linetarget)
+	{
+		if (pr_gatk() > 64)
+		{
+			player->extralight = !player->extralight;
+		}
+		S_Sound (self, CHAN_AUTO, "weapons/gauntletson", 1, ATTN_NORM);
+		return 0;
+	}
+	randVal = pr_gatk();
+	if (randVal < 64)
+	{
+		player->extralight = 0;
+	}
+	else if (randVal < 160)
+	{
+		player->extralight = 1;
+	}
+	else
+	{
+		player->extralight = 2;
+	}
+	if (power)
+	{
+		if (!(linetarget->flags5 & MF5_DONTDRAIN)) P_GiveBody (self, actualdamage>>1);
+		S_Sound (self, CHAN_AUTO, "weapons/gauntletspowhit", 1, ATTN_NORM);
+	}
+	else
+	{
+		S_Sound (self, CHAN_AUTO, "weapons/gauntletshit", 1, ATTN_NORM);
+	}
+	// turn to face target
+	angle = R_PointToAngle2 (self->x, self->y,
+		linetarget->x, linetarget->y);
+	if (angle-self->angle > ANG180)
+	{
+		if ((int)(angle-self->angle) < -ANG90/20)
+			self->angle = angle+ANG90/21;
+		else
+			self->angle -= ANG90/20;
+	}
+	else
+	{
+		if (angle-self->angle > ANG90/20)
+			self->angle = angle-ANG90/21;
+		else
+			self->angle += ANG90/20;
+	}
+	self->flags |= MF_JUSTATTACKED;
+	return 0;
+}
+
+// --- Mace -----------------------------------------------------------------
+
+#define MAGIC_JUNK 1234
+
+// Mace FX4 -----------------------------------------------------------------
+
+class AMaceFX4 : public AActor
+{
+	DECLARE_CLASS (AMaceFX4, AActor)
+public:
+	int DoSpecialDamage (AActor *target, int damage, FName damagetype);
+};
+
+IMPLEMENT_CLASS (AMaceFX4)
+
+int AMaceFX4::DoSpecialDamage (AActor *target, int damage, FName damagetype)
+{
+	if ((target->flags2 & MF2_BOSS) || (target->flags3 & MF3_DONTSQUASH) || target->IsTeammate (this->target))
+	{ // Don't allow cheap boss kills and don't instagib teammates
+		return damage;
+	}
+	else if (target->player)
+	{ // Player specific checks
+		if (target->player->mo->flags2 & MF2_INVULNERABLE)
+		{ // Can't hurt invulnerable players
+			return -1;
+		}
+		if (P_AutoUseChaosDevice (target->player))
+		{ // Player was saved using chaos device
+			return -1;
+		}
+	}
+	return TELEFRAG_DAMAGE; // Something's gonna die
+}
+
+//----------------------------------------------------------------------------
+//
+// PROC A_FireMacePL1B
+//
+//----------------------------------------------------------------------------
+
+void FireMacePL1B (AActor *actor)
+{
+	AActor *ball;
+	angle_t angle;
+	player_t *player;
+
+	if (NULL == (player = actor->player))
+	{
+		return;
+	}
+
+	AWeapon *weapon = player->ReadyWeapon;
+	if (weapon != NULL)
+	{
+		if (!weapon->DepleteAmmo (weapon->bAltFire))
+			return;
+	}
+	ball = Spawn("MaceFX2", actor->x, actor->y, actor->z + 28*FRACUNIT 
+		- actor->floorclip, ALLOW_REPLACE);
+	ball->velz = 2*FRACUNIT+/*((player->lookdir)<<(FRACBITS-5))*/
+		finetangent[FINEANGLES/4-(actor->pitch>>ANGLETOFINESHIFT)];
+	angle = actor->angle;
+	ball->target = actor;
+	ball->angle = angle;
+	ball->z += 2*finetangent[FINEANGLES/4-(actor->pitch>>ANGLETOFINESHIFT)];
+	angle >>= ANGLETOFINESHIFT;
+	ball->velx = (actor->velx>>1) + FixedMul(ball->Speed, finecosine[angle]);
+	ball->vely = (actor->vely>>1) + FixedMul(ball->Speed, finesine[angle]);
+	S_Sound (ball, CHAN_BODY, "weapons/maceshoot", 1, ATTN_NORM);
+	P_CheckMissileSpawn (ball, actor->radius);
+}
+
+//----------------------------------------------------------------------------
+//
+// PROC A_FireMacePL1
+//
+//----------------------------------------------------------------------------
+
+DEFINE_ACTION_FUNCTION(AActor, A_FireMacePL1)
+{
+	PARAM_ACTION_PROLOGUE;
+
+	AActor *ball;
+	player_t *player;
+
+	if (NULL == (player = self->player))
+	{
+		return 0;
+	}
+
+	if (pr_maceatk() < 28)
+	{
+		FireMacePL1B (self);
+		return 0;
+	}
+	AWeapon *weapon = player->ReadyWeapon;
+	if (weapon != NULL)
+	{
+		if (!weapon->DepleteAmmo (weapon->bAltFire))
+			return 0;
+	}
+	player->psprites[ps_weapon].sx = ((pr_maceatk()&3)-2)*FRACUNIT;
+	player->psprites[ps_weapon].sy = WEAPONTOP+(pr_maceatk()&3)*FRACUNIT;
+	ball = P_SpawnPlayerMissile (self, PClass::FindActor("MaceFX1"),
+		self->angle+(((pr_maceatk()&7)-4)<<24));
+	if (ball)
+	{
+		ball->special1 = 16; // tics till dropoff
+	}
+	return 0;
+}
+
+//----------------------------------------------------------------------------
+//
+// PROC A_MacePL1Check
+//
+//----------------------------------------------------------------------------
+
+DEFINE_ACTION_FUNCTION(AActor, A_MacePL1Check)
+{
+	PARAM_ACTION_PROLOGUE;
+
+	if (self->special1 == 0)
+	{
+		return 0;
+	}
+	self->special1 -= 4;
+	if (self->special1 > 0)
+	{
+		return 0;
+	}
+	self->special1 = 0;
+	self->flags &= ~MF_NOGRAVITY;
+	self->gravity = FRACUNIT/8;
+	// [RH] Avoid some precision loss by scaling the velocity directly
+#if 0
+	// This is the original code, for reference.
+	angle_t angle = self->angle>>ANGLETOFINESHIFT;
+	self->velx = FixedMul(7*FRACUNIT, finecosine[angle]);
+	self->vely = FixedMul(7*FRACUNIT, finesine[angle]);
+#else
+	double velscale = sqrt ((double)self->velx * (double)self->velx +
+							 (double)self->vely * (double)self->vely);
+	velscale = 458752 / velscale;
+	self->velx = (int)(self->velx * velscale);
+	self->vely = (int)(self->vely * velscale);
+#endif
+	self->velz -= self->velz >> 1;
+	return 0;
+}
+
+//----------------------------------------------------------------------------
+//
+// PROC A_MaceBallImpact
+//
+//----------------------------------------------------------------------------
+
+DEFINE_ACTION_FUNCTION(AActor, A_MaceBallImpact)
+{
+	PARAM_ACTION_PROLOGUE;
+
+	if ((self->health != MAGIC_JUNK) && (self->flags & MF_INBOUNCE))
+	{ // Bounce
+		self->health = MAGIC_JUNK;
+		self->velz = (self->velz * 192) >> 8;
+		self->BounceFlags = BOUNCE_None;
+		self->SetState (self->SpawnState);
+		S_Sound (self, CHAN_BODY, "weapons/macebounce", 1, ATTN_NORM);
+	}
+	else
+	{ // Explode
+		self->velx = self->vely = self->velz = 0;
+		self->flags |= MF_NOGRAVITY;
+		self->gravity = FRACUNIT;
+		S_Sound (self, CHAN_BODY, "weapons/macehit", 1, ATTN_NORM);
+	}
+	return 0;
+}
+
+//----------------------------------------------------------------------------
+//
+// PROC A_MaceBallImpact2
+//
+//----------------------------------------------------------------------------
+
+DEFINE_ACTION_FUNCTION(AActor, A_MaceBallImpact2)
+{
+	PARAM_ACTION_PROLOGUE;
+
+	AActor *tiny;
+	angle_t angle;
+
+	if (self->flags & MF_INBOUNCE)
+	{
+		fixed_t floordist = self->z - self->floorz;
+		fixed_t ceildist = self->ceilingz - self->z;
+		fixed_t vel;
+
+		if (floordist <= ceildist)
+		{
+			vel = MulScale32 (self->velz, self->Sector->floorplane.c);
+		}
+		else
+		{
+			vel = MulScale32 (self->velz, self->Sector->ceilingplane.c);
+		}
+		if (vel < 2)
+		{
+			goto boom;
+		}
+
+		// Bounce
+		self->velz = (self->velz * 192) >> 8;
+		self->SetState (self->SpawnState);
+
+		tiny = Spawn("MaceFX3", self->x, self->y, self->z, ALLOW_REPLACE);
+		angle = self->angle+ANG90;
+		tiny->target = self->target;
+		tiny->angle = angle;
+		angle >>= ANGLETOFINESHIFT;
+		tiny->velx = (self->velx>>1) + FixedMul(self->velz-FRACUNIT, finecosine[angle]);
+		tiny->vely = (self->vely>>1) + FixedMul(self->velz-FRACUNIT, finesine[angle]);
+		tiny->velz = self->velz;
+		P_CheckMissileSpawn (tiny, self->radius);
+
+		tiny = Spawn("MaceFX3", self->x, self->y, self->z, ALLOW_REPLACE);
+		angle = self->angle-ANG90;
+		tiny->target = self->target;
+		tiny->angle = angle;
+		angle >>= ANGLETOFINESHIFT;
+		tiny->velx = (self->velx>>1) + FixedMul(self->velz-FRACUNIT, finecosine[angle]);
+		tiny->vely = (self->vely>>1) + FixedMul(self->velz-FRACUNIT, finesine[angle]);
+		tiny->velz = self->velz;
+		P_CheckMissileSpawn (tiny, self->radius);
+	}
+	else
+	{ // Explode
+boom:
+		self->velx = self->vely = self->velz = 0;
+		self->flags |= MF_NOGRAVITY;
+		self->BounceFlags = BOUNCE_None;
+		self->gravity = FRACUNIT;
+	}
+	return 0;
+}
+
+//----------------------------------------------------------------------------
+//
+// PROC A_FireMacePL2
+//
+//----------------------------------------------------------------------------
+
+DEFINE_ACTION_FUNCTION(AActor, A_FireMacePL2)
+{
+	PARAM_ACTION_PROLOGUE;
+
+	AActor *mo;
+	player_t *player;
+	AActor *linetarget;
+
+	if (NULL == (player = self->player))
+	{
+		return 0;
+	}
+
+	AWeapon *weapon = player->ReadyWeapon;
+	if (weapon != NULL)
+	{
+		if (!weapon->DepleteAmmo (weapon->bAltFire))
+			return 0;
+	}
+	mo = P_SpawnPlayerMissile (self, 0,0,0, RUNTIME_CLASS(AMaceFX4), self->angle, &linetarget);
+	if (mo)
+	{
+		mo->velx += self->velx;
+		mo->vely += self->vely;
+		mo->velz = 2*FRACUNIT+
+			clamp<fixed_t>(finetangent[FINEANGLES/4-(self->pitch>>ANGLETOFINESHIFT)], -5*FRACUNIT, 5*FRACUNIT);
+		if (linetarget)
+		{
+			mo->tracer = linetarget;
+		}
+	}
+	S_Sound (self, CHAN_WEAPON, "weapons/maceshoot", 1, ATTN_NORM);
+	return 0;
+}
+
+//----------------------------------------------------------------------------
+//
+// PROC A_DeathBallImpact
+//
+//----------------------------------------------------------------------------
+
+DEFINE_ACTION_FUNCTION(AActor, A_DeathBallImpact)
+{
+	PARAM_ACTION_PROLOGUE;
+
+	int i;
+	AActor *target;
+	angle_t angle = 0;
+	bool newAngle;
+	AActor *linetarget;
+
+	if ((self->z <= self->floorz) && P_HitFloor (self))
+	{ // Landed in some sort of liquid
+		self->Destroy ();
+		return 0;
+	}
+	if (self->flags & MF_INBOUNCE)
+	{
+		fixed_t floordist = self->z - self->floorz;
+		fixed_t ceildist = self->ceilingz - self->z;
+		fixed_t vel;
+
+		if (floordist <= ceildist)
+		{
+			vel = MulScale32 (self->velz, self->Sector->floorplane.c);
+		}
+		else
+		{
+			vel = MulScale32 (self->velz, self->Sector->ceilingplane.c);
+		}
+		if (vel < 2)
+		{
+			goto boom;
+		}
+
+		// Bounce
+		newAngle = false;
+		target = self->tracer;
+		if (target)
+		{
+			if (!(target->flags&MF_SHOOTABLE))
+			{ // Target died
+				self->tracer = NULL;
+			}
+			else
+			{ // Seek
+				angle = R_PointToAngle2(self->x, self->y,
+					target->x, target->y);
+				newAngle = true;
+			}
+		}
+		else
+		{ // Find new target
+			angle = 0;
+			for (i = 0; i < 16; i++)
+			{
+				P_AimLineAttack (self, angle, 10*64*FRACUNIT, &linetarget, 0, ALF_NOFRIENDS, NULL, self->target);
+				if (linetarget && self->target != linetarget)
+				{
+					self->tracer = linetarget;
+					angle = R_PointToAngle2 (self->x, self->y,
+						linetarget->x, linetarget->y);
+					newAngle = true;
+					break;
+				}
+				angle += ANGLE_45/2;
+			}
+		}
+		if (newAngle)
+		{
+			self->angle = angle;
+			angle >>= ANGLETOFINESHIFT;
+			self->velx = FixedMul (self->Speed, finecosine[angle]);
+			self->vely = FixedMul (self->Speed, finesine[angle]);
+		}
+		self->SetState (self->SpawnState);
+		S_Sound (self, CHAN_BODY, "weapons/macestop", 1, ATTN_NORM);
+	}
+	else
+	{ // Explode
+boom:
+		self->velx = self->vely = self->velz = 0;
+		self->flags |= MF_NOGRAVITY;
+		self->gravity = FRACUNIT;
+		S_Sound (self, CHAN_BODY, "weapons/maceexplode", 1, ATTN_NORM);
+	}
+	return 0;
+}
+
+
+// Blaster FX 1 -------------------------------------------------------------
+
+//----------------------------------------------------------------------------
+//
+// Thinker for the ultra-fast blaster PL2 ripper-spawning missile.
+//
+//----------------------------------------------------------------------------
+
+class ABlasterFX1 : public AFastProjectile
+{
+	DECLARE_CLASS(ABlasterFX1, AFastProjectile)
+public:
+	void Effect ();
+	int DoSpecialDamage (AActor *target, int damage, FName damagetype);
+};
+
+int ABlasterFX1::DoSpecialDamage (AActor *target, int damage, FName damagetype)
+{
+	if (target->IsKindOf (PClass::FindClass ("Ironlich")))
+	{ // Less damage to Ironlich bosses
+		damage = pr_bfx1() & 1;
+		if (!damage)
+		{
+			return -1;
+		}
+	}
+	return damage;
+}
+
+void ABlasterFX1::Effect ()
+{
+	if (pr_bfx1t() < 64)
+	{
+		Spawn("BlasterSmoke", x, y, MAX<fixed_t> (z - 8 * FRACUNIT, floorz), ALLOW_REPLACE);
+	}
+}
+
+IMPLEMENT_CLASS(ABlasterFX1)
+
+// Ripper -------------------------------------------------------------------
+
+
+class ARipper : public AActor
+{
+	DECLARE_CLASS (ARipper, AActor)
+public:
+	int DoSpecialDamage (AActor *target, int damage, FName damagetype);
+};
+
+IMPLEMENT_CLASS(ARipper)
+
+int ARipper::DoSpecialDamage (AActor *target, int damage, FName damagetype)
+{
+	if (target->IsKindOf (PClass::FindClass ("Ironlich")))
+	{ // Less damage to Ironlich bosses
+		damage = pr_ripd() & 1;
+		if (!damage)
+		{
+			return -1;
+		}
+	}
+	return damage;
+}
+
+//----------------------------------------------------------------------------
+//
+// PROC A_FireBlasterPL1
+//
+//----------------------------------------------------------------------------
+
+DEFINE_ACTION_FUNCTION(AActor, A_FireBlasterPL1)
+{
+	PARAM_ACTION_PROLOGUE;
+
+	angle_t angle;
+	int damage;
+	player_t *player;
+
+	if (NULL == (player = self->player))
+	{
+		return 0;
+	}
+
+	AWeapon *weapon = self->player->ReadyWeapon;
+	if (weapon != NULL)
+	{
+		if (!weapon->DepleteAmmo (weapon->bAltFire))
+			return 0;
+	}
+	angle_t pitch = P_BulletSlope(self);
+	damage = pr_fb1.HitDice (4);
+	angle = self->angle;
+	if (player->refire)
+	{
+		angle += pr_fb1.Random2() << 18;
+	}
+	P_LineAttack (self, angle, PLAYERMISSILERANGE, pitch, damage, NAME_Hitscan, "BlasterPuff");
+	S_Sound (self, CHAN_WEAPON, "weapons/blastershoot", 1, ATTN_NORM);
+	return 0;
+}
+
+//----------------------------------------------------------------------------
+//
+// PROC A_SpawnRippers
+//
+//----------------------------------------------------------------------------
+
+DEFINE_ACTION_FUNCTION(AActor, A_SpawnRippers)
+{
+	PARAM_ACTION_PROLOGUE;
+
+	unsigned int i;
+	angle_t angle;
+	AActor *ripper;
+
+	for(i = 0; i < 8; i++)
+	{
+		ripper = Spawn<ARipper> (self->x, self->y, self->z, ALLOW_REPLACE);
+		angle = i*ANG45;
+		ripper->target = self->target;
+		ripper->angle = angle;
+		angle >>= ANGLETOFINESHIFT;
+		ripper->velx = FixedMul (ripper->Speed, finecosine[angle]);
+		ripper->vely = FixedMul (ripper->Speed, finesine[angle]);
+		P_CheckMissileSpawn (ripper, self->radius);
+	}
+	return 0;
+}
+
+// --- Skull rod ------------------------------------------------------------
+
+
+// Horn Rod FX 2 ------------------------------------------------------------
+
+class AHornRodFX2 : public AActor
+{
+	DECLARE_CLASS (AHornRodFX2, AActor)
+public:
+	int DoSpecialDamage (AActor *target, int damage, FName damagetype);
+};
+
+IMPLEMENT_CLASS (AHornRodFX2)
+
+int AHornRodFX2::DoSpecialDamage (AActor *target, int damage, FName damagetype)
+{
+	if (target->IsKindOf (PClass::FindClass("Sorcerer2")) && pr_hrfx2() < 96)
+	{ // D'Sparil teleports away
+		P_DSparilTeleport (target);
+		return -1;
+	}
+	return damage;
+}
+
+// Rain pillar 1 ------------------------------------------------------------
+
+class ARainPillar : public AActor
+{
+	DECLARE_CLASS (ARainPillar, AActor)
+public:
+	int DoSpecialDamage (AActor *target, int damage, FName damagetype);
+};
+
+IMPLEMENT_CLASS (ARainPillar)
+
+int ARainPillar::DoSpecialDamage (AActor *target, int damage, FName damagetype)
+{
+	if (target->flags2 & MF2_BOSS)
+	{ // Decrease damage for bosses
+		damage = (pr_rp() & 7) + 1;
+	}
+	return damage;
+}
+
+// Rain tracker "inventory" item --------------------------------------------
+
+class ARainTracker : public AInventory
+{
+	DECLARE_CLASS (ARainTracker, AInventory)
+public:
+	void Serialize (FArchive &arc);
+	AActor *Rain1, *Rain2;
+};
+
+IMPLEMENT_CLASS (ARainTracker)
+	
+void ARainTracker::Serialize (FArchive &arc)
+{
+	Super::Serialize (arc);
+	arc << Rain1 << Rain2;
+}
+
+//----------------------------------------------------------------------------
+//
+// PROC A_FireSkullRodPL1
+//
+//----------------------------------------------------------------------------
+
+DEFINE_ACTION_FUNCTION(AActor, A_FireSkullRodPL1)
+{
+	PARAM_ACTION_PROLOGUE;
+
+	AActor *mo;
+	player_t *player;
+
+	if (NULL == (player = self->player))
+	{
+		return 0;
+	}
+
+	AWeapon *weapon = player->ReadyWeapon;
+	if (weapon != NULL)
+	{
+		if (!weapon->DepleteAmmo (weapon->bAltFire))
+			return 0;
+	}
+	mo = P_SpawnPlayerMissile (self, PClass::FindActor("HornRodFX1"));
+	// Randomize the first frame
+	if (mo && pr_fsr1() > 128)
+	{
+		mo->SetState (mo->state->GetNextState());
+	}
+	return 0;
+}
+
+//----------------------------------------------------------------------------
+//
+// PROC A_FireSkullRodPL2
+//
+// The special2 field holds the player number that shot the rain missile.
+// The special1 field holds the id of the rain sound.
+//
+//----------------------------------------------------------------------------
+
+DEFINE_ACTION_FUNCTION(AActor, A_FireSkullRodPL2)
+{
+	PARAM_ACTION_PROLOGUE;
+
+	player_t *player;
+	AActor *MissileActor;
+	AActor *linetarget;
+
+	if (NULL == (player = self->player))
+	{
+		return 0;
+	}
+	AWeapon *weapon = player->ReadyWeapon;
+	if (weapon != NULL)
+	{
+		if (!weapon->DepleteAmmo (weapon->bAltFire))
+			return 0;
+	}
+	P_SpawnPlayerMissile (self, 0,0,0, RUNTIME_CLASS(AHornRodFX2), self->angle, &linetarget, &MissileActor);
+	// Use MissileActor instead of the return value from
+	// P_SpawnPlayerMissile because we need to give info to the mobj
+	// even if it exploded immediately.
+	if (MissileActor != NULL)
+	{
+		MissileActor->special2 = (int)(player - players);
+		if (linetarget)
+		{
+			MissileActor->tracer = linetarget;
+		}
+		S_Sound (MissileActor, CHAN_WEAPON, "weapons/hornrodpowshoot", 1, ATTN_NORM);
+	}
+	return 0;
+}
+
+//----------------------------------------------------------------------------
+//
+// PROC A_AddPlayerRain
+//
+//----------------------------------------------------------------------------
+
+DEFINE_ACTION_FUNCTION(AActor, A_AddPlayerRain)
+{
+	PARAM_ACTION_PROLOGUE;
+
+	ARainTracker *tracker;
+
+	if (self->target == NULL || self->target->health <= 0)
+	{ // Shooter is dead or nonexistant
+		return 0;
+	}
+
+	tracker = self->target->FindInventory<ARainTracker> ();
+
+	// They player is only allowed two rainstorms at a time. Shooting more
+	// than that will cause the oldest one to terminate.
+	if (tracker != NULL)
+	{
+		if (tracker->Rain1 && tracker->Rain2)
+		{ // Terminate an active rain
+			if (tracker->Rain1->health < tracker->Rain2->health)
+			{
+				if (tracker->Rain1->health > 16)
+				{
+					tracker->Rain1->health = 16;
+				}
+				tracker->Rain1 = NULL;
+			}
+			else
+			{
+				if (tracker->Rain2->health > 16)
+				{
+					tracker->Rain2->health = 16;
+				}
+				tracker->Rain2 = NULL;
+			}
+		}
+	}
+	else
+	{
+		tracker = static_cast<ARainTracker *> (self->target->GiveInventoryType (RUNTIME_CLASS(ARainTracker)));
+	}
+	// Add rain mobj to list
+	if (tracker->Rain1)
+	{
+		tracker->Rain2 = self;
+	}
+	else
+	{
+		tracker->Rain1 = self;
+	}
+	self->special1 = S_FindSound ("misc/rain");
+	return 0;
+}
+
+//----------------------------------------------------------------------------
+//
+// PROC A_SkullRodStorm
+//
+//----------------------------------------------------------------------------
+
+DEFINE_ACTION_FUNCTION(AActor, A_SkullRodStorm)
+{
+	PARAM_ACTION_PROLOGUE;
+
+	fixed_t x;
+	fixed_t y;
+	AActor *mo;
+	ARainTracker *tracker;
+
+	if (self->health-- == 0)
+	{
+		S_StopSound (self, CHAN_BODY);
+		if (self->target == NULL)
+		{ // Player left the game
+			self->Destroy ();
+			return 0;
+		}
+		tracker = self->target->FindInventory<ARainTracker> ();
+		if (tracker != NULL)
+		{
+			if (tracker->Rain1 == self)
+			{
+				tracker->Rain1 = NULL;
+			}
+			else if (tracker->Rain2 == self)
+			{
+				tracker->Rain2 = NULL;
+			}
+		}
+		self->Destroy ();
+		return 0;
+	}
+	if (pr_storm() < 25)
+	{ // Fudge rain frequency
+		return 0;
+	}
+	x = self->x + ((pr_storm()&127) - 64) * FRACUNIT;
+	y = self->y + ((pr_storm()&127) - 64) * FRACUNIT;
+	mo = Spawn<ARainPillar> (x, y, ONCEILINGZ, ALLOW_REPLACE);
+	// We used bouncecount to store the 3D floor index in A_HideInCeiling
+	if (!mo) return 0;
+	fixed_t newz;
+	if (self->bouncecount >= 0 
+		&& (unsigned)self->bouncecount < self->Sector->e->XFloor.ffloors.Size())
+		newz = self->Sector->e->XFloor.ffloors[self->bouncecount]->bottom.plane->ZatPoint(x, y);// - 40 * FRACUNIT;
+	else
+		newz = self->Sector->ceilingplane.ZatPoint(x, y);
+	int moceiling = P_Find3DFloor(NULL, x, y, newz, false, false, newz);
+	if (moceiling >= 0)
+		mo->z = newz - mo->height;
+	mo->Translation = multiplayer ?
+		TRANSLATION(TRANSLATION_PlayersExtra,self->special2) : 0;
+	mo->target = self->target;
+	mo->velx = 1; // Force collision detection
+	mo->velz = -mo->Speed;
+	mo->special2 = self->special2; // Transfer player number
+	P_CheckMissileSpawn (mo, self->radius);
+	if (self->special1 != -1 && !S_IsActorPlayingSomething (self, CHAN_BODY, -1))
+	{
+		S_Sound (self, CHAN_BODY|CHAN_LOOP, self->special1, 1, ATTN_NORM);
+	}
+	return 0;
+}
+
+//----------------------------------------------------------------------------
+//
+// PROC A_RainImpact
+//
+//----------------------------------------------------------------------------
+
+DEFINE_ACTION_FUNCTION(AActor, A_RainImpact)
+{
+	PARAM_ACTION_PROLOGUE;
+
+	if (self->z > self->floorz)
+	{
+		self->SetState (self->FindState("NotFloor"));
+	}
+	else if (pr_impact() < 40)
+	{
+		P_HitFloor (self);
+	}
+	return 0;
+}
+
+//----------------------------------------------------------------------------
+//
+// PROC A_HideInCeiling
+//
+//----------------------------------------------------------------------------
+
+DEFINE_ACTION_FUNCTION(AActor, A_HideInCeiling)
+{
+	PARAM_ACTION_PROLOGUE;
+
+	// We use bouncecount to store the 3D floor index
+	fixed_t foo;
+	for (unsigned int i=0; i< self->Sector->e->XFloor.ffloors.Size(); i++)
+	{
+		F3DFloor * rover = self->Sector->e->XFloor.ffloors[i];
+		if(!(rover->flags & FF_SOLID) || !(rover->flags & FF_EXISTS)) continue;
+		 
+		if ((foo = rover->bottom.plane->ZatPoint(self->x, self->y)) >= (self->z + self->height))
+		{
+			self->z = foo + 4*FRACUNIT;
+			self->bouncecount = i;
+			return 0;
+		}
+	}
+	self->bouncecount = -1;
+	self->z = self->ceilingz + 4*FRACUNIT;
+	return 0;
+}
+
+// --- Phoenix Rod ----------------------------------------------------------
+
+class APhoenixRod : public AWeapon
+{
+	DECLARE_CLASS (APhoenixRod, AWeapon)
+public:
+	void Serialize (FArchive &arc)
+	{
+		Super::Serialize (arc);
+		arc << FlameCount;
+	}
+	int FlameCount;		// for flamethrower duration
+};
+
+class APhoenixRodPowered : public APhoenixRod
+{
+	DECLARE_CLASS (APhoenixRodPowered, APhoenixRod)
+public:
+	void EndPowerup ();
+};
+
+IMPLEMENT_CLASS (APhoenixRod)
+IMPLEMENT_CLASS (APhoenixRodPowered)
+
+void APhoenixRodPowered::EndPowerup ()
+{
+	P_SetPsprite (Owner->player, ps_weapon, SisterWeapon->GetReadyState());
+	DepleteAmmo (bAltFire);
+	Owner->player->refire = 0;
+	S_StopSound (Owner, CHAN_WEAPON);
+	Owner->player->ReadyWeapon = SisterWeapon;
+}
+
+class APhoenixFX1 : public AActor
+{
+	DECLARE_CLASS (APhoenixFX1, AActor)
+public:
+	int DoSpecialDamage (AActor *target, int damage, FName damagetype);
+};
+
+
+IMPLEMENT_CLASS (APhoenixFX1)
+
+int APhoenixFX1::DoSpecialDamage (AActor *target, int damage, FName damagetype)
+{
+	if (target->IsKindOf (PClass::FindClass("Sorcerer2")) && pr_hrfx2() < 96)
+	{ // D'Sparil teleports away
+		P_DSparilTeleport (target);
+		return -1;
+	}
+	return damage;
+}
+
+// Phoenix FX 2 -------------------------------------------------------------
+
+class APhoenixFX2 : public AActor
+{
+	DECLARE_CLASS (APhoenixFX2, AActor)
+public:
+	int DoSpecialDamage (AActor *target, int damage, FName damagetype);
+};
+
+IMPLEMENT_CLASS (APhoenixFX2)
+
+int APhoenixFX2::DoSpecialDamage (AActor *target, int damage, FName damagetype)
+{
+	if (target->player && pr_pfx2 () < 128)
+	{ // Freeze player for a bit
+		target->reactiontime += 4;
+	}
+	return damage;
+}
+
+//----------------------------------------------------------------------------
+//
+// PROC A_FirePhoenixPL1
+//
+//----------------------------------------------------------------------------
+
+DEFINE_ACTION_FUNCTION(AActor, A_FirePhoenixPL1)
+{
+	PARAM_ACTION_PROLOGUE;
+
+	angle_t angle;
+	player_t *player;
+
+	if (NULL == (player = self->player))
+	{
+		return 0;
+	}
+
+	AWeapon *weapon = self->player->ReadyWeapon;
+	if (weapon != NULL)
+	{
+		if (!weapon->DepleteAmmo (weapon->bAltFire))
+			return 0;
+	}
+	P_SpawnPlayerMissile (self, RUNTIME_CLASS(APhoenixFX1));
+	angle = self->angle + ANG180;
+	angle >>= ANGLETOFINESHIFT;
+	self->velx += FixedMul (4*FRACUNIT, finecosine[angle]);
+	self->vely += FixedMul (4*FRACUNIT, finesine[angle]);
+	return 0;
+}
+
+//----------------------------------------------------------------------------
+//
+// PROC A_PhoenixPuff
+//
+//----------------------------------------------------------------------------
+
+DEFINE_ACTION_FUNCTION(AActor, A_PhoenixPuff)
+{
+	PARAM_ACTION_PROLOGUE;
+
+	AActor *puff;
+	angle_t angle;
+
+	//[RH] Heretic never sets the target for seeking
+	//P_SeekerMissile (self, ANGLE_1*5, ANGLE_1*10);
+	puff = Spawn("PhoenixPuff", self->x, self->y, self->z, ALLOW_REPLACE);
+	angle = self->angle + ANG90;
+	angle >>= ANGLETOFINESHIFT;
+	puff->velx = FixedMul (FRACUNIT*13/10, finecosine[angle]);
+	puff->vely = FixedMul (FRACUNIT*13/10, finesine[angle]);
+	puff->velz = 0;
+	puff = Spawn("PhoenixPuff", self->x, self->y, self->z, ALLOW_REPLACE);
+	angle = self->angle - ANG90;
+	angle >>= ANGLETOFINESHIFT;
+	puff->velx = FixedMul (FRACUNIT*13/10, finecosine[angle]);
+	puff->vely = FixedMul (FRACUNIT*13/10, finesine[angle]);
+	puff->velz = 0;
+	return 0;
+}
+
+//----------------------------------------------------------------------------
+//
+// PROC A_InitPhoenixPL2
+//
+//----------------------------------------------------------------------------
+
+DEFINE_ACTION_FUNCTION(AActor, A_InitPhoenixPL2)
+{
+	PARAM_ACTION_PROLOGUE;
+
+	if (self->player != NULL)
+	{
+		APhoenixRod *flamethrower = static_cast<APhoenixRod *> (self->player->ReadyWeapon);
+		if (flamethrower != NULL)
+		{
+			flamethrower->FlameCount = FLAME_THROWER_TICS;
+		}
+	}
+	return 0;
+}
+
+//----------------------------------------------------------------------------
+//
+// PROC A_FirePhoenixPL2
+//
+// Flame thrower effect.
+//
+//----------------------------------------------------------------------------
+
+DEFINE_ACTION_FUNCTION(AActor, A_FirePhoenixPL2)
+{
+	PARAM_ACTION_PROLOGUE;
+
+	AActor *mo;
+	angle_t angle;
+	fixed_t x, y, z;
+
+	fixed_t slope;
+	FSoundID soundid;
+	player_t *player;
+	APhoenixRod *flamethrower;
+
+	if (NULL == (player = self->player))
+	{
+		return 0;
+	}
+
+	soundid = "weapons/phoenixpowshoot";
+
+	flamethrower = static_cast<APhoenixRod *> (player->ReadyWeapon);
+	if (flamethrower == NULL || --flamethrower->FlameCount == 0)
+	{ // Out of flame
+		P_SetPsprite (player, ps_weapon, flamethrower->FindState("Powerdown"));
+		player->refire = 0;
+		S_StopSound (self, CHAN_WEAPON);
+		return 0;
+	}
+	angle = self->angle;
+	x = self->x + (pr_fp2.Random2() << 9);
+	y = self->y + (pr_fp2.Random2() << 9);
+	z = self->z + 26*FRACUNIT + finetangent[FINEANGLES/4-(self->pitch>>ANGLETOFINESHIFT)];
+	z -= self->floorclip;
+	slope = finetangent[FINEANGLES/4-(self->pitch>>ANGLETOFINESHIFT)] + (FRACUNIT/10);
+	mo = Spawn("PhoenixFX2", x, y, z, ALLOW_REPLACE);
+	mo->target = self;
+	mo->angle = angle;
+	mo->velx = self->velx + FixedMul (mo->Speed, finecosine[angle>>ANGLETOFINESHIFT]);
+	mo->vely = self->vely + FixedMul (mo->Speed, finesine[angle>>ANGLETOFINESHIFT]);
+	mo->velz = FixedMul (mo->Speed, slope);
+	if (!player->refire || !S_IsActorPlayingSomething (self, CHAN_WEAPON, -1))
+	{
+		S_Sound (self, CHAN_WEAPON|CHAN_LOOP, soundid, 1, ATTN_NORM);
+	}	
+	P_CheckMissileSpawn (mo, self->radius);
+	return 0;
+}
+
+//----------------------------------------------------------------------------
+//
+// PROC A_ShutdownPhoenixPL2
+//
+//----------------------------------------------------------------------------
+
+DEFINE_ACTION_FUNCTION(AActor, A_ShutdownPhoenixPL2)
+{
+	PARAM_ACTION_PROLOGUE;
+
+	player_t *player;
+
+	if (NULL == (player = self->player))
+	{
+		return 0;
+	}
+	S_StopSound (self, CHAN_WEAPON);
+	AWeapon *weapon = player->ReadyWeapon;
+	if (weapon != NULL)
+	{
+		if (!weapon->DepleteAmmo (weapon->bAltFire))
+			return 0;
+	}
+	return 0;
+}
+
+//----------------------------------------------------------------------------
+//
+// PROC A_FlameEnd
+//
+//----------------------------------------------------------------------------
+
+DEFINE_ACTION_FUNCTION(AActor, A_FlameEnd)
+{
+	PARAM_ACTION_PROLOGUE;
+
+	self->velz += FRACUNIT*3/2;
+	return 0;
+}
+
+//----------------------------------------------------------------------------
+//
+// PROC A_FloatPuff
+//
+//----------------------------------------------------------------------------
+
+DEFINE_ACTION_FUNCTION(AActor, A_FloatPuff)
+{
+	PARAM_ACTION_PROLOGUE;
+
+	self->velz += FRACUNIT*18/10;
+	return 0;
+}
+