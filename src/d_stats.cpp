--- conflicted
+++ resolved
@@ -298,9 +298,8 @@
 	t1.detach();
 }
 
-<<<<<<< HEAD
 #endif // NO_SEND_STATS
-=======
+
 void D_ConfirmSendStats()
 {
 	if (sys_statsenabled >= 0)
@@ -322,5 +321,4 @@
 #endif
 
 	sys_statsenabled.ForceSet(enabled, CVAR_Int);
-}
->>>>>>> bdeae23a
+}