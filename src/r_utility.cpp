--- conflicted
+++ resolved
@@ -1050,25 +1050,15 @@
 
 			if ((jiggers.RelIntensityX | jiggers.RelOffsetX) != 0)
 			{
-<<<<<<< HEAD
 				int ang = (camera->_f_angle()) >> ANGLETOFINESHIFT;
-				fixed_t power = QuakePower(quakefactor, jiggers.RelIntensityX, jiggers.RelOffsetX);
-=======
-				int ang = (camera->angle) >> ANGLETOFINESHIFT;
 				fixed_t power = QuakePower(quakefactor, jiggers.RelIntensityX, jiggers.RelOffsetX, jiggers.Falloff, jiggers.WFalloff);
->>>>>>> b16e6961
 				viewx += FixedMul(finecosine[ang], power);
 				viewy += FixedMul(finesine[ang], power);
 			}
 			if ((jiggers.RelIntensityY | jiggers.RelOffsetY) != 0)
 			{
-<<<<<<< HEAD
 				int ang = (camera->_f_angle() + ANG90) >> ANGLETOFINESHIFT;
-				fixed_t power = QuakePower(quakefactor, jiggers.RelIntensityY, jiggers.RelOffsetY);
-=======
-				int ang = (camera->angle + ANG90) >> ANGLETOFINESHIFT;
 				fixed_t power = QuakePower(quakefactor, jiggers.RelIntensityY, jiggers.RelOffsetY, jiggers.Falloff, jiggers.WFalloff);
->>>>>>> b16e6961
 				viewx += FixedMul(finecosine[ang], power);
 				viewy += FixedMul(finesine[ang], power);
 			}
