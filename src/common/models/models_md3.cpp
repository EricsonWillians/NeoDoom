// 
//---------------------------------------------------------------------------
//
// Copyright(C) 2006-2016 Christoph Oelckers
// All rights reserved.
//
// This program is free software: you can redistribute it and/or modify
// it under the terms of the GNU Lesser General Public License as published by
// the Free Software Foundation, either version 3 of the License, or
// (at your option) any later version.
//
// This program is distributed in the hope that it will be useful,
// but WITHOUT ANY WARRANTY; without even the implied warranty of
// MERCHANTABILITY or FITNESS FOR A PARTICULAR PURPOSE.  See the
// GNU Lesser General Public License for more details.
//
// You should have received a copy of the GNU Lesser General Public License
// along with this program.  If not, see http://www.gnu.org/licenses/
//
//--------------------------------------------------------------------------
//

#include "filesystem.h"
#include "cmdlib.h"
#include "model_md3.h"
#include "texturemanager.h"
#include "modelrenderer.h"

#define MAX_QPATH 64

#ifdef _MSC_VER
#pragma warning(disable:4244) // warning C4244: conversion from 'double' to 'float', possible loss of data
#endif

//===========================================================================
//
// decode the lat/lng normal to a 3 float normal
//
//===========================================================================

static void UnpackVector(unsigned short packed, float & nx, float & ny, float & nz)
{
	double lat = ( packed >> 8 ) & 0xff;
	double lng = ( packed & 0xff );
	lat *= M_PI/128;
	lng *= M_PI/128;

	nx = cos(lat) * sin(lng);
	ny = sin(lat) * sin(lng);
	nz = cos(lng);
}

//===========================================================================
//
// MD3 File structure
//
//===========================================================================

#pragma pack(4)
struct md3_header_t
{
	uint32_t Magic;
	uint32_t Version;
	char Name[MAX_QPATH];
	uint32_t Flags;
	uint32_t Num_Frames;
	uint32_t Num_Tags;
	uint32_t Num_Surfaces;
	uint32_t Num_Skins;
	uint32_t Ofs_Frames;
	uint32_t Ofs_Tags;
	uint32_t Ofs_Surfaces;
	uint32_t Ofs_Eof;
};

struct md3_surface_t
{
	uint32_t Magic;
	char Name[MAX_QPATH];
	uint32_t Flags;
	uint32_t Num_Frames;
	uint32_t Num_Shaders;
	uint32_t Num_Verts;
	uint32_t Num_Triangles;
	uint32_t Ofs_Triangles;
	uint32_t Ofs_Shaders;
	uint32_t Ofs_Texcoord;
	uint32_t Ofs_XYZNormal;
	uint32_t Ofs_End;
};

struct md3_triangle_t
{
	uint32_t vt_index[3];
};

struct md3_shader_t
{
	char Name[MAX_QPATH];
	uint32_t index;
};

struct md3_texcoord_t
{
	float s, t;
};

struct md3_vertex_t
{
	short x, y, z, n;
};

struct md3_frame_t
{
	float min_Bounds[3];
	float max_Bounds[3];
	float localorigin[3];
	float radius;
	char Name[16];
};
#pragma pack()


//===========================================================================
//
//
//
//===========================================================================

bool FMD3Model::Load(const char * path, int lumpnum, const char * buffer, int length)
{
	md3_header_t * hdr = (md3_header_t *)buffer;

	auto numFrames = LittleLong(hdr->Num_Frames);
	auto numSurfaces = LittleLong(hdr->Num_Surfaces);
	
	numTags = LittleLong(hdr->Num_Tags);

	md3_frame_t * frm = (md3_frame_t*)(buffer + LittleLong(hdr->Ofs_Frames));

	Frames.Resize(numFrames);
	for (unsigned i = 0; i < numFrames; i++)
	{
		strncpy(Frames[i].Name, frm[i].Name, 16);
		for (int j = 0; j < 3; j++) Frames[i].origin[j] = frm[i].localorigin[j];
	}

	md3_surface_t * surf = (md3_surface_t*)(buffer + LittleLong(hdr->Ofs_Surfaces));

	Surfaces.Resize(numSurfaces);

	for (unsigned i = 0; i < numSurfaces; i++)
	{
		MD3Surface * s = &Surfaces[i];
		md3_surface_t * ss = surf;

		surf = (md3_surface_t *)(((char*)surf) + LittleLong(surf->Ofs_End));

		s->numSkins = LittleLong(ss->Num_Shaders);
		s->numTriangles = LittleLong(ss->Num_Triangles);
		s->numVertices = LittleLong(ss->Num_Verts);

		// copy shaders (skins)
		md3_shader_t * shader = (md3_shader_t*)(((char*)ss) + LittleLong(ss->Ofs_Shaders));
		s->Skins.Resize(s->numSkins);

		for (unsigned i = 0; i < s->numSkins; i++)
		{
			// [BB] According to the MD3 spec, Name is supposed to include the full path.
			// ... and since some tools seem to output backslashes, these need to be replaced with forward slashes to work.
			FixPathSeperator(shader[i].Name);
			s->Skins[i] = LoadSkin("", shader[i].Name);
			// [BB] Fall back and check if Name is relative.
			if (!s->Skins[i].isValid())
				s->Skins[i] = LoadSkin(path, shader[i].Name);
		}
	}
	mLumpNum = lumpnum;
	return true;
}

//===========================================================================
//
//
//
//===========================================================================

void FMD3Model::LoadGeometry()
{
	FileData lumpdata = fileSystem.ReadFile(mLumpNum);
	const char *buffer = (const char *)lumpdata.GetMem();
	md3_header_t * hdr = (md3_header_t *)buffer;
	md3_surface_t * surf = (md3_surface_t*)(buffer + LittleLong(hdr->Ofs_Surfaces));

	for (unsigned i = 0; i < Surfaces.Size(); i++)
	{
		MD3Surface * s = &Surfaces[i];
		md3_surface_t * ss = surf;

		surf = (md3_surface_t *)(((char*)surf) + LittleLong(surf->Ofs_End));

		// copy triangle indices
		md3_triangle_t * tris = (md3_triangle_t*)(((char*)ss) + LittleLong(ss->Ofs_Triangles));
		s->Tris.Resize(s->numTriangles);

		for (unsigned i = 0; i < s->numTriangles; i++) for (int j = 0; j < 3; j++)
		{
			s->Tris[i].VertIndex[j] = LittleLong(tris[i].vt_index[j]);
		}

		// Load texture coordinates
		md3_texcoord_t * tc = (md3_texcoord_t*)(((char*)ss) + LittleLong(ss->Ofs_Texcoord));
		s->Texcoords.Resize(s->numVertices);

		for (unsigned i = 0; i < s->numVertices; i++)
		{
			s->Texcoords[i].s = tc[i].s;
			s->Texcoords[i].t = tc[i].t;
		}

		// Load vertices and texture coordinates
		md3_vertex_t * vt = (md3_vertex_t*)(((char*)ss) + LittleLong(ss->Ofs_XYZNormal));
		s->Vertices.Resize(s->numVertices * Frames.Size());

		for (unsigned i = 0; i < s->numVertices * Frames.Size(); i++)
		{
			s->Vertices[i].x = LittleShort(vt[i].x) / 64.f;
			s->Vertices[i].y = LittleShort(vt[i].y) / 64.f;
			s->Vertices[i].z = LittleShort(vt[i].z) / 64.f;
			UnpackVector(LittleShort(vt[i].n), s->Vertices[i].nx, s->Vertices[i].ny, s->Vertices[i].nz);
		}
	}
}

//===========================================================================
//
//
//
//===========================================================================

void FMD3Model::BuildVertexBuffer(FModelRenderer *renderer)
{
	if (!GetVertexBuffer(renderer->GetType()))
	{
		LoadGeometry();

		unsigned int vbufsize = 0;
		unsigned int ibufsize = 0;

		for (unsigned i = 0; i < Surfaces.Size(); i++)
		{
			MD3Surface * surf = &Surfaces[i];
			vbufsize += Frames.Size() * surf->numVertices;
			ibufsize += 3 * surf->numTriangles;
		}

		auto vbuf = renderer->CreateVertexBuffer(true, Frames.Size() == 1);
		SetVertexBuffer(renderer->GetType(), vbuf);

		FModelVertex *vertptr = vbuf->LockVertexBuffer(vbufsize);
		unsigned int *indxptr = vbuf->LockIndexBuffer(ibufsize);

		assert(vertptr != nullptr && indxptr != nullptr);

		unsigned int vindex = 0, iindex = 0;

		for (unsigned i = 0; i < Surfaces.Size(); i++)
		{
			MD3Surface * surf = &Surfaces[i];

			surf->vindex = vindex;
			surf->iindex = iindex;
			for (unsigned j = 0; j < Frames.Size() * surf->numVertices; j++)
			{
				MD3Vertex* vert = &surf->Vertices[j];

				FModelVertex *bvert = &vertptr[vindex++];

				int tc = j % surf->numVertices;
				bvert->Set(vert->x, vert->z, vert->y, surf->Texcoords[tc].s, surf->Texcoords[tc].t);
				bvert->SetNormal(vert->nx, vert->nz, vert->ny);
			}

			for (unsigned k = 0; k < surf->numTriangles; k++)
			{
				for (int l = 0; l < 3; l++)
				{
					indxptr[iindex++] = surf->Tris[k].VertIndex[l];
				}
			}
			surf->UnloadGeometry();
		}
		vbuf->UnlockVertexBuffer();
		vbuf->UnlockIndexBuffer();
	}
}


//===========================================================================
//
// for skin precaching
//
//===========================================================================

void FMD3Model::AddSkins(uint8_t *hitlist)
{
	for (unsigned i = 0; i < Surfaces.Size(); i++)
	{
<<<<<<< HEAD
		if (curSpriteMDLFrame && curSpriteMDLFrame->surfaceskinIDs[curMDLIndex][i].isValid())
=======
		int ssIndex = i + curMDLIndex * MD3_MAX_SURFACES;
		if (curSpriteMDLFrame && curSpriteMDLFrame->surfaceskinIDs[ssIndex].isValid())
>>>>>>> bb18bbaf
		{
			hitlist[curSpriteMDLFrame->surfaceskinIDs[ssIndex].GetIndex()] |= FTextureManager::HIT_Flat;
		}

		MD3Surface * surf = &Surfaces[i];
		for (unsigned j = 0; j < surf->numSkins; j++)
		{
			if (surf->Skins[j].isValid())
			{
				hitlist[surf->Skins[j].GetIndex()] |= FTextureManager::HIT_Flat;
			}
		}
	}
}

//===========================================================================
//
//
//
//===========================================================================

int FMD3Model::FindFrame(const char * name)
{
	for (unsigned i = 0; i < Frames.Size(); i++)
	{
		if (!stricmp(name, Frames[i].Name)) return i;
	}
	return -1;
}

//===========================================================================
//
//
//
//===========================================================================

void FMD3Model::RenderFrame(FModelRenderer *renderer, FGameTexture * skin, int frameno, int frameno2, double inter, int translation)
{
	if ((unsigned)frameno >= Frames.Size() || (unsigned)frameno2 >= Frames.Size()) return;

	renderer->SetInterpolation(inter);
	for (unsigned i = 0; i < Surfaces.Size(); i++)
	{
		MD3Surface * surf = &Surfaces[i];

		// [BB] In case no skin is specified via MODELDEF, check if the MD3 has a skin for the current surface.
		// Note: Each surface may have a different skin.
		FGameTexture *surfaceSkin = skin;
		if (!surfaceSkin)
		{
			if (curSpriteMDLFrame)
			{
<<<<<<< HEAD
				if (curSpriteMDLFrame->surfaceskinIDs[curMDLIndex][i].isValid())
				{
					surfaceSkin = TexMan.GetGameTexture(curSpriteMDLFrame->surfaceskinIDs[curMDLIndex][i], true);
=======
				int ssIndex = i + curMDLIndex * MD3_MAX_SURFACES;
				if (curSpriteMDLFrame->surfaceskinIDs[ssIndex].isValid())
				{
					surfaceSkin = TexMan.GetGameTexture(curSpriteMDLFrame->surfaceskinIDs[ssIndex], true);
>>>>>>> bb18bbaf
				}
				else if (surf->numSkins > 0 && surf->Skins[0].isValid())
				{
					surfaceSkin = TexMan.GetGameTexture(surf->Skins[0], true);
				}
			}

			if (!surfaceSkin)
			{
				continue;
			}
		}

		renderer->SetMaterial(surfaceSkin, false, translation);
		renderer->SetupFrame(this, surf->vindex + frameno * surf->numVertices, surf->vindex + frameno2 * surf->numVertices, surf->numVertices);
		renderer->DrawElements(surf->numTriangles * 3, surf->iindex * sizeof(unsigned int));
	}
	renderer->SetInterpolation(0.f);
}
<|MERGE_RESOLUTION|>--- conflicted
+++ resolved
@@ -306,12 +306,8 @@
 {
 	for (unsigned i = 0; i < Surfaces.Size(); i++)
 	{
-<<<<<<< HEAD
-		if (curSpriteMDLFrame && curSpriteMDLFrame->surfaceskinIDs[curMDLIndex][i].isValid())
-=======
 		int ssIndex = i + curMDLIndex * MD3_MAX_SURFACES;
 		if (curSpriteMDLFrame && curSpriteMDLFrame->surfaceskinIDs[ssIndex].isValid())
->>>>>>> bb18bbaf
 		{
 			hitlist[curSpriteMDLFrame->surfaceskinIDs[ssIndex].GetIndex()] |= FTextureManager::HIT_Flat;
 		}
@@ -364,16 +360,10 @@
 		{
 			if (curSpriteMDLFrame)
 			{
-<<<<<<< HEAD
-				if (curSpriteMDLFrame->surfaceskinIDs[curMDLIndex][i].isValid())
-				{
-					surfaceSkin = TexMan.GetGameTexture(curSpriteMDLFrame->surfaceskinIDs[curMDLIndex][i], true);
-=======
 				int ssIndex = i + curMDLIndex * MD3_MAX_SURFACES;
 				if (curSpriteMDLFrame->surfaceskinIDs[ssIndex].isValid())
 				{
 					surfaceSkin = TexMan.GetGameTexture(curSpriteMDLFrame->surfaceskinIDs[ssIndex], true);
->>>>>>> bb18bbaf
 				}
 				else if (surf->numSkins > 0 && surf->Skins[0].isValid())
 				{
