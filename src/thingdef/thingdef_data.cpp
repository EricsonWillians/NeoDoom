/*
** thingdef_data.cpp
**
** DECORATE data tables
**
**---------------------------------------------------------------------------
** Copyright 2002-2008 Christoph Oelckers
** Copyright 2004-2008 Randy Heit
** All rights reserved.
**
** Redistribution and use in source and binary forms, with or without
** modification, are permitted provided that the following conditions
** are met:
**
** 1. Redistributions of source code must retain the above copyright
**    notice, this list of conditions and the following disclaimer.
** 2. Redistributions in binary form must reproduce the above copyright
**    notice, this list of conditions and the following disclaimer in the
**    documentation and/or other materials provided with the distribution.
** 3. The name of the author may not be used to endorse or promote products
**    derived from this software without specific prior written permission.
** 4. When not used as part of ZDoom or a ZDoom derivative, this code will be
**    covered by the terms of the GNU General Public License as published by
**    the Free Software Foundation; either version 2 of the License, or (at
**    your option) any later version.
**
** THIS SOFTWARE IS PROVIDED BY THE AUTHOR ``AS IS'' AND ANY EXPRESS OR
** IMPLIED WARRANTIES, INCLUDING, BUT NOT LIMITED TO, THE IMPLIED WARRANTIES
** OF MERCHANTABILITY AND FITNESS FOR A PARTICULAR PURPOSE ARE DISCLAIMED.
** IN NO EVENT SHALL THE AUTHOR BE LIABLE FOR ANY DIRECT, INDIRECT,
** INCIDENTAL, SPECIAL, EXEMPLARY, OR CONSEQUENTIAL DAMAGES (INCLUDING, BUT
** NOT LIMITED TO, PROCUREMENT OF SUBSTITUTE GOODS OR SERVICES; LOSS OF USE,
** DATA, OR PROFITS; OR BUSINESS INTERRUPTION) HOWEVER CAUSED AND ON ANY
** THEORY OF LIABILITY, WHETHER IN CONTRACT, STRICT LIABILITY, OR TORT
** (INCLUDING NEGLIGENCE OR OTHERWISE) ARISING IN ANY WAY OUT OF THE USE OF
** THIS SOFTWARE, EVEN IF ADVISED OF THE POSSIBILITY OF SUCH DAMAGE.
**---------------------------------------------------------------------------
**
*/

#include "thingdef.h"
#include "actor.h"
#include "d_player.h"
#include "p_effect.h"
#include "autosegs.h"

static TArray<FPropertyInfo*> properties;
static TArray<AFuncDesc> AFTable;
static TArray<FVariableInfo*> variables;

//==========================================================================
//
// List of all flags
//
//==========================================================================

// [RH] Keep GCC quiet by not using offsetof on Actor types.
#define DEFINE_FLAG(prefix, name, type, variable) { prefix##_##name, #name, (int)(size_t)&((type*)1)->variable - 1, sizeof(((type *)0)->variable) }
#define DEFINE_FLAG2(symbol, name, type, variable) { symbol, #name, (int)(size_t)&((type*)1)->variable - 1, sizeof(((type *)0)->variable) }
#define DEFINE_DEPRECATED_FLAG(name) { DEPF_##name, #name, -1, 0 }
#define DEFINE_DUMMY_FLAG(name) { DEPF_UNUSED, #name, -1, 0 }

static FFlagDef ActorFlags[]=
{
	DEFINE_FLAG(MF, PICKUP, APlayerPawn, flags),
	DEFINE_FLAG(MF, SPECIAL, APlayerPawn, flags),
	DEFINE_FLAG(MF, SOLID, AActor, flags),
	DEFINE_FLAG(MF, SHOOTABLE, AActor, flags),
	DEFINE_FLAG(MF, NOSECTOR, AActor, flags),
	DEFINE_FLAG(MF, NOBLOCKMAP, AActor, flags),
	DEFINE_FLAG(MF, AMBUSH, AActor, flags),
	DEFINE_FLAG(MF, JUSTHIT, AActor, flags),
	DEFINE_FLAG(MF, JUSTATTACKED, AActor, flags),
	DEFINE_FLAG(MF, SPAWNCEILING, AActor, flags),
	DEFINE_FLAG(MF, NOGRAVITY, AActor, flags),
	DEFINE_FLAG(MF, DROPOFF, AActor, flags),
	DEFINE_FLAG(MF, NOCLIP, AActor, flags),
	DEFINE_FLAG(MF, FLOAT, AActor, flags),
	DEFINE_FLAG(MF, TELEPORT, AActor, flags),
	DEFINE_FLAG(MF, MISSILE, AActor, flags),
	DEFINE_FLAG(MF, DROPPED, AActor, flags),
	DEFINE_FLAG(MF, SHADOW, AActor, flags),
	DEFINE_FLAG(MF, NOBLOOD, AActor, flags),
	DEFINE_FLAG(MF, CORPSE, AActor, flags),
	DEFINE_FLAG(MF, INFLOAT, AActor, flags),
	DEFINE_FLAG(MF, COUNTKILL, AActor, flags),
	DEFINE_FLAG(MF, COUNTITEM, AActor, flags),
	DEFINE_FLAG(MF, SKULLFLY, AActor, flags),
	DEFINE_FLAG(MF, NOTDMATCH, AActor, flags),
	DEFINE_FLAG(MF, SPAWNSOUNDSOURCE, AActor, flags),
	DEFINE_FLAG(MF, FRIENDLY, AActor, flags),
	DEFINE_FLAG(MF, NOLIFTDROP, AActor, flags),
	DEFINE_FLAG(MF, STEALTH, AActor, flags),
	DEFINE_FLAG(MF, ICECORPSE, AActor, flags),

	DEFINE_FLAG(MF2, DONTREFLECT, AActor, flags2),
	DEFINE_FLAG(MF2, WINDTHRUST, AActor, flags2),
	DEFINE_FLAG(MF2, DONTSEEKINVISIBLE, AActor, flags2),
	DEFINE_FLAG(MF2, BLASTED, AActor, flags2),
	DEFINE_FLAG(MF2, FLOORCLIP, AActor, flags2),
	DEFINE_FLAG(MF2, SPAWNFLOAT, AActor, flags2),
	DEFINE_FLAG(MF2, NOTELEPORT, AActor, flags2),
	DEFINE_FLAG2(MF2_RIP, RIPPER, AActor, flags2),
	DEFINE_FLAG(MF2, PUSHABLE, AActor, flags2),
	DEFINE_FLAG2(MF2_SLIDE, SLIDESONWALLS, AActor, flags2),
	DEFINE_FLAG2(MF2_PASSMOBJ, CANPASS, AActor, flags2),
	DEFINE_FLAG(MF2, CANNOTPUSH, AActor, flags2),
	DEFINE_FLAG(MF2, THRUGHOST, AActor, flags2),
	DEFINE_FLAG(MF2, BOSS, AActor, flags2),
	DEFINE_FLAG2(MF2_NODMGTHRUST, NODAMAGETHRUST, AActor, flags2),
	DEFINE_FLAG(MF2, DONTTRANSLATE, AActor, flags2),
	DEFINE_FLAG(MF2, TELESTOMP, AActor, flags2),
	DEFINE_FLAG(MF2, FLOATBOB, AActor, flags2),
	DEFINE_FLAG(MF2, THRUACTORS, AActor, flags2),
	DEFINE_FLAG2(MF2_IMPACT, ACTIVATEIMPACT, AActor, flags2),
	DEFINE_FLAG2(MF2_PUSHWALL, CANPUSHWALLS, AActor, flags2),
	DEFINE_FLAG2(MF2_MCROSS, ACTIVATEMCROSS, AActor, flags2),
	DEFINE_FLAG2(MF2_PCROSS, ACTIVATEPCROSS, AActor, flags2),
	DEFINE_FLAG(MF2, CANTLEAVEFLOORPIC, AActor, flags2),
	DEFINE_FLAG(MF2, NONSHOOTABLE, AActor, flags2),
	DEFINE_FLAG(MF2, INVULNERABLE, AActor, flags2),
	DEFINE_FLAG(MF2, DORMANT, AActor, flags2),
	DEFINE_FLAG(MF2, SEEKERMISSILE, AActor, flags2),
	DEFINE_FLAG(MF2, REFLECTIVE, AActor, flags2),

	DEFINE_FLAG(MF3, FLOORHUGGER, AActor, flags3),
	DEFINE_FLAG(MF3, CEILINGHUGGER, AActor, flags3),
	DEFINE_FLAG(MF3, NORADIUSDMG, AActor, flags3),
	DEFINE_FLAG(MF3, GHOST, AActor, flags3),
	DEFINE_FLAG(MF3, SPECIALFLOORCLIP, AActor, flags3),
	DEFINE_FLAG(MF3, ALWAYSPUFF, AActor, flags3),
	DEFINE_FLAG(MF3, DONTSPLASH, AActor, flags3),
	DEFINE_FLAG(MF3, DONTOVERLAP, AActor, flags3),
	DEFINE_FLAG(MF3, DONTMORPH, AActor, flags3),
	DEFINE_FLAG(MF3, DONTSQUASH, AActor, flags3),
	DEFINE_FLAG(MF3, EXPLOCOUNT, AActor, flags3),
	DEFINE_FLAG(MF3, FULLVOLACTIVE, AActor, flags3),
	DEFINE_FLAG(MF3, ISMONSTER, AActor, flags3),
	DEFINE_FLAG(MF3, SKYEXPLODE, AActor, flags3),
	DEFINE_FLAG(MF3, STAYMORPHED, AActor, flags3),
	DEFINE_FLAG(MF3, DONTBLAST, AActor, flags3),
	DEFINE_FLAG(MF3, CANBLAST, AActor, flags3),
	DEFINE_FLAG(MF3, NOTARGET, AActor, flags3),
	DEFINE_FLAG(MF3, DONTGIB, AActor, flags3),
	DEFINE_FLAG(MF3, NOBLOCKMONST, AActor, flags3),
	DEFINE_FLAG(MF3, FULLVOLDEATH, AActor, flags3),
	DEFINE_FLAG(MF3, AVOIDMELEE, AActor, flags3),
	DEFINE_FLAG(MF3, SCREENSEEKER, AActor, flags3),
	DEFINE_FLAG(MF3, FOILINVUL, AActor, flags3),
	DEFINE_FLAG(MF3, NOTELEOTHER, AActor, flags3),
	DEFINE_FLAG(MF3, BLOODLESSIMPACT, AActor, flags3),
	DEFINE_FLAG(MF3, NOEXPLODEFLOOR, AActor, flags3),
	DEFINE_FLAG(MF3, PUFFONACTORS, AActor, flags3),

	DEFINE_FLAG(MF4, QUICKTORETALIATE, AActor, flags4),
	DEFINE_FLAG(MF4, NOICEDEATH, AActor, flags4),
	DEFINE_FLAG(MF4, RANDOMIZE, AActor, flags4),
	DEFINE_FLAG(MF4, FIXMAPTHINGPOS , AActor, flags4),
	DEFINE_FLAG(MF4, ACTLIKEBRIDGE, AActor, flags4),
	DEFINE_FLAG(MF4, STRIFEDAMAGE, AActor, flags4),
	DEFINE_FLAG(MF4, CANUSEWALLS, AActor, flags4),
	DEFINE_FLAG(MF4, MISSILEMORE, AActor, flags4),
	DEFINE_FLAG(MF4, MISSILEEVENMORE, AActor, flags4),
	DEFINE_FLAG(MF4, FORCERADIUSDMG, AActor, flags4),
	DEFINE_FLAG(MF4, DONTFALL, AActor, flags4),
	DEFINE_FLAG(MF4, SEESDAGGERS, AActor, flags4),
	DEFINE_FLAG(MF4, INCOMBAT, AActor, flags4),
	DEFINE_FLAG(MF4, LOOKALLAROUND, AActor, flags4),
	DEFINE_FLAG(MF4, STANDSTILL, AActor, flags4),
	DEFINE_FLAG(MF4, SPECTRAL, AActor, flags4),
	DEFINE_FLAG(MF4, NOSPLASHALERT, AActor, flags4),
	DEFINE_FLAG(MF4, SYNCHRONIZED, AActor, flags4),
	DEFINE_FLAG(MF4, NOTARGETSWITCH, AActor, flags4),
	DEFINE_FLAG(MF4, DONTHARMCLASS, AActor, flags4),
	DEFINE_FLAG2(MF4_DONTHARMCLASS, DONTHURTSPECIES, AActor, flags4), // Deprecated name as an alias
	DEFINE_FLAG(MF4, SHIELDREFLECT, AActor, flags4),
	DEFINE_FLAG(MF4, DEFLECT, AActor, flags4),
	DEFINE_FLAG(MF4, ALLOWPARTICLES, AActor, flags4),
	DEFINE_FLAG(MF4, EXTREMEDEATH, AActor, flags4),
	DEFINE_FLAG(MF4, NOEXTREMEDEATH, AActor, flags4),
	DEFINE_FLAG(MF4, FRIGHTENED, AActor, flags4),
	DEFINE_FLAG(MF4, NOSKIN, AActor, flags4),
	DEFINE_FLAG(MF4, BOSSDEATH, AActor, flags4),

	DEFINE_FLAG(MF5, DONTDRAIN, AActor, flags5),
	DEFINE_FLAG(MF5, NODROPOFF, AActor, flags5),
	DEFINE_FLAG(MF5, NOFORWARDFALL, AActor, flags5),
	DEFINE_FLAG(MF5, COUNTSECRET, AActor, flags5),
	DEFINE_FLAG(MF5, NODAMAGE, AActor, flags5),
	DEFINE_FLAG(MF5, BLOODSPLATTER, AActor, flags5),
	DEFINE_FLAG(MF5, OLDRADIUSDMG, AActor, flags5),
	DEFINE_FLAG(MF5, DEHEXPLOSION, AActor, flags5),
	DEFINE_FLAG(MF5, PIERCEARMOR, AActor, flags5),
	DEFINE_FLAG(MF5, NOBLOODDECALS, AActor, flags5),
	DEFINE_FLAG(MF5, USESPECIAL, AActor, flags5),
	DEFINE_FLAG(MF5, NOPAIN, AActor, flags5),
	DEFINE_FLAG(MF5, ALWAYSFAST, AActor, flags5),
	DEFINE_FLAG(MF5, NEVERFAST, AActor, flags5),
	DEFINE_FLAG(MF5, ALWAYSRESPAWN, AActor, flags5),
	DEFINE_FLAG(MF5, NEVERRESPAWN, AActor, flags5),
	DEFINE_FLAG(MF5, DONTRIP, AActor, flags5),
	DEFINE_FLAG(MF5, NOINFIGHTING, AActor, flags5),
	DEFINE_FLAG(MF5, NOINTERACTION, AActor, flags5),
	DEFINE_FLAG(MF5, NOTIMEFREEZE, AActor, flags5),
	DEFINE_FLAG(MF5, PUFFGETSOWNER, AActor, flags5), // [BB] added PUFFGETSOWNER
	DEFINE_FLAG(MF5, SPECIALFIREDAMAGE, AActor, flags5),
	DEFINE_FLAG(MF5, SUMMONEDMONSTER, AActor, flags5),
	DEFINE_FLAG(MF5, NOVERTICALMELEERANGE, AActor, flags5),
	DEFINE_FLAG(MF5, BRIGHT, AActor, flags5),
	DEFINE_FLAG(MF5, CANTSEEK, AActor, flags5),
	DEFINE_FLAG(MF5, PAINLESS, AActor, flags5),
	DEFINE_FLAG(MF5, MOVEWITHSECTOR, AActor, flags5),

	DEFINE_FLAG(MF6, NOBOSSRIP, AActor, flags6),
	DEFINE_FLAG(MF6, THRUSPECIES, AActor, flags6),
	DEFINE_FLAG(MF6, MTHRUSPECIES, AActor, flags6),
	DEFINE_FLAG(MF6, FORCEPAIN, AActor, flags6),
	DEFINE_FLAG(MF6, NOFEAR, AActor, flags6),
	DEFINE_FLAG(MF6, BUMPSPECIAL, AActor, flags6),
	DEFINE_FLAG(MF6, DONTHARMSPECIES, AActor, flags6),
	DEFINE_FLAG(MF6, STEPMISSILE, AActor, flags6),
	DEFINE_FLAG(MF6, NOTELEFRAG, AActor, flags6),
	DEFINE_FLAG(MF6, TOUCHY, AActor, flags6),
	DEFINE_FLAG(MF6, CANJUMP, AActor, flags6),
	DEFINE_FLAG(MF6, JUMPDOWN, AActor, flags6),
	DEFINE_FLAG(MF6, VULNERABLE, AActor, flags6),
	DEFINE_FLAG(MF6, NOTRIGGER, AActor, flags6),
	DEFINE_FLAG(MF6, ADDITIVEPOISONDAMAGE, AActor, flags6),
	DEFINE_FLAG(MF6, ADDITIVEPOISONDURATION, AActor, flags6),
	DEFINE_FLAG(MF6, BLOCKEDBYSOLIDACTORS, AActor, flags6),
	DEFINE_FLAG(MF6, NOMENU, AActor, flags6),
	DEFINE_FLAG(MF6, SEEINVISIBLE, AActor, flags6),
	DEFINE_FLAG(MF6, DONTCORPSE, AActor, flags6),
	DEFINE_FLAG(MF6, DOHARMSPECIES, AActor, flags6),
	DEFINE_FLAG(MF6, POISONALWAYS, AActor, flags6),
	DEFINE_FLAG(MF6, NOTAUTOAIMED, AActor, flags6),
	DEFINE_FLAG(MF6, NOTONAUTOMAP, AActor, flags6),
	DEFINE_FLAG(MF6, RELATIVETOFLOOR, AActor, flags6),

	DEFINE_FLAG(MF7, NEVERTARGET, AActor, flags7),
	DEFINE_FLAG(MF7, NOTELESTOMP, AActor, flags7),
	DEFINE_FLAG(MF7, ALWAYSTELEFRAG, AActor, flags7),
	DEFINE_FLAG(MF7, WEAPONSPAWN, AActor, flags7),
	DEFINE_FLAG(MF7, HARMFRIENDS, AActor, flags7),
	DEFINE_FLAG(MF7, BUDDHA, AActor, flags7),
	DEFINE_FLAG(MF7, FOILBUDDHA, AActor, flags7),
	DEFINE_FLAG(MF7, DONTTHRUST, AActor, flags7),
	DEFINE_FLAG(MF7, ALLOWPAIN, AActor, flags7),
	DEFINE_FLAG(MF7, CAUSEPAIN, AActor, flags7),
<<<<<<< HEAD
	DEFINE_FLAG(MF7, THRUREFLECT, AActor, flags7),
	DEFINE_FLAG(MF7, MIRRORREFLECT, AActor, flags7),
	DEFINE_FLAG(MF7, AIMREFLECT, AActor, flags7),

=======
	DEFINE_FLAG(MF7, HITTARGET, AActor, flags7),
	DEFINE_FLAG(MF7, HITMASTER, AActor, flags7),
	DEFINE_FLAG(MF7, HITTRACER, AActor, flags7),
	
>>>>>>> 533ae959
	// Effect flags
	DEFINE_FLAG(FX, VISIBILITYPULSE, AActor, effects),
	DEFINE_FLAG2(FX_ROCKET, ROCKETTRAIL, AActor, effects),
	DEFINE_FLAG2(FX_GRENADE, GRENADETRAIL, AActor, effects),
	DEFINE_FLAG(RF, INVISIBLE, AActor, renderflags),
	DEFINE_FLAG(RF, FORCEYBILLBOARD, AActor, renderflags),
	DEFINE_FLAG(RF, FORCEXYBILLBOARD, AActor, renderflags),

	// Bounce flags
	DEFINE_FLAG2(BOUNCE_Walls, BOUNCEONWALLS, AActor, BounceFlags),
	DEFINE_FLAG2(BOUNCE_Floors, BOUNCEONFLOORS, AActor, BounceFlags),
	DEFINE_FLAG2(BOUNCE_Ceilings, BOUNCEONCEILINGS, AActor, BounceFlags),
	DEFINE_FLAG2(BOUNCE_Actors, ALLOWBOUNCEONACTORS, AActor, BounceFlags),
	DEFINE_FLAG2(BOUNCE_AutoOff, BOUNCEAUTOOFF, AActor, BounceFlags),
	DEFINE_FLAG2(BOUNCE_HereticType, BOUNCELIKEHERETIC, AActor, BounceFlags),
	DEFINE_FLAG2(BOUNCE_CanBounceWater, CANBOUNCEWATER, AActor, BounceFlags),
	DEFINE_FLAG2(BOUNCE_NoWallSound, NOWALLBOUNCESND, AActor, BounceFlags),
	DEFINE_FLAG2(BOUNCE_Quiet, NOBOUNCESOUND, AActor, BounceFlags),
	DEFINE_FLAG2(BOUNCE_AllActors, BOUNCEONACTORS, AActor, BounceFlags),
	DEFINE_FLAG2(BOUNCE_ExplodeOnWater, EXPLODEONWATER, AActor, BounceFlags),
	DEFINE_FLAG2(BOUNCE_MBF, MBFBOUNCER, AActor, BounceFlags),
	DEFINE_FLAG2(BOUNCE_AutoOffFloorOnly, BOUNCEAUTOOFFFLOORONLY, AActor, BounceFlags),
	DEFINE_FLAG2(BOUNCE_UseBounceState, USEBOUNCESTATE, AActor, BounceFlags),

	// Deprecated flags. Handling must be performed in HandleDeprecatedFlags
	DEFINE_DEPRECATED_FLAG(FIREDAMAGE),
	DEFINE_DEPRECATED_FLAG(ICEDAMAGE),
	DEFINE_DEPRECATED_FLAG(LOWGRAVITY),
	DEFINE_DEPRECATED_FLAG(SHORTMISSILERANGE),
	DEFINE_DEPRECATED_FLAG(LONGMELEERANGE),
	DEFINE_DEPRECATED_FLAG(QUARTERGRAVITY),
	DEFINE_DEPRECATED_FLAG(FIRERESIST),
	DEFINE_DEPRECATED_FLAG(HERETICBOUNCE),
	DEFINE_DEPRECATED_FLAG(HEXENBOUNCE),
	DEFINE_DEPRECATED_FLAG(DOOMBOUNCE),

	// Deprecated flags with no more existing functionality.
	DEFINE_DUMMY_FLAG(FASTER),				// obsolete, replaced by 'Fast' state flag
	DEFINE_DUMMY_FLAG(FASTMELEE),			// obsolete, replaced by 'Fast' state flag

	// Various Skulltag flags that are quite irrelevant to ZDoom
	DEFINE_DUMMY_FLAG(NONETID),				// netcode-based
	DEFINE_DUMMY_FLAG(ALLOWCLIENTSPAWN),	// netcode-based
	DEFINE_DUMMY_FLAG(CLIENTSIDEONLY),	    // netcode-based
	DEFINE_DUMMY_FLAG(SERVERSIDEONLY),		// netcode-based
	DEFINE_DUMMY_FLAG(EXPLODEONDEATH),	    // seems useless
};

static FFlagDef InventoryFlags[] =
{
	// Inventory flags
	DEFINE_FLAG(IF, QUIET, AInventory, ItemFlags),
	DEFINE_FLAG(IF, AUTOACTIVATE, AInventory, ItemFlags),
	DEFINE_FLAG(IF, UNDROPPABLE, AInventory, ItemFlags),
	DEFINE_FLAG(IF, INVBAR, AInventory, ItemFlags),
	DEFINE_FLAG(IF, HUBPOWER, AInventory, ItemFlags),
	DEFINE_FLAG(IF, UNTOSSABLE, AInventory, ItemFlags),
	DEFINE_FLAG(IF, ADDITIVETIME, AInventory, ItemFlags),
	DEFINE_FLAG(IF, ALWAYSPICKUP, AInventory, ItemFlags),
	DEFINE_FLAG(IF, FANCYPICKUPSOUND, AInventory, ItemFlags),
	DEFINE_FLAG(IF, BIGPOWERUP, AInventory, ItemFlags),
	DEFINE_FLAG(IF, KEEPDEPLETED, AInventory, ItemFlags),
	DEFINE_FLAG(IF, IGNORESKILL, AInventory, ItemFlags),
	DEFINE_FLAG(IF, NOATTENPICKUPSOUND, AInventory, ItemFlags),
	DEFINE_FLAG(IF, PERSISTENTPOWER, AInventory, ItemFlags),
	DEFINE_FLAG(IF, RESTRICTABSOLUTELY, AInventory, ItemFlags),
	DEFINE_FLAG(IF, NEVERRESPAWN, AInventory, ItemFlags),
	DEFINE_FLAG(IF, NOSCREENFLASH, AInventory, ItemFlags),
	DEFINE_FLAG(IF, TOSSED, AInventory, ItemFlags),
	DEFINE_FLAG(IF, ALWAYSRESPAWN, AInventory, ItemFlags),

	DEFINE_DEPRECATED_FLAG(PICKUPFLASH),
	DEFINE_DEPRECATED_FLAG(INTERHUBSTRIP),};

static FFlagDef WeaponFlags[] =
{
	// Weapon flags
	DEFINE_FLAG(WIF, NOAUTOFIRE, AWeapon, WeaponFlags),
	DEFINE_FLAG(WIF, READYSNDHALF, AWeapon, WeaponFlags),
	DEFINE_FLAG(WIF, DONTBOB, AWeapon, WeaponFlags),
	DEFINE_FLAG(WIF, AXEBLOOD, AWeapon, WeaponFlags),
	DEFINE_FLAG(WIF, NOALERT, AWeapon, WeaponFlags),
	DEFINE_FLAG(WIF, AMMO_OPTIONAL, AWeapon, WeaponFlags),
	DEFINE_FLAG(WIF, ALT_AMMO_OPTIONAL, AWeapon, WeaponFlags),
	DEFINE_FLAG(WIF, PRIMARY_USES_BOTH, AWeapon, WeaponFlags),
	DEFINE_FLAG(WIF, WIMPY_WEAPON, AWeapon, WeaponFlags),
	DEFINE_FLAG(WIF, POWERED_UP, AWeapon, WeaponFlags),
	DEFINE_FLAG(WIF, STAFF2_KICKBACK, AWeapon, WeaponFlags),
	DEFINE_FLAG(WIF_BOT, EXPLOSIVE, AWeapon, WeaponFlags),
	DEFINE_FLAG(WIF, MELEEWEAPON, AWeapon, WeaponFlags),
	DEFINE_FLAG(WIF_BOT, BFG, AWeapon, WeaponFlags),
	DEFINE_FLAG(WIF, CHEATNOTWEAPON, AWeapon, WeaponFlags),
	DEFINE_FLAG(WIF, NO_AUTO_SWITCH, AWeapon, WeaponFlags),
	DEFINE_FLAG(WIF, AMMO_CHECKBOTH, AWeapon, WeaponFlags),
	DEFINE_FLAG(WIF, NOAUTOAIM, AWeapon, WeaponFlags),
	
	DEFINE_DUMMY_FLAG(NOLMS),
	DEFINE_FLAG(WIF, ALT_USES_BOTH, AWeapon, WeaponFlags),
	DEFINE_DUMMY_FLAG(ALLOW_WITH_RESPAWN_INVUL),
};

static FFlagDef PlayerPawnFlags[] =
{
	// PlayerPawn flags
	DEFINE_FLAG(PPF, NOTHRUSTWHENINVUL, APlayerPawn, PlayerFlags),
	DEFINE_FLAG(PPF, CANSUPERMORPH, APlayerPawn, PlayerFlags),
	DEFINE_FLAG(PPF, CROUCHABLEMORPH, APlayerPawn, PlayerFlags),
};

static FFlagDef PowerSpeedFlags[] =
{
	// PowerSpeed flags
	DEFINE_FLAG(PSF, NOTRAIL, APowerSpeed, SpeedFlags),
};

static const struct FFlagList { const PClass *Type; FFlagDef *Defs; int NumDefs; } FlagLists[] =
{
	{ RUNTIME_CLASS(AActor), 		ActorFlags,		countof(ActorFlags) },
	{ RUNTIME_CLASS(AInventory), 	InventoryFlags,	countof(InventoryFlags) },
	{ RUNTIME_CLASS(AWeapon), 		WeaponFlags,	countof(WeaponFlags) },
	{ RUNTIME_CLASS(APlayerPawn),	PlayerPawnFlags,countof(PlayerPawnFlags) },
	{ RUNTIME_CLASS(APowerSpeed),	PowerSpeedFlags,countof(PowerSpeedFlags) },
};
#define NUM_FLAG_LISTS (countof(FlagLists))

//==========================================================================
//
// Find a flag by name using a binary search
//
//==========================================================================
static FFlagDef *FindFlag (FFlagDef *flags, int numflags, const char *flag)
{
	int min = 0, max = numflags - 1;

	while (min <= max)
	{
		int mid = (min + max) / 2;
		int lexval = stricmp (flag, flags[mid].name);
		if (lexval == 0)
		{
			return &flags[mid];
		}
		else if (lexval > 0)
		{
			min = mid + 1;
		}
		else
		{
			max = mid - 1;
		}
	}
	return NULL;
}

//==========================================================================
//
// Finds a flag that may have a qualified name
//
//==========================================================================

FFlagDef *FindFlag (const PClass *type, const char *part1, const char *part2)
{
	FFlagDef *def;
	size_t i;

	if (part2 == NULL)
	{ // Search all lists
		for (i = 0; i < NUM_FLAG_LISTS; ++i)
		{
			if (type->IsDescendantOf (FlagLists[i].Type))
			{
				def = FindFlag (FlagLists[i].Defs, FlagLists[i].NumDefs, part1);
				if (def != NULL)
				{
					return def;
				}
			}
		}
	}
	else
	{ // Search just the named list
		for (i = 0; i < NUM_FLAG_LISTS; ++i)
		{
			if (stricmp (FlagLists[i].Type->TypeName.GetChars(), part1) == 0)
			{
				if (type->IsDescendantOf (FlagLists[i].Type))
				{
					return FindFlag (FlagLists[i].Defs, FlagLists[i].NumDefs, part2);
				}
				else
				{
					return NULL;
				}
			}
		}
	}
	return NULL;
}


//==========================================================================
//
// Gets the name of an actor flag 
//
//==========================================================================

const char *GetFlagName(unsigned int flagnum, int flagoffset)
{
	for(unsigned i = 0; i < countof(ActorFlags); i++)
	{
		if (ActorFlags[i].flagbit == flagnum && ActorFlags[i].structoffset == flagoffset)
		{
			return ActorFlags[i].name;
		}
	}
	return "(unknown)";	// return something printable
}

//==========================================================================
//
// Find a property by name using a binary search
//
//==========================================================================

FPropertyInfo *FindProperty(const char * string)
{
	int min = 0, max = properties.Size()-1;

	while (min <= max)
	{
		int mid = (min + max) / 2;
		int lexval = stricmp (string, properties[mid]->name);
		if (lexval == 0)
		{
			return properties[mid];
		}
		else if (lexval > 0)
		{
			min = mid + 1;
		}
		else
		{
			max = mid - 1;
		}
	}
	return NULL;
}

//==========================================================================
//
// Find a function by name using a binary search
//
//==========================================================================

AFuncDesc *FindFunction(const char * string)
{
	int min = 0, max = AFTable.Size()-1;

	while (min <= max)
	{
		int mid = (min + max) / 2;
		int lexval = stricmp (string, AFTable[mid].Name);
		if (lexval == 0)
		{
			return &AFTable[mid];
		}
		else if (lexval > 0)
		{
			min = mid + 1;
		}
		else
		{
			max = mid - 1;
		}
	}
	return NULL;
}


//==========================================================================
//
// Find a variable by name using a binary search
//
//==========================================================================

FVariableInfo *FindVariable(const char * string, const PClass *cls)
{
	int min = 0, max = variables.Size()-1;

	while (min <= max)
	{
		int mid = (min + max) / 2;
		int lexval;
		
		if (cls < variables[mid]->owner) lexval = -1;
		else if (cls > variables[mid]->owner) lexval = 1;
		else lexval = stricmp (string, variables[mid]->name);

		if (lexval == 0)
		{
			return variables[mid];
		}
		else if (lexval > 0)
		{
			min = mid + 1;
		}
		else
		{
			max = mid - 1;
		}
	}
	return NULL;
}


//==========================================================================
//
// Find an action function in AActor's table
//
//==========================================================================

PSymbolActionFunction *FindGlobalActionFunction(const char *name)
{
	PSymbol *sym = RUNTIME_CLASS(AActor)->Symbols.FindSymbol(name, false);
	if (sym != NULL && sym->SymbolType == SYM_ActionFunction)
		return static_cast<PSymbolActionFunction*>(sym);
	else
		return NULL;
}


//==========================================================================
//
// Sorting helpers
//
//==========================================================================

static int STACK_ARGS flagcmp (const void * a, const void * b)
{
	return stricmp( ((FFlagDef*)a)->name, ((FFlagDef*)b)->name);
}

static int STACK_ARGS propcmp(const void * a, const void * b)
{
	return stricmp( (*(FPropertyInfo**)a)->name, (*(FPropertyInfo**)b)->name);
}

static int STACK_ARGS funccmp(const void * a, const void * b)
{
	return stricmp( ((AFuncDesc*)a)->Name, ((AFuncDesc*)b)->Name);
}

static int STACK_ARGS varcmp(const void * a, const void * b)
{
	FVariableInfo *A = *(FVariableInfo**)a;
	FVariableInfo *B = *(FVariableInfo**)b;
	if (A->owner < B->owner) return -1;
	if (A->owner > B->owner) return 1;
	return stricmp(A->name, B->name);
}

//==========================================================================
//
// Initialization
//
//==========================================================================

void InitThingdef()
{
	// Sort the flag lists
	for (size_t i = 0; i < NUM_FLAG_LISTS; ++i)
	{
		qsort (FlagLists[i].Defs, FlagLists[i].NumDefs, sizeof(FFlagDef), flagcmp);
	}

	// Create a sorted list of properties
	if (properties.Size() == 0)
	{
		FAutoSegIterator probe(GRegHead, GRegTail);

		while (*++probe != NULL)
		{
			properties.Push((FPropertyInfo *)*probe);
		}
		properties.ShrinkToFit();
		qsort(&properties[0], properties.Size(), sizeof(properties[0]), propcmp);
	}

	// Create a sorted list of native action functions
	if (AFTable.Size() == 0)
	{
		FAutoSegIterator probe(ARegHead, ARegTail);

		while (*++probe != NULL)
		{
			AFTable.Push(*(AFuncDesc *)*probe);
		}
		AFTable.ShrinkToFit();
		qsort(&AFTable[0], AFTable.Size(), sizeof(AFTable[0]), funccmp);
	}

	// Create a sorted list of native variables
	if (variables.Size() == 0)
	{
		FAutoSegIterator probe(MRegHead, MRegTail);

		while (*++probe != NULL)
		{
			variables.Push((FVariableInfo *)*probe);
		}
		variables.ShrinkToFit();
		qsort(&variables[0], variables.Size(), sizeof(variables[0]), varcmp);
	}
}

<|MERGE_RESOLUTION|>--- conflicted
+++ resolved
@@ -1,675 +1,671 @@
-/*
-** thingdef_data.cpp
-**
-** DECORATE data tables
-**
-**---------------------------------------------------------------------------
-** Copyright 2002-2008 Christoph Oelckers
-** Copyright 2004-2008 Randy Heit
-** All rights reserved.
-**
-** Redistribution and use in source and binary forms, with or without
-** modification, are permitted provided that the following conditions
-** are met:
-**
-** 1. Redistributions of source code must retain the above copyright
-**    notice, this list of conditions and the following disclaimer.
-** 2. Redistributions in binary form must reproduce the above copyright
-**    notice, this list of conditions and the following disclaimer in the
-**    documentation and/or other materials provided with the distribution.
-** 3. The name of the author may not be used to endorse or promote products
-**    derived from this software without specific prior written permission.
-** 4. When not used as part of ZDoom or a ZDoom derivative, this code will be
-**    covered by the terms of the GNU General Public License as published by
-**    the Free Software Foundation; either version 2 of the License, or (at
-**    your option) any later version.
-**
-** THIS SOFTWARE IS PROVIDED BY THE AUTHOR ``AS IS'' AND ANY EXPRESS OR
-** IMPLIED WARRANTIES, INCLUDING, BUT NOT LIMITED TO, THE IMPLIED WARRANTIES
-** OF MERCHANTABILITY AND FITNESS FOR A PARTICULAR PURPOSE ARE DISCLAIMED.
-** IN NO EVENT SHALL THE AUTHOR BE LIABLE FOR ANY DIRECT, INDIRECT,
-** INCIDENTAL, SPECIAL, EXEMPLARY, OR CONSEQUENTIAL DAMAGES (INCLUDING, BUT
-** NOT LIMITED TO, PROCUREMENT OF SUBSTITUTE GOODS OR SERVICES; LOSS OF USE,
-** DATA, OR PROFITS; OR BUSINESS INTERRUPTION) HOWEVER CAUSED AND ON ANY
-** THEORY OF LIABILITY, WHETHER IN CONTRACT, STRICT LIABILITY, OR TORT
-** (INCLUDING NEGLIGENCE OR OTHERWISE) ARISING IN ANY WAY OUT OF THE USE OF
-** THIS SOFTWARE, EVEN IF ADVISED OF THE POSSIBILITY OF SUCH DAMAGE.
-**---------------------------------------------------------------------------
-**
-*/
-
-#include "thingdef.h"
-#include "actor.h"
-#include "d_player.h"
-#include "p_effect.h"
-#include "autosegs.h"
-
-static TArray<FPropertyInfo*> properties;
-static TArray<AFuncDesc> AFTable;
-static TArray<FVariableInfo*> variables;
-
-//==========================================================================
-//
-// List of all flags
-//
-//==========================================================================
-
-// [RH] Keep GCC quiet by not using offsetof on Actor types.
-#define DEFINE_FLAG(prefix, name, type, variable) { prefix##_##name, #name, (int)(size_t)&((type*)1)->variable - 1, sizeof(((type *)0)->variable) }
-#define DEFINE_FLAG2(symbol, name, type, variable) { symbol, #name, (int)(size_t)&((type*)1)->variable - 1, sizeof(((type *)0)->variable) }
-#define DEFINE_DEPRECATED_FLAG(name) { DEPF_##name, #name, -1, 0 }
-#define DEFINE_DUMMY_FLAG(name) { DEPF_UNUSED, #name, -1, 0 }
-
-static FFlagDef ActorFlags[]=
-{
-	DEFINE_FLAG(MF, PICKUP, APlayerPawn, flags),
-	DEFINE_FLAG(MF, SPECIAL, APlayerPawn, flags),
-	DEFINE_FLAG(MF, SOLID, AActor, flags),
-	DEFINE_FLAG(MF, SHOOTABLE, AActor, flags),
-	DEFINE_FLAG(MF, NOSECTOR, AActor, flags),
-	DEFINE_FLAG(MF, NOBLOCKMAP, AActor, flags),
-	DEFINE_FLAG(MF, AMBUSH, AActor, flags),
-	DEFINE_FLAG(MF, JUSTHIT, AActor, flags),
-	DEFINE_FLAG(MF, JUSTATTACKED, AActor, flags),
-	DEFINE_FLAG(MF, SPAWNCEILING, AActor, flags),
-	DEFINE_FLAG(MF, NOGRAVITY, AActor, flags),
-	DEFINE_FLAG(MF, DROPOFF, AActor, flags),
-	DEFINE_FLAG(MF, NOCLIP, AActor, flags),
-	DEFINE_FLAG(MF, FLOAT, AActor, flags),
-	DEFINE_FLAG(MF, TELEPORT, AActor, flags),
-	DEFINE_FLAG(MF, MISSILE, AActor, flags),
-	DEFINE_FLAG(MF, DROPPED, AActor, flags),
-	DEFINE_FLAG(MF, SHADOW, AActor, flags),
-	DEFINE_FLAG(MF, NOBLOOD, AActor, flags),
-	DEFINE_FLAG(MF, CORPSE, AActor, flags),
-	DEFINE_FLAG(MF, INFLOAT, AActor, flags),
-	DEFINE_FLAG(MF, COUNTKILL, AActor, flags),
-	DEFINE_FLAG(MF, COUNTITEM, AActor, flags),
-	DEFINE_FLAG(MF, SKULLFLY, AActor, flags),
-	DEFINE_FLAG(MF, NOTDMATCH, AActor, flags),
-	DEFINE_FLAG(MF, SPAWNSOUNDSOURCE, AActor, flags),
-	DEFINE_FLAG(MF, FRIENDLY, AActor, flags),
-	DEFINE_FLAG(MF, NOLIFTDROP, AActor, flags),
-	DEFINE_FLAG(MF, STEALTH, AActor, flags),
-	DEFINE_FLAG(MF, ICECORPSE, AActor, flags),
-
-	DEFINE_FLAG(MF2, DONTREFLECT, AActor, flags2),
-	DEFINE_FLAG(MF2, WINDTHRUST, AActor, flags2),
-	DEFINE_FLAG(MF2, DONTSEEKINVISIBLE, AActor, flags2),
-	DEFINE_FLAG(MF2, BLASTED, AActor, flags2),
-	DEFINE_FLAG(MF2, FLOORCLIP, AActor, flags2),
-	DEFINE_FLAG(MF2, SPAWNFLOAT, AActor, flags2),
-	DEFINE_FLAG(MF2, NOTELEPORT, AActor, flags2),
-	DEFINE_FLAG2(MF2_RIP, RIPPER, AActor, flags2),
-	DEFINE_FLAG(MF2, PUSHABLE, AActor, flags2),
-	DEFINE_FLAG2(MF2_SLIDE, SLIDESONWALLS, AActor, flags2),
-	DEFINE_FLAG2(MF2_PASSMOBJ, CANPASS, AActor, flags2),
-	DEFINE_FLAG(MF2, CANNOTPUSH, AActor, flags2),
-	DEFINE_FLAG(MF2, THRUGHOST, AActor, flags2),
-	DEFINE_FLAG(MF2, BOSS, AActor, flags2),
-	DEFINE_FLAG2(MF2_NODMGTHRUST, NODAMAGETHRUST, AActor, flags2),
-	DEFINE_FLAG(MF2, DONTTRANSLATE, AActor, flags2),
-	DEFINE_FLAG(MF2, TELESTOMP, AActor, flags2),
-	DEFINE_FLAG(MF2, FLOATBOB, AActor, flags2),
-	DEFINE_FLAG(MF2, THRUACTORS, AActor, flags2),
-	DEFINE_FLAG2(MF2_IMPACT, ACTIVATEIMPACT, AActor, flags2),
-	DEFINE_FLAG2(MF2_PUSHWALL, CANPUSHWALLS, AActor, flags2),
-	DEFINE_FLAG2(MF2_MCROSS, ACTIVATEMCROSS, AActor, flags2),
-	DEFINE_FLAG2(MF2_PCROSS, ACTIVATEPCROSS, AActor, flags2),
-	DEFINE_FLAG(MF2, CANTLEAVEFLOORPIC, AActor, flags2),
-	DEFINE_FLAG(MF2, NONSHOOTABLE, AActor, flags2),
-	DEFINE_FLAG(MF2, INVULNERABLE, AActor, flags2),
-	DEFINE_FLAG(MF2, DORMANT, AActor, flags2),
-	DEFINE_FLAG(MF2, SEEKERMISSILE, AActor, flags2),
-	DEFINE_FLAG(MF2, REFLECTIVE, AActor, flags2),
-
-	DEFINE_FLAG(MF3, FLOORHUGGER, AActor, flags3),
-	DEFINE_FLAG(MF3, CEILINGHUGGER, AActor, flags3),
-	DEFINE_FLAG(MF3, NORADIUSDMG, AActor, flags3),
-	DEFINE_FLAG(MF3, GHOST, AActor, flags3),
-	DEFINE_FLAG(MF3, SPECIALFLOORCLIP, AActor, flags3),
-	DEFINE_FLAG(MF3, ALWAYSPUFF, AActor, flags3),
-	DEFINE_FLAG(MF3, DONTSPLASH, AActor, flags3),
-	DEFINE_FLAG(MF3, DONTOVERLAP, AActor, flags3),
-	DEFINE_FLAG(MF3, DONTMORPH, AActor, flags3),
-	DEFINE_FLAG(MF3, DONTSQUASH, AActor, flags3),
-	DEFINE_FLAG(MF3, EXPLOCOUNT, AActor, flags3),
-	DEFINE_FLAG(MF3, FULLVOLACTIVE, AActor, flags3),
-	DEFINE_FLAG(MF3, ISMONSTER, AActor, flags3),
-	DEFINE_FLAG(MF3, SKYEXPLODE, AActor, flags3),
-	DEFINE_FLAG(MF3, STAYMORPHED, AActor, flags3),
-	DEFINE_FLAG(MF3, DONTBLAST, AActor, flags3),
-	DEFINE_FLAG(MF3, CANBLAST, AActor, flags3),
-	DEFINE_FLAG(MF3, NOTARGET, AActor, flags3),
-	DEFINE_FLAG(MF3, DONTGIB, AActor, flags3),
-	DEFINE_FLAG(MF3, NOBLOCKMONST, AActor, flags3),
-	DEFINE_FLAG(MF3, FULLVOLDEATH, AActor, flags3),
-	DEFINE_FLAG(MF3, AVOIDMELEE, AActor, flags3),
-	DEFINE_FLAG(MF3, SCREENSEEKER, AActor, flags3),
-	DEFINE_FLAG(MF3, FOILINVUL, AActor, flags3),
-	DEFINE_FLAG(MF3, NOTELEOTHER, AActor, flags3),
-	DEFINE_FLAG(MF3, BLOODLESSIMPACT, AActor, flags3),
-	DEFINE_FLAG(MF3, NOEXPLODEFLOOR, AActor, flags3),
-	DEFINE_FLAG(MF3, PUFFONACTORS, AActor, flags3),
-
-	DEFINE_FLAG(MF4, QUICKTORETALIATE, AActor, flags4),
-	DEFINE_FLAG(MF4, NOICEDEATH, AActor, flags4),
-	DEFINE_FLAG(MF4, RANDOMIZE, AActor, flags4),
-	DEFINE_FLAG(MF4, FIXMAPTHINGPOS , AActor, flags4),
-	DEFINE_FLAG(MF4, ACTLIKEBRIDGE, AActor, flags4),
-	DEFINE_FLAG(MF4, STRIFEDAMAGE, AActor, flags4),
-	DEFINE_FLAG(MF4, CANUSEWALLS, AActor, flags4),
-	DEFINE_FLAG(MF4, MISSILEMORE, AActor, flags4),
-	DEFINE_FLAG(MF4, MISSILEEVENMORE, AActor, flags4),
-	DEFINE_FLAG(MF4, FORCERADIUSDMG, AActor, flags4),
-	DEFINE_FLAG(MF4, DONTFALL, AActor, flags4),
-	DEFINE_FLAG(MF4, SEESDAGGERS, AActor, flags4),
-	DEFINE_FLAG(MF4, INCOMBAT, AActor, flags4),
-	DEFINE_FLAG(MF4, LOOKALLAROUND, AActor, flags4),
-	DEFINE_FLAG(MF4, STANDSTILL, AActor, flags4),
-	DEFINE_FLAG(MF4, SPECTRAL, AActor, flags4),
-	DEFINE_FLAG(MF4, NOSPLASHALERT, AActor, flags4),
-	DEFINE_FLAG(MF4, SYNCHRONIZED, AActor, flags4),
-	DEFINE_FLAG(MF4, NOTARGETSWITCH, AActor, flags4),
-	DEFINE_FLAG(MF4, DONTHARMCLASS, AActor, flags4),
-	DEFINE_FLAG2(MF4_DONTHARMCLASS, DONTHURTSPECIES, AActor, flags4), // Deprecated name as an alias
-	DEFINE_FLAG(MF4, SHIELDREFLECT, AActor, flags4),
-	DEFINE_FLAG(MF4, DEFLECT, AActor, flags4),
-	DEFINE_FLAG(MF4, ALLOWPARTICLES, AActor, flags4),
-	DEFINE_FLAG(MF4, EXTREMEDEATH, AActor, flags4),
-	DEFINE_FLAG(MF4, NOEXTREMEDEATH, AActor, flags4),
-	DEFINE_FLAG(MF4, FRIGHTENED, AActor, flags4),
-	DEFINE_FLAG(MF4, NOSKIN, AActor, flags4),
-	DEFINE_FLAG(MF4, BOSSDEATH, AActor, flags4),
-
-	DEFINE_FLAG(MF5, DONTDRAIN, AActor, flags5),
-	DEFINE_FLAG(MF5, NODROPOFF, AActor, flags5),
-	DEFINE_FLAG(MF5, NOFORWARDFALL, AActor, flags5),
-	DEFINE_FLAG(MF5, COUNTSECRET, AActor, flags5),
-	DEFINE_FLAG(MF5, NODAMAGE, AActor, flags5),
-	DEFINE_FLAG(MF5, BLOODSPLATTER, AActor, flags5),
-	DEFINE_FLAG(MF5, OLDRADIUSDMG, AActor, flags5),
-	DEFINE_FLAG(MF5, DEHEXPLOSION, AActor, flags5),
-	DEFINE_FLAG(MF5, PIERCEARMOR, AActor, flags5),
-	DEFINE_FLAG(MF5, NOBLOODDECALS, AActor, flags5),
-	DEFINE_FLAG(MF5, USESPECIAL, AActor, flags5),
-	DEFINE_FLAG(MF5, NOPAIN, AActor, flags5),
-	DEFINE_FLAG(MF5, ALWAYSFAST, AActor, flags5),
-	DEFINE_FLAG(MF5, NEVERFAST, AActor, flags5),
-	DEFINE_FLAG(MF5, ALWAYSRESPAWN, AActor, flags5),
-	DEFINE_FLAG(MF5, NEVERRESPAWN, AActor, flags5),
-	DEFINE_FLAG(MF5, DONTRIP, AActor, flags5),
-	DEFINE_FLAG(MF5, NOINFIGHTING, AActor, flags5),
-	DEFINE_FLAG(MF5, NOINTERACTION, AActor, flags5),
-	DEFINE_FLAG(MF5, NOTIMEFREEZE, AActor, flags5),
-	DEFINE_FLAG(MF5, PUFFGETSOWNER, AActor, flags5), // [BB] added PUFFGETSOWNER
-	DEFINE_FLAG(MF5, SPECIALFIREDAMAGE, AActor, flags5),
-	DEFINE_FLAG(MF5, SUMMONEDMONSTER, AActor, flags5),
-	DEFINE_FLAG(MF5, NOVERTICALMELEERANGE, AActor, flags5),
-	DEFINE_FLAG(MF5, BRIGHT, AActor, flags5),
-	DEFINE_FLAG(MF5, CANTSEEK, AActor, flags5),
-	DEFINE_FLAG(MF5, PAINLESS, AActor, flags5),
-	DEFINE_FLAG(MF5, MOVEWITHSECTOR, AActor, flags5),
-
-	DEFINE_FLAG(MF6, NOBOSSRIP, AActor, flags6),
-	DEFINE_FLAG(MF6, THRUSPECIES, AActor, flags6),
-	DEFINE_FLAG(MF6, MTHRUSPECIES, AActor, flags6),
-	DEFINE_FLAG(MF6, FORCEPAIN, AActor, flags6),
-	DEFINE_FLAG(MF6, NOFEAR, AActor, flags6),
-	DEFINE_FLAG(MF6, BUMPSPECIAL, AActor, flags6),
-	DEFINE_FLAG(MF6, DONTHARMSPECIES, AActor, flags6),
-	DEFINE_FLAG(MF6, STEPMISSILE, AActor, flags6),
-	DEFINE_FLAG(MF6, NOTELEFRAG, AActor, flags6),
-	DEFINE_FLAG(MF6, TOUCHY, AActor, flags6),
-	DEFINE_FLAG(MF6, CANJUMP, AActor, flags6),
-	DEFINE_FLAG(MF6, JUMPDOWN, AActor, flags6),
-	DEFINE_FLAG(MF6, VULNERABLE, AActor, flags6),
-	DEFINE_FLAG(MF6, NOTRIGGER, AActor, flags6),
-	DEFINE_FLAG(MF6, ADDITIVEPOISONDAMAGE, AActor, flags6),
-	DEFINE_FLAG(MF6, ADDITIVEPOISONDURATION, AActor, flags6),
-	DEFINE_FLAG(MF6, BLOCKEDBYSOLIDACTORS, AActor, flags6),
-	DEFINE_FLAG(MF6, NOMENU, AActor, flags6),
-	DEFINE_FLAG(MF6, SEEINVISIBLE, AActor, flags6),
-	DEFINE_FLAG(MF6, DONTCORPSE, AActor, flags6),
-	DEFINE_FLAG(MF6, DOHARMSPECIES, AActor, flags6),
-	DEFINE_FLAG(MF6, POISONALWAYS, AActor, flags6),
-	DEFINE_FLAG(MF6, NOTAUTOAIMED, AActor, flags6),
-	DEFINE_FLAG(MF6, NOTONAUTOMAP, AActor, flags6),
-	DEFINE_FLAG(MF6, RELATIVETOFLOOR, AActor, flags6),
-
-	DEFINE_FLAG(MF7, NEVERTARGET, AActor, flags7),
-	DEFINE_FLAG(MF7, NOTELESTOMP, AActor, flags7),
-	DEFINE_FLAG(MF7, ALWAYSTELEFRAG, AActor, flags7),
-	DEFINE_FLAG(MF7, WEAPONSPAWN, AActor, flags7),
-	DEFINE_FLAG(MF7, HARMFRIENDS, AActor, flags7),
-	DEFINE_FLAG(MF7, BUDDHA, AActor, flags7),
-	DEFINE_FLAG(MF7, FOILBUDDHA, AActor, flags7),
-	DEFINE_FLAG(MF7, DONTTHRUST, AActor, flags7),
-	DEFINE_FLAG(MF7, ALLOWPAIN, AActor, flags7),
-	DEFINE_FLAG(MF7, CAUSEPAIN, AActor, flags7),
-<<<<<<< HEAD
-	DEFINE_FLAG(MF7, THRUREFLECT, AActor, flags7),
-	DEFINE_FLAG(MF7, MIRRORREFLECT, AActor, flags7),
-	DEFINE_FLAG(MF7, AIMREFLECT, AActor, flags7),
-
-=======
-	DEFINE_FLAG(MF7, HITTARGET, AActor, flags7),
-	DEFINE_FLAG(MF7, HITMASTER, AActor, flags7),
-	DEFINE_FLAG(MF7, HITTRACER, AActor, flags7),
-	
->>>>>>> 533ae959
-	// Effect flags
-	DEFINE_FLAG(FX, VISIBILITYPULSE, AActor, effects),
-	DEFINE_FLAG2(FX_ROCKET, ROCKETTRAIL, AActor, effects),
-	DEFINE_FLAG2(FX_GRENADE, GRENADETRAIL, AActor, effects),
-	DEFINE_FLAG(RF, INVISIBLE, AActor, renderflags),
-	DEFINE_FLAG(RF, FORCEYBILLBOARD, AActor, renderflags),
-	DEFINE_FLAG(RF, FORCEXYBILLBOARD, AActor, renderflags),
-
-	// Bounce flags
-	DEFINE_FLAG2(BOUNCE_Walls, BOUNCEONWALLS, AActor, BounceFlags),
-	DEFINE_FLAG2(BOUNCE_Floors, BOUNCEONFLOORS, AActor, BounceFlags),
-	DEFINE_FLAG2(BOUNCE_Ceilings, BOUNCEONCEILINGS, AActor, BounceFlags),
-	DEFINE_FLAG2(BOUNCE_Actors, ALLOWBOUNCEONACTORS, AActor, BounceFlags),
-	DEFINE_FLAG2(BOUNCE_AutoOff, BOUNCEAUTOOFF, AActor, BounceFlags),
-	DEFINE_FLAG2(BOUNCE_HereticType, BOUNCELIKEHERETIC, AActor, BounceFlags),
-	DEFINE_FLAG2(BOUNCE_CanBounceWater, CANBOUNCEWATER, AActor, BounceFlags),
-	DEFINE_FLAG2(BOUNCE_NoWallSound, NOWALLBOUNCESND, AActor, BounceFlags),
-	DEFINE_FLAG2(BOUNCE_Quiet, NOBOUNCESOUND, AActor, BounceFlags),
-	DEFINE_FLAG2(BOUNCE_AllActors, BOUNCEONACTORS, AActor, BounceFlags),
-	DEFINE_FLAG2(BOUNCE_ExplodeOnWater, EXPLODEONWATER, AActor, BounceFlags),
-	DEFINE_FLAG2(BOUNCE_MBF, MBFBOUNCER, AActor, BounceFlags),
-	DEFINE_FLAG2(BOUNCE_AutoOffFloorOnly, BOUNCEAUTOOFFFLOORONLY, AActor, BounceFlags),
-	DEFINE_FLAG2(BOUNCE_UseBounceState, USEBOUNCESTATE, AActor, BounceFlags),
-
-	// Deprecated flags. Handling must be performed in HandleDeprecatedFlags
-	DEFINE_DEPRECATED_FLAG(FIREDAMAGE),
-	DEFINE_DEPRECATED_FLAG(ICEDAMAGE),
-	DEFINE_DEPRECATED_FLAG(LOWGRAVITY),
-	DEFINE_DEPRECATED_FLAG(SHORTMISSILERANGE),
-	DEFINE_DEPRECATED_FLAG(LONGMELEERANGE),
-	DEFINE_DEPRECATED_FLAG(QUARTERGRAVITY),
-	DEFINE_DEPRECATED_FLAG(FIRERESIST),
-	DEFINE_DEPRECATED_FLAG(HERETICBOUNCE),
-	DEFINE_DEPRECATED_FLAG(HEXENBOUNCE),
-	DEFINE_DEPRECATED_FLAG(DOOMBOUNCE),
-
-	// Deprecated flags with no more existing functionality.
-	DEFINE_DUMMY_FLAG(FASTER),				// obsolete, replaced by 'Fast' state flag
-	DEFINE_DUMMY_FLAG(FASTMELEE),			// obsolete, replaced by 'Fast' state flag
-
-	// Various Skulltag flags that are quite irrelevant to ZDoom
-	DEFINE_DUMMY_FLAG(NONETID),				// netcode-based
-	DEFINE_DUMMY_FLAG(ALLOWCLIENTSPAWN),	// netcode-based
-	DEFINE_DUMMY_FLAG(CLIENTSIDEONLY),	    // netcode-based
-	DEFINE_DUMMY_FLAG(SERVERSIDEONLY),		// netcode-based
-	DEFINE_DUMMY_FLAG(EXPLODEONDEATH),	    // seems useless
-};
-
-static FFlagDef InventoryFlags[] =
-{
-	// Inventory flags
-	DEFINE_FLAG(IF, QUIET, AInventory, ItemFlags),
-	DEFINE_FLAG(IF, AUTOACTIVATE, AInventory, ItemFlags),
-	DEFINE_FLAG(IF, UNDROPPABLE, AInventory, ItemFlags),
-	DEFINE_FLAG(IF, INVBAR, AInventory, ItemFlags),
-	DEFINE_FLAG(IF, HUBPOWER, AInventory, ItemFlags),
-	DEFINE_FLAG(IF, UNTOSSABLE, AInventory, ItemFlags),
-	DEFINE_FLAG(IF, ADDITIVETIME, AInventory, ItemFlags),
-	DEFINE_FLAG(IF, ALWAYSPICKUP, AInventory, ItemFlags),
-	DEFINE_FLAG(IF, FANCYPICKUPSOUND, AInventory, ItemFlags),
-	DEFINE_FLAG(IF, BIGPOWERUP, AInventory, ItemFlags),
-	DEFINE_FLAG(IF, KEEPDEPLETED, AInventory, ItemFlags),
-	DEFINE_FLAG(IF, IGNORESKILL, AInventory, ItemFlags),
-	DEFINE_FLAG(IF, NOATTENPICKUPSOUND, AInventory, ItemFlags),
-	DEFINE_FLAG(IF, PERSISTENTPOWER, AInventory, ItemFlags),
-	DEFINE_FLAG(IF, RESTRICTABSOLUTELY, AInventory, ItemFlags),
-	DEFINE_FLAG(IF, NEVERRESPAWN, AInventory, ItemFlags),
-	DEFINE_FLAG(IF, NOSCREENFLASH, AInventory, ItemFlags),
-	DEFINE_FLAG(IF, TOSSED, AInventory, ItemFlags),
-	DEFINE_FLAG(IF, ALWAYSRESPAWN, AInventory, ItemFlags),
-
-	DEFINE_DEPRECATED_FLAG(PICKUPFLASH),
-	DEFINE_DEPRECATED_FLAG(INTERHUBSTRIP),};
-
-static FFlagDef WeaponFlags[] =
-{
-	// Weapon flags
-	DEFINE_FLAG(WIF, NOAUTOFIRE, AWeapon, WeaponFlags),
-	DEFINE_FLAG(WIF, READYSNDHALF, AWeapon, WeaponFlags),
-	DEFINE_FLAG(WIF, DONTBOB, AWeapon, WeaponFlags),
-	DEFINE_FLAG(WIF, AXEBLOOD, AWeapon, WeaponFlags),
-	DEFINE_FLAG(WIF, NOALERT, AWeapon, WeaponFlags),
-	DEFINE_FLAG(WIF, AMMO_OPTIONAL, AWeapon, WeaponFlags),
-	DEFINE_FLAG(WIF, ALT_AMMO_OPTIONAL, AWeapon, WeaponFlags),
-	DEFINE_FLAG(WIF, PRIMARY_USES_BOTH, AWeapon, WeaponFlags),
-	DEFINE_FLAG(WIF, WIMPY_WEAPON, AWeapon, WeaponFlags),
-	DEFINE_FLAG(WIF, POWERED_UP, AWeapon, WeaponFlags),
-	DEFINE_FLAG(WIF, STAFF2_KICKBACK, AWeapon, WeaponFlags),
-	DEFINE_FLAG(WIF_BOT, EXPLOSIVE, AWeapon, WeaponFlags),
-	DEFINE_FLAG(WIF, MELEEWEAPON, AWeapon, WeaponFlags),
-	DEFINE_FLAG(WIF_BOT, BFG, AWeapon, WeaponFlags),
-	DEFINE_FLAG(WIF, CHEATNOTWEAPON, AWeapon, WeaponFlags),
-	DEFINE_FLAG(WIF, NO_AUTO_SWITCH, AWeapon, WeaponFlags),
-	DEFINE_FLAG(WIF, AMMO_CHECKBOTH, AWeapon, WeaponFlags),
-	DEFINE_FLAG(WIF, NOAUTOAIM, AWeapon, WeaponFlags),
-	
-	DEFINE_DUMMY_FLAG(NOLMS),
-	DEFINE_FLAG(WIF, ALT_USES_BOTH, AWeapon, WeaponFlags),
-	DEFINE_DUMMY_FLAG(ALLOW_WITH_RESPAWN_INVUL),
-};
-
-static FFlagDef PlayerPawnFlags[] =
-{
-	// PlayerPawn flags
-	DEFINE_FLAG(PPF, NOTHRUSTWHENINVUL, APlayerPawn, PlayerFlags),
-	DEFINE_FLAG(PPF, CANSUPERMORPH, APlayerPawn, PlayerFlags),
-	DEFINE_FLAG(PPF, CROUCHABLEMORPH, APlayerPawn, PlayerFlags),
-};
-
-static FFlagDef PowerSpeedFlags[] =
-{
-	// PowerSpeed flags
-	DEFINE_FLAG(PSF, NOTRAIL, APowerSpeed, SpeedFlags),
-};
-
-static const struct FFlagList { const PClass *Type; FFlagDef *Defs; int NumDefs; } FlagLists[] =
-{
-	{ RUNTIME_CLASS(AActor), 		ActorFlags,		countof(ActorFlags) },
-	{ RUNTIME_CLASS(AInventory), 	InventoryFlags,	countof(InventoryFlags) },
-	{ RUNTIME_CLASS(AWeapon), 		WeaponFlags,	countof(WeaponFlags) },
-	{ RUNTIME_CLASS(APlayerPawn),	PlayerPawnFlags,countof(PlayerPawnFlags) },
-	{ RUNTIME_CLASS(APowerSpeed),	PowerSpeedFlags,countof(PowerSpeedFlags) },
-};
-#define NUM_FLAG_LISTS (countof(FlagLists))
-
-//==========================================================================
-//
-// Find a flag by name using a binary search
-//
-//==========================================================================
-static FFlagDef *FindFlag (FFlagDef *flags, int numflags, const char *flag)
-{
-	int min = 0, max = numflags - 1;
-
-	while (min <= max)
-	{
-		int mid = (min + max) / 2;
-		int lexval = stricmp (flag, flags[mid].name);
-		if (lexval == 0)
-		{
-			return &flags[mid];
-		}
-		else if (lexval > 0)
-		{
-			min = mid + 1;
-		}
-		else
-		{
-			max = mid - 1;
-		}
-	}
-	return NULL;
-}
-
-//==========================================================================
-//
-// Finds a flag that may have a qualified name
-//
-//==========================================================================
-
-FFlagDef *FindFlag (const PClass *type, const char *part1, const char *part2)
-{
-	FFlagDef *def;
-	size_t i;
-
-	if (part2 == NULL)
-	{ // Search all lists
-		for (i = 0; i < NUM_FLAG_LISTS; ++i)
-		{
-			if (type->IsDescendantOf (FlagLists[i].Type))
-			{
-				def = FindFlag (FlagLists[i].Defs, FlagLists[i].NumDefs, part1);
-				if (def != NULL)
-				{
-					return def;
-				}
-			}
-		}
-	}
-	else
-	{ // Search just the named list
-		for (i = 0; i < NUM_FLAG_LISTS; ++i)
-		{
-			if (stricmp (FlagLists[i].Type->TypeName.GetChars(), part1) == 0)
-			{
-				if (type->IsDescendantOf (FlagLists[i].Type))
-				{
-					return FindFlag (FlagLists[i].Defs, FlagLists[i].NumDefs, part2);
-				}
-				else
-				{
-					return NULL;
-				}
-			}
-		}
-	}
-	return NULL;
-}
-
-
-//==========================================================================
-//
-// Gets the name of an actor flag 
-//
-//==========================================================================
-
-const char *GetFlagName(unsigned int flagnum, int flagoffset)
-{
-	for(unsigned i = 0; i < countof(ActorFlags); i++)
-	{
-		if (ActorFlags[i].flagbit == flagnum && ActorFlags[i].structoffset == flagoffset)
-		{
-			return ActorFlags[i].name;
-		}
-	}
-	return "(unknown)";	// return something printable
-}
-
-//==========================================================================
-//
-// Find a property by name using a binary search
-//
-//==========================================================================
-
-FPropertyInfo *FindProperty(const char * string)
-{
-	int min = 0, max = properties.Size()-1;
-
-	while (min <= max)
-	{
-		int mid = (min + max) / 2;
-		int lexval = stricmp (string, properties[mid]->name);
-		if (lexval == 0)
-		{
-			return properties[mid];
-		}
-		else if (lexval > 0)
-		{
-			min = mid + 1;
-		}
-		else
-		{
-			max = mid - 1;
-		}
-	}
-	return NULL;
-}
-
-//==========================================================================
-//
-// Find a function by name using a binary search
-//
-//==========================================================================
-
-AFuncDesc *FindFunction(const char * string)
-{
-	int min = 0, max = AFTable.Size()-1;
-
-	while (min <= max)
-	{
-		int mid = (min + max) / 2;
-		int lexval = stricmp (string, AFTable[mid].Name);
-		if (lexval == 0)
-		{
-			return &AFTable[mid];
-		}
-		else if (lexval > 0)
-		{
-			min = mid + 1;
-		}
-		else
-		{
-			max = mid - 1;
-		}
-	}
-	return NULL;
-}
-
-
-//==========================================================================
-//
-// Find a variable by name using a binary search
-//
-//==========================================================================
-
-FVariableInfo *FindVariable(const char * string, const PClass *cls)
-{
-	int min = 0, max = variables.Size()-1;
-
-	while (min <= max)
-	{
-		int mid = (min + max) / 2;
-		int lexval;
-		
-		if (cls < variables[mid]->owner) lexval = -1;
-		else if (cls > variables[mid]->owner) lexval = 1;
-		else lexval = stricmp (string, variables[mid]->name);
-
-		if (lexval == 0)
-		{
-			return variables[mid];
-		}
-		else if (lexval > 0)
-		{
-			min = mid + 1;
-		}
-		else
-		{
-			max = mid - 1;
-		}
-	}
-	return NULL;
-}
-
-
-//==========================================================================
-//
-// Find an action function in AActor's table
-//
-//==========================================================================
-
-PSymbolActionFunction *FindGlobalActionFunction(const char *name)
-{
-	PSymbol *sym = RUNTIME_CLASS(AActor)->Symbols.FindSymbol(name, false);
-	if (sym != NULL && sym->SymbolType == SYM_ActionFunction)
-		return static_cast<PSymbolActionFunction*>(sym);
-	else
-		return NULL;
-}
-
-
-//==========================================================================
-//
-// Sorting helpers
-//
-//==========================================================================
-
-static int STACK_ARGS flagcmp (const void * a, const void * b)
-{
-	return stricmp( ((FFlagDef*)a)->name, ((FFlagDef*)b)->name);
-}
-
-static int STACK_ARGS propcmp(const void * a, const void * b)
-{
-	return stricmp( (*(FPropertyInfo**)a)->name, (*(FPropertyInfo**)b)->name);
-}
-
-static int STACK_ARGS funccmp(const void * a, const void * b)
-{
-	return stricmp( ((AFuncDesc*)a)->Name, ((AFuncDesc*)b)->Name);
-}
-
-static int STACK_ARGS varcmp(const void * a, const void * b)
-{
-	FVariableInfo *A = *(FVariableInfo**)a;
-	FVariableInfo *B = *(FVariableInfo**)b;
-	if (A->owner < B->owner) return -1;
-	if (A->owner > B->owner) return 1;
-	return stricmp(A->name, B->name);
-}
-
-//==========================================================================
-//
-// Initialization
-//
-//==========================================================================
-
-void InitThingdef()
-{
-	// Sort the flag lists
-	for (size_t i = 0; i < NUM_FLAG_LISTS; ++i)
-	{
-		qsort (FlagLists[i].Defs, FlagLists[i].NumDefs, sizeof(FFlagDef), flagcmp);
-	}
-
-	// Create a sorted list of properties
-	if (properties.Size() == 0)
-	{
-		FAutoSegIterator probe(GRegHead, GRegTail);
-
-		while (*++probe != NULL)
-		{
-			properties.Push((FPropertyInfo *)*probe);
-		}
-		properties.ShrinkToFit();
-		qsort(&properties[0], properties.Size(), sizeof(properties[0]), propcmp);
-	}
-
-	// Create a sorted list of native action functions
-	if (AFTable.Size() == 0)
-	{
-		FAutoSegIterator probe(ARegHead, ARegTail);
-
-		while (*++probe != NULL)
-		{
-			AFTable.Push(*(AFuncDesc *)*probe);
-		}
-		AFTable.ShrinkToFit();
-		qsort(&AFTable[0], AFTable.Size(), sizeof(AFTable[0]), funccmp);
-	}
-
-	// Create a sorted list of native variables
-	if (variables.Size() == 0)
-	{
-		FAutoSegIterator probe(MRegHead, MRegTail);
-
-		while (*++probe != NULL)
-		{
-			variables.Push((FVariableInfo *)*probe);
-		}
-		variables.ShrinkToFit();
-		qsort(&variables[0], variables.Size(), sizeof(variables[0]), varcmp);
-	}
-}
-
+/*
+** thingdef_data.cpp
+**
+** DECORATE data tables
+**
+**---------------------------------------------------------------------------
+** Copyright 2002-2008 Christoph Oelckers
+** Copyright 2004-2008 Randy Heit
+** All rights reserved.
+**
+** Redistribution and use in source and binary forms, with or without
+** modification, are permitted provided that the following conditions
+** are met:
+**
+** 1. Redistributions of source code must retain the above copyright
+**    notice, this list of conditions and the following disclaimer.
+** 2. Redistributions in binary form must reproduce the above copyright
+**    notice, this list of conditions and the following disclaimer in the
+**    documentation and/or other materials provided with the distribution.
+** 3. The name of the author may not be used to endorse or promote products
+**    derived from this software without specific prior written permission.
+** 4. When not used as part of ZDoom or a ZDoom derivative, this code will be
+**    covered by the terms of the GNU General Public License as published by
+**    the Free Software Foundation; either version 2 of the License, or (at
+**    your option) any later version.
+**
+** THIS SOFTWARE IS PROVIDED BY THE AUTHOR ``AS IS'' AND ANY EXPRESS OR
+** IMPLIED WARRANTIES, INCLUDING, BUT NOT LIMITED TO, THE IMPLIED WARRANTIES
+** OF MERCHANTABILITY AND FITNESS FOR A PARTICULAR PURPOSE ARE DISCLAIMED.
+** IN NO EVENT SHALL THE AUTHOR BE LIABLE FOR ANY DIRECT, INDIRECT,
+** INCIDENTAL, SPECIAL, EXEMPLARY, OR CONSEQUENTIAL DAMAGES (INCLUDING, BUT
+** NOT LIMITED TO, PROCUREMENT OF SUBSTITUTE GOODS OR SERVICES; LOSS OF USE,
+** DATA, OR PROFITS; OR BUSINESS INTERRUPTION) HOWEVER CAUSED AND ON ANY
+** THEORY OF LIABILITY, WHETHER IN CONTRACT, STRICT LIABILITY, OR TORT
+** (INCLUDING NEGLIGENCE OR OTHERWISE) ARISING IN ANY WAY OUT OF THE USE OF
+** THIS SOFTWARE, EVEN IF ADVISED OF THE POSSIBILITY OF SUCH DAMAGE.
+**---------------------------------------------------------------------------
+**
+*/
+
+#include "thingdef.h"
+#include "actor.h"
+#include "d_player.h"
+#include "p_effect.h"
+#include "autosegs.h"
+
+static TArray<FPropertyInfo*> properties;
+static TArray<AFuncDesc> AFTable;
+static TArray<FVariableInfo*> variables;
+
+//==========================================================================
+//
+// List of all flags
+//
+//==========================================================================
+
+// [RH] Keep GCC quiet by not using offsetof on Actor types.
+#define DEFINE_FLAG(prefix, name, type, variable) { prefix##_##name, #name, (int)(size_t)&((type*)1)->variable - 1, sizeof(((type *)0)->variable) }
+#define DEFINE_FLAG2(symbol, name, type, variable) { symbol, #name, (int)(size_t)&((type*)1)->variable - 1, sizeof(((type *)0)->variable) }
+#define DEFINE_DEPRECATED_FLAG(name) { DEPF_##name, #name, -1, 0 }
+#define DEFINE_DUMMY_FLAG(name) { DEPF_UNUSED, #name, -1, 0 }
+
+static FFlagDef ActorFlags[]=
+{
+	DEFINE_FLAG(MF, PICKUP, APlayerPawn, flags),
+	DEFINE_FLAG(MF, SPECIAL, APlayerPawn, flags),
+	DEFINE_FLAG(MF, SOLID, AActor, flags),
+	DEFINE_FLAG(MF, SHOOTABLE, AActor, flags),
+	DEFINE_FLAG(MF, NOSECTOR, AActor, flags),
+	DEFINE_FLAG(MF, NOBLOCKMAP, AActor, flags),
+	DEFINE_FLAG(MF, AMBUSH, AActor, flags),
+	DEFINE_FLAG(MF, JUSTHIT, AActor, flags),
+	DEFINE_FLAG(MF, JUSTATTACKED, AActor, flags),
+	DEFINE_FLAG(MF, SPAWNCEILING, AActor, flags),
+	DEFINE_FLAG(MF, NOGRAVITY, AActor, flags),
+	DEFINE_FLAG(MF, DROPOFF, AActor, flags),
+	DEFINE_FLAG(MF, NOCLIP, AActor, flags),
+	DEFINE_FLAG(MF, FLOAT, AActor, flags),
+	DEFINE_FLAG(MF, TELEPORT, AActor, flags),
+	DEFINE_FLAG(MF, MISSILE, AActor, flags),
+	DEFINE_FLAG(MF, DROPPED, AActor, flags),
+	DEFINE_FLAG(MF, SHADOW, AActor, flags),
+	DEFINE_FLAG(MF, NOBLOOD, AActor, flags),
+	DEFINE_FLAG(MF, CORPSE, AActor, flags),
+	DEFINE_FLAG(MF, INFLOAT, AActor, flags),
+	DEFINE_FLAG(MF, COUNTKILL, AActor, flags),
+	DEFINE_FLAG(MF, COUNTITEM, AActor, flags),
+	DEFINE_FLAG(MF, SKULLFLY, AActor, flags),
+	DEFINE_FLAG(MF, NOTDMATCH, AActor, flags),
+	DEFINE_FLAG(MF, SPAWNSOUNDSOURCE, AActor, flags),
+	DEFINE_FLAG(MF, FRIENDLY, AActor, flags),
+	DEFINE_FLAG(MF, NOLIFTDROP, AActor, flags),
+	DEFINE_FLAG(MF, STEALTH, AActor, flags),
+	DEFINE_FLAG(MF, ICECORPSE, AActor, flags),
+
+	DEFINE_FLAG(MF2, DONTREFLECT, AActor, flags2),
+	DEFINE_FLAG(MF2, WINDTHRUST, AActor, flags2),
+	DEFINE_FLAG(MF2, DONTSEEKINVISIBLE, AActor, flags2),
+	DEFINE_FLAG(MF2, BLASTED, AActor, flags2),
+	DEFINE_FLAG(MF2, FLOORCLIP, AActor, flags2),
+	DEFINE_FLAG(MF2, SPAWNFLOAT, AActor, flags2),
+	DEFINE_FLAG(MF2, NOTELEPORT, AActor, flags2),
+	DEFINE_FLAG2(MF2_RIP, RIPPER, AActor, flags2),
+	DEFINE_FLAG(MF2, PUSHABLE, AActor, flags2),
+	DEFINE_FLAG2(MF2_SLIDE, SLIDESONWALLS, AActor, flags2),
+	DEFINE_FLAG2(MF2_PASSMOBJ, CANPASS, AActor, flags2),
+	DEFINE_FLAG(MF2, CANNOTPUSH, AActor, flags2),
+	DEFINE_FLAG(MF2, THRUGHOST, AActor, flags2),
+	DEFINE_FLAG(MF2, BOSS, AActor, flags2),
+	DEFINE_FLAG2(MF2_NODMGTHRUST, NODAMAGETHRUST, AActor, flags2),
+	DEFINE_FLAG(MF2, DONTTRANSLATE, AActor, flags2),
+	DEFINE_FLAG(MF2, TELESTOMP, AActor, flags2),
+	DEFINE_FLAG(MF2, FLOATBOB, AActor, flags2),
+	DEFINE_FLAG(MF2, THRUACTORS, AActor, flags2),
+	DEFINE_FLAG2(MF2_IMPACT, ACTIVATEIMPACT, AActor, flags2),
+	DEFINE_FLAG2(MF2_PUSHWALL, CANPUSHWALLS, AActor, flags2),
+	DEFINE_FLAG2(MF2_MCROSS, ACTIVATEMCROSS, AActor, flags2),
+	DEFINE_FLAG2(MF2_PCROSS, ACTIVATEPCROSS, AActor, flags2),
+	DEFINE_FLAG(MF2, CANTLEAVEFLOORPIC, AActor, flags2),
+	DEFINE_FLAG(MF2, NONSHOOTABLE, AActor, flags2),
+	DEFINE_FLAG(MF2, INVULNERABLE, AActor, flags2),
+	DEFINE_FLAG(MF2, DORMANT, AActor, flags2),
+	DEFINE_FLAG(MF2, SEEKERMISSILE, AActor, flags2),
+	DEFINE_FLAG(MF2, REFLECTIVE, AActor, flags2),
+
+	DEFINE_FLAG(MF3, FLOORHUGGER, AActor, flags3),
+	DEFINE_FLAG(MF3, CEILINGHUGGER, AActor, flags3),
+	DEFINE_FLAG(MF3, NORADIUSDMG, AActor, flags3),
+	DEFINE_FLAG(MF3, GHOST, AActor, flags3),
+	DEFINE_FLAG(MF3, SPECIALFLOORCLIP, AActor, flags3),
+	DEFINE_FLAG(MF3, ALWAYSPUFF, AActor, flags3),
+	DEFINE_FLAG(MF3, DONTSPLASH, AActor, flags3),
+	DEFINE_FLAG(MF3, DONTOVERLAP, AActor, flags3),
+	DEFINE_FLAG(MF3, DONTMORPH, AActor, flags3),
+	DEFINE_FLAG(MF3, DONTSQUASH, AActor, flags3),
+	DEFINE_FLAG(MF3, EXPLOCOUNT, AActor, flags3),
+	DEFINE_FLAG(MF3, FULLVOLACTIVE, AActor, flags3),
+	DEFINE_FLAG(MF3, ISMONSTER, AActor, flags3),
+	DEFINE_FLAG(MF3, SKYEXPLODE, AActor, flags3),
+	DEFINE_FLAG(MF3, STAYMORPHED, AActor, flags3),
+	DEFINE_FLAG(MF3, DONTBLAST, AActor, flags3),
+	DEFINE_FLAG(MF3, CANBLAST, AActor, flags3),
+	DEFINE_FLAG(MF3, NOTARGET, AActor, flags3),
+	DEFINE_FLAG(MF3, DONTGIB, AActor, flags3),
+	DEFINE_FLAG(MF3, NOBLOCKMONST, AActor, flags3),
+	DEFINE_FLAG(MF3, FULLVOLDEATH, AActor, flags3),
+	DEFINE_FLAG(MF3, AVOIDMELEE, AActor, flags3),
+	DEFINE_FLAG(MF3, SCREENSEEKER, AActor, flags3),
+	DEFINE_FLAG(MF3, FOILINVUL, AActor, flags3),
+	DEFINE_FLAG(MF3, NOTELEOTHER, AActor, flags3),
+	DEFINE_FLAG(MF3, BLOODLESSIMPACT, AActor, flags3),
+	DEFINE_FLAG(MF3, NOEXPLODEFLOOR, AActor, flags3),
+	DEFINE_FLAG(MF3, PUFFONACTORS, AActor, flags3),
+
+	DEFINE_FLAG(MF4, QUICKTORETALIATE, AActor, flags4),
+	DEFINE_FLAG(MF4, NOICEDEATH, AActor, flags4),
+	DEFINE_FLAG(MF4, RANDOMIZE, AActor, flags4),
+	DEFINE_FLAG(MF4, FIXMAPTHINGPOS , AActor, flags4),
+	DEFINE_FLAG(MF4, ACTLIKEBRIDGE, AActor, flags4),
+	DEFINE_FLAG(MF4, STRIFEDAMAGE, AActor, flags4),
+	DEFINE_FLAG(MF4, CANUSEWALLS, AActor, flags4),
+	DEFINE_FLAG(MF4, MISSILEMORE, AActor, flags4),
+	DEFINE_FLAG(MF4, MISSILEEVENMORE, AActor, flags4),
+	DEFINE_FLAG(MF4, FORCERADIUSDMG, AActor, flags4),
+	DEFINE_FLAG(MF4, DONTFALL, AActor, flags4),
+	DEFINE_FLAG(MF4, SEESDAGGERS, AActor, flags4),
+	DEFINE_FLAG(MF4, INCOMBAT, AActor, flags4),
+	DEFINE_FLAG(MF4, LOOKALLAROUND, AActor, flags4),
+	DEFINE_FLAG(MF4, STANDSTILL, AActor, flags4),
+	DEFINE_FLAG(MF4, SPECTRAL, AActor, flags4),
+	DEFINE_FLAG(MF4, NOSPLASHALERT, AActor, flags4),
+	DEFINE_FLAG(MF4, SYNCHRONIZED, AActor, flags4),
+	DEFINE_FLAG(MF4, NOTARGETSWITCH, AActor, flags4),
+	DEFINE_FLAG(MF4, DONTHARMCLASS, AActor, flags4),
+	DEFINE_FLAG2(MF4_DONTHARMCLASS, DONTHURTSPECIES, AActor, flags4), // Deprecated name as an alias
+	DEFINE_FLAG(MF4, SHIELDREFLECT, AActor, flags4),
+	DEFINE_FLAG(MF4, DEFLECT, AActor, flags4),
+	DEFINE_FLAG(MF4, ALLOWPARTICLES, AActor, flags4),
+	DEFINE_FLAG(MF4, EXTREMEDEATH, AActor, flags4),
+	DEFINE_FLAG(MF4, NOEXTREMEDEATH, AActor, flags4),
+	DEFINE_FLAG(MF4, FRIGHTENED, AActor, flags4),
+	DEFINE_FLAG(MF4, NOSKIN, AActor, flags4),
+	DEFINE_FLAG(MF4, BOSSDEATH, AActor, flags4),
+
+	DEFINE_FLAG(MF5, DONTDRAIN, AActor, flags5),
+	DEFINE_FLAG(MF5, NODROPOFF, AActor, flags5),
+	DEFINE_FLAG(MF5, NOFORWARDFALL, AActor, flags5),
+	DEFINE_FLAG(MF5, COUNTSECRET, AActor, flags5),
+	DEFINE_FLAG(MF5, NODAMAGE, AActor, flags5),
+	DEFINE_FLAG(MF5, BLOODSPLATTER, AActor, flags5),
+	DEFINE_FLAG(MF5, OLDRADIUSDMG, AActor, flags5),
+	DEFINE_FLAG(MF5, DEHEXPLOSION, AActor, flags5),
+	DEFINE_FLAG(MF5, PIERCEARMOR, AActor, flags5),
+	DEFINE_FLAG(MF5, NOBLOODDECALS, AActor, flags5),
+	DEFINE_FLAG(MF5, USESPECIAL, AActor, flags5),
+	DEFINE_FLAG(MF5, NOPAIN, AActor, flags5),
+	DEFINE_FLAG(MF5, ALWAYSFAST, AActor, flags5),
+	DEFINE_FLAG(MF5, NEVERFAST, AActor, flags5),
+	DEFINE_FLAG(MF5, ALWAYSRESPAWN, AActor, flags5),
+	DEFINE_FLAG(MF5, NEVERRESPAWN, AActor, flags5),
+	DEFINE_FLAG(MF5, DONTRIP, AActor, flags5),
+	DEFINE_FLAG(MF5, NOINFIGHTING, AActor, flags5),
+	DEFINE_FLAG(MF5, NOINTERACTION, AActor, flags5),
+	DEFINE_FLAG(MF5, NOTIMEFREEZE, AActor, flags5),
+	DEFINE_FLAG(MF5, PUFFGETSOWNER, AActor, flags5), // [BB] added PUFFGETSOWNER
+	DEFINE_FLAG(MF5, SPECIALFIREDAMAGE, AActor, flags5),
+	DEFINE_FLAG(MF5, SUMMONEDMONSTER, AActor, flags5),
+	DEFINE_FLAG(MF5, NOVERTICALMELEERANGE, AActor, flags5),
+	DEFINE_FLAG(MF5, BRIGHT, AActor, flags5),
+	DEFINE_FLAG(MF5, CANTSEEK, AActor, flags5),
+	DEFINE_FLAG(MF5, PAINLESS, AActor, flags5),
+	DEFINE_FLAG(MF5, MOVEWITHSECTOR, AActor, flags5),
+
+	DEFINE_FLAG(MF6, NOBOSSRIP, AActor, flags6),
+	DEFINE_FLAG(MF6, THRUSPECIES, AActor, flags6),
+	DEFINE_FLAG(MF6, MTHRUSPECIES, AActor, flags6),
+	DEFINE_FLAG(MF6, FORCEPAIN, AActor, flags6),
+	DEFINE_FLAG(MF6, NOFEAR, AActor, flags6),
+	DEFINE_FLAG(MF6, BUMPSPECIAL, AActor, flags6),
+	DEFINE_FLAG(MF6, DONTHARMSPECIES, AActor, flags6),
+	DEFINE_FLAG(MF6, STEPMISSILE, AActor, flags6),
+	DEFINE_FLAG(MF6, NOTELEFRAG, AActor, flags6),
+	DEFINE_FLAG(MF6, TOUCHY, AActor, flags6),
+	DEFINE_FLAG(MF6, CANJUMP, AActor, flags6),
+	DEFINE_FLAG(MF6, JUMPDOWN, AActor, flags6),
+	DEFINE_FLAG(MF6, VULNERABLE, AActor, flags6),
+	DEFINE_FLAG(MF6, NOTRIGGER, AActor, flags6),
+	DEFINE_FLAG(MF6, ADDITIVEPOISONDAMAGE, AActor, flags6),
+	DEFINE_FLAG(MF6, ADDITIVEPOISONDURATION, AActor, flags6),
+	DEFINE_FLAG(MF6, BLOCKEDBYSOLIDACTORS, AActor, flags6),
+	DEFINE_FLAG(MF6, NOMENU, AActor, flags6),
+	DEFINE_FLAG(MF6, SEEINVISIBLE, AActor, flags6),
+	DEFINE_FLAG(MF6, DONTCORPSE, AActor, flags6),
+	DEFINE_FLAG(MF6, DOHARMSPECIES, AActor, flags6),
+	DEFINE_FLAG(MF6, POISONALWAYS, AActor, flags6),
+	DEFINE_FLAG(MF6, NOTAUTOAIMED, AActor, flags6),
+	DEFINE_FLAG(MF6, NOTONAUTOMAP, AActor, flags6),
+	DEFINE_FLAG(MF6, RELATIVETOFLOOR, AActor, flags6),
+
+	DEFINE_FLAG(MF7, NEVERTARGET, AActor, flags7),
+	DEFINE_FLAG(MF7, NOTELESTOMP, AActor, flags7),
+	DEFINE_FLAG(MF7, ALWAYSTELEFRAG, AActor, flags7),
+	DEFINE_FLAG(MF7, WEAPONSPAWN, AActor, flags7),
+	DEFINE_FLAG(MF7, HARMFRIENDS, AActor, flags7),
+	DEFINE_FLAG(MF7, BUDDHA, AActor, flags7),
+	DEFINE_FLAG(MF7, FOILBUDDHA, AActor, flags7),
+	DEFINE_FLAG(MF7, DONTTHRUST, AActor, flags7),
+	DEFINE_FLAG(MF7, ALLOWPAIN, AActor, flags7),
+	DEFINE_FLAG(MF7, CAUSEPAIN, AActor, flags7),
+	DEFINE_FLAG(MF7, THRUREFLECT, AActor, flags7),
+	DEFINE_FLAG(MF7, MIRRORREFLECT, AActor, flags7),
+	DEFINE_FLAG(MF7, AIMREFLECT, AActor, flags7),
+	DEFINE_FLAG(MF7, HITTARGET, AActor, flags7),
+	DEFINE_FLAG(MF7, HITMASTER, AActor, flags7),
+	DEFINE_FLAG(MF7, HITTRACER, AActor, flags7),
+
+	// Effect flags
+	DEFINE_FLAG(FX, VISIBILITYPULSE, AActor, effects),
+	DEFINE_FLAG2(FX_ROCKET, ROCKETTRAIL, AActor, effects),
+	DEFINE_FLAG2(FX_GRENADE, GRENADETRAIL, AActor, effects),
+	DEFINE_FLAG(RF, INVISIBLE, AActor, renderflags),
+	DEFINE_FLAG(RF, FORCEYBILLBOARD, AActor, renderflags),
+	DEFINE_FLAG(RF, FORCEXYBILLBOARD, AActor, renderflags),
+
+	// Bounce flags
+	DEFINE_FLAG2(BOUNCE_Walls, BOUNCEONWALLS, AActor, BounceFlags),
+	DEFINE_FLAG2(BOUNCE_Floors, BOUNCEONFLOORS, AActor, BounceFlags),
+	DEFINE_FLAG2(BOUNCE_Ceilings, BOUNCEONCEILINGS, AActor, BounceFlags),
+	DEFINE_FLAG2(BOUNCE_Actors, ALLOWBOUNCEONACTORS, AActor, BounceFlags),
+	DEFINE_FLAG2(BOUNCE_AutoOff, BOUNCEAUTOOFF, AActor, BounceFlags),
+	DEFINE_FLAG2(BOUNCE_HereticType, BOUNCELIKEHERETIC, AActor, BounceFlags),
+	DEFINE_FLAG2(BOUNCE_CanBounceWater, CANBOUNCEWATER, AActor, BounceFlags),
+	DEFINE_FLAG2(BOUNCE_NoWallSound, NOWALLBOUNCESND, AActor, BounceFlags),
+	DEFINE_FLAG2(BOUNCE_Quiet, NOBOUNCESOUND, AActor, BounceFlags),
+	DEFINE_FLAG2(BOUNCE_AllActors, BOUNCEONACTORS, AActor, BounceFlags),
+	DEFINE_FLAG2(BOUNCE_ExplodeOnWater, EXPLODEONWATER, AActor, BounceFlags),
+	DEFINE_FLAG2(BOUNCE_MBF, MBFBOUNCER, AActor, BounceFlags),
+	DEFINE_FLAG2(BOUNCE_AutoOffFloorOnly, BOUNCEAUTOOFFFLOORONLY, AActor, BounceFlags),
+	DEFINE_FLAG2(BOUNCE_UseBounceState, USEBOUNCESTATE, AActor, BounceFlags),
+
+	// Deprecated flags. Handling must be performed in HandleDeprecatedFlags
+	DEFINE_DEPRECATED_FLAG(FIREDAMAGE),
+	DEFINE_DEPRECATED_FLAG(ICEDAMAGE),
+	DEFINE_DEPRECATED_FLAG(LOWGRAVITY),
+	DEFINE_DEPRECATED_FLAG(SHORTMISSILERANGE),
+	DEFINE_DEPRECATED_FLAG(LONGMELEERANGE),
+	DEFINE_DEPRECATED_FLAG(QUARTERGRAVITY),
+	DEFINE_DEPRECATED_FLAG(FIRERESIST),
+	DEFINE_DEPRECATED_FLAG(HERETICBOUNCE),
+	DEFINE_DEPRECATED_FLAG(HEXENBOUNCE),
+	DEFINE_DEPRECATED_FLAG(DOOMBOUNCE),
+
+	// Deprecated flags with no more existing functionality.
+	DEFINE_DUMMY_FLAG(FASTER),				// obsolete, replaced by 'Fast' state flag
+	DEFINE_DUMMY_FLAG(FASTMELEE),			// obsolete, replaced by 'Fast' state flag
+
+	// Various Skulltag flags that are quite irrelevant to ZDoom
+	DEFINE_DUMMY_FLAG(NONETID),				// netcode-based
+	DEFINE_DUMMY_FLAG(ALLOWCLIENTSPAWN),	// netcode-based
+	DEFINE_DUMMY_FLAG(CLIENTSIDEONLY),	    // netcode-based
+	DEFINE_DUMMY_FLAG(SERVERSIDEONLY),		// netcode-based
+	DEFINE_DUMMY_FLAG(EXPLODEONDEATH),	    // seems useless
+};
+
+static FFlagDef InventoryFlags[] =
+{
+	// Inventory flags
+	DEFINE_FLAG(IF, QUIET, AInventory, ItemFlags),
+	DEFINE_FLAG(IF, AUTOACTIVATE, AInventory, ItemFlags),
+	DEFINE_FLAG(IF, UNDROPPABLE, AInventory, ItemFlags),
+	DEFINE_FLAG(IF, INVBAR, AInventory, ItemFlags),
+	DEFINE_FLAG(IF, HUBPOWER, AInventory, ItemFlags),
+	DEFINE_FLAG(IF, UNTOSSABLE, AInventory, ItemFlags),
+	DEFINE_FLAG(IF, ADDITIVETIME, AInventory, ItemFlags),
+	DEFINE_FLAG(IF, ALWAYSPICKUP, AInventory, ItemFlags),
+	DEFINE_FLAG(IF, FANCYPICKUPSOUND, AInventory, ItemFlags),
+	DEFINE_FLAG(IF, BIGPOWERUP, AInventory, ItemFlags),
+	DEFINE_FLAG(IF, KEEPDEPLETED, AInventory, ItemFlags),
+	DEFINE_FLAG(IF, IGNORESKILL, AInventory, ItemFlags),
+	DEFINE_FLAG(IF, NOATTENPICKUPSOUND, AInventory, ItemFlags),
+	DEFINE_FLAG(IF, PERSISTENTPOWER, AInventory, ItemFlags),
+	DEFINE_FLAG(IF, RESTRICTABSOLUTELY, AInventory, ItemFlags),
+	DEFINE_FLAG(IF, NEVERRESPAWN, AInventory, ItemFlags),
+	DEFINE_FLAG(IF, NOSCREENFLASH, AInventory, ItemFlags),
+	DEFINE_FLAG(IF, TOSSED, AInventory, ItemFlags),
+	DEFINE_FLAG(IF, ALWAYSRESPAWN, AInventory, ItemFlags),
+
+	DEFINE_DEPRECATED_FLAG(PICKUPFLASH),
+	DEFINE_DEPRECATED_FLAG(INTERHUBSTRIP),};
+
+static FFlagDef WeaponFlags[] =
+{
+	// Weapon flags
+	DEFINE_FLAG(WIF, NOAUTOFIRE, AWeapon, WeaponFlags),
+	DEFINE_FLAG(WIF, READYSNDHALF, AWeapon, WeaponFlags),
+	DEFINE_FLAG(WIF, DONTBOB, AWeapon, WeaponFlags),
+	DEFINE_FLAG(WIF, AXEBLOOD, AWeapon, WeaponFlags),
+	DEFINE_FLAG(WIF, NOALERT, AWeapon, WeaponFlags),
+	DEFINE_FLAG(WIF, AMMO_OPTIONAL, AWeapon, WeaponFlags),
+	DEFINE_FLAG(WIF, ALT_AMMO_OPTIONAL, AWeapon, WeaponFlags),
+	DEFINE_FLAG(WIF, PRIMARY_USES_BOTH, AWeapon, WeaponFlags),
+	DEFINE_FLAG(WIF, WIMPY_WEAPON, AWeapon, WeaponFlags),
+	DEFINE_FLAG(WIF, POWERED_UP, AWeapon, WeaponFlags),
+	DEFINE_FLAG(WIF, STAFF2_KICKBACK, AWeapon, WeaponFlags),
+	DEFINE_FLAG(WIF_BOT, EXPLOSIVE, AWeapon, WeaponFlags),
+	DEFINE_FLAG(WIF, MELEEWEAPON, AWeapon, WeaponFlags),
+	DEFINE_FLAG(WIF_BOT, BFG, AWeapon, WeaponFlags),
+	DEFINE_FLAG(WIF, CHEATNOTWEAPON, AWeapon, WeaponFlags),
+	DEFINE_FLAG(WIF, NO_AUTO_SWITCH, AWeapon, WeaponFlags),
+	DEFINE_FLAG(WIF, AMMO_CHECKBOTH, AWeapon, WeaponFlags),
+	DEFINE_FLAG(WIF, NOAUTOAIM, AWeapon, WeaponFlags),
+	
+	DEFINE_DUMMY_FLAG(NOLMS),
+	DEFINE_FLAG(WIF, ALT_USES_BOTH, AWeapon, WeaponFlags),
+	DEFINE_DUMMY_FLAG(ALLOW_WITH_RESPAWN_INVUL),
+};
+
+static FFlagDef PlayerPawnFlags[] =
+{
+	// PlayerPawn flags
+	DEFINE_FLAG(PPF, NOTHRUSTWHENINVUL, APlayerPawn, PlayerFlags),
+	DEFINE_FLAG(PPF, CANSUPERMORPH, APlayerPawn, PlayerFlags),
+	DEFINE_FLAG(PPF, CROUCHABLEMORPH, APlayerPawn, PlayerFlags),
+};
+
+static FFlagDef PowerSpeedFlags[] =
+{
+	// PowerSpeed flags
+	DEFINE_FLAG(PSF, NOTRAIL, APowerSpeed, SpeedFlags),
+};
+
+static const struct FFlagList { const PClass *Type; FFlagDef *Defs; int NumDefs; } FlagLists[] =
+{
+	{ RUNTIME_CLASS(AActor), 		ActorFlags,		countof(ActorFlags) },
+	{ RUNTIME_CLASS(AInventory), 	InventoryFlags,	countof(InventoryFlags) },
+	{ RUNTIME_CLASS(AWeapon), 		WeaponFlags,	countof(WeaponFlags) },
+	{ RUNTIME_CLASS(APlayerPawn),	PlayerPawnFlags,countof(PlayerPawnFlags) },
+	{ RUNTIME_CLASS(APowerSpeed),	PowerSpeedFlags,countof(PowerSpeedFlags) },
+};
+#define NUM_FLAG_LISTS (countof(FlagLists))
+
+//==========================================================================
+//
+// Find a flag by name using a binary search
+//
+//==========================================================================
+static FFlagDef *FindFlag (FFlagDef *flags, int numflags, const char *flag)
+{
+	int min = 0, max = numflags - 1;
+
+	while (min <= max)
+	{
+		int mid = (min + max) / 2;
+		int lexval = stricmp (flag, flags[mid].name);
+		if (lexval == 0)
+		{
+			return &flags[mid];
+		}
+		else if (lexval > 0)
+		{
+			min = mid + 1;
+		}
+		else
+		{
+			max = mid - 1;
+		}
+	}
+	return NULL;
+}
+
+//==========================================================================
+//
+// Finds a flag that may have a qualified name
+//
+//==========================================================================
+
+FFlagDef *FindFlag (const PClass *type, const char *part1, const char *part2)
+{
+	FFlagDef *def;
+	size_t i;
+
+	if (part2 == NULL)
+	{ // Search all lists
+		for (i = 0; i < NUM_FLAG_LISTS; ++i)
+		{
+			if (type->IsDescendantOf (FlagLists[i].Type))
+			{
+				def = FindFlag (FlagLists[i].Defs, FlagLists[i].NumDefs, part1);
+				if (def != NULL)
+				{
+					return def;
+				}
+			}
+		}
+	}
+	else
+	{ // Search just the named list
+		for (i = 0; i < NUM_FLAG_LISTS; ++i)
+		{
+			if (stricmp (FlagLists[i].Type->TypeName.GetChars(), part1) == 0)
+			{
+				if (type->IsDescendantOf (FlagLists[i].Type))
+				{
+					return FindFlag (FlagLists[i].Defs, FlagLists[i].NumDefs, part2);
+				}
+				else
+				{
+					return NULL;
+				}
+			}
+		}
+	}
+	return NULL;
+}
+
+
+//==========================================================================
+//
+// Gets the name of an actor flag 
+//
+//==========================================================================
+
+const char *GetFlagName(unsigned int flagnum, int flagoffset)
+{
+	for(unsigned i = 0; i < countof(ActorFlags); i++)
+	{
+		if (ActorFlags[i].flagbit == flagnum && ActorFlags[i].structoffset == flagoffset)
+		{
+			return ActorFlags[i].name;
+		}
+	}
+	return "(unknown)";	// return something printable
+}
+
+//==========================================================================
+//
+// Find a property by name using a binary search
+//
+//==========================================================================
+
+FPropertyInfo *FindProperty(const char * string)
+{
+	int min = 0, max = properties.Size()-1;
+
+	while (min <= max)
+	{
+		int mid = (min + max) / 2;
+		int lexval = stricmp (string, properties[mid]->name);
+		if (lexval == 0)
+		{
+			return properties[mid];
+		}
+		else if (lexval > 0)
+		{
+			min = mid + 1;
+		}
+		else
+		{
+			max = mid - 1;
+		}
+	}
+	return NULL;
+}
+
+//==========================================================================
+//
+// Find a function by name using a binary search
+//
+//==========================================================================
+
+AFuncDesc *FindFunction(const char * string)
+{
+	int min = 0, max = AFTable.Size()-1;
+
+	while (min <= max)
+	{
+		int mid = (min + max) / 2;
+		int lexval = stricmp (string, AFTable[mid].Name);
+		if (lexval == 0)
+		{
+			return &AFTable[mid];
+		}
+		else if (lexval > 0)
+		{
+			min = mid + 1;
+		}
+		else
+		{
+			max = mid - 1;
+		}
+	}
+	return NULL;
+}
+
+
+//==========================================================================
+//
+// Find a variable by name using a binary search
+//
+//==========================================================================
+
+FVariableInfo *FindVariable(const char * string, const PClass *cls)
+{
+	int min = 0, max = variables.Size()-1;
+
+	while (min <= max)
+	{
+		int mid = (min + max) / 2;
+		int lexval;
+		
+		if (cls < variables[mid]->owner) lexval = -1;
+		else if (cls > variables[mid]->owner) lexval = 1;
+		else lexval = stricmp (string, variables[mid]->name);
+
+		if (lexval == 0)
+		{
+			return variables[mid];
+		}
+		else if (lexval > 0)
+		{
+			min = mid + 1;
+		}
+		else
+		{
+			max = mid - 1;
+		}
+	}
+	return NULL;
+}
+
+
+//==========================================================================
+//
+// Find an action function in AActor's table
+//
+//==========================================================================
+
+PSymbolActionFunction *FindGlobalActionFunction(const char *name)
+{
+	PSymbol *sym = RUNTIME_CLASS(AActor)->Symbols.FindSymbol(name, false);
+	if (sym != NULL && sym->SymbolType == SYM_ActionFunction)
+		return static_cast<PSymbolActionFunction*>(sym);
+	else
+		return NULL;
+}
+
+
+//==========================================================================
+//
+// Sorting helpers
+//
+//==========================================================================
+
+static int STACK_ARGS flagcmp (const void * a, const void * b)
+{
+	return stricmp( ((FFlagDef*)a)->name, ((FFlagDef*)b)->name);
+}
+
+static int STACK_ARGS propcmp(const void * a, const void * b)
+{
+	return stricmp( (*(FPropertyInfo**)a)->name, (*(FPropertyInfo**)b)->name);
+}
+
+static int STACK_ARGS funccmp(const void * a, const void * b)
+{
+	return stricmp( ((AFuncDesc*)a)->Name, ((AFuncDesc*)b)->Name);
+}
+
+static int STACK_ARGS varcmp(const void * a, const void * b)
+{
+	FVariableInfo *A = *(FVariableInfo**)a;
+	FVariableInfo *B = *(FVariableInfo**)b;
+	if (A->owner < B->owner) return -1;
+	if (A->owner > B->owner) return 1;
+	return stricmp(A->name, B->name);
+}
+
+//==========================================================================
+//
+// Initialization
+//
+//==========================================================================
+
+void InitThingdef()
+{
+	// Sort the flag lists
+	for (size_t i = 0; i < NUM_FLAG_LISTS; ++i)
+	{
+		qsort (FlagLists[i].Defs, FlagLists[i].NumDefs, sizeof(FFlagDef), flagcmp);
+	}
+
+	// Create a sorted list of properties
+	if (properties.Size() == 0)
+	{
+		FAutoSegIterator probe(GRegHead, GRegTail);
+
+		while (*++probe != NULL)
+		{
+			properties.Push((FPropertyInfo *)*probe);
+		}
+		properties.ShrinkToFit();
+		qsort(&properties[0], properties.Size(), sizeof(properties[0]), propcmp);
+	}
+
+	// Create a sorted list of native action functions
+	if (AFTable.Size() == 0)
+	{
+		FAutoSegIterator probe(ARegHead, ARegTail);
+
+		while (*++probe != NULL)
+		{
+			AFTable.Push(*(AFuncDesc *)*probe);
+		}
+		AFTable.ShrinkToFit();
+		qsort(&AFTable[0], AFTable.Size(), sizeof(AFTable[0]), funccmp);
+	}
+
+	// Create a sorted list of native variables
+	if (variables.Size() == 0)
+	{
+		FAutoSegIterator probe(MRegHead, MRegTail);
+
+		while (*++probe != NULL)
+		{
+			variables.Push((FVariableInfo *)*probe);
+		}
+		variables.ShrinkToFit();
+		qsort(&variables[0], variables.Size(), sizeof(variables[0]), varcmp);
+	}
+}
+