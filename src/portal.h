--- conflicted
+++ resolved
@@ -183,61 +183,4 @@
 /* new code */
 fixed_t P_PointLineDistance(line_t* line, fixed_t x, fixed_t y);
 
-<<<<<<< HEAD
-//============================================================================
-//
-// some wrappers around the portal data.
-//
-//============================================================================
-
-
-// returns true if the portal is crossable by actors
-inline bool line_t::isLinePortal() const
-{
-	return portalindex >= linePortals.Size() ? false : !!(linePortals[portalindex].mFlags & PORTF_PASSABLE);
-}
-
-// returns true if the portal needs to be handled by the renderer
-inline bool line_t::isVisualPortal() const
-{
-	return portalindex >= linePortals.Size() ? false : !!(linePortals[portalindex].mFlags & PORTF_VISIBLE);
-}
-
-inline line_t *line_t::getPortalDestination() const
-{
-	return portalindex >= linePortals.Size() ? (line_t*)NULL : linePortals[portalindex].mDestination;
-}
-
-inline int line_t::getPortalAlignment() const
-{
-	return portalindex >= linePortals.Size() ? 0 : linePortals[portalindex].mAlign;
-}
-
-inline bool sector_t::PortalBlocksView(int plane)
-{
-	if (SkyBoxes[plane] == NULL) return true;
-	if (SkyBoxes[plane]->special1 != SKYBOX_LINKEDPORTAL) return false;
-	return !!(planes[plane].Flags & (PLANEF_NORENDER | PLANEF_DISABLED | PLANEF_OBSTRUCTED));
-}
-
-inline bool sector_t::PortalBlocksSight(int plane)
-{
-	if (SkyBoxes[plane] == NULL || SkyBoxes[plane]->special1 != SKYBOX_LINKEDPORTAL) return true;
-	return !!(planes[plane].Flags & (PLANEF_NORENDER | PLANEF_DISABLED | PLANEF_OBSTRUCTED));
-}
-
-inline bool sector_t::PortalBlocksMovement(int plane)
-{
-	if (SkyBoxes[plane] == NULL || SkyBoxes[plane]->special1 != SKYBOX_LINKEDPORTAL) return true;
-	return !!(planes[plane].Flags & (PLANEF_NOPASS | PLANEF_DISABLED | PLANEF_OBSTRUCTED));
-}
-
-inline bool sector_t::PortalBlocksSound(int plane)
-{
-	if (SkyBoxes[plane] == NULL || SkyBoxes[plane]->special1 != SKYBOX_LINKEDPORTAL) return true;
-	return !!(planes[plane].Flags & (PLANEF_BLOCKSOUND | PLANEF_DISABLED | PLANEF_OBSTRUCTED));
-}
-
-=======
->>>>>>> 49bfe717
 #endif