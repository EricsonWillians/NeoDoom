--- conflicted
+++ resolved
@@ -1662,7 +1662,6 @@
 //==========================================================================
 DEFINE_ACTION_FUNCTION_PARAMS(AActor, A_RailAttack)
 {
-<<<<<<< HEAD
 	PARAM_ACTION_PROLOGUE;
 	PARAM_INT		(damage);
 	PARAM_INT_OPT	(spawnofs_xy)		{ spawnofs_xy = 0; }
@@ -1681,26 +1680,6 @@
 	PARAM_CLASS_OPT	(spawnclass, AActor){ spawnclass = NULL; }
 	PARAM_FIXED_OPT	(spawnofs_z)		{ spawnofs_z = 0; }
 	PARAM_INT_OPT	(SpiralOffset)		{ SpiralOffset = 270; }
-=======
-	ACTION_PARAM_START(17);
-	ACTION_PARAM_INT(Damage, 0);
-	ACTION_PARAM_INT(Spawnofs_XY, 1);
-	ACTION_PARAM_BOOL(UseAmmo, 2);
-	ACTION_PARAM_COLOR(Color1, 3);
-	ACTION_PARAM_COLOR(Color2, 4);
-	ACTION_PARAM_INT(Flags, 5);
-	ACTION_PARAM_DOUBLE(MaxDiff, 6);
-	ACTION_PARAM_CLASS(PuffType, 7);
-	ACTION_PARAM_ANGLE(Spread_XY, 8);
-	ACTION_PARAM_ANGLE(Spread_Z, 9);
-	ACTION_PARAM_FIXED(Range, 10);
-	ACTION_PARAM_INT(Duration, 11);
-	ACTION_PARAM_DOUBLE(Sparsity, 12);
-	ACTION_PARAM_DOUBLE(DriftSpeed, 13);
-	ACTION_PARAM_CLASS(SpawnClass, 14);
-	ACTION_PARAM_FIXED(Spawnofs_Z, 15);
-	ACTION_PARAM_INT(SpiralOffset, 16);
->>>>>>> 7be6041f
 	
 	if (range == 0) range = 8192*FRACUNIT;
 	if (sparsity == 0) sparsity=1.0;
@@ -1750,7 +1729,6 @@
 
 DEFINE_ACTION_FUNCTION_PARAMS(AActor, A_CustomRailgun)
 {
-<<<<<<< HEAD
 	PARAM_ACTION_PROLOGUE;
 	PARAM_INT		(damage);
 	PARAM_INT_OPT	(spawnofs_xy)		{ spawnofs_xy = 0; }
@@ -1772,29 +1750,6 @@
 
 	if (range == 0) range = 8192*FRACUNIT;
 	if (sparsity == 0) sparsity = 1;
-=======
-	ACTION_PARAM_START(17);
-	ACTION_PARAM_INT(Damage, 0);
-	ACTION_PARAM_INT(Spawnofs_XY, 1);
-	ACTION_PARAM_COLOR(Color1, 2);
-	ACTION_PARAM_COLOR(Color2, 3);
-	ACTION_PARAM_INT(Flags, 4);
-	ACTION_PARAM_INT(aim, 5);
-	ACTION_PARAM_DOUBLE(MaxDiff, 6);
-	ACTION_PARAM_CLASS(PuffType, 7);
-	ACTION_PARAM_ANGLE(Spread_XY, 8);
-	ACTION_PARAM_ANGLE(Spread_Z, 9);
-	ACTION_PARAM_FIXED(Range, 10);
-	ACTION_PARAM_INT(Duration, 11);
-	ACTION_PARAM_DOUBLE(Sparsity, 12);
-	ACTION_PARAM_DOUBLE(DriftSpeed, 13);
-	ACTION_PARAM_CLASS(SpawnClass, 14);
-	ACTION_PARAM_FIXED(Spawnofs_Z, 15);
-	ACTION_PARAM_INT(SpiralOffset, 16);
-
-	if(Range==0) Range=8192*FRACUNIT;
-	if(Sparsity==0) Sparsity=1.0;
->>>>>>> 7be6041f
 
 	AActor *linetarget;
 
