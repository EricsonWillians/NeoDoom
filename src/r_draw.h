--- conflicted
+++ resolved
@@ -64,21 +64,8 @@
 		extern int dc_destheight;
 		extern int dc_count;
 
-<<<<<<< HEAD
 		extern bool drawer_needs_pal_input;
 
-		extern uint32_t vplce[4];
-		extern uint32_t vince[4];
-		extern uint8_t *palookupoffse[4];
-		extern fixed_t palookuplight[4];
-		extern const uint8_t *bufplce[4];
-		extern const uint8_t *bufplce2[4];
-		extern uint32_t buftexturefracx[4];
-		extern uint32_t bufheight[4];
-		extern int vlinebits;
-		extern int mvlinebits;
-		extern int tmvlinebits;
-=======
 		extern uint32_t dc_wall_texturefrac[4];
 		extern uint32_t dc_wall_iscale[4];
 		extern uint8_t *dc_wall_colormap[4];
@@ -88,7 +75,6 @@
 		extern uint32_t dc_wall_texturefracx[4];
 		extern uint32_t dc_wall_sourceheight[4];
 		extern int dc_wall_fracbits;
->>>>>>> 2676ca12
 
 		extern int ds_y;
 		extern int ds_x1;
