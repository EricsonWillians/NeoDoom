--- conflicted
+++ resolved
@@ -40,11 +40,11 @@
 
 enum class EScroll : int
 {
-	sc_side,
-	sc_floor,
-	sc_ceiling,
-	sc_carry,
-	sc_carry_ceiling,	// killough 4/11/98: carry objects hanging on ceilings
+		sc_side,
+		sc_floor,
+		sc_ceiling,
+		sc_carry,
+		sc_carry_ceiling,	// killough 4/11/98: carry objects hanging on ceilings
 };
 
 enum EScrollPos : int
@@ -656,8 +656,7 @@
 
 bool EV_DoCeiling (DCeiling::ECeiling type, line_t *line,
 	int tag, fixed_t speed, fixed_t speed2, fixed_t height,
-<<<<<<< HEAD
-	int crush, int silent, int change, bool hexencrush);
+	int crush, int silent, int change, DCeiling::ECrushMode hexencrush = DCeiling::ECrushMode::crushDoom);
 
 inline bool EV_DoCeiling(DCeiling::ECeiling type, line_t *line,
 	int tag, double speed, double speed2, fixed_t height,
@@ -673,9 +672,6 @@
 	return EV_DoCeiling(type, line, tag, FLOAT2FIXED(speed), speed2, height, crush, silent, change, hexencrush);
 }
 
-=======
-	int crush, int silent, int change, DCeiling::ECrushMode hexencrush = DCeiling::ECrushMode::crushDoom);
->>>>>>> b5f33379
 bool EV_CeilingCrushStop (int tag);
 void P_ActivateInStasisCeiling (int tag);
 
