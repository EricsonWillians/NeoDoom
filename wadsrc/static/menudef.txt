//-------------------------------------------------------------------------------------------
//
// Note:
// Much of the menu structure defined here is accessed internally by CCMDs
// and menu generation code. If you want to design your own menus make sure
// that they are named identically and that links to all important submenus
// are present.
//
//-------------------------------------------------------------------------------------------

DEFAULTLISTMENU
{
	Font "BigFont", "Untranslated"
	IfGame(Doom, Chex)
	{
		Selector "M_SKULL1", -32, -5
		Linespacing 16
		Font "BigFont", "Red"
	}
	IfGame(Strife)
	{
		Selector "M_CURS1", -28, -5
		Linespacing 19
	}
	IfGame(Heretic, Hexen)
	{
		Selector "M_SLCTR1", -28, -1
		Linespacing 20
	}
}

//-------------------------------------------------------------------------------------------
//
// The main menu. There's a lot of differences here between the games
//
//-------------------------------------------------------------------------------------------

LISTMENU "MainMenu"
{
	IfGame(Doom, Chex)
	{
		StaticPatch 94, 2, "M_DOOM"
		Position 97, 72
		IfOption(ReadThis)
		{
			Position 97, 64
		}
	}
	IfGame(Strife)
	{
		StaticPatch 84, 2, "M_STRIFE"
		Position 97, 45
	}
	IfGame(Heretic)
	{
		StaticPatch 88, 0, "M_HTIC"
		StaticPatch 40, 10, "M_SKL01"
		StaticPatch 232, 10, "M_SKL00"
		Position 110, 56
	}
	IfGame(Hexen)
	{
		StaticPatch 88, 0, "M_HTIC"
		StaticPatch 37, 80, "FBULB0"
		StaticPatch 278, 80, "FBULA0"
		Position 110, 56
	}
	
	IfGame(Doom, Strife, Chex)
	{
		PatchItem "M_NGAME", "n", "PlayerclassMenu"
		ifOption(SwapMenu)
		{
			PatchItem "M_LOADG", "l", "LoadGameMenu"
			PatchItem "M_SAVEG", "s", "SaveGameMenu"
			PatchItem "M_OPTION","o", "OptionsMenu"
		}
		else
		{
			PatchItem "M_OPTION","o", "OptionsMenu"
			PatchItem "M_LOADG", "l", "LoadGameMenu"
			PatchItem "M_SAVEG", "s", "SaveGameMenu"
		}
		ifOption(ReadThis)
		{
			PatchItem "M_RDTHIS","r", "ReadThisMenu"
		}
		PatchItem "M_QUITG", "q", "QuitMenu"
	}
	
	IfGame(Heretic, Hexen)
	{
		TextItem "$MNU_NEWGAME", "n", "PlayerclassMenu"
		TextItem "$MNU_OPTIONS", "o", "OptionsMenu"
		TextItem "$MNU_GAMEFILES", "g", "GameFilesMenu"
		TextItem "$MNU_INFO", "i", "ReadThisMenu"
		TextItem "$MNU_QUITGAME", "q", "QuitMenu"
	}
}

//-------------------------------------------------------------------------------------------
//
// Important note about the following template menus:
// Don't even think about replacing them with something that's not an empty menu
// with some static elements only. Proper function is not guaranteed then.
//
//-------------------------------------------------------------------------------------------

//-------------------------------------------------------------------------------------------
//
// The player class menu
// The init code will set the first item to 'autoselect' if it's the only one.
//
//-------------------------------------------------------------------------------------------

ListMenu "PlayerclassMenu"
{
	IfGame(Doom, Heretic, Hexen, Strife)
	{
		NetgameMessage "$NEWGAME"
	}
	IfGame(Chex)
	{
		NetgameMessage "$CNEWGAME"
	}

	IfGame(Doom, Strife, Chex)
	{
		StaticTextCentered 160, 15, "$MNU_CHOOSECLASS"
		Position 48, 63
		PlayerDisplay 220, 63, "20 00 00", "80 00 40"
		MouseWindow 0, 220
	}
	IfGame(Heretic)
	{
		StaticTextCentered 160, 15, "$MNU_CHOOSECLASS"
		Position 80, 50
		PlayerDisplay 220, 50, "20 00 00", "80 00 40"
		MouseWindow 0, 220
	}
	IfGame(Hexen)
	{
		StaticText 34, 24, "$MNU_CHOOSECLASS"
		Position 66, 58
		PlayerDisplay 174, 8, "00 07 00", "40 53 40"
		MouseWindow 0, 174
	}
	// The rest of this menu will be set up based on the actual player definitions.
}

//-------------------------------------------------------------------------------------------
//
// The episode menu
// The init code will set the first item to 'autoselect' if it's the only one.
//
//-------------------------------------------------------------------------------------------

ListMenu "EpisodeMenu"
{
	IfGame(Doom, Heretic, Hexen, Strife)
	{
		NetgameMessage "$NEWGAME"
	}
	IfGame(Chex)
	{
		NetgameMessage "$CNEWGAME"
	}

	IfGame(Doom, Chex)
	{
		Position 48, 63
		StaticPatch 54, 38, "M_EPISOD"
	}
	IfGame(Strife)
	{
		Position 48, 63
		StaticText 54, 38, "$MNU_EPISODE"
	}
	IfGame(Heretic, Hexen)
	{
		Position 80, 50
	}
	// items will be filled in by MAPINFO
}

//-------------------------------------------------------------------------------------------
//
// The skill menu
// Most of this will be filled in at runtime
//
//-------------------------------------------------------------------------------------------

ListMenu "SkillMenu"
{

	IfGame(Doom, Chex)
	{
		StaticPatch 96, 14, "M_NEWG"
	}
	IfGame(Strife)
	{
		StaticPatch 96, 14, "M_NGAME"
	}
	IfGame(Doom, Strife, Chex)
	{
		StaticPatch 54, 38, "M_SKILL"
		Position 48, 63
	}
	IfGame (Heretic)
	{
		Position 38, 30
	}
	IfGame (Hexen)
	{
		StaticText 74, 16, "$MNU_CHOOSESKILL"
		Position 160, 44
		centermenu
	}
}

//-------------------------------------------------------------------------------------------
//
// Raven's game files menu
//
//-------------------------------------------------------------------------------------------

ListMenu "GameFilesMenu"
{
	Position 110, 60
	TextItem "$MNU_LOADGAME", "l", "LoadGameMenu"
	TextItem "$MNU_SAVEGAME", "s", "SaveGameMenu"
}

//-------------------------------------------------------------------------------------------
//
// Base definition for load game menu. Only the configurable part is done here
//
//-------------------------------------------------------------------------------------------

ListMenu "LoadGameMenu"
{
	IfGame(Doom, Heretic, Hexen, Strife)
	{
		NetgameMessage "$LOADNET"
	}
	IfGame(Chex)
	{
		NetgameMessage "$CLOADNET"
	}
	IfGame(Doom, Strife, Chex)
	{
		StaticPatchCentered 160, -20, "M_LOADG"
	}
	IfGame(Heretic, Hexen)
	{
		StaticTextCentered 160, -10, "$MNU_LOADGAME"
	}
	Position 80,54
	Class "LoadMenu"	// uses its own implementation
}

//-------------------------------------------------------------------------------------------
//
// Base definition for save game menu. Only the configurable part is done here
//
//-------------------------------------------------------------------------------------------

ListMenu "SaveGameMenu"
{
	IfGame(Doom, Strife, Chex)
	{
		StaticPatchCentered 160, -20, "M_SAVEG"
	}
	IfGame(Heretic, Hexen)
	{
		StaticTextCentered 160, -10, "$MNU_SAVEGAME"
	}
	Position 80,54
	Class "SaveMenu"	// uses its own implementation
}

//-------------------------------------------------------------------------------------------
//
// The option menu
//
//-------------------------------------------------------------------------------------------

OptionValue "YesNo"
{
	0, "$TXT_NO"
	1, "$TXT_YES"
}

OptionValue "NoYes"
{
	0, "$TXT_YES"
	1, "$TXT_NO"
}

OptionValue "OnOff"
{
	0, "$OPTVAL_OFF"
	1, "$OPTVAL_ON"
}

OptionValue "OffOn"
{
	0, "$OPTVAL_ON"
	1, "$OPTVAL_OFF"
}

OptionMenuSettings
{
	// These can be overridden if a different menu fonts requires it.
	Linespacing 8
	IfGame(Heretic, Hexen)
	{
		Linespacing 9
	}
}

DefaultOptionMenu
{
	Position -15
	IfGame(Heretic, Hexen)
	{
		Position -13
	}
}

OptionMenu "OptionsMenu"
{
	Title "$OPTMNU_TITLE"
	Submenu "$OPTMNU_CONTROLS",			"CustomizeControls"
	Submenu "$OPTMNU_MOUSE",			"MouseOptions"
	Submenu "$OPTMNU_JOYSTICK",			"JoystickOptions"
	StaticText " "
	Submenu "$OPTMNU_PLAYER",			"PlayerMenu"
	Submenu "$OPTMNU_GAMEPLAY",			"GameplayOptions"
	Submenu "$OPTMNU_COMPATIBILITY",	"CompatibilityOptions"
	Submenu "$OPTMNU_AUTOMAP",			"AutomapOptions"
	Submenu "$OPTMNU_HUD",				"HUDOptions"
	Submenu "$OPTMNU_MISCELLANEOUS",	"MiscOptions"
	Submenu "$OPTMNU_NETWORK",			"NetworkOptions"
	Submenu "$OPTMNU_SOUND",			"SoundOptions"
	Submenu "$OPTMNU_DISPLAY",			"VideoOptions"
	Submenu "$OPTMNU_VIDEO",			"VideoModeMenu"
	StaticText " "
	SafeCommand "$OPTMNU_DEFAULTS",	"reset2defaults"
	SafeCommand	"$OPTMNU_RESETTOSAVED",	"reset2saved"
	Command "$OPTMNU_CONSOLE",			"menuconsole"
}

//-------------------------------------------------------------------------------------------
//
// The player menu
//
//-------------------------------------------------------------------------------------------

OptionValue "Gender"
{
	0, "$OPTVAL_MALE"
	1, "$OPTVAL_FEMALE"
	2, "$OPTVAL_OTHER"
}

ListMenu "PlayerMenu"
{
	StaticTextCentered 160, 6, "$MNU_PLAYERSETUP"
	Font "SmallFont"
	Linespacing 14
	Position 48, 36

	IfGame (Doom, Strife, Chex)
	{
		PlayerNameBox "$PLYRMNU_NAME", 0, "Playerbox"
		Selector "-", -16, -1
	}
	IfGame(Heretic, Hexen)
	{
		PlayerNameBox "$PLYRMNU_NAME", 5, "Playerbox"
		Selector "-", -16, 1
	}
	IfGame(Doom, Heretic, Strife, Chex)
	{
		MouseWindow 0, 220
		PlayerDisplay 220, 80, "20 00 00", "80 00 40", 1, "PlayerDisplay"
	}
	IfGame(Hexen)
	{
		MouseWindow 0, 220
		PlayerDisplay 220, 80, "00 07 00", "40 53 40", 1, "PlayerDisplay"
	}
	
	ValueText "$PLYRMNU_TEAM", "Team"
	ValueText "$PLYRMNU_PLAYERCOLOR", "Color"
	Linespacing 10
	Slider "$PLYRMNU_RED", "Red", 0, 255, 16
	Slider "$PLYRMNU_GREEN", "Green", 0, 255, 16
	Linespacing 14
	Slider "$PLYRMNU_BLUE", "Blue", 0, 255, 16
	ValueText "$PLYRMNU_PLAYERCLASS", "Class"
	ValueText "$PLYRMNU_PLAYERSKIN", "Skin"
	ValueText "$PLYRMNU_PLAYERGENDER", "Gender", "Gender"
	Slider "$PLYRMNU_AUTOAIM", "Autoaim", 0, 35, 1
	ValueText "$PLYRMNU_SWITCHONPICKUP", "Switch", "OffOn"
	ValueText "$PLYRMNU_ALWAYSRUN", "AlwaysRun", "OnOff"
	Class "PlayerMenu"
}

//-------------------------------------------------------------------------------------------
//
// Controls Menu
//
//-------------------------------------------------------------------------------------------

OptionMenu "CustomizeControls"
{
	Title "$CNTRLMNU_TITLE"
	ScrollTop 2
	StaticTextSwitchable 	"$CNTRLMNU_SWITCHTEXT1", "$CNTRLMNU_SWITCHTEXT2", "ControlMessage"
	StaticText 	""
	StaticText 	"$CNTRLMNU_CONTROLS", 1
	Control 	"$CNTRLMNU_ATTACK",					"+attack"
	Control 	"$CNTRLMNU_ALTATTACK",				"+altattack"
	Control 	"$CNTRLMNU_RELOAD",					"+reload"
	Control 	"$CNTRLMNU_ZOOM",					"+zoom"
	Control		"$CNTRLMNU_USER1",					"+user1"
	Control		"$CNTRLMNU_USER2",					"+user2"
	Control		"$CNTRLMNU_USER3",					"+user3"
	Control		"$CNTRLMNU_USER4",					"+user4"
	Control 	"$CNTRLMNU_USE",					"+use"
	Control 	"$CNTRLMNU_FORWARD",				"+forward"
	Control 	"$CNTRLMNU_BACK",					"+back"
	Control 	"$CNTRLMNU_MOVELEFT",				"+moveleft"
	Control 	"$CNTRLMNU_MOVERIGHT",				"+moveright"
	Control 	"$CNTRLMNU_TURNLEFT",				"+left"
	Control 	"$CNTRLMNU_TURNRIGHT",				"+right"
	Control		"$CNTRLMNU_TURN180",				"turn180"
	Control 	"$CNTRLMNU_JUMP",					"+jump"
	Control 	"$CNTRLMNU_CROUCH",					"+crouch"
	Control 	"$CNTRLMNU_TOGGLECROUCH",			"crouch"
	Control 	"$CNTRLMNU_MOVEUP",					"+moveup"
	Control 	"$CNTRLMNU_MOVEDOWN",				"+movedown"
	Control 	"$CNTRLMNU_LAND",					"land"
	Control 	"$CNTRLMNU_MOUSELOOK",				"+mlook"
	Control 	"$CNTRLMNU_KEYBOARDLOOK",			"+klook"
	Control 	"$CNTRLMNU_LOOKUP",					"+lookup"
	Control 	"$CNTRLMNU_LOOKDOWN",				"+lookdown"
	Control 	"$CNTRLMNU_CENTERVIEW",				"centerview"
	Control 	"$CNTRLMNU_RUN",					"+speed"
	Control 	"$CNTRLMNU_TOGGLERUN",				"toggle cl_run"
	Control 	"$CNTRLMNU_STRAFE",					"+strafe"
	Control 	"$CNTRLMNU_SCOREBOARD",				"+showscores"
	Control 	"$CNTRLMNU_TOGGLESCOREBOARD",		"togglescoreboard"
	StaticText 	""
	StaticText 	"$CNTRLMNU_CHAT", 1
	Control 	"$CNTRLMNU_SAY",					"messagemode"
	Control 	"$CNTRLMNU_TEAMSAY",				"messagemode2"
	StaticText 	""
	StaticText 	"$CNTRLMNU_WEAPONS", 1
	Control 	"$CNTRLMNU_NEXTWEAPON",				"weapnext"
	Control 	"$CNTRLMNU_PREVIOUSWEAPON",			"weapprev"
	Control		"$CNTRLMNU_SLOT1",					"slot 1"
	Control		"$CNTRLMNU_SLOT2",					"slot 2"
	Control		"$CNTRLMNU_SLOT3",					"slot 3"
	Control		"$CNTRLMNU_SLOT4",					"slot 4"
	Control		"$CNTRLMNU_SLOT5",					"slot 5"
	Control		"$CNTRLMNU_SLOT6",					"slot 6"
	Control		"$CNTRLMNU_SLOT7",					"slot 7"
	Control		"$CNTRLMNU_SLOT8",					"slot 8"
	Control		"$CNTRLMNU_SLOT9",					"slot 9"
	Control		"$CNTRLMNU_SLOT0",					"slot 0"
	StaticText 	""
	StaticText 	"$CNTRLMNU_INVENTORY", 1
	Control 	"$CNTRLMNU_USEITEM",				"invuse"
	Control 	"$CNTRLMNU_USEALLITEMS",			"invuseall"
	Control 	"$CNTRLMNU_NEXTITEM",				"invnext"
	Control 	"$CNTRLMNU_PREVIOUSITEM",			"invprev"
	Control 	"$CNTRLMNU_DROPITEM",				"invdrop"
	Control		"$CNTRLMNU_QUERYITEM",				"invquery"
	Control 	"$CNTRLMNU_DROPWEAPON",				"weapdrop"
	StaticText 	""
	StaticText 	"$CNTRLMNU_OTHER", 1
	Control 	"$CNTRLMNU_AUTOMAP",				"togglemap"
	Control 	"$CNTRLMNU_CHASECAM",				"chase"
	Control 	"$CNTRLMNU_COOPSPY",				"spynext"
	Control 	"$CNTRLMNU_SCREENSHOT",				"screenshot"
	Control  	"$CNTRLMNU_CONSOLE",				"toggleconsole"
	StaticText 	""
	StaticText 	"$CNTRLMNU_POPUPS", 1
	Control 	"$CNTRLMNU_MISSION",				"showpop 1"
	Control 	"$CNTRLMNU_KEYS",					"showpop 2"
	Control 	"$CNTRLMNU_STATS",					"showpop 3"
}

//-------------------------------------------------------------------------------------------
//
// Mouse Menu
//
//-------------------------------------------------------------------------------------------

OptionValue "Corners"
{
	-1, "$OPTVAL_OFF"
	0, "$OPTVAL_UPPERLEFT"
	1, "$OPTVAL_UPPERRIGHT"
	2, "$OPTVAL_LOWERLEFT"
	3, "$OPTVAL_LOWERRIGHT"
}

OptionValue "MenuMouse"
{
	0, "$TXT_NO"
	1, "$TXT_YES"
	2, "$OPTVAL_TOUCHSCREENLIKE"
}

OptionString "Cursors"
{
	"None", "$OPTVAL_DEFAULT"
	"cursor", "$OPTSTR_SIMPLEARROW"
	"doomcurs", "$OPTVAL_DOOM"
	"herecurs", "$OPTSTR_HERETIC"
	"hexncurs", "$OPTVAL_HEXEN"
	"strfcurs", "$OPTVAL_STRIFE"
	"chexcurs", "$OPTSTR_CHEX"
	"-", "$OPTSTR_SYSTEMCURSOR"
}

OptionMenu "MouseOptions"
{
	Title "$MOUSEMNU_TITLE"
	Option "$MOUSEMNU_ENABLEMOUSE",		"use_mouse", "YesNo"
	Option "$MOUSEMNU_MOUSEINMENU",		"m_use_mouse", "MenuMouse", "use_mouse"
	Option "$MOUSEMNU_SHOWBACKBUTTON",	"m_show_backbutton", "Corners", "use_mouse"
	Option "$MOUSEMNU_CURSOR",			"vid_cursor", "Cursors"
	StaticText 	""
	Slider "$MOUSEMNU_SENSITIVITY",		"mouse_sensitivity", 0.5, 2.5, 0.1
	Option "$MOUSEMNU_NOPRESCALE",		"m_noprescale", "NoYes"
	Option "$MOUSEMNU_SMOOTHMOUSE",		"smooth_mouse", "YesNo"
	StaticText 	""
	Slider "$MOUSEMNU_TURNSPEED",		"m_yaw", 0, 2.5, 0.1
	Slider "$MOUSEMNU_MOUSELOOKSPEED",	"m_pitch", 0, 2.5, 0.1
	Slider "$MOUSEMNU_FORWBACKSPEED",	"m_forward", 0, 2.5, 0.1
	Slider "$MOUSEMNU_STRAFESPEED",		"m_side", 0, 2.5, 0.1
	StaticText 	""
	Option "$MOUSEMNU_ALWAYSMOUSELOOK",	"freelook", "OnOff"
	Option "$MOUSEMNU_INVERTMOUSE",		"invertmouse", "OnOff"
	Option "$MOUSEMNU_LOOKSPRING",		"lookspring", "OnOff"
	Option "$MOUSEMNU_LOOKSTRAFE",		"lookstrafe", "OnOff"
}


//-------------------------------------------------------------------------------------------
//
// Joystick Menu
//
//-------------------------------------------------------------------------------------------

OptionMenu "JoystickOptions"
{
	Title "$JOYMNU_OPTIONS"
	// Will be filled in by joystick code.
}

OptionValue "JoyAxisMapNames"
{
	-1, "$OPTVAL_NONE"
	0, "$OPTVAL_TURNING"
	1, "$OPTVAL_LOOKINGUPDOWN"
	2, "$OPTVAL_MOVINGFORWARD"
	3, "$OPTVAL_STRAFING"
	4, "$OPTVAL_MOVINGUPDOWN"
}

OptionValue "Inversion"
{
	0, "$OPTVAL_NOTINVERTED"
	1, "$OPTVAL_INVERTED"
}

OptionMenu "JoystickConfigMenu"
{
	Title "$JOY_CONFIG"
	Class "JoystickConfigMenu"
	// Will be filled in by joystick code.
}


//-------------------------------------------------------------------------------------------
//
// Video Menu
//
//-------------------------------------------------------------------------------------------

OptionValue ColumnMethods
{
	0.0, "$OPTVAL_ORIGINAL"
	1.0, "$OPTVAL_OPTIMIZED"
}

OptionValue RocketTrailTypes
{
	0.0, "$OPTVAL_OFF"
	1.0, "$OPTVAL_PARTICLES"
	2.0, "$OPTVAL_SPRITES"
	3.0, "$OPTVAL_SPRITESPARTICLES"
}

OptionValue BloodTypes
{
	0.0, "$OPTVAL_SPRITES"
	1.0, "$OPTVAL_SPRITESPARTICLES"
	2.0, "$OPTVAL_PARTICLES"
}

OptionValue PuffTypes
{
	0.0, "$OPTVAL_SPRITES"
	1.0, "$OPTVAL_PARTICLES"
}

OptionValue Wipes
{
	0.0, "$OPTVAL_NONE"
	1.0, "$OPTVAL_MELT"
	2.0, "$OPTVAL_BURN"
	3.0, "$OPTVAL_CROSSFADE"
}

OptionValue Endoom
{
	0.0, "$OPTVAL_OFF"
	1.0, "$OPTVAL_ON"
	2.0, "$OPTVAL_ONLYMODIFIED"
}

OptionValue Contrast
{
	0.0, "$OPTVAL_OFF"
	1.0, "$OPTVAL_ON"
	2.0, "$OPTVAL_SMOOTH"
}

OptionValue Fuzziness
{
	0.0, "$OPTVAL_TRANSLUCENT"
	1.0, "$OPTVAL_FUZZ"
	2.0, "$OPTVAL_SHADOW"
}

OptionMenu "OpenGLOptions"
{
	Title "$GLMNU_TITLE"
	Submenu "$GLMNU_DYNLIGHT",	"GLLightOptions"
	Submenu "$GLMNU_TEXOPT", 			"GLTextureGLOptions"
	Submenu "$GLMNU_PREFS", 				"GLPrefOptions"
}

OptionMenu "VideoOptions"
{
	Title "$DSPLYMNU_TITLE"
	
	Submenu "$DSPLYMNU_GLOPT", 			"OpenGLOptions"
	Submenu "$DSPLYMNU_SCOREBOARD", 			"ScoreboardOptions"
	StaticText " "
	Slider "$DSPLYMNU_SCREENSIZE",				"screenblocks", 3.0, 12.0, 1.0, 0

	Slider "$DSPLYMNU_GAMMA",			"Gamma",						0.75, 3.0, 0.05, 2
	Slider "$DSPLYMNU_BRIGHTNESS",				"vid_brightness",				-0.8,0.8, 0.05
	Slider "$DSPLYMNU_CONTRAST",					"vid_contrast",	   				0.1, 3.0, 0.1
	Option "$DSPLYMNU_HWGAMMA",					"vid_hwgamma", "HWGammaModes"

	Option "$DSPLYMNU_VSYNC",					"vid_vsync", "OnOff"
	Option "$DSPLYMNU_CAPFPS",					"cl_capfps", "OffOn"
<<<<<<< HEAD
=======
	Slider "$DSPLYMNU_BLOODFADE",				"blood_fade_scalar", 0.0, 1.0, 0.05, 1
	Slider "$DSPLYMNU_PICKUPFADE",				"pickup_fade_scalar", 0.0, 1.0, 0.05, 1
	Option "$DSPLYMNU_COLUMNMETHOD",			"r_columnmethod", "ColumnMethods"
>>>>>>> 31ca5a19

	StaticText " "
	Option "$DSPLYMNU_WIPETYPE",				"wipetype", "Wipes"

	IfOption(Windows)
	{
		Option	"$DSPLYMNU_SHOWENDOOM",			"showendoom", "Endoom"
		//Option "$DSPLYMNU_PALLETEHACK", 		"vid_palettehack", "OnOff"
		//Option "$DSPLYMNU_ATTACHEDSURFACES", 	"vid_attachedsurfaces", "OnOff"
	}
	
	Option "$DSPLYMNU_STRETCHSKY",				"r_stretchsky", "OnOff"
	Option "$DSPLYMNU_DRAWFUZZ",				"r_drawfuzz", "Fuzziness"
	Slider "$DSPLYMNU_TRANSSOUL",				"transsouls", 0.25, 1.0, 0.05, 2
	Option "$DSPLYMNU_FAKECONTRAST",			"r_fakecontrast", "Contrast"
	Option "$DSPLYMNU_ROCKETTRAILS",			"cl_rockettrails", "RocketTrailTypes"
	Option "$DSPLYMNU_BLOODTYPE",				"cl_bloodtype", "BloodTypes"
	Option "$DSPLYMNU_PUFFTYPE",				"cl_pufftype", "PuffTypes"
	Slider "$DSPLYMNU_MAXPARTICLES",			"r_maxparticles", 100, 10000, 100, 0
	Slider "$DSPLYMNU_MAXDECALS",				"cl_maxdecals", 0, 10000, 100, 0
	Option "$DSPLYMNU_PLAYERSPRITES",			"r_drawplayersprites", "OnOff"
	Option "$DSPLYMNU_DEATHCAM",				"r_deathcamera", "OnOff"
	Option "$DSPLYMNU_TELEZOOM",				"telezoom", "OnOff"
	Slider "$DSPLYMNU_QUAKEINTENSITY",			"r_quakeintensity", 0.0, 1.0, 0.05, 2
	Option "$DSPLYMNU_NOMONSTERINTERPOLATION",	"nomonsterinterpolation", "NoYes"
	Slider "$DSPLYMNU_MENUDIM",					"dimamount", 0, 1.0, 0.05, 2
	ColorPicker "$DSPLYMNU_DIMCOLOR",			"dimcolor"
	Slider "$DSPLYMNU_MOVEBOB",			"movebob", 0, 1.0, 0.05, 2
	Slider "$DSPLYMNU_STILLBOB",		"stillbob", 0, 1.0, 0.05, 2
	Slider "$DSPLYMNU_BOBSPEED",				"wbobspeed", 0, 2.0, 0.1, 2

}

//-------------------------------------------------------------------------------------------
//
// HUD menu
//
//-------------------------------------------------------------------------------------------

OptionValue DisplayTagsTypes 
{
	0.0, "$OPTVAL_NONE"
	1.0, "$OPTVAL_ITEMS"
	2.0, "$OPTVAL_WEAPONS"
	3.0, "$OPTVAL_BOTH"
}

OptionValue TextColors
{
	0.0, "$C_BRICK"
	1.0, "$C_TAN"
	2.0, "$C_GRAY"
	3.0, "$C_GREEN"
	4.0, "$C_BROWN"
	5.0, "$C_GOLD"
	6.0, "$C_RED"
	7.0, "$C_BLUE"
	8.0, "$C_ORANGE"
	9.0, "$C_WHITE"
	10.0, "$C_YELLOW"
	11.0, "$C_DEFAULT"
	12.0, "$C_BLACK"
	13.0, "$C_LIGHTBLUE"
	14.0, "$C_CREAM"
	15.0, "$C_OLIVE"
	16.0, "$C_DARKGREEN"
	17.0, "$C_DARKRED"
	18.0, "$C_DARKBROWN"
	19.0, "$C_PURPLE"
	20.0, "$C_DARKGRAY"
	21.0, "$C_CYAN"
}

OptionValue Crosshairs
{
	// will be filled in from the XHAIRS lump
}

OptionValue ZDoomHexen
{
	0.0, "$OPTVAL_ZDOOM"
	1.0, "$OPTVAL_HEXEN"
}

OptionValue ZDoomStrife
{
	0.0, "$OPTVAL_ZDOOM"
	1.0, "$OPTVAL_STRIFE"
}

OptionMenu "HUDOptions"
{
	Title "$HUDMNU_TITLE"
	Submenu "$HUDMNU_ALTHUD",				"AltHudOptions"
	Submenu "$HUDMNU_MESSAGE", 				"MessageOptions"
	StaticText " "
	Slider "$HUDMNU_UISCALE",				"uiscale", 0.0, 8.0, 1.0, 0
	StaticText " "
	Option "$HUDMNU_CROSSHAIR",				"crosshair", "Crosshairs"
	Option "$HUDMNU_FORCECROSSHAIR",		"crosshairforce", "OnOff"
	Option "$HUDMNU_GROWCROSSHAIR",			"crosshairgrow", "OnOff"
	ColorPicker "$HUDMNU_CROSSHAIRCOLOR", 	"crosshaircolor"
	Option "$HUDMNU_CROSSHAIRHEALTH",		"crosshairhealth", "OnOff"
	Slider "$HUDMNU_CROSSHAIRSCALE",		"crosshairscale", 0.0, 2.0, 0.05, 2
	StaticText " "
	Option "$HUDMNU_NAMETAGS",				"displaynametags", "DisplayTagsTypes"
	Option "$HUDMNU_NAMETAGCOLOR",			"nametagcolor", "TextColors", "displaynametags"
	Option "$HUDMNU_SCALESTATBAR",			"st_scale", "OnOff"
	Option "$HUDMNU_SCALEFULLSCREENHUD",	"hud_scale", "OnOff"
	Option "$HUDMNU_OLDOUCH",				"st_oldouch", "OnOff"
	StaticText " "
	Option "$HUDMNU_HEXENFLASHES",			"pf_hexenweaps", "ZDoomHexen"
	Option "$HUDMNU_POISONFLASHES",			"pf_poison", "ZDoomHexen"
	Option "$HUDMNU_ICEFLASHES",			"pf_ice", "ZDoomHexen"
	Option "$HUDMNU_HAZARDFLASHES",			"pf_hazard", "ZDoomStrife"
}
	
//-------------------------------------------------------------------------------------------
//
// Alternative HUD
//
//-------------------------------------------------------------------------------------------

OptionValue "AMCoordinates"
{
	0, "$OPTVAL_PLAYER"
	1, "$OPTVAL_MAP"
}

OptionValue "AltHUDScale"
{
	0, "$OPTVAL_OFF"
	4, "$OPTVAL_ON"
	1, "$OPTVAL_SCALETO640X400"
	2, "$OPTVAL_PIXELDOUBLE"
	3, "$OPTVAL_PIXELQUADRUPLE"
}

OptionValue "AltHUDAmmo"
{
	0, "$OPTVAL_CURRENTWEAPON"
	1, "$OPTVAL_AVAILABLEWEAPONS"
	2, "$OPTVAL_ALLWEAPONS"
}

OptionValue "AltHUDTime"
{
	0, "$OPTVAL_OFF"
	1, "$OPTVAL_LEVELMILLISECONDS"
	2, "$OPTVAL_LEVELSECONDS"
	3, "$OPTVAL_LEVEL"
	4, "$OPTVAL_HUBSECONDS"
	5, "$OPTVAL_HUB"
	6, "$OPTVAL_TOTALSECONDS"
	7, "$OPTVAL_TOTAL"
	8, "$OPTVAL_SYSTEMSECONDS"
	9, "$OPTVAL_SYSTEM"
}

OptionValue "AltHUDLag"
{
	0, "$OPTVAL_OFF"
	1, "$OPTVAL_NETGAMESONLY"
	2, "$OPTVAL_ALWAYS"
}

OptionValue "AltHUDAmmoOrder"
{
	0, "$OPTVAL_AMMOIMAGETEXT"
	1, "$OPTVAL_AMMOTEXTIMAGE"
}

OptionMenu "AltHUDOptions"
{
	Title "$ALTHUDMNU_TITLE"
	//Indent 220
	Option "$ALTHUDMNU_ENABLE",					"hud_althud", "OnOff"
	Option "$ALTHUDMNU_SCALEHUD",				"hud_althudscale", "AltHUDScale"
	Option "$ALTHUDMNU_SHOWSECRETS",			"hud_showsecrets", "OnOff"
	Option "$ALTHUDMNU_SHOWMONSTERS",			"hud_showmonsters", "OnOff"
	Option "$ALTHUDMNU_SHOWITEMS",				"hud_showitems", "OnOff"
	Option "$ALTHUDMNU_SHOWSTATS",				"hud_showstats", "OnOff"
	Option "$ALTHUDMNU_SHOWBERSERK",			"hud_berserk_health", "OnOff"
	Option "$ALTHUDMNU_SHOWWEAPONS",			"hud_showweapons", "OnOff"
	Option "$ALTHUDMNU_SHOWAMMO",				"hud_showammo", "AltHUDAmmo"
	Option "$ALTHUDMNU_SHOWTIME",				"hud_showtime", "AltHUDTime"
	Option "$ALTHUDMNU_TIMECOLOR",				"hud_timecolor", "TextColors"
	Option "$ALTHUDMNU_SHOWLAG",				"hud_showlag", "AltHUDLag"
	Option "$ALTHUDMNU_AMMOORDER",				"hud_ammo_order", "AltHUDAmmoOrder"
	Slider "$ALTHUDMNU_AMMORED",				"hud_ammo_red", 0, 100, 1, 0
	Slider "$ALTHUDMNU_AMMOYELLOW",				"hud_ammo_yellow", 0, 100, 1, 0
	Slider "$ALTHUDMNU_HEALTHRED",				"hud_health_red", 0, 100, 1, 0
	Slider "$ALTHUDMNU_HEALTHYELLOW",			"hud_health_yellow", 0, 100, 1, 0
	Slider "$ALTHUDMNU_HEALTHGREEN",			"hud_health_green", 0, 100, 1, 0
	Slider "$ALTHUDMNU_ARMORRED",				"hud_armor_red", 0, 100, 1, 0
	Slider "$ALTHUDMNU_ARMORYELLOW",			"hud_armor_yellow", 0, 100, 1, 0
	Slider "$ALTHUDMNU_ARMORGREEN",				"hud_armor_green", 0, 100, 1, 0
	StaticText " "
	StaticText "$ALTHUDMNU_AUTOMAPHUD", 1
	option "$ALTHUDMNU_TITLECOLOR",				"hudcolor_titl", "TextColors"
	option "$ALTHUDMNU_MAPTIMECOLOR",			"hudcolor_ltim", "TextColors"
	option "$ALTHUDMNU_HUBTIMECOLOR",			"hudcolor_time", "TextColors"
	option "$ALTHUDMNU_TOTALTIMECOLOR",			"hudcolor_ttim", "TextColors"
	option "$ALTHUDMNU_COORDINATECOLOR",		"hudcolor_xyco", "TextColors"
	option "$ALTHUDMNU_COORDINATEMODE",			"map_point_coordinates", "AMCoordinates"
	option "$ALTHUDMNU_STATSNAMECOLOR",			"hudcolor_statnames", "TextColors"
	option "$ALTHUDMNU_STATSCOLOR",				"hudcolor_stats", "TextColors"
}

//-------------------------------------------------------------------------------------------
//
// Misc menu
//
//-------------------------------------------------------------------------------------------

OptionValue Autosave
{
	0,	"$OPTVAL_ALWAYS"
	1,	"$OPTVAL_SCRIPTSONLY"
	2,	"$OPTVAL_NEVER"
}

OptionValue dehopt
{
	0,	"$OPTVAL_NEVER"
	1,	"$OPTVAL_ALL"
	2,	"$OPTVAL_ONLYLASTONE"
}

OptionMenu "MiscOptions"
{
	Title "$MISCMNU_TITLE"
	//Indent 220
	IfOption(Windows)
	{
		Option "$MISCMNU_MERGEKEYS", 			"k_mergekeys", "OnOff"
		Option "$MISCMNU_WINFULLSCREENTOGGLE",	"k_allowfullscreentoggle", "OnOff"
	}
	IfOption(Mac)
	{
		Option "$MISCMNU_MACFULLSCREENTOGGLE",	"k_allowfullscreentoggle", "OnOff"
	}
	Option "$MISCMNU_QUERYIWAD",				"queryiwad", "OnOff"
	StaticText " "
	Option "$MISCMNU_ALLCHEATS",				"allcheats", "OnOff"
	Option "$MISCMNU_ENABLEAUTOSAVES",			"disableautosave", "Autosave"
	Option "$MISCMNU_SAVELOADCONFIRMATION",			"saveloadconfirmation", "OnOff"
	Slider "$MISCMNU_AUTOSAVECOUNT",			"autosavecount", 1, 20, 1, 0
	Option "$MISCMNU_DEHLOAD",					"dehload", "dehopt"
	StaticText " "
	Option "$MISCMNU_CACHENODES",				"gl_cachenodes", "OnOff"
	Slider "$MISCMNU_CACHETIME",				"gl_cachetime", 0.0, 2.0, 0.1
	SafeCommand "$MISCMNU_CLEARNODECACHE",		"clearnodecache"
}

//-------------------------------------------------------------------------------------------
//
// Automap Menu
//
//-------------------------------------------------------------------------------------------

OptionValue MapColorTypes
{
	0, "$OPTVAL_CUSTOM"
	1, "$OPTVAL_TRADITIONALDOOM"
	2, "$OPTVAL_TRADITIONALSTRIFE"
	3, "$OPTVAL_TRADITIONALRAVEN"
}

OptionValue SecretTypes
{
	0, "$OPTVAL_NEVER"
	1, "$OPTVAL_ONLYWHENFOUND"
	2, "$OPTVAL_ALWAYS"
}

OptionValue RotateTypes
{
	0, "$OPTVAL_OFF"
	1, "$OPTVAL_ON"
	2, "$OPTVAL_ONFOROVERLAYONLY"
}

OptionValue OverlayTypes
{
	0, "$OPTVAL_OFF"
	1, "$OPTVAL_OVERLAYNORMAL"
	2, "$OPTVAL_OVERLAYONLY"
}

OptionValue MaplabelTypes
{
	0, "$OPTVAL_NEVER"
	1, "$OPTVAL_ALWAYS"
	2, "$OPTVAL_NOTFORHUBS"
}

OptionValue STSTypes
{
	0, "$OPTVAL_OFF"
	1, "$OPTVAL_FRONT"
	2, "$OPTVAL_ANIMATED"
	3, "$OPTVAL_ROTATED"
}

OptionValue MapBackTypes
{
	0, "$OPTVAL_OFF"
	1, "$OPTVAL_ON"
	2, "$OPTVAL_MAPDEFINEDCOLORSONLY"
}

OptionMenu AutomapOptions
{
	Title "$AUTOMAPMNU_TITLE"
	Option "$AUTOMAPMNU_COLORSET",				"am_colorset", "MapColorTypes"
	Option "$AUTOMAPMNU_CUSTOMCOLORS",			"am_customcolors", "YesNo"
	Submenu "$AUTOMAPMNU_SETCUSTOMCOLORS",		"MapColorMenu"
	Submenu "$AUTOMAPMNU_CONTROLS",				"MapControlsMenu"
	StaticText " "
	Option "$AUTOMAPMNU_ROTATE",				"am_rotate", "RotateTypes"
	Option "$AUTOMAPMNU_OVERLAY",				"am_overlay", "OverlayTypes"
	Option "$AUTOMAPMNU_TEXTURED",				"am_textured", "OnOff"
	Option "$AUTOMAPMNU_FOLLOW",				"am_followplayer", "OnOff"
	Option "$AUTOMAPMNU_PTOVERLAY",				"am_portaloverlay", "OnOff"
	StaticText " "
	Option "$AUTOMAPMNU_SHOWITEMS",				"am_showitems", "OnOff"
	Option "$AUTOMAPMNU_SHOWMONSTERS",			"am_showmonsters", "OnOff"
	Option "$AUTOMAPMNU_SHOWSECRETS",			"am_showsecrets", "OnOff"
	Option "$AUTOMAPMNU_SHOWTIME",				"am_showtime", "OnOff"
	Option "$AUTOMAPMNU_SHOWTOTALTIME",			"am_showtotaltime", "OnOff"
	Option "$AUTOMAPMNU_MAPSECRETS",			"am_map_secrets", "SecretTypes"
	Option "$AUTOMAPMNU_SHOWMAPLABEL",			"am_showmaplabel", "MaplabelTypes"
	Option "$AUTOMAPMNU_DRAWMAPBACK",			"am_drawmapback", "MapBackTypes"
	Option "$AUTOMAPMNU_SHOWKEYS",				"am_showkeys", "OnOff"
	Option "$AUTOMAPMNU_SHOWTRIGGERLINES",		"am_showtriggerlines", "OnOff"
	Option "$AUTOMAPMNU_SHOWTHINGSPRITES",		"am_showthingsprites", "STSTypes"
}

//-------------------------------------------------------------------------------------------
//
// Automap Controls
//
//-------------------------------------------------------------------------------------------

OptionMenu MapControlsMenu
{
	Title "$MAPCNTRLMNU_TITLE"
	ScrollTop 2
	StaticTextSwitchable 	"$CNTRLMNU_SWITCHTEXT1", "$CNTRLMNU_SWITCHTEXT2", "ControlMessage"
	StaticText 	""
	StaticText "$MAPCNTRLMNU_CONTROLS", 1
	MapControl "$MAPCNTRLMNU_PANLEFT",			"+am_panleft"
	MapControl "$MAPCNTRLMNU_PANRIGHT",			"+am_panright"
	MapControl "$MAPCNTRLMNU_PANUP",			"+am_panup"
	MapControl "$MAPCNTRLMNU_PANDOWN",			"+am_pandown"
	MapControl "$MAPCNTRLMNU_ZOOMIN",			"+am_zoomin"
	MapControl "$MAPCNTRLMNU_ZOOMOUT",			"+am_zoomout"
	MapControl "$MAPCNTRLMNU_TOGGLEZOOM",		"am_gobig"
	MapControl "$MAPCNTRLMNU_TOGGLEFOLLOW",		"am_togglefollow"
	MapControl "$MAPCNTRLMNU_TOGGLEGRID",		"am_togglegrid"
	MapControl "$MAPCNTRLMNU_TOGGLETEXTURE",	"am_toggletexture"
	MapControl "$MAPCNTRLMNU_SETMARK",			"am_setmark"
	MapControl "$MAPCNTRLMNU_CLEARMARK",		"am_clearmarks"
}

//-------------------------------------------------------------------------------------------
//
// Automap Colors
//
//-------------------------------------------------------------------------------------------

OptionMenu MapColorMenu
{
	Title "$MAPCOLORMNU_TITLE"
	SafeCommand "$MAPCOLORMNU_DEFAULTMAPCOLORS", 		"am_restorecolors"
	StaticText " "
	ColorPicker "$MAPCOLORMNU_BACKCOLOR",				"am_backcolor"		
	ColorPicker "$MAPCOLORMNU_YOURCOLOR",				"am_yourcolor"		
	ColorPicker "$MAPCOLORMNU_WALLCOLOR",				"am_wallcolor"		
	ColorPicker "$MAPCOLORMNU_FDWALLCOLOR",				"am_fdwallcolor"		
	ColorPicker "$MAPCOLORMNU_CDWALLCOLOR",				"am_cdwallcolor"		
	ColorPicker "$MAPCOLORMNU_EFWALLCOLOR",				"am_efwallcolor"		
	ColorPicker "$MAPCOLORMNU_GRIDCOLOR",				"am_gridcolor"		
	ColorPicker "$MAPCOLORMNU_XHAIRCOLOR",				"am_xhaircolor"		
	ColorPicker "$MAPCOLORMNU_NOTSEENCOLOR",			"am_notseencolor"		
	ColorPicker "$MAPCOLORMNU_LOCKEDCOLOR",				"am_lockedcolor"		
	ColorPicker "$MAPCOLORMNU_INTRALEVELCOLOR",			"am_intralevelcolor"	
	ColorPicker "$MAPCOLORMNU_INTERLEVELCOLOR",			"am_interlevelcolor"	
	ColorPicker "$MAPCOLORMNU_SECRETSECTORCOLOR",		"am_secretsectorcolor"	
	ColorPicker "$MAPCOLORMNU_SPECIALWALLCOLOR",		"am_specialwallcolor"
	ColorPicker "$MAPCOLORMNU_PORTAL",					"am_portalcolor"
	StaticText " "
	StaticText "$MAPCOLORMNU_CHEATMODE", 1
	ColorPicker "$MAPCOLORMNU_TSWALLCOLOR",				"am_tswallcolor"		
	ColorPicker "$MAPCOLORMNU_SECRETWALLCOLOR",			"am_secretwallcolor"	
	ColorPicker "$MAPCOLORMNU_THINGCOLOR",				"am_thingcolor"		
	ColorPicker "$MAPCOLORMNU_MONSTERCOLOR",			"am_thingcolor_monster"		
	ColorPicker "$MAPCOLORMNU_NONCOUNTINGMONSTERCOLOR",	"am_thingcolor_ncmonster"		
	ColorPicker "$MAPCOLORMNU_FRIENDCOLOR",				"am_thingcolor_friend"		
	ColorPicker "$MAPCOLORMNU_ITEMCOLOR",				"am_thingcolor_item"			
	ColorPicker "$MAPCOLORMNU_COUNTITEMCOLOR",			"am_thingcolor_citem"			
	StaticText " "
	StaticText "$MAPCOLORMNU_OVERLAY", 1
	ColorPicker "$MAPCOLORMNU_YOURCOLOR",				"am_ovyourcolor"		
	ColorPicker "$MAPCOLORMNU_WALLCOLOR",				"am_ovwallcolor"		
	ColorPicker "$MAPCOLORMNU_FDWALLCOLOR",				"am_ovfdwallcolor"		
	ColorPicker "$MAPCOLORMNU_CDWALLCOLOR",				"am_ovcdwallcolor"		
	ColorPicker "$MAPCOLORMNU_EFWALLCOLOR",				"am_ovefwallcolor"		
	ColorPicker "$MAPCOLORMNU_NOTSEENCOLOR",			"am_ovunseencolor"	
	ColorPicker "$MAPCOLORMNU_LOCKEDCOLOR",				"am_ovlockedcolor"
	ColorPicker "$MAPCOLORMNU_INTRALEVELCOLOR",			"am_ovtelecolor"		
	ColorPicker "$MAPCOLORMNU_INTERLEVELCOLOR",			"am_ovinterlevelcolor"	
	ColorPicker "$MAPCOLORMNU_SECRETSECTORCOLOR",		"am_ovsecretsectorcolor"	
	ColorPicker "$MAPCOLORMNU_SPECIALWALLCOLOR",		"am_ovspecialwallcolor"
	ColorPicker "$MAPCOLORMNU_PORTAL",					"am_ovportalcolor"
	StaticText " "
	StaticText "$MAPCOLORMNU_OVCHEATMODE", 1
	ColorPicker "$MAPCOLORMNU_TSWALLCOLOR",				"am_ovotherwallscolor"
	ColorPicker "$MAPCOLORMNU_SECRETWALLCOLOR",			"am_ovsecretwallcolor"
	ColorPicker "$MAPCOLORMNU_THINGCOLOR",				"am_ovthingcolor"
	ColorPicker "$MAPCOLORMNU_MONSTERCOLOR",			"am_ovthingcolor_monster"
	ColorPicker "$MAPCOLORMNU_NONCOUNTINGMONSTERCOLOR",	"am_ovthingcolor_ncmonster"	
	ColorPicker "$MAPCOLORMNU_FRIENDCOLOR",				"am_ovthingcolor_friend"
	ColorPicker "$MAPCOLORMNU_ITEMCOLOR",				"am_ovthingcolor_item"	
	ColorPicker "$MAPCOLORMNU_COUNTITEMCOLOR",			"am_ovthingcolor_citem"	
}

//-------------------------------------------------------------------------------------------
//
// Color Picker
//
//-------------------------------------------------------------------------------------------

OptionMenu ColorPickerMenu
{
	Title "$MNU_COLORPICKER"
	// This menu will be created by the calling code
}

//-------------------------------------------------------------------------------------------
//
// Messages
//
//-------------------------------------------------------------------------------------------


OptionValue ScaleValues
{
	0, "$OPTVAL_OFF"
	1, "$OPTVAL_ON"
	2, "$OPTVAL_DOUBLE"
	3, "$OPTVAL_QUADRUPLE"
}

OptionValue ConsoleScaleValues
{
	1, "$OPTVAL_OFF"
	0, "$OPTVAL_ON"
	2, "$OPTVAL_DOUBLE"
	3, "$OPTVAL_TRIPLE"
	4, "$OPTVAL_QUADRUPLE"
}

OptionValue MessageLevels
{
	0.0, "$OPTVAL_ITEMPICKUP"
	1.0, "$OPTVAL_OBITUARIES"
	2.0, "$OPTVAL_CRITICALMESSAGES"
}

OptionValue DevMessageLevels
{
	0, "$OPTVAL_OFF"
	1, "$OPTVAL_ERRORS"
	2, "$OPTVAL_WARNINGS"
	3, "$OPTVAL_NOTIFICATIONS"
	4, "$OPTVAL_EVERYTHING"
}

OptionMenu MessageOptions
{
	Title 	"$MSGMNU_TITLE"
	Option "$MSGMNU_SHOWMESSAGES",				"show_messages", "OnOff"
	Option "$MSGMNU_SHOWOBITUARIES",			"show_obituaries", "OnOff"
	Option "$MSGMNU_SHOWSECRETS",				"cl_showsecretmessage", "OnOff"
	Option "$MSGMNU_SCALETEXT", 				"con_scaletext", "ScaleValues"
	Option "$MSGMNU_SCALECONSOLE", 				"con_scale", "ConsoleScaleValues"
	Option "$MSGMNU_MESSAGELEVEL", 				"msg", "MessageLevels"
	Option "$MSGMNU_DEVELOPER", 				"developer", "DevMessageLevels"
	Option "$MSGMNU_CENTERMESSAGES",			"con_centernotify", "OnOff"
	StaticText " "
	StaticText "$MSGMNU_MESSAGECOLORS", 1
	StaticText " "
	Option "$MSGMNU_ITEMPICKUP",				"msg0color", "TextColors"
	Option "$MSGMNU_OBITUARIES",				"msg1color", "TextColors"
	Option "$MSGMNU_CRITICALMESSAGES",			"msg2color", "TextColors"
	Option "$MSGMNU_CHATMESSAGES",				"msg3color", "TextColors"
	Option "$MSGMNU_TEAMMESSAGES",				"msg4color", "TextColors"
	Option "$MSGMNU_CENTEREDMESSAGES",			"msgmidcolor", "TextColors"
	StaticText " "
	Option "$MSGMNU_SCREENSHOTMESSAGES",		"screenshot_quiet",	"OffOn"
	Option "$MSGMNU_LONGSAVEMESSAGES",			"longsavemessages",	"OnOff"
}

//-------------------------------------------------------------------------------------------
//
// Scoreboard
//
//-------------------------------------------------------------------------------------------

OptionMenu ScoreboardOptions
{
	Title "$SCRBRDMNU_TITLE"
	StaticText "$SCRBRDMNU_COOPERATIVE", 1
	StaticText " "
	Option "$SCRBRDMNU_ENABLE",				"sb_cooperative_enable", "YesNo"
	Option "$SCRBRDMNU_HEADERCOLOR",		"sb_cooperative_headingcolor", "TextColors"
	Option "$SCRBRDMNU_YOURCOLOR",			"sb_cooperative_yourplayercolor", "TextColors"
	Option "$SCRBRDMNU_OTHERPLAYERCOLOR",	"sb_cooperative_otherplayercolor", "TextColors"
	StaticText " "
	StaticText " "
	StaticText "$SCRBRDMNU_DEATHMATCH", 1
	StaticText " "
	Option "$SCRBRDMNU_ENABLE",				"sb_deathmatch_enable",	"YesNo"
	Option "$SCRBRDMNU_HEADERCOLOR",		"sb_deathmatch_headingcolor", "TextColors"
	Option "$SCRBRDMNU_YOURCOLOR",			"sb_deathmatch_yourplayercolor", "TextColors"
	Option "$SCRBRDMNU_OTHERPLAYERCOLOR",	"sb_deathmatch_otherplayercolor", "TextColors"
	StaticText " "
	StaticText " "
	StaticText "$SCRBRDMNU_TEAMDEATHMATCH", 1
	StaticText " "
	Option "$SCRBRDMNU_ENABLE",				"sb_teamdeathmatch_enable", "YesNo"
	Option "$SCRBRDMNU_HEADERCOLOR",		"sb_teamdeathmatch_headingcolor", "TextColors"
}

/*=======================================
 *
 * Gameplay Options (dmflags) Menu
 *
 *=======================================*/
 
OptionValue  SmartAim
{
	0.0, "$OPTVAL_OFF"
	1.0, "$OPTVAL_ON"
	2.0, "$OPTVAL_NEVERFRIENDS"
	3.0, "$OPTVAL_ONLYMONSTERS"
}

OptionValue  FallingDM
{
	0, "$OPTVAL_OFF"
	1, "$OPTVAL_OLD"
	2, "$OPTVAL_HEXEN"
	3, "$OPTVAL_STRIFE"
}

OptionValue  JumpCrouchFreeLook
{
	0, "$OPTVAL_DEFAULT"
	1, "$OPTVAL_OFF"
	2, "$OPTVAL_ON"
}


OptionMenu GameplayOptions
{
	Title 	"$GMPLYMNU_TITLE"
	//Indent 222
	Option "$GMPLYMNU_TEAMPLAY",				"teamplay",	"OnOff"
	Slider	"$GMPLYMNU_TEAMDAMAGE",	"teamdamage", 0, 1, 0.05
	StaticText " "
	Option "$GMPLYMNU_SMARTAUTOAIM",			"sv_smartaim", "SmartAim"
	StaticText " "
	Option "$GMPLYMNU_FALLINGDAMAGE",			"sv_fallingdamage", "FallingDM"
	Option "$GMPLYMNU_DROPWEAPON",				"sv_weapondrop", "YesNo"
	Option "$GMPLYMNU_DOUBLEAMMO",				"sv_doubleammo", "YesNo"
	Option "$GMPLYMNU_INFINITEAMMO",			"sv_infiniteammo", "YesNo"
	Option "$GMPLYMNU_INFINITEINVENTORY",		"sv_infiniteinventory", "YesNo"
	Option "$GMPLYMNU_NOMONSTERS",				"sv_nomonsters", "YesNo"
	Option "$GMPLYMNU_NOMONSTERSTOEXIT",		"sv_killallmonsters", "YesNo"
	Option "$GMPLYMNU_MONSTERSRESPAWN",			"sv_monsterrespawn", "YesNo"
	Option "$GMPLYMNU_NORESPAWN",				"sv_norespawn", "YesNo"
	Option "$GMPLYMNU_ITEMSRESPAWN",			"sv_itemrespawn", "YesNo"
	Option "$GMPLYMNU_SUPERRESPAWN",			"sv_respawnsuper", "YesNo"
	Option "$GMPLYMNU_FASTMONSTERS",			"sv_fastmonsters", "YesNo"
	Option "$GMPLYMNU_DEGENERATION",			"sv_degeneration", "YesNo"
	Option "$GMPLYMNU_NOAUTOAIM",				"sv_noautoaim", "NoYes"
	Option "$GMPLYMNU_ALLOWSUICIDE",			"sv_disallowsuicide", "NoYes"
	Option "$GMPLYMNU_ALLOWJUMP",				"sv_jump", "JumpCrouchFreeLook"
	Option "$GMPLYMNU_ALLOWCROUCH",				"sv_crouch", "JumpCrouchFreeLook"
	Option "$GMPLYMNU_ALLOWFREELOOK",			"sv_freelook", "JumpCrouchFreeLook"
	Option "$GMPLYMNU_ALLOWFOV",				"sv_nofov", "NoYes"
	Option "$GMPLYMNU_BFGFREEAIM",				"sv_nobfgaim", "NoYes"
	Option "$GMPLYMNU_ALLOWAUTOMAP",			"sv_noautomap", "NoYes"
	Option "$GMPLYMNU_AUTOMAPALLIES",			"sv_noautomapallies", "NoYes"
	Option "$GMPLYMNU_ALLOWSPYING",				"sv_disallowspying", "NoYes"
	Option "$GMPLYMNU_CHASECAM",				"sv_chasecam", "YesNo"
	Option "$GMPLYMNU_DONTCHECKAMMO",			"sv_dontcheckammo", "NoYes"
	Option "$GMPLYMNU_KILLBOSSSPAWNS",			"sv_killbossmonst", "YesNo"
	Option "$GMPLYMNU_NOCOUNTENDMONSTER",		"sv_nocountendmonst", "NoYes"

	StaticText " "
	StaticText "$GMPLYMNU_DEATHMATCH",1
	Option "$GMPLYMNU_WEAPONSSTAY",				"sv_weaponstay", "YesNo"
	Option "$GMPLYMNU_ALLOWPOWERUPS",			"sv_noitems", "NoYes"
	Option "$GMPLYMNU_ALLOWHEALTH",				"sv_nohealth", "NoYes"
	Option "$GMPLYMNU_ALLOWARMOR",				"sv_noarmor", "NoYes"
	Option "$GMPLYMNU_SPAWNFARTHEST",			"sv_spawnfarthest", "YesNo"
	Option "$GMPLYMNU_SAMEMAP",					"sv_samelevel", "YesNo"
	Option "$GMPLYMNU_FORCERESPAWN",			"sv_forcerespawn", "YesNo"
	Option "$GMPLYMNU_ALLOWEXIT",				"sv_noexit", "NoYes"
	Option "$GMPLYMNU_BARRELSRESPAWN",			"sv_barrelrespawn", "YesNo"
	Option "$GMPLYMNU_RESPAWNPROTECTION",		"sv_respawnprotect", "YesNo"
	Option "$GMPLYMNU_LOSEFRAG",				"sv_losefrag", "YesNo"
	Option "$GMPLYMNU_KEEPFRAGS",				"sv_keepfrags", "YesNo"
	Option "$GMPLYMNU_NOTEAMSWITCH",			"sv_noteamswitch", "YesNo"

	StaticText " "
	StaticText "$GMPLYMNU_COOPERATIVE",1
	Option "$GMPLYMNU_MULTIPLAYERWEAPONS",	 	"sv_noweaponspawn", "NoYes"
	Option "$GMPLYMNU_LOSEINVENTORY",			"sv_cooploseinventory", "YesNo"
	Option "$GMPLYMNU_KEEPKEYS",				"sv_cooplosekeys", "NoYes"
	Option "$GMPLYMNU_KEEPWEAPONS",				"sv_cooploseweapons", "NoYes"
	Option "$GMPLYMNU_KEEPARMOR",				"sv_cooplosearmor", "NoYes"
	Option "$GMPLYMNU_KEEPPOWERUPS",			"sv_cooplosepowerups", "NoYes"
	Option "$GMPLYMNU_KEEPAMMO",				"sv_cooploseammo", "NoYes"
	Option "$GMPLYMNU_LOSEHALFAMMO",			"sv_coophalveammo", "YesNo"
	Option "$GMPLYMNU_SPAWNWHEREDIED",			"sv_samespawnspot", "YesNo"
	Class "GameplayMenu"
}

/*=======================================
 *
 * Compatibility Options Menu
 *
 *=======================================*/


OptionValue CompatModes
{
	0, "$OPTVAL_DEFAULT"
	1, "$OPTVAL_DOOM"
	2, "$OPTVAL_DOOMSTRICT"
	3, "$OPTVAL_BOOM"
	6, "$OPTVAL_BOOMSTRICT"
	5, "$OPTVAL_MBF"
	4, "$OPTVAL_ZDOOM2063"
}

OptionMenu "CompatibilityOptions"
{
	Title "$CMPTMNU_TITLE"
	Option "$CMPTMNU_MODE",							"compatmode", "CompatModes", "", 1
	
	StaticText " "
	StaticText "$CMPTMNU_ACTORBEHAVIOR",1
	Option "$CMPTMNU_CORPSEGIBS",					"compat_CORPSEGIBS", "YesNo"	
	Option "$CMPTMNU_NOBLOCKFRIENDS",				"compat_NOBLOCKFRIENDS", "YesNo"
	Option "$CMPTMNU_LIMITPAIN",					"compat_LIMITPAIN", "YesNo"
	Option "$CMPTMNU_MBFMONSTERMOVE",				"compat_MBFMONSTERMOVE", "YesNo"
	Option "$CMPTMNU_CROSSDROPOFF",					"compat_CROSSDROPOFF", "YesNo"
	Option "$CMPTMNU_DROPOFF",						"compat_DROPOFF", "YesNo"
	Option "$CMPTMNU_INVISIBILITY",					"compat_INVISIBILITY", "YesNo"
	Option "$CMPTMNU_MINOTAUR",						"compat_MINOTAUR", "YesNo"
	Option "$CMPTMNU_NOTOSSDROPS",					"compat_NOTOSSDROPS", "YesNo"
	
	StaticText " "
	StaticText "$CMPTMNU_DEHACKEDBEHAVIOR",1
	Option "$CMPTMNU_DEHHEALTH",					"compat_DEHHEALTH", "YesNo"
	Option "$CMPTMNU_MUSHROOM",						"compat_MUSHROOM", "YesNo"
	
	StaticText " "
	StaticText "$CMPTMNU_MAPACTIONBEHAVIOR",1
	Option "$CMPTMNU_USEBLOCKING",					"compat_USEBLOCKING", "YesNo"
	Option "$CMPTMNU_ANYBOSSDEATH",					"compat_ANYBOSSDEATH", "YesNo"
	Option "$CMPTMNU_NODOORLIGHT",					"compat_NODOORLIGHT", "YesNo"
	Option "$CMPTMNU_LIGHT",						"compat_LIGHT", "YesNo"
	Option "$CMPTMNU_SHORTTEX",						"compat_SHORTTEX", "YesNo"
	Option "$CMPTMNU_STAIRS",						"compat_stairs", "YesNo"
	Option "$CMPTMNU_FLOORMOVE",					"compat_floormove", "YesNo"
	Option "$CMPTMNU_POINTONLINE",					"compat_pointonline", "YesNo"
	Option "$CMPTMNU_MULTIEXIT",					"compat_multiexit", "YesNo"
	Option "$CMPTMNU_TELEPORT",						"compat_teleport", "YesNo"
	Option "$CMPTMNU_PUSHWINDOW",					"compat_pushwindow", "YesNo"
	
	StaticText " "
	StaticText "$CMPTMNU_PHYSICSBEHAVIOR",1
	Option "$CMPTMNU_NOPASSOVER",					"compat_nopassover", "YesNo"
	Option "$CMPTMNU_BOOMSCROLL",					"compat_BOOMSCROLL", "YesNo"
	Option "$CMPTMNU_BADANGLES",					"compat_badangles", "YesNo"
	Option "$CMPTMNU_WALLRUN",						"compat_WALLRUN", "YesNo"
	Option "$CMPTMNU_RAVENSCROLL",					"compat_RAVENSCROLL", "YesNo"
	Option "$CMPTMNU_TRACE",						"compat_TRACE", "YesNo"
	Option "$CMPTMNU_HITSCAN",						"compat_HITSCAN", "YesNo"
	Option "$CMPTMNU_MISSILECLIP",					"compat_MISSILECLIP", "YesNo"

	
	StaticText " "
	StaticText "$CMPTMNU_RENDERINGBEHAVIOR",1
	Option "$CMPTMNU_POLYOBJ",						"compat_POLYOBJ", "YesNo"
	Option "$CMPTMNU_MASKEDMIDTEX",					"compat_MASKEDMIDTEX", "YesNo"
	Option "$CMPTMNU_SPRITESORT",					"compat_SPRITESORT", "YesNo"
	
	StaticText " "
	StaticText "$CMPTMNU_SOUNDBEHAVIOR",1
	Option "$CMPTMNU_SOUNDSLOTS",					"compat_soundslots", "YesNo"
	Option "$CMPTMNU_SILENTPICKUP",					"compat_SILENTPICKUP", "YesNo"
	Option "$CMPTMNU_SILENTINSTANTFLOORS",			"compat_silentinstantfloors", "YesNo"
	Option "$CMPTMNU_SECTORSOUNDS",					"compat_SECTORSOUNDS", "YesNo"
	Option "$CMPTMNU_SOUNDCUTOFF",					"compat_soundcutoff", "YesNo"
	Option "$CMPTMNU_SOUNDTARGET",					"compat_SOUNDTARGET", "YesNo"
	
	Class "CompatibilityMenu"
}

/*=======================================
 *
 * Sound Options Menu
 *
 *=======================================*/
 
OptionValue SampleRates
{
	0,		"$OPTVAL_DEFAULT"
	4000,	"$OPTVAL_4000HZ"
	8000,	"$OPTVAL_8000HZ"
	11025,	"$OPTVAL_11025HZ"
	22050,	"$OPTVAL_22050HZ"
	32000,	"$OPTVAL_32000HZ"
	44100,	"$OPTVAL_44100HZ"
	48000,	"$OPTVAL_48000HZ"
}


OptionValue BufferSizes
{
	   0, "$OPTVAL_DEFAULT"
	  64, "$OPTVAL_64SAMPLES"
	 128, "$OPTVAL_128SAMPLES"
	 256, "$OPTVAL_256SAMPLES"
	 512, "$OPTVAL_512SAMPLES"
	1024, "$OPTVAL_1024SAMPLES"
	2048, "$OPTVAL_2048SAMPLES"
	4096, "$OPTVAL_4096SAMPLES"
}


OptionValue BufferCounts
{
	   0, "$OPTVAL_DEFAULT"
	   2, "2"
	   3, "3"
	   4, "4"
	   5, "5"
	   6, "6"
	   7, "7"
	   8, "8"
	   9, "9"
	  10, "10"
	  11, "11"
	  12, "12"
}


OptionString SoundOutputsWindows
{
	"Default",		"$OPTVAL_DEFAULT"
	"DirectSound",	"$OPTSTR_DIRECTSOUND"
	"WASAPI",		"$OPTSTR_WASAPI"
	"ASIO",			"$OPTSTR_ASIO"
	"WaveOut",		"$OPTSTR_WAVEOUT"
	"No sound",		"$OPTSTR_NOSOUND"
}


OptionString SoundOutputsUnix
{
	"Default",		"$OPTVAL_DEFAULT"
	"OSS",			"$OPTSTR_OSS"
	"ALSA",			"$OPTSTR_ALSA"
	"SDL",			"$OPTSTR_SDL"
	"ESD",			"$OPTSTR_ESD"
	"PulseAudio",	"$OPTSTR_PULSEAUDIO"
	"No sound",		"$OPTSTR_NOSOUND"
}

OptionString SoundOutputsMac
{
	"Core Audio",		"$OPTSTR_COREAUDIO"
	"No sound",			"$OPTSTR_NOSOUND"
}

OptionString ALDevices
{
	// filled in by the sound code
}

OptionString OutputFormats
{
	"PCM-8",		"$OPTSTR_PCM8BIT"
	"PCM-16",		"$OPTSTR_PCM16BIT"
	"PCM-24",		"$OPTSTR_PCM24BIT"
	"PCM-32",		"$OPTSTR_PCM32BIT"
	"PCM-Float",	"$OPTSTR_PCMFLOAT"
}


OptionString SpeakerModes
{
	"Auto",		"$OPTSTR_AUTO"
	"Mono",		"$OPTSTR_MONO"
	"Stereo",	"$OPTSTR_STEREO"
	"Prologic",	"$OPTSTR_PROLOGIC"
	"Quad",		"$OPTSTR_QUAD"
	"Surround",	"$OPTSTR_SURROUND"
	"5.1",		"$OPTSTR_5POINT1"
	"7.1",		"$OPTSTR_7POINT1"
}


OptionString Resamplers
{
	"NoInterp",		"$OPTSTR_NOINTERPOLATION"
	"Linear",		"$OPTVAL_LINEAR"
	"Cubic",		"$OPTVAL_CUBIC"
	"Spline",		"$OPTSTR_SPLINE"
}


OptionString SoundBackends
{
	"fmod",		"$OPTSTR_FMOD"
	"openal",	"$OPTSTR_OPENAL"
	"null",		"$OPTSTR_NOSOUND"
}

OptionString SoundBackendsFModOnly
{
	"fmod",		"$OPTSTR_FMOD"
	"null",		"$OPTSTR_NOSOUND"
}

OptionString SoundBackendsOpenALOnly
{
	"openal",	"$OPTSTR_OPENAL"
	"null",		"$OPTSTR_NOSOUND"
}

OptionMenu FMODSoundItems
{
	Title "$FMODMNU_TITLE"
	Slider	"$FMODMNU_WATERCUTOFF",			"snd_waterlp", 0.0, 2000.0, 50.0, 0
	IfOption(Windows)
	{
		Option "$FMODMNU_OUTPUTSYSTEM",		"snd_output", "SoundOutputsWindows"
	}
	IfOption(Unix)
	{
		Option "$FMODMNU_OUTPUTSYSTEM",		"snd_output", "SoundOutputsUnix"
	}
	IfOption(Mac)
	{
		Option "$FMODMNU_OUTPUTSYSTEM",		"snd_output", "SoundOutputsMac"
	}
	Option "$FMODMNU_OUTPUTFORMAT",			"snd_output_format", "OutputFormats"
	Option "$FMODMNU_SPEAKERMODE",			"snd_speakermode", "SpeakerModes"
	Option "$FMODMNU_RESAMPLER",			"snd_resampler", "Resamplers"
	Option "$FMODMNU_HRTFFILTER",			"snd_hrtf", "OnOff"
	StaticText " "
	Option "$FMODMNU_BUFFERSIZE",			"snd_buffersize", "BufferSizes"
	Option "$FMODMNU_BUFFERCOUNT",			"snd_buffercount", "BufferCounts"
}


OptionMenu OpenALSoundItems
{
	Title "$OPENALMNU_TITLE"
	Option "$OPENALMNU_PLAYBACKDEVICE",		"snd_aldevice",	"ALDevices"
	Option "$OPENALMNU_ENABLEEFX",			"snd_efx",		"OnOff"
}


OptionValue MidiDevices
{
	// filled in by the sound code
}

OptionMenu SoundOptions
{
	Title "$SNDMNU_TITLE"
	Slider "$SNDMNU_SFXVOLUME",			"snd_sfxvolume", 0, 1, 0.05, 2
	Slider "$SNDMNU_MENUVOLUME",		"snd_menuvolume", 0, 1, 0.05, 2
	Slider "$SNDMNU_MUSICVOLUME",		"snd_musicvolume", 0, 1, 0.05, 2
	Option "$SNDMNU_MIDIDEVICE",		"snd_mididevice", "MidiDevices"
	StaticText " "
	Option "$SNDMNU_UNDERWATERREVERB",	"snd_waterreverb", "OnOff"
	Option "$SNDMNU_RANDOMIZEPITCHES",	"snd_pitched", "OnOff"
	Slider "$SNDMNU_CHANNELS",			"snd_channels", 8, 256, 8, 0
	StaticText " "

	ifoption(fmodex)
	{
		ifoption(openal)
		{
			Option "$SNDMNU_BACKEND",		"snd_backend", "SoundBackends"
		}
		else
		{
			Option "$SNDMNU_BACKEND",		"snd_backend", "SoundBackendsFModOnly"
		}
	}
	else
	{
		ifoption(openal)
		{
			Option "$SNDMNU_BACKEND",		"snd_backend", "SoundBackendsOpenALOnly"
		}
	}
	
	ifoption(fmodex)
	{
		Submenu "$SNDMNU_FMOD",			"FMODSoundItems"
	}
	ifoption(openal)
	{
		Submenu "$SNDMNU_OPENAL",		"OpenALSoundItems"
	}
	StaticText " "
	Command "$SNDMNU_RESTART",			"snd_reset"

	StaticText " "
	Submenu "$SNDMNU_ADVANCED",			"AdvSoundOptions"
	Submenu "$SNDMNU_MODREPLAYER",		"ModReplayerOptions"
}

/*=======================================
 *
 * Advanced Sound Options Menu
 *
 *=======================================*/

OptionValue GusMemory
{
	0, "$OPTVAL_UNLIMITED"
	1, "$OPTVAL_256K"
	2, "$OPTVAL_512K"
	3, "$OPTVAL_768K"
	4, "$OPTVAL_1024K"
}

OptionValue OplCores
{
	0, "$OPTVAL_MAMEOPL2"
	1, "$OPTVAL_DOSBOXOPL3"
	2, "$OPTVAL_JAVAOPL3"
	3, "$OPTVAL_NUKEDOPL3"
}

OptionMenu AdvSoundOptions
{
	Title "$ADVSNDMNU_TITLE"
	Option "$ADVSNDMNU_SAMPLERATE",			"snd_samplerate", "SampleRates"
	StaticText " "
	StaticText "$ADVSNDMNU_OPLSYNTHESIS",	1
	Slider "$ADVSNDMNU_OPLNUMCHIPS", 		"opl_numchips", 1, 8, 1, 0
	Option "$ADVSNDMNU_OPLFULLPAN",			"opl_fullpan", "OnOff"
	Option "$ADVSNDMNU_OPLCORES", 			"opl_core", "OplCores"
	StaticText " "
	StaticText "$ADVSNDMNU_GUSEMULATION",	1
	TextField "$ADVSNDMNU_GUSCONFIG", 		"midi_config"
	Slider "$ADVSNDMNU_MIDIVOICES",			"midi_voices", 16, 256, 4, 0
	Option "$ADVSNDMNU_DMXGUS", 			"midi_dmxgus", "OnOff"
	Option "$ADVSNDMNU_GUSMEMSIZE", 		"gus_memsize", "GusMemory"
	StaticText " "
	StaticText "$ADVSNDMNU_FLUIDSYNTH",	1
	TextField "$ADVSNDMNU_FLUIDPATCHSET", 	"fluid_patchset"
	Slider "$ADVSNDMNU_FLUIDGAIN",			"fluid_gain", 0, 10, 0.5, 1
	Option "$ADVSNDMNU_REVERB", 			"fluid_reverb", "OnOff"
	Slider "$ADVSNDMNU_FLUIDVOICES", 		"fluid_voices", 16, 4096, 16, 1
	// Leaving out the more advanced stuff for now.
	StaticText " "
	StaticText "$ADVSNDMNU_TIMIDITY",	1
	TextField "$ADVSNDMNU_TIMIDITYEXE", 	"timidity_exe"
	Option "$ADVSNDMNU_REVERB", 			"timidity_reverb", "OnOff"
	Option "$ADVSNDMNU_TIMIDITYCHORUS", 	"timidity_chorus", "OnOff"
	Slider "$ADVSNDMNU_TIMIDITYVOLUME",		"timidity_mastervolume", 0, 4, 0.2, 1
	StaticText " "
	StaticText "$ADVSNDMNU_WILDMIDI",	1
	TextField "$ADVSNDMNU_WILDMIDICONFIG", 	"wildmidi_config"
	Option "$ADVSNDMNU_REVERB", 			"wildmidi_reverb", "OnOff"
}

/*=======================================
 *
 * Module Replayer Options Menu
 *
 *=======================================*/

OptionValue ModReplayers
{
	0.0, "$OPTVAL_SOUNDSYSTEM"
	1.0, "$OPTVAL_FOO_DUMB"
}


OptionValue ModQuality
{
	0.0, "$OPTVAL_ALIASING"
	1.0, "$OPTVAL_LINEAR"
	2.0, "$OPTVAL_CUBIC"
	3.0, "$OPTVAL_BLEP"		// Band-limited step
	4.0, "$OPTVAL_LINEARSLOW"
	5.0, "$OPTVAL_BLAM"		// Band-limited linear
	6.0, "$OPTVAL_CUBICSLOW"
	7.0, "$OPTVAL_SINC"
}


OptionValue ModVolumeRamps
{
	0.0, "$OPTVAL_NONE"
	1.0, "$OPTVAL_NOTEONOFFONLY"
	2.0, "$OPTVAL_FULLRAMPING"
}


OptionMenu ModReplayerOptions
{
	Title "$MODMNU_TITLE"
	Option "$MODMNU_REPLAYERENGINE",		"mod_dumb", "ModReplayers"
	StaticText " "
	Slider "$MODMNU_MASTERVOLUME",			"mod_dumb_mastervolume", 1, 16, 0.5, 1
	Option "$ADVSNDMNU_SAMPLERATE",			"mod_samplerate", "SampleRates", "mod_dumb"
	Option "$MODMNU_QUALITY",				"mod_interp", "ModQuality", "mod_dumb"
	Option "$MODMNU_VOLUMERAMPING",			"mod_volramp", "ModVolumeRamps", "mod_dumb"
	StaticText " "
	Option "$MODMNU_CHIPOMATIC",			"mod_autochip", "OnOff", "mod_dumb"
	// TODO if the menu system is ever rewritten: Provide a decent
	// mechanism to edit the chip-o-matic settings like you can with
	// the foo_dumb preferences in foobar2000.
}

/*=======================================
 *
 * Video mode menu
 *
 *=======================================*/

OptionValue ForceRatios
{
	0.0, "$OPTVAL_OFF"
	3.0, "4:3"
	1.0, "16:9"
	5.0, "17:10"
	2.0, "16:10"
	4.0, "5:4"
	6.0, "21:9"
}
OptionValue Ratios
{
	0.0, "4:3"
	1.0, "16:9"
	2.0, "16:10"
	3.0, "17:10"
	6.0, "21:9"
	 -1, "$OPTVAL_ALL"
}
OptionValue RatiosTFT
{
	0.0, "4:3"
	4.0, "5:4"
	1.0, "16:9"
	2.0, "16:10"
	3.0, "17:10"
	6.0, "21:9"
	 -1, "$OPTVAL_ALL"
}

OptionMenu VideoModeMenu
{
	Title "$VIDMNU_TITLE"
	
	Option "$VIDMNU_FULLSCREEN",		"fullscreen", "YesNo"
	IfOption(Mac)
	{
		Option "$VIDMNU_HIDPI",			"vid_hidpi", "YesNo"
	}
	Option "$VIDMNU_ASPECTRATIO",		"menu_screenratios", "Ratios"
	Option "$VIDMNU_FORCEASPECT",		"vid_aspect", "ForceRatios"
	Option "$VIDMNU_5X4ASPECTRATIO",	"vid_tft", "YesNo"
	StaticText " "
	ScreenResolution "res_0"
	ScreenResolution "res_1"
	ScreenResolution "res_2"
	ScreenResolution "res_3"
	ScreenResolution "res_4"
	ScreenResolution "res_5"
	ScreenResolution "res_6"
	ScreenResolution "res_7"
	ScreenResolution "res_8"
	ScreenResolution "res_9"
	StaticTextSwitchable "$VIDMNU_ENTERTEXT", "", "VMEnterText"
	StaticText " "
	StaticTextSwitchable "$VIDMNU_TESTTEXT1", "$VIDMNU_TESTTEXT2", "VMTestText"
	class VideoModeMenu
}

/*=======================================
 *
 * Network options menu
 *
 *=======================================*/

OptionMenu NetworkOptions
{
	Title "$NETMNU_TITLE"
	StaticText "$NETMNU_LOCALOPTIONS", 1
	Option "$NETMNU_MOVEPREDICTION",		"cl_noprediction", "OffOn"
	Option "$NETMNU_LINESPECIALPREDICTION",	"cl_predict_specials", "OnOff"
	Slider "$NETMNU_PREDICTIONLERPSCALE",	"cl_predict_lerpscale", 0.0, 0.5, 0.05
	Slider "$NETMNU_LERPTHRESHOLD",			"cl_predict_lerpthreshold", 0.1, 16.0, 0.1
	StaticText " "
	StaticText "$NETMNU_HOSTOPTIONS", 1
	Option "$NETMNU_EXTRATICS",				"net_extratic", "ExtraTicMode"
	Option "$NETMNU_TICBALANCE",			"net_ticbalance", "OnOff"
	
}

OptionValue ExtraTicMode
{
	0, "$OPTVAL_NONE"
	1, "1"
	2, "$OPTVAL_ALLUNACKNOWLEDGED"
}<|MERGE_RESOLUTION|>--- conflicted
+++ resolved
@@ -674,12 +674,9 @@
 
 	Option "$DSPLYMNU_VSYNC",					"vid_vsync", "OnOff"
 	Option "$DSPLYMNU_CAPFPS",					"cl_capfps", "OffOn"
-<<<<<<< HEAD
-=======
 	Slider "$DSPLYMNU_BLOODFADE",				"blood_fade_scalar", 0.0, 1.0, 0.05, 1
 	Slider "$DSPLYMNU_PICKUPFADE",				"pickup_fade_scalar", 0.0, 1.0, 0.05, 1
 	Option "$DSPLYMNU_COLUMNMETHOD",			"r_columnmethod", "ColumnMethods"
->>>>>>> 31ca5a19
 
 	StaticText " "
 	Option "$DSPLYMNU_WIPETYPE",				"wipetype", "Wipes"
