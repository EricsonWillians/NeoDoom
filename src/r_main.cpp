// Emacs style mode select	 -*- C++ -*- 
//-----------------------------------------------------------------------------
//
// $Id:$
//
// Copyright (C) 1993-1996 by id Software, Inc.
//
// This source is available for distribution and/or modification
// only under the terms of the DOOM Source Code License as
// published by id Software. All rights reserved.
//
// The source is distributed in the hope that it will be useful,
// but WITHOUT ANY WARRANTY; without even the implied warranty of
// FITNESS FOR A PARTICULAR PURPOSE. See the DOOM Source Code License
// for more details.
//
// $Log:$
//
// DESCRIPTION:
//		Rendering main loop and setup functions,
//		 utility functions (BSP, geometry, trigonometry).
//		See tables.c, too.
//
//-----------------------------------------------------------------------------

// HEADER FILES ------------------------------------------------------------

#include <stdlib.h>
#include <math.h>

#include "templates.h"
#include "doomdef.h"
#include "d_net.h"
#include "doomstat.h"
#include "m_random.h"
#include "m_bbox.h"
#include "r_local.h"
#include "r_plane.h"
#include "r_bsp.h"
#include "r_3dfloors.h"
#include "r_sky.h"
#include "st_stuff.h"
#include "c_cvars.h"
#include "c_dispatch.h"
#include "v_video.h"
#include "stats.h"
#include "i_video.h"
#include "i_system.h"
#include "a_sharedglobal.h"
#include "r_data/r_translate.h"
#include "p_3dmidtex.h"
#include "r_data/r_interpolate.h"
#include "v_palette.h"
#include "po_man.h"
#include "p_effect.h"
#include "st_start.h"
#include "v_font.h"
#include "r_data/colormaps.h"
#include "farchive.h"
#include "portal.h"

// MACROS ------------------------------------------------------------------

#if 0
#define TEST_X 32343794 
#define TEST_Y 111387517 
#define TEST_Z 2164524 
#define TEST_ANGLE 2468347904 
#endif

// TYPES -------------------------------------------------------------------

// EXTERNAL FUNCTION PROTOTYPES --------------------------------------------

void R_SpanInitData ();
void R_DeinitSprites();

// PUBLIC FUNCTION PROTOTYPES ----------------------------------------------

// PRIVATE FUNCTION PROTOTYPES ---------------------------------------------

static void R_ShutdownRenderer();

// EXTERNAL DATA DECLARATIONS ----------------------------------------------

extern short *openings;
extern bool r_fakingunderwater;
extern "C" int fuzzviewheight;


// PRIVATE DATA DECLARATIONS -----------------------------------------------

static float CurrentVisibility = 8.f;
static fixed_t MaxVisForWall;
static fixed_t MaxVisForFloor;
extern bool r_showviewer;
bool r_dontmaplines;

// PUBLIC DATA DEFINITIONS -------------------------------------------------

CVAR (String, r_viewsize, "", CVAR_NOSET)
CVAR (Bool, r_shadercolormaps, true, CVAR_ARCHIVE)

fixed_t			r_BaseVisibility;
fixed_t			r_WallVisibility;
fixed_t			r_FloorVisibility;
float			r_TiltVisibility;
fixed_t			r_SpriteVisibility;
fixed_t			r_ParticleVisibility;
fixed_t			r_SkyVisibility;

fixed_t			GlobVis;
fixed_t			viewingrangerecip;
fixed_t			FocalLengthX;
fixed_t			FocalLengthY;
float			FocalLengthXfloat;
FDynamicColormap*basecolormap;		// [RH] colormap currently drawing with
int				fixedlightlev;
lighttable_t	*fixedcolormap;
FSpecialColormap *realfixedcolormap;
float			WallTMapScale2;


bool			bRenderingToCanvas;	// [RH] True if rendering to a special canvas
fixed_t			globaluclip, globaldclip;
fixed_t 		centerxfrac;
fixed_t 		centeryfrac;
fixed_t			yaspectmul;
fixed_t			baseyaspectmul;		// yaspectmul without a forced aspect ratio
float			iyaspectmulfloat;
fixed_t			InvZtoScale;

// just for profiling purposes
int 			linecount;
int 			loopcount;


//
// precalculated math tables
//

// The xtoviewangleangle[] table maps a screen pixel
// to the lowest viewangle that maps back to x ranges
// from clipangle to -clipangle.
angle_t 		xtoviewangle[MAXWIDTH+1];

bool			foggy;			// [RH] ignore extralight and fullbright?
int				r_actualextralight;

void (*colfunc) (void);
void (*basecolfunc) (void);
void (*fuzzcolfunc) (void);
void (*transcolfunc) (void);
void (*spanfunc) (void);

void (*hcolfunc_pre) (void);
void (*hcolfunc_post1) (int hx, int sx, int yl, int yh);
void (*hcolfunc_post2) (int hx, int sx, int yl, int yh);
void (STACK_ARGS *hcolfunc_post4) (int sx, int yl, int yh);

cycle_t WallCycles, PlaneCycles, MaskedCycles, WallScanCycles;

// PRIVATE DATA DEFINITIONS ------------------------------------------------

static int lastcenteryfrac;

// CODE --------------------------------------------------------------------

//==========================================================================
//
// viewangletox
//
// Used solely for construction the xtoviewangle table.
//
//==========================================================================

static inline int viewangletox(int i)
{
	if (finetangent[i] > FRACUNIT*2)
	{
		return -1;
	}
	else if (finetangent[i] < -FRACUNIT*2)
	{
		return viewwidth+1;
	}
	else
	{
		int t = FixedMul(finetangent[i], FocalLengthX);
		t = (centerxfrac - t + FRACUNIT-1) >> FRACBITS;
		return clamp(t, -1, viewwidth+1);
	}
}

//==========================================================================
//
// R_InitTextureMapping
//
//==========================================================================

void R_InitTextureMapping ()
{
	int i, x;

	// Calc focallength so FieldOfView fineangles covers viewwidth.
	FocalLengthX = FixedDiv (centerxfrac, FocalTangent);
	FocalLengthY = Scale (centerxfrac, yaspectmul, FocalTangent);
	FocalLengthXfloat = (float)FocalLengthX / 65536.f;

	// This is 1/FocalTangent before the widescreen extension of FOV.
	viewingrangerecip = DivScale32(1, finetangent[FINEANGLES/4+(FieldOfView/2)]);

	// [RH] Do not generate viewangletox, because texture mapping is no
	// longer done with trig, so it's not needed.

	// Now generate xtoviewangle for sky texture mapping.
	// We do this with a hybrid approach: The center 90 degree span is
	// constructed as per the original code:
	//   Scan xtoviewangle to find the smallest view angle that maps to x.
	//   (viewangletox is sorted in non-increasing order.)
	//   This reduces the chances of "doubling-up" of texture columns in
	//   the drawn sky texture.
	// The remaining arcs are done with tantoangle instead.

	const int t1 = MAX<int>(centerx - (FocalLengthX >> FRACBITS), 0);
	const int t2 = MIN<int>(centerx + (FocalLengthX >> FRACBITS), viewwidth);
	const fixed_t dfocus = FocalLengthX >> DBITS;

	for (i = 0, x = t2; x >= t1; --x)
	{
		while(viewangletox(i) > x)
		{
			++i;
		}
		xtoviewangle[x] = (i << ANGLETOFINESHIFT) - ANGLE_90;
	}
	for (x = t2 + 1; x <= viewwidth; ++x)
	{
		xtoviewangle[x] = ANGLE_270 + tantoangle[dfocus / (x - centerx)];
	}
	for (x = 0; x < t1; ++x)
	{
		xtoviewangle[x] = (angle_t)(-(signed)xtoviewangle[viewwidth - x]);
	}
}

//==========================================================================
//
// R_SetVisibility
//
// Changes how rapidly things get dark with distance
//
//==========================================================================

void R_SetVisibility (float vis)
{
	// Allow negative visibilities, just for novelty's sake
	vis = clamp (vis, -204.7f, 204.7f);	// (205 and larger do not work in 5:4 aspect ratio)

	CurrentVisibility = vis;

	if (FocalTangent == 0 || FocalLengthY == 0)
	{ // If r_visibility is called before the renderer is all set up, don't
	  // divide by zero. This will be called again later, and the proper
	  // values can be initialized then.
		return;
	}

	r_BaseVisibility = xs_RoundToInt(vis * 65536.f);

	// Prevent overflow on walls
	if (r_BaseVisibility < 0 && r_BaseVisibility < -MaxVisForWall)
		r_WallVisibility = -MaxVisForWall;
	else if (r_BaseVisibility > 0 && r_BaseVisibility > MaxVisForWall)
		r_WallVisibility = MaxVisForWall;
	else
		r_WallVisibility = r_BaseVisibility;

	r_WallVisibility = FixedMul (Scale (InvZtoScale, SCREENWIDTH*BaseRatioSizes[WidescreenRatio][1],
		viewwidth*SCREENHEIGHT*3), FixedMul (r_WallVisibility, FocalTangent));

	// Prevent overflow on floors/ceilings. Note that the calculation of
	// MaxVisForFloor means that planes less than two units from the player's
	// view could still overflow, but there is no way to totally eliminate
	// that while still using fixed point math.
	if (r_BaseVisibility < 0 && r_BaseVisibility < -MaxVisForFloor)
		r_FloorVisibility = -MaxVisForFloor;
	else if (r_BaseVisibility > 0 && r_BaseVisibility > MaxVisForFloor)
		r_FloorVisibility = MaxVisForFloor;
	else
		r_FloorVisibility = r_BaseVisibility;

	r_FloorVisibility = Scale (160*FRACUNIT, r_FloorVisibility, FocalLengthY);

	r_TiltVisibility = vis * (float)FocalTangent * (16.f * 320.f) / (float)viewwidth;
	r_SpriteVisibility = r_WallVisibility;
}

//==========================================================================
//
// R_GetVisibility
//
//==========================================================================

float R_GetVisibility ()
{
	return CurrentVisibility;
}

//==========================================================================
//
// CCMD r_visibility
//
// Controls how quickly light ramps across a 1/z range. Set this, and it
// sets all the r_*Visibility variables (except r_SkyVisibilily, which is
// currently unused).
//
//==========================================================================

CCMD (r_visibility)
{
	if (argv.argc() < 2)
	{
		Printf ("Visibility is %g\n", R_GetVisibility());
	}
	else if (!netgame)
	{
		R_SetVisibility ((float)atof (argv[1]));
	}
	else
	{
		Printf ("Visibility cannot be changed in net games.\n");
	}
}

//==========================================================================
//
// R_SetWindow
//
//==========================================================================

void R_SWRSetWindow(int windowSize, int fullWidth, int fullHeight, int stHeight, int trueratio)
{
	int virtheight, virtwidth, virtwidth2, virtheight2;

	if (!bRenderingToCanvas)
	{ // Set r_viewsize cvar to reflect the current view size
		UCVarValue value;
		char temp[16];

		mysnprintf (temp, countof(temp), "%d x %d", viewwidth, viewheight);
		value.String = temp;
		r_viewsize.ForceSet (value, CVAR_String);
	}

	fuzzviewheight = viewheight - 2;	// Maximum row the fuzzer can draw to
	halfviewwidth = (viewwidth >> 1) - 1;

	lastcenteryfrac = 1<<30;
	centerxfrac = centerx<<FRACBITS;
	centeryfrac = centery<<FRACBITS;

	virtwidth = virtwidth2 = fullWidth;
	virtheight = virtheight2 = fullHeight;

	if (trueratio & 4)
	{
		virtheight2 = virtheight2 * BaseRatioSizes[trueratio][3] / 48;
	}
	else
	{
		virtwidth2 = virtwidth2 * BaseRatioSizes[trueratio][3] / 48;
	}

	if (WidescreenRatio & 4)
	{
		virtheight = virtheight * BaseRatioSizes[WidescreenRatio][3] / 48;
	}
	else
	{
		virtwidth = virtwidth * BaseRatioSizes[WidescreenRatio][3] / 48;
	}

	baseyaspectmul = Scale(320 << FRACBITS, virtheight2, r_Yaspect * virtwidth2);
	yaspectmul = Scale ((320<<FRACBITS), virtheight, r_Yaspect * virtwidth);
	iyaspectmulfloat = (float)virtwidth * r_Yaspect / 320.f / (float)virtheight;
	InvZtoScale = yaspectmul * centerx;

	WallTMapScale2 = iyaspectmulfloat * 64.f / (float)centerx;

	// psprite scales
	pspritexscale = (centerxwide << FRACBITS) / 160;
	pspriteyscale = FixedMul (pspritexscale, yaspectmul);
	pspritexiscale = FixedDiv (FRACUNIT, pspritexscale);

	// thing clipping
	clearbufshort (screenheightarray, viewwidth, (short)viewheight);

	R_InitTextureMapping ();

	MaxVisForWall = FixedMul (Scale (InvZtoScale, SCREENWIDTH*r_Yaspect,
		viewwidth*SCREENHEIGHT), FocalTangent);
	MaxVisForWall = FixedDiv (0x7fff0000, MaxVisForWall);
	MaxVisForFloor = Scale (FixedDiv (0x7fff0000, viewheight<<(FRACBITS-2)), FocalLengthY, 160*FRACUNIT);

	// Reset r_*Visibility vars
	R_SetVisibility (R_GetVisibility ());
}

//==========================================================================
//
// CVAR r_columnmethod
//
// Selects which version of the seg renderers to use.
//
//==========================================================================

CUSTOM_CVAR (Int, r_columnmethod, 1, CVAR_ARCHIVE|CVAR_GLOBALCONFIG)
{
	if (self != 0 && self != 1)
	{
		self = 1;
	}
	else
	{ // Trigger the change
		setsizeneeded = true;
	}
}

//==========================================================================
//
// R_Init
//
//==========================================================================

void R_InitRenderer()
{
	atterm(R_ShutdownRenderer);
	// viewwidth / viewheight are set by the defaults
	clearbufshort (zeroarray, MAXWIDTH, 0);

	R_InitPlanes ();
	R_InitShadeMaps();
	R_InitColumnDrawers ();

	colfunc = basecolfunc = R_DrawColumn;
	fuzzcolfunc = R_DrawFuzzColumn;
	transcolfunc = R_DrawTranslatedColumn;
	spanfunc = R_DrawSpan;

	// [RH] Horizontal column drawers
	hcolfunc_pre = R_DrawColumnHoriz;
	hcolfunc_post1 = rt_map1col;
	hcolfunc_post4 = rt_map4cols;
}

//==========================================================================
//
// R_ShutdownRenderer
//
//==========================================================================

static void R_ShutdownRenderer()
{
	R_DeinitSprites();
	R_DeinitPlanes();
	// Free openings
	if (openings != NULL)
	{
		M_Free (openings);
		openings = NULL;
	}

	// Free drawsegs
	if (drawsegs != NULL)
	{
		M_Free (drawsegs);
		drawsegs = NULL;
	}
}

//==========================================================================
//
// R_CopyStackedViewParameters
//
//==========================================================================

void R_CopyStackedViewParameters()
{
	stacked_viewx = viewx;
	stacked_viewy = viewy;
	stacked_viewz = viewz;
	stacked_angle = viewangle;
	stacked_extralight = extralight;
	stacked_visibility = R_GetVisibility();
}

//==========================================================================
//
// R_SetupColormap
//
// Sets up special fixed colormaps
//
//==========================================================================

void R_SetupColormap(player_t *player)
{
	realfixedcolormap = NULL;
	fixedcolormap = NULL;
	fixedlightlev = -1;

	if (player != NULL && camera == player->mo)
	{
		if (player->fixedcolormap >= 0 && player->fixedcolormap < (int)SpecialColormaps.Size())
		{
			realfixedcolormap = &SpecialColormaps[player->fixedcolormap];
			if (RenderTarget == screen && (DFrameBuffer *)screen->Accel2D && r_shadercolormaps)
			{
				// Render everything fullbright. The copy to video memory will
				// apply the special colormap, so it won't be restricted to the
				// palette.
				fixedcolormap = realcolormaps;
			}
			else
			{
				fixedcolormap = SpecialColormaps[player->fixedcolormap].Colormap;
			}
		}
		else if (player->fixedlightlevel >= 0 && player->fixedlightlevel < NUMCOLORMAPS)
		{
			fixedlightlev = player->fixedlightlevel * 256;
		}
	}
	// [RH] Inverse light for shooting the Sigil
	if (fixedcolormap == NULL && extralight == INT_MIN)
	{
		fixedcolormap = SpecialColormaps[INVERSECOLORMAP].Colormap;
		extralight = 0;
	}
}

//==========================================================================
//
// R_SetupFreelook
//
// [RH] freelook stuff
//
//==========================================================================

void R_SetupFreelook()
{
	{
		fixed_t dy;
		
		if (camera != NULL)
		{
			dy = FixedMul (FocalLengthY, finetangent[(ANGLE_90-viewpitch)>>ANGLETOFINESHIFT]);
		}
		else
		{
			dy = 0;
		}

		centeryfrac = (viewheight << (FRACBITS-1)) + dy;
		centery = centeryfrac >> FRACBITS;
		globaluclip = FixedDiv (-centeryfrac, InvZtoScale);
		globaldclip = FixedDiv ((viewheight<<FRACBITS)-centeryfrac, InvZtoScale);

		//centeryfrac &= 0xffff0000;
		int e, i;

		i = 0;
		e = viewheight;
		fixed_t focus = FocalLengthY;
		fixed_t den;
		if (i < centery)
		{
			den = centeryfrac - (i << FRACBITS) - FRACUNIT/2;
			if (e <= centery)
			{
				do {
					yslope[i] = FixedDiv (focus, den);
					den -= FRACUNIT;
				} while (++i < e);
			}
			else
			{
				do {
					yslope[i] = FixedDiv (focus, den);
					den -= FRACUNIT;
				} while (++i < centery);
				den = (i << FRACBITS) - centeryfrac + FRACUNIT/2;
				do {
					yslope[i] = FixedDiv (focus, den);
					den += FRACUNIT;
				} while (++i < e);
			}
		}
		else
		{
			den = (i << FRACBITS) - centeryfrac + FRACUNIT/2;
			do {
				yslope[i] = FixedDiv (focus, den);
				den += FRACUNIT;
			} while (++i < e);
		}
	}
}

//==========================================================================
//
// R_EnterPortal
//
// [RH] Draw the reflection inside a mirror
// [ZZ] Merged with portal code, originally called R_EnterMirror
//
//==========================================================================

CVAR(Int, r_portal_recursions, 4, CVAR_ARCHIVE)
CVAR(Bool, r_highlight_portals, false, CVAR_ARCHIVE)

void R_HighlightPortal (PortalDrawseg* pds)
{
	// [ZZ] NO OVERFLOW CHECKS HERE
	//      I believe it won't break. if it does, blame me. :(

	BYTE color = (BYTE)BestColor((DWORD *)GPalette.BaseColors, 255, 0, 0, 0, 255);

	BYTE* pixels = RenderTarget->GetBuffer();
	// top edge
	for (int x = pds->x1; x <= pds->x2; x++)
	{
		if (x < 0 || x >= RenderTarget->GetWidth())
			continue;

		int p = x - pds->x1;
		int Ytop = pds->ceilingclip[p];
		int Ybottom = pds->floorclip[p];

		if (x == pds->x1 || x == pds->x2)
		{
			RenderTarget->DrawLine(x, Ytop, x, Ybottom+1, color, 0);
			continue;
		}

		int YtopPrev = pds->ceilingclip[p-1];
		int YbottomPrev = pds->floorclip[p-1];

		if (abs(Ytop-YtopPrev) > 1)
			RenderTarget->DrawLine(x, YtopPrev, x, Ytop, color, 0);
		else *(pixels + Ytop * RenderTarget->GetPitch() + x) = color;

		if (abs(Ybottom-YbottomPrev) > 1)
			RenderTarget->DrawLine(x, YbottomPrev, x, Ybottom, color, 0);
		else *(pixels + Ybottom * RenderTarget->GetPitch() + x) = color;
	}
}

void R_EnterPortal (PortalDrawseg* pds, int depth)
{
	// [ZZ] check depth. fill portal with black if it's exceeding the visual recursion limit, and continue like nothing happened.
	if (depth >= r_portal_recursions)
	{
		BYTE color = (BYTE)BestColor((DWORD *)GPalette.BaseColors, 0, 0, 0, 0, 255);
		int spacing = RenderTarget->GetPitch();
		for (int x = pds->x1; x <= pds->x2; x++)
		{
			if (x < 0 || x >= RenderTarget->GetWidth())
				continue;

			int Ytop = pds->ceilingclip[x-pds->x1];
			int Ybottom = pds->floorclip[x-pds->x1];

			BYTE *dest = RenderTarget->GetBuffer() + x + Ytop * spacing;

			for (int y = Ytop; y <= Ybottom; y++)
			{
				*dest = color;
				dest += spacing;
			}
		}

		if (r_highlight_portals)
			R_HighlightPortal(pds);

		return;
	}

	angle_t startang = viewangle;
	fixed_t startx = viewx;
	fixed_t starty = viewy;
	fixed_t startz = viewz;

	CurrentPortalUniq++;

	unsigned int portalsAtStart = WallPortals.Size ();

	if (pds->mirror)
	{
		//vertex_t *v1 = ds->curline->v1;
		vertex_t *v1 = pds->src->v1;

		// Reflect the current view behind the mirror.
		if (pds->src->dx == 0)
		{ // vertical mirror
			viewx = v1->x - startx + v1->x;
		}
		else if (pds->src->dy == 0)
		{ // horizontal mirror
			viewy = v1->y - starty + v1->y;
		}
		else
		{ // any mirror--use floats to avoid integer overflow
			vertex_t *v2 = pds->src->v2;

			float dx = FIXED2FLOAT(v2->x - v1->x);
			float dy = FIXED2FLOAT(v2->y - v1->y);
			float x1 = FIXED2FLOAT(v1->x);
			float y1 = FIXED2FLOAT(v1->y);
			float x = FIXED2FLOAT(startx);
			float y = FIXED2FLOAT(starty);

			// the above two cases catch len == 0
			float r = ((x - x1)*dx + (y - y1)*dy) / (dx*dx + dy*dy);

			viewx = FLOAT2FIXED((x1 + r * dx)*2 - x);
			viewy = FLOAT2FIXED((y1 + r * dy)*2 - y);
		}
		viewangle = 2*R_PointToAngle2 (pds->src->v1->x, pds->src->v1->y,
									   pds->src->v2->x, pds->src->v2->y) - startang;

	}
	else
	{
		P_TranslatePortalXY(pds->src, pds->dst, viewx, viewy);
		P_TranslatePortalZ(pds->src, pds->dst, viewz);
		P_TranslatePortalAngle(pds->src, pds->dst, viewangle);
	}

	viewsin = finesine[viewangle>>ANGLETOFINESHIFT];
	viewcos = finecosine[viewangle>>ANGLETOFINESHIFT];

	viewtansin = FixedMul (FocalTangent, viewsin);
	viewtancos = FixedMul (FocalTangent, viewcos);

	R_CopyStackedViewParameters();

	validcount++;
	PortalDrawseg* prevpds = CurrentPortal;
	CurrentPortal = pds;

	R_ClearPlanes (false);
<<<<<<< HEAD
	R_ClearClipSegs (ds->x1, ds->x2);

	memcpy (ceilingclip + ds->x1, openings + ds->sprtopclip, (ds->x2 - ds->x1)*sizeof(*ceilingclip));
	memcpy (floorclip + ds->x1, openings + ds->sprbottomclip, (ds->x2 - ds->x1)*sizeof(*floorclip));
=======
	R_ClearClipSegs (pds->x1, pds->x2+1); // todo: check if this "+1" is actually needed

	WindowLeft = pds->x1;
	WindowRight = pds->x2;
	
	// RF_XFLIP should be removed before calling the root function
	int prevmf = MirrorFlags;
	if (pds->mirror)
	{
		if (MirrorFlags & RF_XFLIP)
			MirrorFlags &= ~RF_XFLIP;
		else MirrorFlags |= RF_XFLIP;
	}
>>>>>>> b6cdcddf

	// some portals have height differences, account for this here
	R_3D_EnterSkybox(); // push 3D floor height map
	CurrentPortalInSkybox = false; // first portal in a skybox should set this variable to false for proper clipping in skyboxes.

	// first pass, set clipping
	memcpy (ceilingclip + pds->x1, &pds->ceilingclip[0], pds->len*sizeof(*ceilingclip));
	memcpy (floorclip + pds->x1, &pds->floorclip[0], pds->len*sizeof(*floorclip));

	R_RenderBSPNode (nodes + numnodes - 1);
	R_3D_ResetClip(); // reset clips (floor/ceiling)

	PlaneCycles.Clock();
	R_DrawPlanes ();
	R_DrawSkyBoxes ();
	PlaneCycles.Unclock();

	fixed_t vzp = viewz;

	int prevuniq = CurrentPortalUniq;
	// depth check is in another place right now
	unsigned int portalsAtEnd = WallPortals.Size ();
	for (; portalsAtStart < portalsAtEnd; portalsAtStart++)
	{
		R_EnterPortal (&WallPortals[portalsAtStart], depth + 1);
	}
	int prevuniq2 = CurrentPortalUniq;
	CurrentPortalUniq = prevuniq;

	NetUpdate();

	MaskedCycles.Clock(); // [ZZ] count sprites in portals/mirrors along with normal ones.
	R_DrawMasked ();	  //      this is required since with portals there often will be cases when more than 80% of the view is inside a portal.
	MaskedCycles.Unclock();

	NetUpdate();

	R_3D_LeaveSkybox(); // pop 3D floor height map
	CurrentPortalUniq = prevuniq2;

	// draw a red line around a portal if it's being highlighted
	if (r_highlight_portals)
		R_HighlightPortal(pds);

	CurrentPortal = prevpds;
	MirrorFlags = prevmf;
	viewangle = startang;
	viewx = startx;
	viewy = starty;
	viewz = startz;
}

//==========================================================================
//
// R_SetupBuffer
//
// Precalculate all row offsets and fuzz table.
//
//==========================================================================

void R_SetupBuffer ()
{
	static BYTE *lastbuff = NULL;

	int pitch = RenderTarget->GetPitch();
	BYTE *lineptr = RenderTarget->GetBuffer() + viewwindowy*pitch + viewwindowx;

	if (dc_pitch != pitch || lineptr != lastbuff)
	{
		if (dc_pitch != pitch)
		{
			dc_pitch = pitch;
			R_InitFuzzTable (pitch);
#if defined(X86_ASM) || defined(X64_ASM)
			ASM_PatchPitch ();
#endif
		}
		dc_destorg = lineptr;
		for (int i = 0; i < RenderTarget->GetHeight(); i++)
		{
			ylookup[i] = i * pitch;
		}
	}
}

//==========================================================================
//
// R_RenderActorView
//
//==========================================================================

void R_RenderActorView (AActor *actor, bool dontmaplines)
{
	WallCycles.Reset();
	PlaneCycles.Reset();
	MaskedCycles.Reset();
	WallScanCycles.Reset();

	fakeActive = 0; // kg3D - reset fake floor indicator
	R_3D_ResetClip(); // reset clips (floor/ceiling)

	R_SetupBuffer ();
	R_SetupFrame (actor);

	// Clear buffers.
	R_ClearClipSegs (0, viewwidth);
	R_ClearDrawSegs ();
	R_ClearPlanes (true);
	R_ClearSprites ();

	NetUpdate ();

	// [RH] Show off segs if r_drawflat is 1
	if (r_drawflat)
	{
		hcolfunc_pre = R_FillColumnHorizP;
		hcolfunc_post1 = rt_copy1col;
		hcolfunc_post4 = rt_copy4cols;
		colfunc = R_FillColumnP;
		spanfunc = R_FillSpan;
	}
	else
	{
		hcolfunc_pre = R_DrawColumnHoriz;
		hcolfunc_post1 = rt_map1col;
		hcolfunc_post4 = rt_map4cols;
		colfunc = basecolfunc;
		spanfunc = R_DrawSpan;
	}

	WindowLeft = 0;
	WindowRight = viewwidth;
	MirrorFlags = 0;
	CurrentPortal = NULL;
	CurrentPortalUniq = 0;

	r_dontmaplines = dontmaplines;
	
	// [RH] Hack to make windows into underwater areas possible
	r_fakingunderwater = false;

	// [RH] Setup particles for this frame
	P_FindParticleSubsectors ();

	WallCycles.Clock();
	ActorRenderFlags savedflags = camera->renderflags;
	// Never draw the player unless in chasecam mode
	if (!r_showviewer)
	{
		camera->renderflags |= RF_INVISIBLE;
	}
	// Link the polyobjects right before drawing the scene to reduce the amounts of calls to this function
	PO_LinkToSubsectors();
	R_RenderBSPNode (nodes + numnodes - 1);	// The head node is the last node output.
	R_3D_ResetClip(); // reset clips (floor/ceiling)
	camera->renderflags = savedflags;
	WallCycles.Unclock();

	NetUpdate ();

	if (viewactive)
	{
		PlaneCycles.Clock();
		R_DrawPlanes ();
		R_DrawSkyBoxes ();
		PlaneCycles.Unclock();

		// [RH] Walk through mirrors
		// [ZZ] Merged with portals
		size_t lastportal = WallPortals.Size();
		for (unsigned int i = 0; i < lastportal; i++)
		{
			R_EnterPortal(&WallPortals[i], 0);
		}

		CurrentPortal = NULL;
		CurrentPortalUniq = 0;

		NetUpdate ();
		
		MaskedCycles.Clock();
		R_DrawMasked ();
		MaskedCycles.Unclock();

		NetUpdate ();
	}
	WallPortals.Clear ();
	interpolator.RestoreInterpolations ();
	R_SetupBuffer ();

	// If we don't want shadered colormaps, NULL it now so that the
	// copy to the screen does not use a special colormap shader.
	if (!r_shadercolormaps)
	{
		realfixedcolormap = NULL;
	}
}

//==========================================================================
//
// R_RenderViewToCanvas
//
// Pre: Canvas is already locked.
//
//==========================================================================

void R_RenderViewToCanvas (AActor *actor, DCanvas *canvas,
	int x, int y, int width, int height, bool dontmaplines)
{
	const bool savedviewactive = viewactive;

	viewwidth = width;
	RenderTarget = canvas;
	bRenderingToCanvas = true;

	R_SetWindow (12, width, height, height);
	viewwindowx = x;
	viewwindowy = y;
	viewactive = true;

	R_RenderActorView (actor, dontmaplines);

	RenderTarget = screen;
	bRenderingToCanvas = false;
	R_ExecuteSetViewSize ();
	screen->Lock (true);
	R_SetupBuffer ();
	screen->Unlock ();
	viewactive = savedviewactive;
}

//==========================================================================
//
// R_MultiresInit
//
// Called from V_SetResolution()
//
//==========================================================================

void R_MultiresInit ()
{
	R_PlaneInitData ();
}


//==========================================================================
//
// STAT fps
//
// Displays statistics about rendering times
//
//==========================================================================
extern cycle_t WallCycles, PlaneCycles, MaskedCycles, WallScanCycles;
extern cycle_t FrameCycles;

ADD_STAT (fps)
{
	FString out;
	out.Format("frame=%04.1f ms  walls=%04.1f ms  planes=%04.1f ms  masked=%04.1f ms",
		FrameCycles.TimeMS(), WallCycles.TimeMS(), PlaneCycles.TimeMS(), MaskedCycles.TimeMS());
	return out;
}


static double f_acc, w_acc,p_acc,m_acc;
static int acc_c;

ADD_STAT (fps_accumulated)
{
	f_acc += FrameCycles.TimeMS();
	w_acc += WallCycles.TimeMS();
	p_acc += PlaneCycles.TimeMS();
	m_acc += MaskedCycles.TimeMS();
	acc_c++;
	FString out;
	out.Format("frame=%04.1f ms  walls=%04.1f ms  planes=%04.1f ms  masked=%04.1f ms  %d counts",
		f_acc/acc_c, w_acc/acc_c, p_acc/acc_c, m_acc/acc_c, acc_c);
	Printf(PRINT_LOG, "%s\n", out.GetChars());
	return out;
}

//==========================================================================
//
// STAT wallcycles
//
// Displays the minimum number of cycles spent drawing walls
//
//==========================================================================

static double bestwallcycles = HUGE_VAL;

ADD_STAT (wallcycles)
{
	FString out;
	double cycles = WallCycles.Time();
	if (cycles && cycles < bestwallcycles)
		bestwallcycles = cycles;
	out.Format ("%g", bestwallcycles);
	return out;
}

//==========================================================================
//
// CCMD clearwallcycles
//
// Resets the count of minimum wall drawing cycles
//
//==========================================================================

CCMD (clearwallcycles)
{
	bestwallcycles = HUGE_VAL;
}

#if 1
// To use these, also uncomment the clock/unclock in wallscan
static double bestscancycles = HUGE_VAL;

ADD_STAT (scancycles)
{
	FString out;
	double scancycles = WallScanCycles.Time();
	if (scancycles && scancycles < bestscancycles)
		bestscancycles = scancycles;
	out.Format ("%g", bestscancycles);
	return out;
}

CCMD (clearscancycles)
{
	bestscancycles = HUGE_VAL;
}
#endif
<|MERGE_RESOLUTION|>--- conflicted
+++ resolved
@@ -1,1105 +1,1098 @@
-// Emacs style mode select	 -*- C++ -*- 
-//-----------------------------------------------------------------------------
-//
-// $Id:$
-//
-// Copyright (C) 1993-1996 by id Software, Inc.
-//
-// This source is available for distribution and/or modification
-// only under the terms of the DOOM Source Code License as
-// published by id Software. All rights reserved.
-//
-// The source is distributed in the hope that it will be useful,
-// but WITHOUT ANY WARRANTY; without even the implied warranty of
-// FITNESS FOR A PARTICULAR PURPOSE. See the DOOM Source Code License
-// for more details.
-//
-// $Log:$
-//
-// DESCRIPTION:
-//		Rendering main loop and setup functions,
-//		 utility functions (BSP, geometry, trigonometry).
-//		See tables.c, too.
-//
-//-----------------------------------------------------------------------------
-
-// HEADER FILES ------------------------------------------------------------
-
-#include <stdlib.h>
-#include <math.h>
-
-#include "templates.h"
-#include "doomdef.h"
-#include "d_net.h"
-#include "doomstat.h"
-#include "m_random.h"
-#include "m_bbox.h"
-#include "r_local.h"
-#include "r_plane.h"
-#include "r_bsp.h"
-#include "r_3dfloors.h"
-#include "r_sky.h"
-#include "st_stuff.h"
-#include "c_cvars.h"
-#include "c_dispatch.h"
-#include "v_video.h"
-#include "stats.h"
-#include "i_video.h"
-#include "i_system.h"
-#include "a_sharedglobal.h"
-#include "r_data/r_translate.h"
-#include "p_3dmidtex.h"
-#include "r_data/r_interpolate.h"
-#include "v_palette.h"
-#include "po_man.h"
-#include "p_effect.h"
-#include "st_start.h"
-#include "v_font.h"
-#include "r_data/colormaps.h"
-#include "farchive.h"
-#include "portal.h"
-
-// MACROS ------------------------------------------------------------------
-
-#if 0
-#define TEST_X 32343794 
-#define TEST_Y 111387517 
-#define TEST_Z 2164524 
-#define TEST_ANGLE 2468347904 
-#endif
-
-// TYPES -------------------------------------------------------------------
-
-// EXTERNAL FUNCTION PROTOTYPES --------------------------------------------
-
-void R_SpanInitData ();
-void R_DeinitSprites();
-
-// PUBLIC FUNCTION PROTOTYPES ----------------------------------------------
-
-// PRIVATE FUNCTION PROTOTYPES ---------------------------------------------
-
-static void R_ShutdownRenderer();
-
-// EXTERNAL DATA DECLARATIONS ----------------------------------------------
-
-extern short *openings;
-extern bool r_fakingunderwater;
-extern "C" int fuzzviewheight;
-
-
-// PRIVATE DATA DECLARATIONS -----------------------------------------------
-
-static float CurrentVisibility = 8.f;
-static fixed_t MaxVisForWall;
-static fixed_t MaxVisForFloor;
-extern bool r_showviewer;
-bool r_dontmaplines;
-
-// PUBLIC DATA DEFINITIONS -------------------------------------------------
-
-CVAR (String, r_viewsize, "", CVAR_NOSET)
-CVAR (Bool, r_shadercolormaps, true, CVAR_ARCHIVE)
-
-fixed_t			r_BaseVisibility;
-fixed_t			r_WallVisibility;
-fixed_t			r_FloorVisibility;
-float			r_TiltVisibility;
-fixed_t			r_SpriteVisibility;
-fixed_t			r_ParticleVisibility;
-fixed_t			r_SkyVisibility;
-
-fixed_t			GlobVis;
-fixed_t			viewingrangerecip;
-fixed_t			FocalLengthX;
-fixed_t			FocalLengthY;
-float			FocalLengthXfloat;
-FDynamicColormap*basecolormap;		// [RH] colormap currently drawing with
-int				fixedlightlev;
-lighttable_t	*fixedcolormap;
-FSpecialColormap *realfixedcolormap;
-float			WallTMapScale2;
-
-
-bool			bRenderingToCanvas;	// [RH] True if rendering to a special canvas
-fixed_t			globaluclip, globaldclip;
-fixed_t 		centerxfrac;
-fixed_t 		centeryfrac;
-fixed_t			yaspectmul;
-fixed_t			baseyaspectmul;		// yaspectmul without a forced aspect ratio
-float			iyaspectmulfloat;
-fixed_t			InvZtoScale;
-
-// just for profiling purposes
-int 			linecount;
-int 			loopcount;
-
-
-//
-// precalculated math tables
-//
-
-// The xtoviewangleangle[] table maps a screen pixel
-// to the lowest viewangle that maps back to x ranges
-// from clipangle to -clipangle.
-angle_t 		xtoviewangle[MAXWIDTH+1];
-
-bool			foggy;			// [RH] ignore extralight and fullbright?
-int				r_actualextralight;
-
-void (*colfunc) (void);
-void (*basecolfunc) (void);
-void (*fuzzcolfunc) (void);
-void (*transcolfunc) (void);
-void (*spanfunc) (void);
-
-void (*hcolfunc_pre) (void);
-void (*hcolfunc_post1) (int hx, int sx, int yl, int yh);
-void (*hcolfunc_post2) (int hx, int sx, int yl, int yh);
-void (STACK_ARGS *hcolfunc_post4) (int sx, int yl, int yh);
-
-cycle_t WallCycles, PlaneCycles, MaskedCycles, WallScanCycles;
-
-// PRIVATE DATA DEFINITIONS ------------------------------------------------
-
-static int lastcenteryfrac;
-
-// CODE --------------------------------------------------------------------
-
-//==========================================================================
-//
-// viewangletox
-//
-// Used solely for construction the xtoviewangle table.
-//
-//==========================================================================
-
-static inline int viewangletox(int i)
-{
-	if (finetangent[i] > FRACUNIT*2)
-	{
-		return -1;
-	}
-	else if (finetangent[i] < -FRACUNIT*2)
-	{
-		return viewwidth+1;
-	}
-	else
-	{
-		int t = FixedMul(finetangent[i], FocalLengthX);
-		t = (centerxfrac - t + FRACUNIT-1) >> FRACBITS;
-		return clamp(t, -1, viewwidth+1);
-	}
-}
-
-//==========================================================================
-//
-// R_InitTextureMapping
-//
-//==========================================================================
-
-void R_InitTextureMapping ()
-{
-	int i, x;
-
-	// Calc focallength so FieldOfView fineangles covers viewwidth.
-	FocalLengthX = FixedDiv (centerxfrac, FocalTangent);
-	FocalLengthY = Scale (centerxfrac, yaspectmul, FocalTangent);
-	FocalLengthXfloat = (float)FocalLengthX / 65536.f;
-
-	// This is 1/FocalTangent before the widescreen extension of FOV.
-	viewingrangerecip = DivScale32(1, finetangent[FINEANGLES/4+(FieldOfView/2)]);
-
-	// [RH] Do not generate viewangletox, because texture mapping is no
-	// longer done with trig, so it's not needed.
-
-	// Now generate xtoviewangle for sky texture mapping.
-	// We do this with a hybrid approach: The center 90 degree span is
-	// constructed as per the original code:
-	//   Scan xtoviewangle to find the smallest view angle that maps to x.
-	//   (viewangletox is sorted in non-increasing order.)
-	//   This reduces the chances of "doubling-up" of texture columns in
-	//   the drawn sky texture.
-	// The remaining arcs are done with tantoangle instead.
-
-	const int t1 = MAX<int>(centerx - (FocalLengthX >> FRACBITS), 0);
-	const int t2 = MIN<int>(centerx + (FocalLengthX >> FRACBITS), viewwidth);
-	const fixed_t dfocus = FocalLengthX >> DBITS;
-
-	for (i = 0, x = t2; x >= t1; --x)
-	{
-		while(viewangletox(i) > x)
-		{
-			++i;
-		}
-		xtoviewangle[x] = (i << ANGLETOFINESHIFT) - ANGLE_90;
-	}
-	for (x = t2 + 1; x <= viewwidth; ++x)
-	{
-		xtoviewangle[x] = ANGLE_270 + tantoangle[dfocus / (x - centerx)];
-	}
-	for (x = 0; x < t1; ++x)
-	{
-		xtoviewangle[x] = (angle_t)(-(signed)xtoviewangle[viewwidth - x]);
-	}
-}
-
-//==========================================================================
-//
-// R_SetVisibility
-//
-// Changes how rapidly things get dark with distance
-//
-//==========================================================================
-
-void R_SetVisibility (float vis)
-{
-	// Allow negative visibilities, just for novelty's sake
-	vis = clamp (vis, -204.7f, 204.7f);	// (205 and larger do not work in 5:4 aspect ratio)
-
-	CurrentVisibility = vis;
-
-	if (FocalTangent == 0 || FocalLengthY == 0)
-	{ // If r_visibility is called before the renderer is all set up, don't
-	  // divide by zero. This will be called again later, and the proper
-	  // values can be initialized then.
-		return;
-	}
-
-	r_BaseVisibility = xs_RoundToInt(vis * 65536.f);
-
-	// Prevent overflow on walls
-	if (r_BaseVisibility < 0 && r_BaseVisibility < -MaxVisForWall)
-		r_WallVisibility = -MaxVisForWall;
-	else if (r_BaseVisibility > 0 && r_BaseVisibility > MaxVisForWall)
-		r_WallVisibility = MaxVisForWall;
-	else
-		r_WallVisibility = r_BaseVisibility;
-
-	r_WallVisibility = FixedMul (Scale (InvZtoScale, SCREENWIDTH*BaseRatioSizes[WidescreenRatio][1],
-		viewwidth*SCREENHEIGHT*3), FixedMul (r_WallVisibility, FocalTangent));
-
-	// Prevent overflow on floors/ceilings. Note that the calculation of
-	// MaxVisForFloor means that planes less than two units from the player's
-	// view could still overflow, but there is no way to totally eliminate
-	// that while still using fixed point math.
-	if (r_BaseVisibility < 0 && r_BaseVisibility < -MaxVisForFloor)
-		r_FloorVisibility = -MaxVisForFloor;
-	else if (r_BaseVisibility > 0 && r_BaseVisibility > MaxVisForFloor)
-		r_FloorVisibility = MaxVisForFloor;
-	else
-		r_FloorVisibility = r_BaseVisibility;
-
-	r_FloorVisibility = Scale (160*FRACUNIT, r_FloorVisibility, FocalLengthY);
-
-	r_TiltVisibility = vis * (float)FocalTangent * (16.f * 320.f) / (float)viewwidth;
-	r_SpriteVisibility = r_WallVisibility;
-}
-
-//==========================================================================
-//
-// R_GetVisibility
-//
-//==========================================================================
-
-float R_GetVisibility ()
-{
-	return CurrentVisibility;
-}
-
-//==========================================================================
-//
-// CCMD r_visibility
-//
-// Controls how quickly light ramps across a 1/z range. Set this, and it
-// sets all the r_*Visibility variables (except r_SkyVisibilily, which is
-// currently unused).
-//
-//==========================================================================
-
-CCMD (r_visibility)
-{
-	if (argv.argc() < 2)
-	{
-		Printf ("Visibility is %g\n", R_GetVisibility());
-	}
-	else if (!netgame)
-	{
-		R_SetVisibility ((float)atof (argv[1]));
-	}
-	else
-	{
-		Printf ("Visibility cannot be changed in net games.\n");
-	}
-}
-
-//==========================================================================
-//
-// R_SetWindow
-//
-//==========================================================================
-
-void R_SWRSetWindow(int windowSize, int fullWidth, int fullHeight, int stHeight, int trueratio)
-{
-	int virtheight, virtwidth, virtwidth2, virtheight2;
-
-	if (!bRenderingToCanvas)
-	{ // Set r_viewsize cvar to reflect the current view size
-		UCVarValue value;
-		char temp[16];
-
-		mysnprintf (temp, countof(temp), "%d x %d", viewwidth, viewheight);
-		value.String = temp;
-		r_viewsize.ForceSet (value, CVAR_String);
-	}
-
-	fuzzviewheight = viewheight - 2;	// Maximum row the fuzzer can draw to
-	halfviewwidth = (viewwidth >> 1) - 1;
-
-	lastcenteryfrac = 1<<30;
-	centerxfrac = centerx<<FRACBITS;
-	centeryfrac = centery<<FRACBITS;
-
-	virtwidth = virtwidth2 = fullWidth;
-	virtheight = virtheight2 = fullHeight;
-
-	if (trueratio & 4)
-	{
-		virtheight2 = virtheight2 * BaseRatioSizes[trueratio][3] / 48;
-	}
-	else
-	{
-		virtwidth2 = virtwidth2 * BaseRatioSizes[trueratio][3] / 48;
-	}
-
-	if (WidescreenRatio & 4)
-	{
-		virtheight = virtheight * BaseRatioSizes[WidescreenRatio][3] / 48;
-	}
-	else
-	{
-		virtwidth = virtwidth * BaseRatioSizes[WidescreenRatio][3] / 48;
-	}
-
-	baseyaspectmul = Scale(320 << FRACBITS, virtheight2, r_Yaspect * virtwidth2);
-	yaspectmul = Scale ((320<<FRACBITS), virtheight, r_Yaspect * virtwidth);
-	iyaspectmulfloat = (float)virtwidth * r_Yaspect / 320.f / (float)virtheight;
-	InvZtoScale = yaspectmul * centerx;
-
-	WallTMapScale2 = iyaspectmulfloat * 64.f / (float)centerx;
-
-	// psprite scales
-	pspritexscale = (centerxwide << FRACBITS) / 160;
-	pspriteyscale = FixedMul (pspritexscale, yaspectmul);
-	pspritexiscale = FixedDiv (FRACUNIT, pspritexscale);
-
-	// thing clipping
-	clearbufshort (screenheightarray, viewwidth, (short)viewheight);
-
-	R_InitTextureMapping ();
-
-	MaxVisForWall = FixedMul (Scale (InvZtoScale, SCREENWIDTH*r_Yaspect,
-		viewwidth*SCREENHEIGHT), FocalTangent);
-	MaxVisForWall = FixedDiv (0x7fff0000, MaxVisForWall);
-	MaxVisForFloor = Scale (FixedDiv (0x7fff0000, viewheight<<(FRACBITS-2)), FocalLengthY, 160*FRACUNIT);
-
-	// Reset r_*Visibility vars
-	R_SetVisibility (R_GetVisibility ());
-}
-
-//==========================================================================
-//
-// CVAR r_columnmethod
-//
-// Selects which version of the seg renderers to use.
-//
-//==========================================================================
-
-CUSTOM_CVAR (Int, r_columnmethod, 1, CVAR_ARCHIVE|CVAR_GLOBALCONFIG)
-{
-	if (self != 0 && self != 1)
-	{
-		self = 1;
-	}
-	else
-	{ // Trigger the change
-		setsizeneeded = true;
-	}
-}
-
-//==========================================================================
-//
-// R_Init
-//
-//==========================================================================
-
-void R_InitRenderer()
-{
-	atterm(R_ShutdownRenderer);
-	// viewwidth / viewheight are set by the defaults
-	clearbufshort (zeroarray, MAXWIDTH, 0);
-
-	R_InitPlanes ();
-	R_InitShadeMaps();
-	R_InitColumnDrawers ();
-
-	colfunc = basecolfunc = R_DrawColumn;
-	fuzzcolfunc = R_DrawFuzzColumn;
-	transcolfunc = R_DrawTranslatedColumn;
-	spanfunc = R_DrawSpan;
-
-	// [RH] Horizontal column drawers
-	hcolfunc_pre = R_DrawColumnHoriz;
-	hcolfunc_post1 = rt_map1col;
-	hcolfunc_post4 = rt_map4cols;
-}
-
-//==========================================================================
-//
-// R_ShutdownRenderer
-//
-//==========================================================================
-
-static void R_ShutdownRenderer()
-{
-	R_DeinitSprites();
-	R_DeinitPlanes();
-	// Free openings
-	if (openings != NULL)
-	{
-		M_Free (openings);
-		openings = NULL;
-	}
-
-	// Free drawsegs
-	if (drawsegs != NULL)
-	{
-		M_Free (drawsegs);
-		drawsegs = NULL;
-	}
-}
-
-//==========================================================================
-//
-// R_CopyStackedViewParameters
-//
-//==========================================================================
-
-void R_CopyStackedViewParameters()
-{
-	stacked_viewx = viewx;
-	stacked_viewy = viewy;
-	stacked_viewz = viewz;
-	stacked_angle = viewangle;
-	stacked_extralight = extralight;
-	stacked_visibility = R_GetVisibility();
-}
-
-//==========================================================================
-//
-// R_SetupColormap
-//
-// Sets up special fixed colormaps
-//
-//==========================================================================
-
-void R_SetupColormap(player_t *player)
-{
-	realfixedcolormap = NULL;
-	fixedcolormap = NULL;
-	fixedlightlev = -1;
-
-	if (player != NULL && camera == player->mo)
-	{
-		if (player->fixedcolormap >= 0 && player->fixedcolormap < (int)SpecialColormaps.Size())
-		{
-			realfixedcolormap = &SpecialColormaps[player->fixedcolormap];
-			if (RenderTarget == screen && (DFrameBuffer *)screen->Accel2D && r_shadercolormaps)
-			{
-				// Render everything fullbright. The copy to video memory will
-				// apply the special colormap, so it won't be restricted to the
-				// palette.
-				fixedcolormap = realcolormaps;
-			}
-			else
-			{
-				fixedcolormap = SpecialColormaps[player->fixedcolormap].Colormap;
-			}
-		}
-		else if (player->fixedlightlevel >= 0 && player->fixedlightlevel < NUMCOLORMAPS)
-		{
-			fixedlightlev = player->fixedlightlevel * 256;
-		}
-	}
-	// [RH] Inverse light for shooting the Sigil
-	if (fixedcolormap == NULL && extralight == INT_MIN)
-	{
-		fixedcolormap = SpecialColormaps[INVERSECOLORMAP].Colormap;
-		extralight = 0;
-	}
-}
-
-//==========================================================================
-//
-// R_SetupFreelook
-//
-// [RH] freelook stuff
-//
-//==========================================================================
-
-void R_SetupFreelook()
-{
-	{
-		fixed_t dy;
-		
-		if (camera != NULL)
-		{
-			dy = FixedMul (FocalLengthY, finetangent[(ANGLE_90-viewpitch)>>ANGLETOFINESHIFT]);
-		}
-		else
-		{
-			dy = 0;
-		}
-
-		centeryfrac = (viewheight << (FRACBITS-1)) + dy;
-		centery = centeryfrac >> FRACBITS;
-		globaluclip = FixedDiv (-centeryfrac, InvZtoScale);
-		globaldclip = FixedDiv ((viewheight<<FRACBITS)-centeryfrac, InvZtoScale);
-
-		//centeryfrac &= 0xffff0000;
-		int e, i;
-
-		i = 0;
-		e = viewheight;
-		fixed_t focus = FocalLengthY;
-		fixed_t den;
-		if (i < centery)
-		{
-			den = centeryfrac - (i << FRACBITS) - FRACUNIT/2;
-			if (e <= centery)
-			{
-				do {
-					yslope[i] = FixedDiv (focus, den);
-					den -= FRACUNIT;
-				} while (++i < e);
-			}
-			else
-			{
-				do {
-					yslope[i] = FixedDiv (focus, den);
-					den -= FRACUNIT;
-				} while (++i < centery);
-				den = (i << FRACBITS) - centeryfrac + FRACUNIT/2;
-				do {
-					yslope[i] = FixedDiv (focus, den);
-					den += FRACUNIT;
-				} while (++i < e);
-			}
-		}
-		else
-		{
-			den = (i << FRACBITS) - centeryfrac + FRACUNIT/2;
-			do {
-				yslope[i] = FixedDiv (focus, den);
-				den += FRACUNIT;
-			} while (++i < e);
-		}
-	}
-}
-
-//==========================================================================
-//
-// R_EnterPortal
-//
-// [RH] Draw the reflection inside a mirror
-// [ZZ] Merged with portal code, originally called R_EnterMirror
-//
-//==========================================================================
-
-CVAR(Int, r_portal_recursions, 4, CVAR_ARCHIVE)
-CVAR(Bool, r_highlight_portals, false, CVAR_ARCHIVE)
-
-void R_HighlightPortal (PortalDrawseg* pds)
-{
-	// [ZZ] NO OVERFLOW CHECKS HERE
-	//      I believe it won't break. if it does, blame me. :(
-
-	BYTE color = (BYTE)BestColor((DWORD *)GPalette.BaseColors, 255, 0, 0, 0, 255);
-
-	BYTE* pixels = RenderTarget->GetBuffer();
-	// top edge
-	for (int x = pds->x1; x <= pds->x2; x++)
-	{
-		if (x < 0 || x >= RenderTarget->GetWidth())
-			continue;
-
-		int p = x - pds->x1;
-		int Ytop = pds->ceilingclip[p];
-		int Ybottom = pds->floorclip[p];
-
-		if (x == pds->x1 || x == pds->x2)
-		{
-			RenderTarget->DrawLine(x, Ytop, x, Ybottom+1, color, 0);
-			continue;
-		}
-
-		int YtopPrev = pds->ceilingclip[p-1];
-		int YbottomPrev = pds->floorclip[p-1];
-
-		if (abs(Ytop-YtopPrev) > 1)
-			RenderTarget->DrawLine(x, YtopPrev, x, Ytop, color, 0);
-		else *(pixels + Ytop * RenderTarget->GetPitch() + x) = color;
-
-		if (abs(Ybottom-YbottomPrev) > 1)
-			RenderTarget->DrawLine(x, YbottomPrev, x, Ybottom, color, 0);
-		else *(pixels + Ybottom * RenderTarget->GetPitch() + x) = color;
-	}
-}
-
-void R_EnterPortal (PortalDrawseg* pds, int depth)
-{
-	// [ZZ] check depth. fill portal with black if it's exceeding the visual recursion limit, and continue like nothing happened.
-	if (depth >= r_portal_recursions)
-	{
-		BYTE color = (BYTE)BestColor((DWORD *)GPalette.BaseColors, 0, 0, 0, 0, 255);
-		int spacing = RenderTarget->GetPitch();
-		for (int x = pds->x1; x <= pds->x2; x++)
-		{
-			if (x < 0 || x >= RenderTarget->GetWidth())
-				continue;
-
-			int Ytop = pds->ceilingclip[x-pds->x1];
-			int Ybottom = pds->floorclip[x-pds->x1];
-
-			BYTE *dest = RenderTarget->GetBuffer() + x + Ytop * spacing;
-
-			for (int y = Ytop; y <= Ybottom; y++)
-			{
-				*dest = color;
-				dest += spacing;
-			}
-		}
-
-		if (r_highlight_portals)
-			R_HighlightPortal(pds);
-
-		return;
-	}
-
-	angle_t startang = viewangle;
-	fixed_t startx = viewx;
-	fixed_t starty = viewy;
-	fixed_t startz = viewz;
-
-	CurrentPortalUniq++;
-
-	unsigned int portalsAtStart = WallPortals.Size ();
-
-	if (pds->mirror)
-	{
-		//vertex_t *v1 = ds->curline->v1;
-		vertex_t *v1 = pds->src->v1;
-
-		// Reflect the current view behind the mirror.
-		if (pds->src->dx == 0)
-		{ // vertical mirror
-			viewx = v1->x - startx + v1->x;
-		}
-		else if (pds->src->dy == 0)
-		{ // horizontal mirror
-			viewy = v1->y - starty + v1->y;
-		}
-		else
-		{ // any mirror--use floats to avoid integer overflow
-			vertex_t *v2 = pds->src->v2;
-
-			float dx = FIXED2FLOAT(v2->x - v1->x);
-			float dy = FIXED2FLOAT(v2->y - v1->y);
-			float x1 = FIXED2FLOAT(v1->x);
-			float y1 = FIXED2FLOAT(v1->y);
-			float x = FIXED2FLOAT(startx);
-			float y = FIXED2FLOAT(starty);
-
-			// the above two cases catch len == 0
-			float r = ((x - x1)*dx + (y - y1)*dy) / (dx*dx + dy*dy);
-
-			viewx = FLOAT2FIXED((x1 + r * dx)*2 - x);
-			viewy = FLOAT2FIXED((y1 + r * dy)*2 - y);
-		}
-		viewangle = 2*R_PointToAngle2 (pds->src->v1->x, pds->src->v1->y,
-									   pds->src->v2->x, pds->src->v2->y) - startang;
-
-	}
-	else
-	{
-		P_TranslatePortalXY(pds->src, pds->dst, viewx, viewy);
-		P_TranslatePortalZ(pds->src, pds->dst, viewz);
-		P_TranslatePortalAngle(pds->src, pds->dst, viewangle);
-	}
-
-	viewsin = finesine[viewangle>>ANGLETOFINESHIFT];
-	viewcos = finecosine[viewangle>>ANGLETOFINESHIFT];
-
-	viewtansin = FixedMul (FocalTangent, viewsin);
-	viewtancos = FixedMul (FocalTangent, viewcos);
-
-	R_CopyStackedViewParameters();
-
-	validcount++;
-	PortalDrawseg* prevpds = CurrentPortal;
-	CurrentPortal = pds;
-
-	R_ClearPlanes (false);
-<<<<<<< HEAD
-	R_ClearClipSegs (ds->x1, ds->x2);
-
-	memcpy (ceilingclip + ds->x1, openings + ds->sprtopclip, (ds->x2 - ds->x1)*sizeof(*ceilingclip));
-	memcpy (floorclip + ds->x1, openings + ds->sprbottomclip, (ds->x2 - ds->x1)*sizeof(*floorclip));
-=======
-	R_ClearClipSegs (pds->x1, pds->x2+1); // todo: check if this "+1" is actually needed
-
-	WindowLeft = pds->x1;
-	WindowRight = pds->x2;
-	
-	// RF_XFLIP should be removed before calling the root function
-	int prevmf = MirrorFlags;
-	if (pds->mirror)
-	{
-		if (MirrorFlags & RF_XFLIP)
-			MirrorFlags &= ~RF_XFLIP;
-		else MirrorFlags |= RF_XFLIP;
-	}
->>>>>>> b6cdcddf
-
-	// some portals have height differences, account for this here
-	R_3D_EnterSkybox(); // push 3D floor height map
-	CurrentPortalInSkybox = false; // first portal in a skybox should set this variable to false for proper clipping in skyboxes.
-
-	// first pass, set clipping
-	memcpy (ceilingclip + pds->x1, &pds->ceilingclip[0], pds->len*sizeof(*ceilingclip));
-	memcpy (floorclip + pds->x1, &pds->floorclip[0], pds->len*sizeof(*floorclip));
-
-	R_RenderBSPNode (nodes + numnodes - 1);
-	R_3D_ResetClip(); // reset clips (floor/ceiling)
-
-	PlaneCycles.Clock();
-	R_DrawPlanes ();
-	R_DrawSkyBoxes ();
-	PlaneCycles.Unclock();
-
-	fixed_t vzp = viewz;
-
-	int prevuniq = CurrentPortalUniq;
-	// depth check is in another place right now
-	unsigned int portalsAtEnd = WallPortals.Size ();
-	for (; portalsAtStart < portalsAtEnd; portalsAtStart++)
-	{
-		R_EnterPortal (&WallPortals[portalsAtStart], depth + 1);
-	}
-	int prevuniq2 = CurrentPortalUniq;
-	CurrentPortalUniq = prevuniq;
-
-	NetUpdate();
-
-	MaskedCycles.Clock(); // [ZZ] count sprites in portals/mirrors along with normal ones.
-	R_DrawMasked ();	  //      this is required since with portals there often will be cases when more than 80% of the view is inside a portal.
-	MaskedCycles.Unclock();
-
-	NetUpdate();
-
-	R_3D_LeaveSkybox(); // pop 3D floor height map
-	CurrentPortalUniq = prevuniq2;
-
-	// draw a red line around a portal if it's being highlighted
-	if (r_highlight_portals)
-		R_HighlightPortal(pds);
-
-	CurrentPortal = prevpds;
-	MirrorFlags = prevmf;
-	viewangle = startang;
-	viewx = startx;
-	viewy = starty;
-	viewz = startz;
-}
-
-//==========================================================================
-//
-// R_SetupBuffer
-//
-// Precalculate all row offsets and fuzz table.
-//
-//==========================================================================
-
-void R_SetupBuffer ()
-{
-	static BYTE *lastbuff = NULL;
-
-	int pitch = RenderTarget->GetPitch();
-	BYTE *lineptr = RenderTarget->GetBuffer() + viewwindowy*pitch + viewwindowx;
-
-	if (dc_pitch != pitch || lineptr != lastbuff)
-	{
-		if (dc_pitch != pitch)
-		{
-			dc_pitch = pitch;
-			R_InitFuzzTable (pitch);
-#if defined(X86_ASM) || defined(X64_ASM)
-			ASM_PatchPitch ();
-#endif
-		}
-		dc_destorg = lineptr;
-		for (int i = 0; i < RenderTarget->GetHeight(); i++)
-		{
-			ylookup[i] = i * pitch;
-		}
-	}
-}
-
-//==========================================================================
-//
-// R_RenderActorView
-//
-//==========================================================================
-
-void R_RenderActorView (AActor *actor, bool dontmaplines)
-{
-	WallCycles.Reset();
-	PlaneCycles.Reset();
-	MaskedCycles.Reset();
-	WallScanCycles.Reset();
-
-	fakeActive = 0; // kg3D - reset fake floor indicator
-	R_3D_ResetClip(); // reset clips (floor/ceiling)
-
-	R_SetupBuffer ();
-	R_SetupFrame (actor);
-
-	// Clear buffers.
-	R_ClearClipSegs (0, viewwidth);
-	R_ClearDrawSegs ();
-	R_ClearPlanes (true);
-	R_ClearSprites ();
-
-	NetUpdate ();
-
-	// [RH] Show off segs if r_drawflat is 1
-	if (r_drawflat)
-	{
-		hcolfunc_pre = R_FillColumnHorizP;
-		hcolfunc_post1 = rt_copy1col;
-		hcolfunc_post4 = rt_copy4cols;
-		colfunc = R_FillColumnP;
-		spanfunc = R_FillSpan;
-	}
-	else
-	{
-		hcolfunc_pre = R_DrawColumnHoriz;
-		hcolfunc_post1 = rt_map1col;
-		hcolfunc_post4 = rt_map4cols;
-		colfunc = basecolfunc;
-		spanfunc = R_DrawSpan;
-	}
-
-	WindowLeft = 0;
-	WindowRight = viewwidth;
-	MirrorFlags = 0;
-	CurrentPortal = NULL;
-	CurrentPortalUniq = 0;
-
-	r_dontmaplines = dontmaplines;
-	
-	// [RH] Hack to make windows into underwater areas possible
-	r_fakingunderwater = false;
-
-	// [RH] Setup particles for this frame
-	P_FindParticleSubsectors ();
-
-	WallCycles.Clock();
-	ActorRenderFlags savedflags = camera->renderflags;
-	// Never draw the player unless in chasecam mode
-	if (!r_showviewer)
-	{
-		camera->renderflags |= RF_INVISIBLE;
-	}
-	// Link the polyobjects right before drawing the scene to reduce the amounts of calls to this function
-	PO_LinkToSubsectors();
-	R_RenderBSPNode (nodes + numnodes - 1);	// The head node is the last node output.
-	R_3D_ResetClip(); // reset clips (floor/ceiling)
-	camera->renderflags = savedflags;
-	WallCycles.Unclock();
-
-	NetUpdate ();
-
-	if (viewactive)
-	{
-		PlaneCycles.Clock();
-		R_DrawPlanes ();
-		R_DrawSkyBoxes ();
-		PlaneCycles.Unclock();
-
-		// [RH] Walk through mirrors
-		// [ZZ] Merged with portals
-		size_t lastportal = WallPortals.Size();
-		for (unsigned int i = 0; i < lastportal; i++)
-		{
-			R_EnterPortal(&WallPortals[i], 0);
-		}
-
-		CurrentPortal = NULL;
-		CurrentPortalUniq = 0;
-
-		NetUpdate ();
-		
-		MaskedCycles.Clock();
-		R_DrawMasked ();
-		MaskedCycles.Unclock();
-
-		NetUpdate ();
-	}
-	WallPortals.Clear ();
-	interpolator.RestoreInterpolations ();
-	R_SetupBuffer ();
-
-	// If we don't want shadered colormaps, NULL it now so that the
-	// copy to the screen does not use a special colormap shader.
-	if (!r_shadercolormaps)
-	{
-		realfixedcolormap = NULL;
-	}
-}
-
-//==========================================================================
-//
-// R_RenderViewToCanvas
-//
-// Pre: Canvas is already locked.
-//
-//==========================================================================
-
-void R_RenderViewToCanvas (AActor *actor, DCanvas *canvas,
-	int x, int y, int width, int height, bool dontmaplines)
-{
-	const bool savedviewactive = viewactive;
-
-	viewwidth = width;
-	RenderTarget = canvas;
-	bRenderingToCanvas = true;
-
-	R_SetWindow (12, width, height, height);
-	viewwindowx = x;
-	viewwindowy = y;
-	viewactive = true;
-
-	R_RenderActorView (actor, dontmaplines);
-
-	RenderTarget = screen;
-	bRenderingToCanvas = false;
-	R_ExecuteSetViewSize ();
-	screen->Lock (true);
-	R_SetupBuffer ();
-	screen->Unlock ();
-	viewactive = savedviewactive;
-}
-
-//==========================================================================
-//
-// R_MultiresInit
-//
-// Called from V_SetResolution()
-//
-//==========================================================================
-
-void R_MultiresInit ()
-{
-	R_PlaneInitData ();
-}
-
-
-//==========================================================================
-//
-// STAT fps
-//
-// Displays statistics about rendering times
-//
-//==========================================================================
-extern cycle_t WallCycles, PlaneCycles, MaskedCycles, WallScanCycles;
-extern cycle_t FrameCycles;
-
-ADD_STAT (fps)
-{
-	FString out;
-	out.Format("frame=%04.1f ms  walls=%04.1f ms  planes=%04.1f ms  masked=%04.1f ms",
-		FrameCycles.TimeMS(), WallCycles.TimeMS(), PlaneCycles.TimeMS(), MaskedCycles.TimeMS());
-	return out;
-}
-
-
-static double f_acc, w_acc,p_acc,m_acc;
-static int acc_c;
-
-ADD_STAT (fps_accumulated)
-{
-	f_acc += FrameCycles.TimeMS();
-	w_acc += WallCycles.TimeMS();
-	p_acc += PlaneCycles.TimeMS();
-	m_acc += MaskedCycles.TimeMS();
-	acc_c++;
-	FString out;
-	out.Format("frame=%04.1f ms  walls=%04.1f ms  planes=%04.1f ms  masked=%04.1f ms  %d counts",
-		f_acc/acc_c, w_acc/acc_c, p_acc/acc_c, m_acc/acc_c, acc_c);
-	Printf(PRINT_LOG, "%s\n", out.GetChars());
-	return out;
-}
-
-//==========================================================================
-//
-// STAT wallcycles
-//
-// Displays the minimum number of cycles spent drawing walls
-//
-//==========================================================================
-
-static double bestwallcycles = HUGE_VAL;
-
-ADD_STAT (wallcycles)
-{
-	FString out;
-	double cycles = WallCycles.Time();
-	if (cycles && cycles < bestwallcycles)
-		bestwallcycles = cycles;
-	out.Format ("%g", bestwallcycles);
-	return out;
-}
-
-//==========================================================================
-//
-// CCMD clearwallcycles
-//
-// Resets the count of minimum wall drawing cycles
-//
-//==========================================================================
-
-CCMD (clearwallcycles)
-{
-	bestwallcycles = HUGE_VAL;
-}
-
-#if 1
-// To use these, also uncomment the clock/unclock in wallscan
-static double bestscancycles = HUGE_VAL;
-
-ADD_STAT (scancycles)
-{
-	FString out;
-	double scancycles = WallScanCycles.Time();
-	if (scancycles && scancycles < bestscancycles)
-		bestscancycles = scancycles;
-	out.Format ("%g", bestscancycles);
-	return out;
-}
-
-CCMD (clearscancycles)
-{
-	bestscancycles = HUGE_VAL;
-}
-#endif
+// Emacs style mode select	 -*- C++ -*- 
+//-----------------------------------------------------------------------------
+//
+// $Id:$
+//
+// Copyright (C) 1993-1996 by id Software, Inc.
+//
+// This source is available for distribution and/or modification
+// only under the terms of the DOOM Source Code License as
+// published by id Software. All rights reserved.
+//
+// The source is distributed in the hope that it will be useful,
+// but WITHOUT ANY WARRANTY; without even the implied warranty of
+// FITNESS FOR A PARTICULAR PURPOSE. See the DOOM Source Code License
+// for more details.
+//
+// $Log:$
+//
+// DESCRIPTION:
+//		Rendering main loop and setup functions,
+//		 utility functions (BSP, geometry, trigonometry).
+//		See tables.c, too.
+//
+//-----------------------------------------------------------------------------
+
+// HEADER FILES ------------------------------------------------------------
+
+#include <stdlib.h>
+#include <math.h>
+
+#include "templates.h"
+#include "doomdef.h"
+#include "d_net.h"
+#include "doomstat.h"
+#include "m_random.h"
+#include "m_bbox.h"
+#include "r_local.h"
+#include "r_plane.h"
+#include "r_bsp.h"
+#include "r_3dfloors.h"
+#include "r_sky.h"
+#include "st_stuff.h"
+#include "c_cvars.h"
+#include "c_dispatch.h"
+#include "v_video.h"
+#include "stats.h"
+#include "i_video.h"
+#include "i_system.h"
+#include "a_sharedglobal.h"
+#include "r_data/r_translate.h"
+#include "p_3dmidtex.h"
+#include "r_data/r_interpolate.h"
+#include "v_palette.h"
+#include "po_man.h"
+#include "p_effect.h"
+#include "st_start.h"
+#include "v_font.h"
+#include "r_data/colormaps.h"
+#include "farchive.h"
+#include "portal.h"
+
+// MACROS ------------------------------------------------------------------
+
+#if 0
+#define TEST_X 32343794 
+#define TEST_Y 111387517 
+#define TEST_Z 2164524 
+#define TEST_ANGLE 2468347904 
+#endif
+
+// TYPES -------------------------------------------------------------------
+
+// EXTERNAL FUNCTION PROTOTYPES --------------------------------------------
+
+void R_SpanInitData ();
+void R_DeinitSprites();
+
+// PUBLIC FUNCTION PROTOTYPES ----------------------------------------------
+
+// PRIVATE FUNCTION PROTOTYPES ---------------------------------------------
+
+static void R_ShutdownRenderer();
+
+// EXTERNAL DATA DECLARATIONS ----------------------------------------------
+
+extern short *openings;
+extern bool r_fakingunderwater;
+extern "C" int fuzzviewheight;
+
+
+// PRIVATE DATA DECLARATIONS -----------------------------------------------
+
+static float CurrentVisibility = 8.f;
+static fixed_t MaxVisForWall;
+static fixed_t MaxVisForFloor;
+extern bool r_showviewer;
+bool r_dontmaplines;
+
+// PUBLIC DATA DEFINITIONS -------------------------------------------------
+
+CVAR (String, r_viewsize, "", CVAR_NOSET)
+CVAR (Bool, r_shadercolormaps, true, CVAR_ARCHIVE)
+
+fixed_t			r_BaseVisibility;
+fixed_t			r_WallVisibility;
+fixed_t			r_FloorVisibility;
+float			r_TiltVisibility;
+fixed_t			r_SpriteVisibility;
+fixed_t			r_ParticleVisibility;
+fixed_t			r_SkyVisibility;
+
+fixed_t			GlobVis;
+fixed_t			viewingrangerecip;
+fixed_t			FocalLengthX;
+fixed_t			FocalLengthY;
+float			FocalLengthXfloat;
+FDynamicColormap*basecolormap;		// [RH] colormap currently drawing with
+int				fixedlightlev;
+lighttable_t	*fixedcolormap;
+FSpecialColormap *realfixedcolormap;
+float			WallTMapScale2;
+
+
+bool			bRenderingToCanvas;	// [RH] True if rendering to a special canvas
+fixed_t			globaluclip, globaldclip;
+fixed_t 		centerxfrac;
+fixed_t 		centeryfrac;
+fixed_t			yaspectmul;
+fixed_t			baseyaspectmul;		// yaspectmul without a forced aspect ratio
+float			iyaspectmulfloat;
+fixed_t			InvZtoScale;
+
+// just for profiling purposes
+int 			linecount;
+int 			loopcount;
+
+
+//
+// precalculated math tables
+//
+
+// The xtoviewangleangle[] table maps a screen pixel
+// to the lowest viewangle that maps back to x ranges
+// from clipangle to -clipangle.
+angle_t 		xtoviewangle[MAXWIDTH+1];
+
+bool			foggy;			// [RH] ignore extralight and fullbright?
+int				r_actualextralight;
+
+void (*colfunc) (void);
+void (*basecolfunc) (void);
+void (*fuzzcolfunc) (void);
+void (*transcolfunc) (void);
+void (*spanfunc) (void);
+
+void (*hcolfunc_pre) (void);
+void (*hcolfunc_post1) (int hx, int sx, int yl, int yh);
+void (*hcolfunc_post2) (int hx, int sx, int yl, int yh);
+void (STACK_ARGS *hcolfunc_post4) (int sx, int yl, int yh);
+
+cycle_t WallCycles, PlaneCycles, MaskedCycles, WallScanCycles;
+
+// PRIVATE DATA DEFINITIONS ------------------------------------------------
+
+static int lastcenteryfrac;
+
+// CODE --------------------------------------------------------------------
+
+//==========================================================================
+//
+// viewangletox
+//
+// Used solely for construction the xtoviewangle table.
+//
+//==========================================================================
+
+static inline int viewangletox(int i)
+{
+	if (finetangent[i] > FRACUNIT*2)
+	{
+		return -1;
+	}
+	else if (finetangent[i] < -FRACUNIT*2)
+	{
+		return viewwidth+1;
+	}
+	else
+	{
+		int t = FixedMul(finetangent[i], FocalLengthX);
+		t = (centerxfrac - t + FRACUNIT-1) >> FRACBITS;
+		return clamp(t, -1, viewwidth+1);
+	}
+}
+
+//==========================================================================
+//
+// R_InitTextureMapping
+//
+//==========================================================================
+
+void R_InitTextureMapping ()
+{
+	int i, x;
+
+	// Calc focallength so FieldOfView fineangles covers viewwidth.
+	FocalLengthX = FixedDiv (centerxfrac, FocalTangent);
+	FocalLengthY = Scale (centerxfrac, yaspectmul, FocalTangent);
+	FocalLengthXfloat = (float)FocalLengthX / 65536.f;
+
+	// This is 1/FocalTangent before the widescreen extension of FOV.
+	viewingrangerecip = DivScale32(1, finetangent[FINEANGLES/4+(FieldOfView/2)]);
+
+	// [RH] Do not generate viewangletox, because texture mapping is no
+	// longer done with trig, so it's not needed.
+
+	// Now generate xtoviewangle for sky texture mapping.
+	// We do this with a hybrid approach: The center 90 degree span is
+	// constructed as per the original code:
+	//   Scan xtoviewangle to find the smallest view angle that maps to x.
+	//   (viewangletox is sorted in non-increasing order.)
+	//   This reduces the chances of "doubling-up" of texture columns in
+	//   the drawn sky texture.
+	// The remaining arcs are done with tantoangle instead.
+
+	const int t1 = MAX<int>(centerx - (FocalLengthX >> FRACBITS), 0);
+	const int t2 = MIN<int>(centerx + (FocalLengthX >> FRACBITS), viewwidth);
+	const fixed_t dfocus = FocalLengthX >> DBITS;
+
+	for (i = 0, x = t2; x >= t1; --x)
+	{
+		while(viewangletox(i) > x)
+		{
+			++i;
+		}
+		xtoviewangle[x] = (i << ANGLETOFINESHIFT) - ANGLE_90;
+	}
+	for (x = t2 + 1; x <= viewwidth; ++x)
+	{
+		xtoviewangle[x] = ANGLE_270 + tantoangle[dfocus / (x - centerx)];
+	}
+	for (x = 0; x < t1; ++x)
+	{
+		xtoviewangle[x] = (angle_t)(-(signed)xtoviewangle[viewwidth - x]);
+	}
+}
+
+//==========================================================================
+//
+// R_SetVisibility
+//
+// Changes how rapidly things get dark with distance
+//
+//==========================================================================
+
+void R_SetVisibility (float vis)
+{
+	// Allow negative visibilities, just for novelty's sake
+	vis = clamp (vis, -204.7f, 204.7f);	// (205 and larger do not work in 5:4 aspect ratio)
+
+	CurrentVisibility = vis;
+
+	if (FocalTangent == 0 || FocalLengthY == 0)
+	{ // If r_visibility is called before the renderer is all set up, don't
+	  // divide by zero. This will be called again later, and the proper
+	  // values can be initialized then.
+		return;
+	}
+
+	r_BaseVisibility = xs_RoundToInt(vis * 65536.f);
+
+	// Prevent overflow on walls
+	if (r_BaseVisibility < 0 && r_BaseVisibility < -MaxVisForWall)
+		r_WallVisibility = -MaxVisForWall;
+	else if (r_BaseVisibility > 0 && r_BaseVisibility > MaxVisForWall)
+		r_WallVisibility = MaxVisForWall;
+	else
+		r_WallVisibility = r_BaseVisibility;
+
+	r_WallVisibility = FixedMul (Scale (InvZtoScale, SCREENWIDTH*BaseRatioSizes[WidescreenRatio][1],
+		viewwidth*SCREENHEIGHT*3), FixedMul (r_WallVisibility, FocalTangent));
+
+	// Prevent overflow on floors/ceilings. Note that the calculation of
+	// MaxVisForFloor means that planes less than two units from the player's
+	// view could still overflow, but there is no way to totally eliminate
+	// that while still using fixed point math.
+	if (r_BaseVisibility < 0 && r_BaseVisibility < -MaxVisForFloor)
+		r_FloorVisibility = -MaxVisForFloor;
+	else if (r_BaseVisibility > 0 && r_BaseVisibility > MaxVisForFloor)
+		r_FloorVisibility = MaxVisForFloor;
+	else
+		r_FloorVisibility = r_BaseVisibility;
+
+	r_FloorVisibility = Scale (160*FRACUNIT, r_FloorVisibility, FocalLengthY);
+
+	r_TiltVisibility = vis * (float)FocalTangent * (16.f * 320.f) / (float)viewwidth;
+	r_SpriteVisibility = r_WallVisibility;
+}
+
+//==========================================================================
+//
+// R_GetVisibility
+//
+//==========================================================================
+
+float R_GetVisibility ()
+{
+	return CurrentVisibility;
+}
+
+//==========================================================================
+//
+// CCMD r_visibility
+//
+// Controls how quickly light ramps across a 1/z range. Set this, and it
+// sets all the r_*Visibility variables (except r_SkyVisibilily, which is
+// currently unused).
+//
+//==========================================================================
+
+CCMD (r_visibility)
+{
+	if (argv.argc() < 2)
+	{
+		Printf ("Visibility is %g\n", R_GetVisibility());
+	}
+	else if (!netgame)
+	{
+		R_SetVisibility ((float)atof (argv[1]));
+	}
+	else
+	{
+		Printf ("Visibility cannot be changed in net games.\n");
+	}
+}
+
+//==========================================================================
+//
+// R_SetWindow
+//
+//==========================================================================
+
+void R_SWRSetWindow(int windowSize, int fullWidth, int fullHeight, int stHeight, int trueratio)
+{
+	int virtheight, virtwidth, virtwidth2, virtheight2;
+
+	if (!bRenderingToCanvas)
+	{ // Set r_viewsize cvar to reflect the current view size
+		UCVarValue value;
+		char temp[16];
+
+		mysnprintf (temp, countof(temp), "%d x %d", viewwidth, viewheight);
+		value.String = temp;
+		r_viewsize.ForceSet (value, CVAR_String);
+	}
+
+	fuzzviewheight = viewheight - 2;	// Maximum row the fuzzer can draw to
+	halfviewwidth = (viewwidth >> 1) - 1;
+
+	lastcenteryfrac = 1<<30;
+	centerxfrac = centerx<<FRACBITS;
+	centeryfrac = centery<<FRACBITS;
+
+	virtwidth = virtwidth2 = fullWidth;
+	virtheight = virtheight2 = fullHeight;
+
+	if (trueratio & 4)
+	{
+		virtheight2 = virtheight2 * BaseRatioSizes[trueratio][3] / 48;
+	}
+	else
+	{
+		virtwidth2 = virtwidth2 * BaseRatioSizes[trueratio][3] / 48;
+	}
+
+	if (WidescreenRatio & 4)
+	{
+		virtheight = virtheight * BaseRatioSizes[WidescreenRatio][3] / 48;
+	}
+	else
+	{
+		virtwidth = virtwidth * BaseRatioSizes[WidescreenRatio][3] / 48;
+	}
+
+	baseyaspectmul = Scale(320 << FRACBITS, virtheight2, r_Yaspect * virtwidth2);
+	yaspectmul = Scale ((320<<FRACBITS), virtheight, r_Yaspect * virtwidth);
+	iyaspectmulfloat = (float)virtwidth * r_Yaspect / 320.f / (float)virtheight;
+	InvZtoScale = yaspectmul * centerx;
+
+	WallTMapScale2 = iyaspectmulfloat * 64.f / (float)centerx;
+
+	// psprite scales
+	pspritexscale = (centerxwide << FRACBITS) / 160;
+	pspriteyscale = FixedMul (pspritexscale, yaspectmul);
+	pspritexiscale = FixedDiv (FRACUNIT, pspritexscale);
+
+	// thing clipping
+	clearbufshort (screenheightarray, viewwidth, (short)viewheight);
+
+	R_InitTextureMapping ();
+
+	MaxVisForWall = FixedMul (Scale (InvZtoScale, SCREENWIDTH*r_Yaspect,
+		viewwidth*SCREENHEIGHT), FocalTangent);
+	MaxVisForWall = FixedDiv (0x7fff0000, MaxVisForWall);
+	MaxVisForFloor = Scale (FixedDiv (0x7fff0000, viewheight<<(FRACBITS-2)), FocalLengthY, 160*FRACUNIT);
+
+	// Reset r_*Visibility vars
+	R_SetVisibility (R_GetVisibility ());
+}
+
+//==========================================================================
+//
+// CVAR r_columnmethod
+//
+// Selects which version of the seg renderers to use.
+//
+//==========================================================================
+
+CUSTOM_CVAR (Int, r_columnmethod, 1, CVAR_ARCHIVE|CVAR_GLOBALCONFIG)
+{
+	if (self != 0 && self != 1)
+	{
+		self = 1;
+	}
+	else
+	{ // Trigger the change
+		setsizeneeded = true;
+	}
+}
+
+//==========================================================================
+//
+// R_Init
+//
+//==========================================================================
+
+void R_InitRenderer()
+{
+	atterm(R_ShutdownRenderer);
+	// viewwidth / viewheight are set by the defaults
+	clearbufshort (zeroarray, MAXWIDTH, 0);
+
+	R_InitPlanes ();
+	R_InitShadeMaps();
+	R_InitColumnDrawers ();
+
+	colfunc = basecolfunc = R_DrawColumn;
+	fuzzcolfunc = R_DrawFuzzColumn;
+	transcolfunc = R_DrawTranslatedColumn;
+	spanfunc = R_DrawSpan;
+
+	// [RH] Horizontal column drawers
+	hcolfunc_pre = R_DrawColumnHoriz;
+	hcolfunc_post1 = rt_map1col;
+	hcolfunc_post4 = rt_map4cols;
+}
+
+//==========================================================================
+//
+// R_ShutdownRenderer
+//
+//==========================================================================
+
+static void R_ShutdownRenderer()
+{
+	R_DeinitSprites();
+	R_DeinitPlanes();
+	// Free openings
+	if (openings != NULL)
+	{
+		M_Free (openings);
+		openings = NULL;
+	}
+
+	// Free drawsegs
+	if (drawsegs != NULL)
+	{
+		M_Free (drawsegs);
+		drawsegs = NULL;
+	}
+}
+
+//==========================================================================
+//
+// R_CopyStackedViewParameters
+//
+//==========================================================================
+
+void R_CopyStackedViewParameters()
+{
+	stacked_viewx = viewx;
+	stacked_viewy = viewy;
+	stacked_viewz = viewz;
+	stacked_angle = viewangle;
+	stacked_extralight = extralight;
+	stacked_visibility = R_GetVisibility();
+}
+
+//==========================================================================
+//
+// R_SetupColormap
+//
+// Sets up special fixed colormaps
+//
+//==========================================================================
+
+void R_SetupColormap(player_t *player)
+{
+	realfixedcolormap = NULL;
+	fixedcolormap = NULL;
+	fixedlightlev = -1;
+
+	if (player != NULL && camera == player->mo)
+	{
+		if (player->fixedcolormap >= 0 && player->fixedcolormap < (int)SpecialColormaps.Size())
+		{
+			realfixedcolormap = &SpecialColormaps[player->fixedcolormap];
+			if (RenderTarget == screen && (DFrameBuffer *)screen->Accel2D && r_shadercolormaps)
+			{
+				// Render everything fullbright. The copy to video memory will
+				// apply the special colormap, so it won't be restricted to the
+				// palette.
+				fixedcolormap = realcolormaps;
+			}
+			else
+			{
+				fixedcolormap = SpecialColormaps[player->fixedcolormap].Colormap;
+			}
+		}
+		else if (player->fixedlightlevel >= 0 && player->fixedlightlevel < NUMCOLORMAPS)
+		{
+			fixedlightlev = player->fixedlightlevel * 256;
+		}
+	}
+	// [RH] Inverse light for shooting the Sigil
+	if (fixedcolormap == NULL && extralight == INT_MIN)
+	{
+		fixedcolormap = SpecialColormaps[INVERSECOLORMAP].Colormap;
+		extralight = 0;
+	}
+}
+
+//==========================================================================
+//
+// R_SetupFreelook
+//
+// [RH] freelook stuff
+//
+//==========================================================================
+
+void R_SetupFreelook()
+{
+	{
+		fixed_t dy;
+		
+		if (camera != NULL)
+		{
+			dy = FixedMul (FocalLengthY, finetangent[(ANGLE_90-viewpitch)>>ANGLETOFINESHIFT]);
+		}
+		else
+		{
+			dy = 0;
+		}
+
+		centeryfrac = (viewheight << (FRACBITS-1)) + dy;
+		centery = centeryfrac >> FRACBITS;
+		globaluclip = FixedDiv (-centeryfrac, InvZtoScale);
+		globaldclip = FixedDiv ((viewheight<<FRACBITS)-centeryfrac, InvZtoScale);
+
+		//centeryfrac &= 0xffff0000;
+		int e, i;
+
+		i = 0;
+		e = viewheight;
+		fixed_t focus = FocalLengthY;
+		fixed_t den;
+		if (i < centery)
+		{
+			den = centeryfrac - (i << FRACBITS) - FRACUNIT/2;
+			if (e <= centery)
+			{
+				do {
+					yslope[i] = FixedDiv (focus, den);
+					den -= FRACUNIT;
+				} while (++i < e);
+			}
+			else
+			{
+				do {
+					yslope[i] = FixedDiv (focus, den);
+					den -= FRACUNIT;
+				} while (++i < centery);
+				den = (i << FRACBITS) - centeryfrac + FRACUNIT/2;
+				do {
+					yslope[i] = FixedDiv (focus, den);
+					den += FRACUNIT;
+				} while (++i < e);
+			}
+		}
+		else
+		{
+			den = (i << FRACBITS) - centeryfrac + FRACUNIT/2;
+			do {
+				yslope[i] = FixedDiv (focus, den);
+				den += FRACUNIT;
+			} while (++i < e);
+		}
+	}
+}
+
+//==========================================================================
+//
+// R_EnterPortal
+//
+// [RH] Draw the reflection inside a mirror
+// [ZZ] Merged with portal code, originally called R_EnterMirror
+//
+//==========================================================================
+
+CVAR(Int, r_portal_recursions, 4, CVAR_ARCHIVE)
+CVAR(Bool, r_highlight_portals, false, CVAR_ARCHIVE)
+
+void R_HighlightPortal (PortalDrawseg* pds)
+{
+	// [ZZ] NO OVERFLOW CHECKS HERE
+	//      I believe it won't break. if it does, blame me. :(
+
+	BYTE color = (BYTE)BestColor((DWORD *)GPalette.BaseColors, 255, 0, 0, 0, 255);
+
+	BYTE* pixels = RenderTarget->GetBuffer();
+	// top edge
+	for (int x = pds->x1; x < pds->x2; x++)
+	{
+		if (x < 0 || x >= RenderTarget->GetWidth())
+			continue;
+
+		int p = x - pds->x1;
+		int Ytop = pds->ceilingclip[p];
+		int Ybottom = pds->floorclip[p];
+
+		if (x == pds->x1 || x == pds->x2-1)
+		{
+			RenderTarget->DrawLine(x, Ytop, x, Ybottom+1, color, 0);
+			continue;
+		}
+
+		int YtopPrev = pds->ceilingclip[p-1];
+		int YbottomPrev = pds->floorclip[p-1];
+
+		if (abs(Ytop-YtopPrev) > 1)
+			RenderTarget->DrawLine(x, YtopPrev, x, Ytop, color, 0);
+		else *(pixels + Ytop * RenderTarget->GetPitch() + x) = color;
+
+		if (abs(Ybottom-YbottomPrev) > 1)
+			RenderTarget->DrawLine(x, YbottomPrev, x, Ybottom, color, 0);
+		else *(pixels + Ybottom * RenderTarget->GetPitch() + x) = color;
+	}
+}
+
+void R_EnterPortal (PortalDrawseg* pds, int depth)
+{
+	// [ZZ] check depth. fill portal with black if it's exceeding the visual recursion limit, and continue like nothing happened.
+	if (depth >= r_portal_recursions)
+	{
+		BYTE color = (BYTE)BestColor((DWORD *)GPalette.BaseColors, 0, 0, 0, 0, 255);
+		int spacing = RenderTarget->GetPitch();
+		for (int x = pds->x1; x < pds->x2; x++)
+		{
+			if (x < 0 || x >= RenderTarget->GetWidth())
+				continue;
+
+			int Ytop = pds->ceilingclip[x-pds->x1];
+			int Ybottom = pds->floorclip[x-pds->x1];
+
+			BYTE *dest = RenderTarget->GetBuffer() + x + Ytop * spacing;
+
+			for (int y = Ytop; y <= Ybottom; y++)
+			{
+				*dest = color;
+				dest += spacing;
+			}
+		}
+
+		if (r_highlight_portals)
+			R_HighlightPortal(pds);
+
+		return;
+	}
+
+	angle_t startang = viewangle;
+	fixed_t startx = viewx;
+	fixed_t starty = viewy;
+	fixed_t startz = viewz;
+
+	CurrentPortalUniq++;
+
+	unsigned int portalsAtStart = WallPortals.Size ();
+
+	if (pds->mirror)
+	{
+		//vertex_t *v1 = ds->curline->v1;
+		vertex_t *v1 = pds->src->v1;
+
+		// Reflect the current view behind the mirror.
+		if (pds->src->dx == 0)
+		{ // vertical mirror
+			viewx = v1->x - startx + v1->x;
+		}
+		else if (pds->src->dy == 0)
+		{ // horizontal mirror
+			viewy = v1->y - starty + v1->y;
+		}
+		else
+		{ // any mirror--use floats to avoid integer overflow
+			vertex_t *v2 = pds->src->v2;
+
+			float dx = FIXED2FLOAT(v2->x - v1->x);
+			float dy = FIXED2FLOAT(v2->y - v1->y);
+			float x1 = FIXED2FLOAT(v1->x);
+			float y1 = FIXED2FLOAT(v1->y);
+			float x = FIXED2FLOAT(startx);
+			float y = FIXED2FLOAT(starty);
+
+			// the above two cases catch len == 0
+			float r = ((x - x1)*dx + (y - y1)*dy) / (dx*dx + dy*dy);
+
+			viewx = FLOAT2FIXED((x1 + r * dx)*2 - x);
+			viewy = FLOAT2FIXED((y1 + r * dy)*2 - y);
+		}
+		viewangle = 2*R_PointToAngle2 (pds->src->v1->x, pds->src->v1->y,
+									   pds->src->v2->x, pds->src->v2->y) - startang;
+
+	}
+	else
+	{
+		P_TranslatePortalXY(pds->src, pds->dst, viewx, viewy);
+		P_TranslatePortalZ(pds->src, pds->dst, viewz);
+		P_TranslatePortalAngle(pds->src, pds->dst, viewangle);
+	}
+
+	viewsin = finesine[viewangle>>ANGLETOFINESHIFT];
+	viewcos = finecosine[viewangle>>ANGLETOFINESHIFT];
+
+	viewtansin = FixedMul (FocalTangent, viewsin);
+	viewtancos = FixedMul (FocalTangent, viewcos);
+
+	R_CopyStackedViewParameters();
+
+	validcount++;
+	PortalDrawseg* prevpds = CurrentPortal;
+	CurrentPortal = pds;
+
+	R_ClearPlanes (false);
+	R_ClearClipSegs (pds->x1, pds->x2);
+
+	WindowLeft = pds->x1;
+	WindowRight = pds->x2;
+	
+	// RF_XFLIP should be removed before calling the root function
+	int prevmf = MirrorFlags;
+	if (pds->mirror)
+	{
+		if (MirrorFlags & RF_XFLIP)
+			MirrorFlags &= ~RF_XFLIP;
+		else MirrorFlags |= RF_XFLIP;
+	}
+
+	// some portals have height differences, account for this here
+	R_3D_EnterSkybox(); // push 3D floor height map
+	CurrentPortalInSkybox = false; // first portal in a skybox should set this variable to false for proper clipping in skyboxes.
+
+	// first pass, set clipping
+	memcpy (ceilingclip + pds->x1, &pds->ceilingclip[0], pds->len*sizeof(*ceilingclip));
+	memcpy (floorclip + pds->x1, &pds->floorclip[0], pds->len*sizeof(*floorclip));
+
+	R_RenderBSPNode (nodes + numnodes - 1);
+	R_3D_ResetClip(); // reset clips (floor/ceiling)
+
+	PlaneCycles.Clock();
+	R_DrawPlanes ();
+	R_DrawSkyBoxes ();
+	PlaneCycles.Unclock();
+
+	fixed_t vzp = viewz;
+
+	int prevuniq = CurrentPortalUniq;
+	// depth check is in another place right now
+	unsigned int portalsAtEnd = WallPortals.Size ();
+	for (; portalsAtStart < portalsAtEnd; portalsAtStart++)
+	{
+		R_EnterPortal (&WallPortals[portalsAtStart], depth + 1);
+	}
+	int prevuniq2 = CurrentPortalUniq;
+	CurrentPortalUniq = prevuniq;
+
+	NetUpdate();
+
+	MaskedCycles.Clock(); // [ZZ] count sprites in portals/mirrors along with normal ones.
+	R_DrawMasked ();	  //      this is required since with portals there often will be cases when more than 80% of the view is inside a portal.
+	MaskedCycles.Unclock();
+
+	NetUpdate();
+
+	R_3D_LeaveSkybox(); // pop 3D floor height map
+	CurrentPortalUniq = prevuniq2;
+
+	// draw a red line around a portal if it's being highlighted
+	if (r_highlight_portals)
+		R_HighlightPortal(pds);
+
+	CurrentPortal = prevpds;
+	MirrorFlags = prevmf;
+	viewangle = startang;
+	viewx = startx;
+	viewy = starty;
+	viewz = startz;
+}
+
+//==========================================================================
+//
+// R_SetupBuffer
+//
+// Precalculate all row offsets and fuzz table.
+//
+//==========================================================================
+
+void R_SetupBuffer ()
+{
+	static BYTE *lastbuff = NULL;
+
+	int pitch = RenderTarget->GetPitch();
+	BYTE *lineptr = RenderTarget->GetBuffer() + viewwindowy*pitch + viewwindowx;
+
+	if (dc_pitch != pitch || lineptr != lastbuff)
+	{
+		if (dc_pitch != pitch)
+		{
+			dc_pitch = pitch;
+			R_InitFuzzTable (pitch);
+#if defined(X86_ASM) || defined(X64_ASM)
+			ASM_PatchPitch ();
+#endif
+		}
+		dc_destorg = lineptr;
+		for (int i = 0; i < RenderTarget->GetHeight(); i++)
+		{
+			ylookup[i] = i * pitch;
+		}
+	}
+}
+
+//==========================================================================
+//
+// R_RenderActorView
+//
+//==========================================================================
+
+void R_RenderActorView (AActor *actor, bool dontmaplines)
+{
+	WallCycles.Reset();
+	PlaneCycles.Reset();
+	MaskedCycles.Reset();
+	WallScanCycles.Reset();
+
+	fakeActive = 0; // kg3D - reset fake floor indicator
+	R_3D_ResetClip(); // reset clips (floor/ceiling)
+
+	R_SetupBuffer ();
+	R_SetupFrame (actor);
+
+	// Clear buffers.
+	R_ClearClipSegs (0, viewwidth);
+	R_ClearDrawSegs ();
+	R_ClearPlanes (true);
+	R_ClearSprites ();
+
+	NetUpdate ();
+
+	// [RH] Show off segs if r_drawflat is 1
+	if (r_drawflat)
+	{
+		hcolfunc_pre = R_FillColumnHorizP;
+		hcolfunc_post1 = rt_copy1col;
+		hcolfunc_post4 = rt_copy4cols;
+		colfunc = R_FillColumnP;
+		spanfunc = R_FillSpan;
+	}
+	else
+	{
+		hcolfunc_pre = R_DrawColumnHoriz;
+		hcolfunc_post1 = rt_map1col;
+		hcolfunc_post4 = rt_map4cols;
+		colfunc = basecolfunc;
+		spanfunc = R_DrawSpan;
+	}
+
+	WindowLeft = 0;
+	WindowRight = viewwidth;
+	MirrorFlags = 0;
+	CurrentPortal = NULL;
+	CurrentPortalUniq = 0;
+
+	r_dontmaplines = dontmaplines;
+	
+	// [RH] Hack to make windows into underwater areas possible
+	r_fakingunderwater = false;
+
+	// [RH] Setup particles for this frame
+	P_FindParticleSubsectors ();
+
+	WallCycles.Clock();
+	ActorRenderFlags savedflags = camera->renderflags;
+	// Never draw the player unless in chasecam mode
+	if (!r_showviewer)
+	{
+		camera->renderflags |= RF_INVISIBLE;
+	}
+	// Link the polyobjects right before drawing the scene to reduce the amounts of calls to this function
+	PO_LinkToSubsectors();
+	R_RenderBSPNode (nodes + numnodes - 1);	// The head node is the last node output.
+	R_3D_ResetClip(); // reset clips (floor/ceiling)
+	camera->renderflags = savedflags;
+	WallCycles.Unclock();
+
+	NetUpdate ();
+
+	if (viewactive)
+	{
+		PlaneCycles.Clock();
+		R_DrawPlanes ();
+		R_DrawSkyBoxes ();
+		PlaneCycles.Unclock();
+
+		// [RH] Walk through mirrors
+		// [ZZ] Merged with portals
+		size_t lastportal = WallPortals.Size();
+		for (unsigned int i = 0; i < lastportal; i++)
+		{
+			R_EnterPortal(&WallPortals[i], 0);
+		}
+
+		CurrentPortal = NULL;
+		CurrentPortalUniq = 0;
+
+		NetUpdate ();
+		
+		MaskedCycles.Clock();
+		R_DrawMasked ();
+		MaskedCycles.Unclock();
+
+		NetUpdate ();
+	}
+	WallPortals.Clear ();
+	interpolator.RestoreInterpolations ();
+	R_SetupBuffer ();
+
+	// If we don't want shadered colormaps, NULL it now so that the
+	// copy to the screen does not use a special colormap shader.
+	if (!r_shadercolormaps)
+	{
+		realfixedcolormap = NULL;
+	}
+}
+
+//==========================================================================
+//
+// R_RenderViewToCanvas
+//
+// Pre: Canvas is already locked.
+//
+//==========================================================================
+
+void R_RenderViewToCanvas (AActor *actor, DCanvas *canvas,
+	int x, int y, int width, int height, bool dontmaplines)
+{
+	const bool savedviewactive = viewactive;
+
+	viewwidth = width;
+	RenderTarget = canvas;
+	bRenderingToCanvas = true;
+
+	R_SetWindow (12, width, height, height);
+	viewwindowx = x;
+	viewwindowy = y;
+	viewactive = true;
+
+	R_RenderActorView (actor, dontmaplines);
+
+	RenderTarget = screen;
+	bRenderingToCanvas = false;
+	R_ExecuteSetViewSize ();
+	screen->Lock (true);
+	R_SetupBuffer ();
+	screen->Unlock ();
+	viewactive = savedviewactive;
+}
+
+//==========================================================================
+//
+// R_MultiresInit
+//
+// Called from V_SetResolution()
+//
+//==========================================================================
+
+void R_MultiresInit ()
+{
+	R_PlaneInitData ();
+}
+
+
+//==========================================================================
+//
+// STAT fps
+//
+// Displays statistics about rendering times
+//
+//==========================================================================
+extern cycle_t WallCycles, PlaneCycles, MaskedCycles, WallScanCycles;
+extern cycle_t FrameCycles;
+
+ADD_STAT (fps)
+{
+	FString out;
+	out.Format("frame=%04.1f ms  walls=%04.1f ms  planes=%04.1f ms  masked=%04.1f ms",
+		FrameCycles.TimeMS(), WallCycles.TimeMS(), PlaneCycles.TimeMS(), MaskedCycles.TimeMS());
+	return out;
+}
+
+
+static double f_acc, w_acc,p_acc,m_acc;
+static int acc_c;
+
+ADD_STAT (fps_accumulated)
+{
+	f_acc += FrameCycles.TimeMS();
+	w_acc += WallCycles.TimeMS();
+	p_acc += PlaneCycles.TimeMS();
+	m_acc += MaskedCycles.TimeMS();
+	acc_c++;
+	FString out;
+	out.Format("frame=%04.1f ms  walls=%04.1f ms  planes=%04.1f ms  masked=%04.1f ms  %d counts",
+		f_acc/acc_c, w_acc/acc_c, p_acc/acc_c, m_acc/acc_c, acc_c);
+	Printf(PRINT_LOG, "%s\n", out.GetChars());
+	return out;
+}
+
+//==========================================================================
+//
+// STAT wallcycles
+//
+// Displays the minimum number of cycles spent drawing walls
+//
+//==========================================================================
+
+static double bestwallcycles = HUGE_VAL;
+
+ADD_STAT (wallcycles)
+{
+	FString out;
+	double cycles = WallCycles.Time();
+	if (cycles && cycles < bestwallcycles)
+		bestwallcycles = cycles;
+	out.Format ("%g", bestwallcycles);
+	return out;
+}
+
+//==========================================================================
+//
+// CCMD clearwallcycles
+//
+// Resets the count of minimum wall drawing cycles
+//
+//==========================================================================
+
+CCMD (clearwallcycles)
+{
+	bestwallcycles = HUGE_VAL;
+}
+
+#if 1
+// To use these, also uncomment the clock/unclock in wallscan
+static double bestscancycles = HUGE_VAL;
+
+ADD_STAT (scancycles)
+{
+	FString out;
+	double scancycles = WallScanCycles.Time();
+	if (scancycles && scancycles < bestscancycles)
+		bestscancycles = scancycles;
+	out.Format ("%g", bestscancycles);
+	return out;
+}
+
+CCMD (clearscancycles)
+{
+	bestscancycles = HUGE_VAL;
+}
+#endif