--- conflicted
+++ resolved
@@ -246,24 +246,15 @@
 
 static void SetRotation(FLinePortal *port)
 {
-<<<<<<< HEAD
+	if (port != NULL && port->mDestination != NULL)
+	{
 	line_t *dst = port->mDestination;
 	line_t *line = port->mOrigin;
 	double angle = g_atan2(dst->dy, dst->dx) - g_atan2(line->dy, line->dx) + M_PI;
 	port->mSinRot = FLOAT2FIXED(g_sin(angle));
 	port->mCosRot = FLOAT2FIXED(g_cos(angle));
 	port->mAngleDiff = RAD2ANGLE(angle);
-=======
-	if (port != NULL && port->mDestination != NULL)
-	{
-		line_t *dst = port->mDestination;
-		line_t *line = port->mOrigin;
-		double angle = atan2(dst->dy, dst->dx) - atan2(line->dy, line->dx) + M_PI;
-		port->mSinRot = FLOAT2FIXED(sin(angle));
-		port->mCosRot = FLOAT2FIXED(cos(angle));
-		port->mAngleDiff = RAD2ANGLE(angle);
-	}
->>>>>>> a07f2647
+	}
 }
 
 //============================================================================
@@ -968,30 +959,30 @@
 	id = 1;
 	if (orgs.Size() != 0)
 	{
-		for (int i = 0; i < numsectors; i++)
-		{
-			for (int j = 0; j < 2; j++)
-			{
-				AActor *box = sectors[i].SkyBoxes[j];
-				if (box != NULL && box->special1 == SKYBOX_LINKEDPORTAL)
+	for (int i = 0; i < numsectors; i++)
+	{
+		for (int j = 0; j < 2; j++)
+		{
+			AActor *box = sectors[i].SkyBoxes[j];
+			if (box != NULL && box->special1 == SKYBOX_LINKEDPORTAL)
+			{
+				secplane_t &plane = j == 0 ? sectors[i].floorplane : sectors[i].ceilingplane;
+				if (plane.a || plane.b)
 				{
-					secplane_t &plane = j == 0 ? sectors[i].floorplane : sectors[i].ceilingplane;
-					if (plane.a || plane.b)
-					{
-						// The engine cannot deal with portals on a sloped plane.
-						sectors[i].SkyBoxes[j] = NULL;
+					// The engine cannot deal with portals on a sloped plane.
+					sectors[i].SkyBoxes[j] = NULL;
 						Printf("Portal on %s of sector %d is sloped and will be disabled\n", j == 0 ? "floor" : "ceiling", i);
-					}
 				}
 			}
 		}
-
-		// Group all sectors, starting at each portal origin.
-		for (unsigned i = 0; i < orgs.Size(); i++)
-		{
-			if (CollectSectors(id, orgs[i]->Sector)) id++;
-			if (CollectSectors(id, orgs[i]->Mate->Sector)) id++;
-		}
+	}
+
+	// Group all sectors, starting at each portal origin.
+	for (unsigned i = 0; i < orgs.Size(); i++)
+	{
+		if (CollectSectors(id, orgs[i]->Sector)) id++;
+		if (CollectSectors(id, orgs[i]->Mate->Sector)) id++;
+	}
 	}
 	for (unsigned i = 0; i < linePortals.Size(); i++)
 	{
