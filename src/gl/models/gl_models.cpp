// 
//---------------------------------------------------------------------------
//
// Copyright(C) 2005-2016 Christoph Oelckers
// All rights reserved.
//
// This program is free software: you can redistribute it and/or modify
// it under the terms of the GNU Lesser General Public License as published by
// the Free Software Foundation, either version 3 of the License, or
// (at your option) any later version.
//
// This program is distributed in the hope that it will be useful,
// but WITHOUT ANY WARRANTY; without even the implied warranty of
// MERCHANTABILITY or FITNESS FOR A PARTICULAR PURPOSE.  See the
// GNU Lesser General Public License for more details.
//
// You should have received a copy of the GNU Lesser General Public License
// along with this program.  If not, see http://www.gnu.org/licenses/
//
//--------------------------------------------------------------------------
//
/*
** gl_models.cpp
**
** General model handling code
**
**/

#include "gl/system/gl_system.h"
#include "w_wad.h"
#include "cmdlib.h"
#include "sc_man.h"
#include "m_crc32.h"
#include "c_console.h"
#include "g_game.h"
#include "doomstat.h"
#include "g_level.h"
#include "r_state.h"
#include "d_player.h"
#include "g_levellocals.h"
#include "r_utility.h"
#include "i_time.h"
//#include "resources/voxels.h"
//#include "gl/gl_intern.h"

#include "gl/system/gl_interface.h"
#include "gl/renderer/gl_renderer.h"
#include "gl/scene/gl_drawinfo.h"
#include "gl/models/gl_models.h"
#include "gl/textures/gl_material.h"
#include "gl/utility/gl_geometric.h"
#include "gl/utility/gl_convert.h"
#include "gl/renderer/gl_renderstate.h"
#include "gl/shaders/gl_shader.h"

<<<<<<< HEAD
static inline double GetTimeFloat()
{
	return (double)screen->FrameTime * (double)TICRATE / 1000.;
}

=======
>>>>>>> 00d7dd0c
CVAR(Bool, gl_interpolate_model_frames, true, CVAR_ARCHIVE)
CVAR(Bool, gl_light_models, true, CVAR_ARCHIVE)
EXTERN_CVAR(Int, gl_fogmode)

extern TDeletingArray<FVoxel *> Voxels;
extern TDeletingArray<FVoxelDef *> VoxelDefs;

DeletingModelArray Models;

void FModelRenderer::RenderModel(float x, float y, float z, FSpriteModelFrame *smf, AActor *actor)
{
	// Setup transformation.

	int translation = 0;
	if (!(smf->flags & MDL_IGNORETRANSLATION))
		translation = actor->Translation;

	// y scale for a sprite means height, i.e. z in the world!
	float scaleFactorX = actor->Scale.X * smf->xscale;
	float scaleFactorY = actor->Scale.X * smf->yscale;
	float scaleFactorZ = actor->Scale.Y * smf->zscale;
	float pitch = 0;
	float roll = 0;
	float rotateOffset = 0;
	float angle = actor->Angles.Yaw.Degrees;

	// [BB] Workaround for the missing pitch information.
	if ((smf->flags & MDL_PITCHFROMMOMENTUM))
	{
		const double x = actor->Vel.X;
		const double y = actor->Vel.Y;
		const double z = actor->Vel.Z;

		if (actor->Vel.LengthSquared() > EQUAL_EPSILON)
		{
			// [BB] Calculate the pitch using spherical coordinates.
			if (z || x || y) pitch = float(atan(z / sqrt(x*x + y*y)) / M_PI * 180);

			// Correcting pitch if model is moving backwards
			if (fabs(x) > EQUAL_EPSILON || fabs(y) > EQUAL_EPSILON)
			{
				if ((x * cos(angle * M_PI / 180) + y * sin(angle * M_PI / 180)) / sqrt(x * x + y * y) < 0) pitch *= -1;
			}
			else pitch = fabs(pitch);
		}
	}

	if (smf->flags & MDL_ROTATING)
	{
		const float time = smf->rotationSpeed*GetTimeFloat() / 200.f;
		rotateOffset = float((time - xs_FloorToInt(time)) *360.f);
	}

	// Added MDL_USEACTORPITCH and MDL_USEACTORROLL flags processing.
	// If both flags MDL_USEACTORPITCH and MDL_PITCHFROMMOMENTUM are set, the pitch sums up the actor pitch and the velocity vector pitch.
	if (smf->flags & MDL_USEACTORPITCH)
	{
		double d = actor->Angles.Pitch.Degrees;
		if (smf->flags & MDL_BADROTATION) pitch += d;
		else pitch -= d;
	}
	if (smf->flags & MDL_USEACTORROLL) roll += actor->Angles.Roll.Degrees;

	VSMatrix objectToWorldMatrix;
	objectToWorldMatrix.loadIdentity();

	// Model space => World space
	objectToWorldMatrix.translate(x, z, y);

	// [Nash] take SpriteRotation into account
	angle += actor->SpriteRotation.Degrees;

	if (actor->renderflags & RF_INTERPOLATEANGLES)
	{
		// [Nash] use interpolated angles
		DRotator Angles = actor->InterpolatedAngles(r_viewpoint.TicFrac);
		angle = Angles.Yaw.Degrees;
	}

	// Applying model transformations:
	// 1) Applying actor angle, pitch and roll to the model
	objectToWorldMatrix.rotate(-angle, 0, 1, 0);
	objectToWorldMatrix.rotate(pitch, 0, 0, 1);
	objectToWorldMatrix.rotate(-roll, 1, 0, 0);

	// 2) Applying Doomsday like rotation of the weapon pickup models
	// The rotation angle is based on the elapsed time.

	if (smf->flags & MDL_ROTATING)
	{
		objectToWorldMatrix.translate(smf->rotationCenterX, smf->rotationCenterY, smf->rotationCenterZ);
		objectToWorldMatrix.rotate(rotateOffset, smf->xrotate, smf->yrotate, smf->zrotate);
		objectToWorldMatrix.translate(-smf->rotationCenterX, -smf->rotationCenterY, -smf->rotationCenterZ);
	}

	// 3) Scaling model.
	objectToWorldMatrix.scale(scaleFactorX, scaleFactorZ, scaleFactorY);

	// 4) Aplying model offsets (model offsets do not depend on model scalings).
	objectToWorldMatrix.translate(smf->xoffset / smf->xscale, smf->zoffset / smf->zscale, smf->yoffset / smf->yscale);

	// 5) Applying model rotations.
	objectToWorldMatrix.rotate(-smf->angleoffset, 0, 1, 0);
	objectToWorldMatrix.rotate(smf->pitchoffset, 0, 0, 1);
	objectToWorldMatrix.rotate(-smf->rolloffset, 1, 0, 0);

	// consider the pixel stretching. For non-voxels this must be factored out here
	float stretch = (smf->modelIDs[0] != -1 ? Models[smf->modelIDs[0]]->getAspectFactor() : 1.f) / level.info->pixelstretch;
	objectToWorldMatrix.scale(1, stretch, 1);

	BeginDrawModel(actor, smf, objectToWorldMatrix);
	RenderFrameModels(smf, actor->state, actor->tics, actor->GetClass(), nullptr, translation);
	EndDrawModel(actor, smf);
}

void FModelRenderer::RenderHUDModel(DPSprite *psp, float ofsX, float ofsY)
{
	AActor * playermo = players[consoleplayer].camera;
	FSpriteModelFrame *smf = gl_FindModelFrame(playermo->player->ReadyWeapon->GetClass(), psp->GetState()->sprite, psp->GetState()->GetFrame(), false);

	// [BB] No model found for this sprite, so we can't render anything.
	if (smf == nullptr)
		return;

	// The model position and orientation has to be drawn independently from the position of the player,
	// but we need to position it correctly in the world for light to work properly.
	VSMatrix objectToWorldMatrix = GetViewToWorldMatrix();

	// Scaling model (y scale for a sprite means height, i.e. z in the world!).
	objectToWorldMatrix.scale(smf->xscale, smf->zscale, smf->yscale);

	// Aplying model offsets (model offsets do not depend on model scalings).
	objectToWorldMatrix.translate(smf->xoffset / smf->xscale, smf->zoffset / smf->zscale, smf->yoffset / smf->yscale);

	// [BB] Weapon bob, very similar to the normal Doom weapon bob.
	objectToWorldMatrix.rotate(ofsX / 4, 0, 1, 0);
	objectToWorldMatrix.rotate((ofsY - WEAPONTOP) / -4., 1, 0, 0);

	// [BB] For some reason the jDoom models need to be rotated.
	objectToWorldMatrix.rotate(90.f, 0, 1, 0);

	// Applying angleoffset, pitchoffset, rolloffset.
	objectToWorldMatrix.rotate(-smf->angleoffset, 0, 1, 0);
	objectToWorldMatrix.rotate(smf->pitchoffset, 0, 0, 1);
	objectToWorldMatrix.rotate(-smf->rolloffset, 1, 0, 0);

	BeginDrawHUDModel(playermo, objectToWorldMatrix);
	RenderFrameModels(smf, psp->GetState(), psp->GetTics(), playermo->player->ReadyWeapon->GetClass(), nullptr, 0);
	EndDrawHUDModel(playermo);
}

void FModelRenderer::RenderFrameModels(const FSpriteModelFrame *smf,
	const FState *curState,
	const int curTics,
	const PClass *ti,
	Matrix3x4 *normaltransform,
	int translation)
{
	// [BB] Frame interpolation: Find the FSpriteModelFrame smfNext which follows after smf in the animation
	// and the scalar value inter ( element of [0,1) ), both necessary to determine the interpolated frame.
	FSpriteModelFrame * smfNext = nullptr;
	double inter = 0.;
	if (gl_interpolate_model_frames && !(smf->flags & MDL_NOINTERPOLATION))
	{
		FState *nextState = curState->GetNextState();
		if (curState != nextState && nextState)
		{
			// [BB] To interpolate at more than 35 fps we take tic fractions into account.
			float ticFraction = 0.;
			// [BB] In case the tic counter is frozen we have to leave ticFraction at zero.
			if (ConsoleState == c_up && menuactive != MENU_On && !(level.flags2 & LEVEL2_FROZEN))
			{
				float time = GetTimeFloat();
				ticFraction = (time - static_cast<int>(time));
			}
			inter = static_cast<double>(curState->Tics - curTics - ticFraction) / static_cast<double>(curState->Tics);

			// [BB] For some actors (e.g. ZPoisonShroom) spr->actor->tics can be bigger than curState->Tics.
			// In this case inter is negative and we need to set it to zero.
			if (inter < 0.)
				inter = 0.;
			else
			{
				// [BB] Workaround for actors that use the same frame twice in a row.
				// Most of the standard Doom monsters do this in their see state.
				if ((smf->flags & MDL_INTERPOLATEDOUBLEDFRAMES))
				{
					const FState *prevState = curState - 1;
					if ((curState->sprite == prevState->sprite) && (curState->Frame == prevState->Frame))
					{
						inter /= 2.;
						inter += 0.5;
					}
					if ((curState->sprite == nextState->sprite) && (curState->Frame == nextState->Frame))
					{
						inter /= 2.;
						nextState = nextState->GetNextState();
					}
				}
				if (inter != 0.0)
					smfNext = gl_FindModelFrame(ti, nextState->sprite, nextState->Frame, false);
			}
		}
	}

	for (int i = 0; i<MAX_MODELS_PER_FRAME; i++)
	{
		if (smf->modelIDs[i] != -1)
		{
			FModel * mdl = Models[smf->modelIDs[i]];
			FTexture *tex = smf->skinIDs[i].isValid() ? TexMan(smf->skinIDs[i]) : nullptr;
			mdl->BuildVertexBuffer(this);
			SetVertexBuffer(mdl->mVBuf);

			mdl->PushSpriteMDLFrame(smf, i);

			if (smfNext && smf->modelframes[i] != smfNext->modelframes[i])
				mdl->RenderFrame(this, tex, smf->modelframes[i], smfNext->modelframes[i], inter, translation);
			else
				mdl->RenderFrame(this, tex, smf->modelframes[i], smf->modelframes[i], 0.f, translation);

			ResetVertexBuffer();
		}
	}
}

/////////////////////////////////////////////////////////////////////////////

extern int modellightindex;

VSMatrix FGLModelRenderer::GetViewToWorldMatrix()
{
	VSMatrix objectToWorldMatrix;
	gl_RenderState.mViewMatrix.inverseMatrix(objectToWorldMatrix);
	return objectToWorldMatrix;
}

void FGLModelRenderer::BeginDrawModel(AActor *actor, FSpriteModelFrame *smf, const VSMatrix &objectToWorldMatrix)
{
	glDepthFunc(GL_LEQUAL);
	gl_RenderState.EnableTexture(true);
	// [BB] In case the model should be rendered translucent, do back face culling.
	// This solves a few of the problems caused by the lack of depth sorting.
	// [Nash] Don't do back face culling if explicitly specified in MODELDEF
	// TO-DO: Implement proper depth sorting.
	if (!(actor->RenderStyle == LegacyRenderStyles[STYLE_Normal]) && !(smf->flags & MDL_DONTCULLBACKFACES))
	{
		glEnable(GL_CULL_FACE);
		glFrontFace(GL_CW);
	}

	gl_RenderState.mModelMatrix = objectToWorldMatrix;
	gl_RenderState.EnableModelMatrix(true);
}

void FGLModelRenderer::EndDrawModel(AActor *actor, FSpriteModelFrame *smf)
{
	gl_RenderState.EnableModelMatrix(false);

	glDepthFunc(GL_LESS);
	if (!(actor->RenderStyle == LegacyRenderStyles[STYLE_Normal]) && !(smf->flags & MDL_DONTCULLBACKFACES))
		glDisable(GL_CULL_FACE);
}

void FGLModelRenderer::BeginDrawHUDModel(AActor *actor, const VSMatrix &objectToWorldMatrix)
{
	glDepthFunc(GL_LEQUAL);

	// [BB] In case the model should be rendered translucent, do back face culling.
	// This solves a few of the problems caused by the lack of depth sorting.
	// TO-DO: Implement proper depth sorting.
	if (!(actor->RenderStyle == LegacyRenderStyles[STYLE_Normal]))
	{
		glEnable(GL_CULL_FACE);
		glFrontFace(GL_CCW);
	}

	gl_RenderState.mModelMatrix = objectToWorldMatrix;
	gl_RenderState.EnableModelMatrix(true);
}

void FGLModelRenderer::EndDrawHUDModel(AActor *actor)
{
	gl_RenderState.EnableModelMatrix(false);

	glDepthFunc(GL_LESS);
	if (!(actor->RenderStyle == LegacyRenderStyles[STYLE_Normal]))
		glDisable(GL_CULL_FACE);
}

IModelVertexBuffer *FGLModelRenderer::CreateVertexBuffer(bool needindex, bool singleframe)
{
	return new FModelVertexBuffer(needindex, singleframe);
}

void FGLModelRenderer::SetVertexBuffer(IModelVertexBuffer *buffer)
{
	gl_RenderState.SetVertexBuffer((FModelVertexBuffer*)buffer);
}

void FGLModelRenderer::ResetVertexBuffer()
{
	gl_RenderState.SetVertexBuffer(GLRenderer->mVBO);
}

void FGLModelRenderer::SetInterpolation(double inter)
{
	gl_RenderState.SetInterpolationFactor((float)inter);
}

void FGLModelRenderer::SetMaterial(FTexture *skin, int clampmode, int translation)
{
	FMaterial * tex = FMaterial::ValidateTexture(skin, false);
	gl_RenderState.SetMaterial(tex, clampmode, translation, -1, false);

	gl_RenderState.Apply();
	if (modellightindex != -1) gl_RenderState.ApplyLightIndex(modellightindex);
}

void FGLModelRenderer::DrawArrays(int primitiveType, int start, int count)
{
	glDrawArrays(primitiveType, start, count);
}

void FGLModelRenderer::DrawElements(int primitiveType, int numIndices, int elementType, size_t offset)
{
	glDrawElements(primitiveType, numIndices, elementType, (void*)(intptr_t)offset);
}

float FGLModelRenderer::GetTimeFloat()
{
	return (float)I_MSTime() * (float)TICRATE / 1000.0f;
}

/////////////////////////////////////////////////////////////////////////////

void gl_LoadModels()
{
	/*
	for (int i = Models.Size() - 1; i >= 0; i--)
	{
		Models[i]->BuildVertexBuffer();
	}
	*/
}

void gl_FlushModels()
{
	for (int i = Models.Size() - 1; i >= 0; i--)
	{
		Models[i]->DestroyVertexBuffer();
	}
}

//===========================================================================
//
// Uses a hardware buffer if either single frame (i.e. no interpolation needed)
// or shading is available (interpolation is done by the vertex shader)
//
// If interpolation has to be done on the CPU side this will fall back
// to CPU-side arrays.
//
//===========================================================================

FModelVertexBuffer::FModelVertexBuffer(bool needindex, bool singleframe)
	: FVertexBuffer(singleframe || !gl.legacyMode)
{
	vbo_ptr = nullptr;
	ibo_id = 0;
	if (needindex)
	{
		glGenBuffers(1, &ibo_id);	// The index buffer can always be a real buffer.
	}
}

//===========================================================================
//
//
//
//===========================================================================

void FModelVertexBuffer::BindVBO()
{
	glBindBuffer(GL_ELEMENT_ARRAY_BUFFER, ibo_id);
	glBindBuffer(GL_ARRAY_BUFFER, vbo_id);
	if (!gl.legacyMode)
	{
		glEnableVertexAttribArray(VATTR_VERTEX);
		glEnableVertexAttribArray(VATTR_TEXCOORD);
		glEnableVertexAttribArray(VATTR_VERTEX2);
		glEnableVertexAttribArray(VATTR_NORMAL);
		glDisableVertexAttribArray(VATTR_COLOR);
	}
	else
	{
		glEnableClientState(GL_VERTEX_ARRAY);
		glEnableClientState(GL_TEXTURE_COORD_ARRAY);
		glDisableClientState(GL_COLOR_ARRAY);
	}
}

//===========================================================================
//
//
//
//===========================================================================

FModelVertexBuffer::~FModelVertexBuffer()
{
	if (ibo_id != 0)
	{
		glDeleteBuffers(1, &ibo_id);
	}
	if (vbo_ptr != nullptr)
	{
		delete[] vbo_ptr;
	}
}

//===========================================================================
//
//
//
//===========================================================================

FModelVertex *FModelVertexBuffer::LockVertexBuffer(unsigned int size)
{
	if (vbo_id > 0)
	{
		glBindBuffer(GL_ARRAY_BUFFER, vbo_id);
		glBufferData(GL_ARRAY_BUFFER, size * sizeof(FModelVertex), nullptr, GL_STATIC_DRAW);
		if (!gl.legacyMode)
			return (FModelVertex*)glMapBufferRange(GL_ARRAY_BUFFER, 0, size * sizeof(FModelVertex), GL_MAP_WRITE_BIT | GL_MAP_INVALIDATE_BUFFER_BIT);
		else
			return (FModelVertex*)glMapBuffer(GL_ARRAY_BUFFER, GL_WRITE_ONLY);
	}
	else
	{
		if (vbo_ptr != nullptr) delete[] vbo_ptr;
		vbo_ptr = new FModelVertex[size];
		memset(vbo_ptr, 0, size * sizeof(FModelVertex));
		return vbo_ptr;
	}
}

//===========================================================================
//
//
//
//===========================================================================

void FModelVertexBuffer::UnlockVertexBuffer()
{
	if (vbo_id > 0)
	{
		glBindBuffer(GL_ARRAY_BUFFER, vbo_id);
		glUnmapBuffer(GL_ARRAY_BUFFER);
	}
}

//===========================================================================
//
//
//
//===========================================================================

unsigned int *FModelVertexBuffer::LockIndexBuffer(unsigned int size)
{
	if (ibo_id != 0)
	{
		glBindBuffer(GL_ELEMENT_ARRAY_BUFFER, ibo_id);
		glBufferData(GL_ELEMENT_ARRAY_BUFFER, size * sizeof(unsigned int), NULL, GL_STATIC_DRAW);
		if (!gl.legacyMode)
			return (unsigned int*)glMapBufferRange(GL_ELEMENT_ARRAY_BUFFER, 0, size * sizeof(unsigned int), GL_MAP_WRITE_BIT | GL_MAP_INVALIDATE_BUFFER_BIT);
		else
			return (unsigned int*)glMapBuffer(GL_ELEMENT_ARRAY_BUFFER, GL_WRITE_ONLY);
	}
	else
	{
		return nullptr;
	}
}

//===========================================================================
//
//
//
//===========================================================================

void FModelVertexBuffer::UnlockIndexBuffer()
{
	if (ibo_id > 0)
	{
		glBindBuffer(GL_ELEMENT_ARRAY_BUFFER, ibo_id);
		glUnmapBuffer(GL_ELEMENT_ARRAY_BUFFER);
	}
}


//===========================================================================
//
// Sets up the buffer starts for frame interpolation
// This must be called after gl_RenderState.Apply!
//
//===========================================================================
static TArray<FModelVertex> iBuffer;

void FModelVertexBuffer::SetupFrame(FModelRenderer *renderer, unsigned int frame1, unsigned int frame2, unsigned int size)
{
	glBindBuffer(GL_ARRAY_BUFFER, vbo_id);
	if (vbo_id > 0)
	{
		if (!gl.legacyMode)
		{
			glVertexAttribPointer(VATTR_VERTEX, 3, GL_FLOAT, false, sizeof(FModelVertex), &VMO[frame1].x);
			glVertexAttribPointer(VATTR_TEXCOORD, 2, GL_FLOAT, false, sizeof(FModelVertex), &VMO[frame1].u);
			glVertexAttribPointer(VATTR_VERTEX2, 3, GL_FLOAT, false, sizeof(FModelVertex), &VMO[frame2].x);
			glVertexAttribPointer(VATTR_NORMAL, 4, GL_INT_2_10_10_10_REV, true, sizeof(FModelVertex), &VMO[frame2].packedNormal);
		}
		else
		{
			// only used for single frame models so there is no vertex2 here, which has no use without a shader.
			glVertexPointer(3, GL_FLOAT, sizeof(FModelVertex), &VMO[frame1].x);
			glTexCoordPointer(2, GL_FLOAT, sizeof(FModelVertex), &VMO[frame1].u);
		}
	}
	else if (frame1 == frame2 || size == 0 || gl_RenderState.GetInterpolationFactor() == 0.f)
	{
		glVertexPointer(3, GL_FLOAT, sizeof(FModelVertex), &vbo_ptr[frame1].x);
		glTexCoordPointer(2, GL_FLOAT, sizeof(FModelVertex), &vbo_ptr[frame1].u);
	}
	else
	{
		// must interpolate
		iBuffer.Resize(size);
		glVertexPointer(3, GL_FLOAT, sizeof(FModelVertex), &iBuffer[0].x);
		glTexCoordPointer(2, GL_FLOAT, sizeof(FModelVertex), &vbo_ptr[frame1].u);
		float frac = gl_RenderState.GetInterpolationFactor();
		for (unsigned i = 0; i < size; i++)
		{
			iBuffer[i].x = vbo_ptr[frame1 + i].x * (1.f - frac) + vbo_ptr[frame2 + i].x * frac;
			iBuffer[i].y = vbo_ptr[frame1 + i].y * (1.f - frac) + vbo_ptr[frame2 + i].y * frac;
			iBuffer[i].z = vbo_ptr[frame1 + i].z * (1.f - frac) + vbo_ptr[frame2 + i].z * frac;
		}
	}
}

//===========================================================================
//
// FModel::~FModel
//
//===========================================================================

FModel::~FModel()
{
	if (mVBuf != nullptr) delete mVBuf;
}




static TArray<FSpriteModelFrame> SpriteModelFrames;
static int * SpriteModelHash;
//TArray<FStateModelFrame> StateModelFrames;

static void DeleteModelHash()
{
	if (SpriteModelHash != nullptr) delete [] SpriteModelHash;
	SpriteModelHash = nullptr;
}

//===========================================================================
//
// FindGFXFile
//
//===========================================================================

static int FindGFXFile(FString & fn)
{
	int lump = Wads.CheckNumForFullName(fn);	// if we find something that matches the name plus the extension, return it and do not enter the substitution logic below.
	if (lump != -1) return lump;

	int best = -1;
	int dot = fn.LastIndexOf('.');
	int slash = fn.LastIndexOf('/');
	if (dot > slash) fn.Truncate(dot);

	static const char * extensions[] = { ".png", ".jpg", ".tga", ".pcx", nullptr };

	for (const char ** extp=extensions; *extp; extp++)
	{
		int lump = Wads.CheckNumForFullName(fn + *extp);
		if (lump >= best)  best = lump;
	}
	return best;
}


//===========================================================================
//
// LoadSkin
//
//===========================================================================

FTextureID LoadSkin(const char * path, const char * fn)
{
	FString buffer;

	buffer.Format("%s%s", path, fn);

	int texlump = FindGFXFile(buffer);
	if (texlump>=0)
	{
		return TexMan.CheckForTexture(Wads.GetLumpFullName(texlump), FTexture::TEX_Any, FTextureManager::TEXMAN_TryAny);
	}
	else 
	{
		return FNullTextureID();
	}
}

//===========================================================================
//
// ModelFrameHash
//
//===========================================================================

static int ModelFrameHash(FSpriteModelFrame * smf)
{
	const uint32_t *table = GetCRCTable ();
	uint32_t hash = 0xffffffff;

	const char * s = (const char *)(&smf->type);	// this uses type, sprite and frame for hashing
	const char * se= (const char *)(&smf->hashnext);

	for (; s<se; s++)
	{
		hash = CRC1 (hash, *s, table);
	}
	return hash ^ 0xffffffff;
}

//===========================================================================
//
// FindModel
//
//===========================================================================

static unsigned FindModel(const char * path, const char * modelfile)
{
	FModel * model = nullptr;
	FString fullname;

	fullname.Format("%s%s", path, modelfile);
	int lump = Wads.CheckNumForFullName(fullname);

	if (lump<0)
	{
		Printf("FindModel: '%s' not found\n", fullname.GetChars());
		return -1;
	}

	for(unsigned i = 0; i< Models.Size(); i++)
	{
		if (!Models[i]->mFileName.CompareNoCase(fullname)) return i;
	}

	int len = Wads.LumpLength(lump);
	FMemLump lumpd = Wads.ReadLump(lump);
	char * buffer = (char*)lumpd.GetMem();

	if (!memcmp(buffer, "DMDM", 4))
	{
		model = new FDMDModel;
	}
	else if (!memcmp(buffer, "IDP2", 4))
	{
		model = new FMD2Model;
	}
	else if (!memcmp(buffer, "IDP3", 4))
	{
		model = new FMD3Model;
	}

	if (model != nullptr)
	{
		if (!model->Load(path, lump, buffer, len))
		{
			delete model;
			return -1;
		}
	}
	else
	{
		// try loading as a voxel
		FVoxel *voxel = R_LoadKVX(lump);
		if (voxel != nullptr)
		{
			model = new FVoxelModel(voxel, true);
		}
		else
		{
			Printf("LoadModel: Unknown model format in '%s'\n", fullname.GetChars());
			return -1;
		}
	}
	// The vertex buffer cannot be initialized here because this gets called before OpenGL is initialized
	model->mFileName = fullname;
	return Models.Push(model);
}

//===========================================================================
//
// gl_InitModels
//
//===========================================================================

void gl_InitModels()
{
	int Lump, lastLump;
	FString path;
	int index, surface;
	int i;

	FSpriteModelFrame smf;

	lastLump = 0;

	for(unsigned i=0;i<Models.Size();i++)
	{
		delete Models[i];
	}
	Models.Clear();
	SpriteModelFrames.Clear();
	DeleteModelHash();

	// First, create models for each voxel
	for (unsigned i = 0; i < Voxels.Size(); i++)
	{
		FVoxelModel *md = new FVoxelModel(Voxels[i], false);
		Voxels[i]->VoxelIndex = Models.Push(md);
	}
	// now create GL model frames for the voxeldefs
	for (unsigned i = 0; i < VoxelDefs.Size(); i++)
	{
		FVoxelModel *md = (FVoxelModel*)Models[VoxelDefs[i]->Voxel->VoxelIndex];
		memset(&smf, 0, sizeof(smf));
		smf.modelIDs[1] = smf.modelIDs[2] = smf.modelIDs[3] = -1;
		smf.modelIDs[0] = VoxelDefs[i]->Voxel->VoxelIndex;
		smf.skinIDs[0] = md->GetPaletteTexture();
		smf.xscale = smf.yscale = smf.zscale = VoxelDefs[i]->Scale;
		smf.angleoffset = VoxelDefs[i]->AngleOffset.Degrees;
		if (VoxelDefs[i]->PlacedSpin != 0)
		{
			smf.yrotate = 1.f;
			smf.rotationSpeed = VoxelDefs[i]->PlacedSpin / 55.55f;
			smf.flags |= MDL_ROTATING;
		}
		VoxelDefs[i]->VoxeldefIndex = SpriteModelFrames.Push(smf);
		if (VoxelDefs[i]->PlacedSpin != VoxelDefs[i]->DroppedSpin)
		{
			if (VoxelDefs[i]->DroppedSpin != 0)
			{
				smf.yrotate = 1.f;
				smf.rotationSpeed = VoxelDefs[i]->DroppedSpin / 55.55f;
				smf.flags |= MDL_ROTATING;
			}
			else
			{
				smf.yrotate = 0;
				smf.rotationSpeed = 0;
				smf.flags &= ~MDL_ROTATING;
			}
			SpriteModelFrames.Push(smf);
		}
	}

	memset(&smf, 0, sizeof(smf));
	smf.modelIDs[0] = smf.modelIDs[1] = smf.modelIDs[2] = smf.modelIDs[3] = -1;
	while ((Lump = Wads.FindLump("MODELDEF", &lastLump)) != -1)
	{
		FScanner sc(Lump);
		while (sc.GetString())
		{
			if (sc.Compare("model"))
			{
				path = "";
				sc.MustGetString();
				memset(&smf, 0, sizeof(smf));
				smf.modelIDs[0] = smf.modelIDs[1] = smf.modelIDs[2] = smf.modelIDs[3] = -1;
				smf.xscale=smf.yscale=smf.zscale=1.f;

				smf.type = PClass::FindClass(sc.String);
				if (!smf.type || smf.type->Defaults == nullptr) 
				{
					sc.ScriptError("MODELDEF: Unknown actor type '%s'\n", sc.String);
				}
				sc.MustGetStringName("{");
				while (!sc.CheckString("}"))
				{
					sc.MustGetString();
					if (sc.Compare("path"))
					{
						sc.MustGetString();
						FixPathSeperator(sc.String);
						path = sc.String;
						if (path[(int)path.Len()-1]!='/') path+='/';
					}
					else if (sc.Compare("model"))
					{
						sc.MustGetNumber();
						index = sc.Number;
						if (index < 0 || index >= MAX_MODELS_PER_FRAME)
						{
							sc.ScriptError("Too many models in %s", smf.type->TypeName.GetChars());
						}
						sc.MustGetString();
						FixPathSeperator(sc.String);
						smf.modelIDs[index] = FindModel(path.GetChars(), sc.String);
						if (smf.modelIDs[index] == -1)
						{
							Printf("%s: model not found in %s\n", sc.String, path.GetChars());
						}
					}
					else if (sc.Compare("scale"))
					{
						sc.MustGetFloat();
						smf.xscale = sc.Float;
						sc.MustGetFloat();
						smf.yscale = sc.Float;
						sc.MustGetFloat();
						smf.zscale = sc.Float;
					}
					// [BB] Added zoffset reading. 
					// Now it must be considered deprecated.
					else if (sc.Compare("zoffset"))
					{
						sc.MustGetFloat();
						smf.zoffset=sc.Float;
					}
					// Offset reading.
					else if (sc.Compare("offset"))
					{
						sc.MustGetFloat();
						smf.xoffset = sc.Float;
						sc.MustGetFloat();
						smf.yoffset = sc.Float;
						sc.MustGetFloat();
						smf.zoffset = sc.Float;
					}
					// angleoffset, pitchoffset and rolloffset reading.
					else if (sc.Compare("angleoffset"))
					{
						sc.MustGetFloat();
						smf.angleoffset = sc.Float;
					}
					else if (sc.Compare("pitchoffset"))
					{
						sc.MustGetFloat();
						smf.pitchoffset = sc.Float;
					}
					else if (sc.Compare("rolloffset"))
					{
						sc.MustGetFloat();
						smf.rolloffset = sc.Float;
					}
					// [BB] Added model flags reading.
					else if (sc.Compare("ignoretranslation"))
					{
						smf.flags |= MDL_IGNORETRANSLATION;
					}
					else if (sc.Compare("pitchfrommomentum"))
					{
						smf.flags |= MDL_PITCHFROMMOMENTUM;
					}
					else if (sc.Compare("inheritactorpitch"))
					{
						smf.flags |= MDL_USEACTORPITCH | MDL_BADROTATION;
					}
					else if (sc.Compare("inheritactorroll"))
					{
						smf.flags |= MDL_USEACTORROLL;
					}
					else if (sc.Compare("useactorpitch"))
					{
						smf.flags |= MDL_USEACTORPITCH;
					}
					else if (sc.Compare("useactorroll"))
					{
						smf.flags |= MDL_USEACTORROLL;
					}
					else if (sc.Compare("rotating"))
					{
						smf.flags |= MDL_ROTATING;
						smf.xrotate = 0.;
						smf.yrotate = 1.;
						smf.zrotate = 0.;
						smf.rotationCenterX = 0.;
						smf.rotationCenterY = 0.;
						smf.rotationCenterZ = 0.;
						smf.rotationSpeed = 1.;
					}
					else if (sc.Compare("rotation-speed"))
					{
						sc.MustGetFloat();
						smf.rotationSpeed = sc.Float;
					}
					else if (sc.Compare("rotation-vector"))
					{
						sc.MustGetFloat();
						smf.xrotate = sc.Float;
						sc.MustGetFloat();
						smf.yrotate = sc.Float;
						sc.MustGetFloat();
						smf.zrotate = sc.Float;
					}
					else if (sc.Compare("rotation-center"))
					{
						sc.MustGetFloat();
						smf.rotationCenterX = sc.Float;
						sc.MustGetFloat();
						smf.rotationCenterY = sc.Float;
						sc.MustGetFloat();
						smf.rotationCenterZ = sc.Float;
					}
					else if (sc.Compare("interpolatedoubledframes"))
					{
						smf.flags |= MDL_INTERPOLATEDOUBLEDFRAMES;
					}
					else if (sc.Compare("nointerpolation"))
					{
						smf.flags |= MDL_NOINTERPOLATION;
					}
					else if (sc.Compare("skin"))
					{
						sc.MustGetNumber();
						index=sc.Number;
						if (index<0 || index>=MAX_MODELS_PER_FRAME)
						{
							sc.ScriptError("Too many models in %s", smf.type->TypeName.GetChars());
						}
						sc.MustGetString();
						FixPathSeperator(sc.String);
						if (sc.Compare(""))
						{
							smf.skinIDs[index]=FNullTextureID();
						}
						else
						{
							smf.skinIDs[index] = LoadSkin(path.GetChars(), sc.String);
							if (!smf.skinIDs[index].isValid())
							{
								Printf("Skin '%s' not found in '%s'\n",
									sc.String, smf.type->TypeName.GetChars());
							}
						}
					}
					else if (sc.Compare("surfaceskin"))
					{
						sc.MustGetNumber();
						index = sc.Number;
						sc.MustGetNumber();
						surface = sc.Number;

						if (index<0 || index >= MAX_MODELS_PER_FRAME)
						{
							sc.ScriptError("Too many models in %s", smf.type->TypeName.GetChars());
						}

						if (surface<0 || surface >= MD3_MAX_SURFACES)
						{
							sc.ScriptError("Invalid MD3 Surface %d in %s", MD3_MAX_SURFACES, smf.type->TypeName.GetChars());
						}

						sc.MustGetString();
						FixPathSeperator(sc.String);
						if (sc.Compare(""))
						{
							smf.surfaceskinIDs[index][surface] = FNullTextureID();
						}
						else
						{
							smf.surfaceskinIDs[index][surface] = LoadSkin(path.GetChars(), sc.String);
							if (!smf.surfaceskinIDs[index][surface].isValid())
							{
								Printf("Surface Skin '%s' not found in '%s'\n",
									sc.String, smf.type->TypeName.GetChars());
							}
						}
					}
					else if (sc.Compare("frameindex") || sc.Compare("frame"))
					{
						bool isframe=!!sc.Compare("frame");

						sc.MustGetString();
						smf.sprite = -1;
						for (i = 0; i < (int)sprites.Size (); ++i)
						{
							if (strnicmp (sprites[i].name, sc.String, 4) == 0)
							{
								if (sprites[i].numframes==0)
								{
									//sc.ScriptError("Sprite %s has no frames", sc.String);
								}
								smf.sprite = i;
								break;
							}
						}
						if (smf.sprite==-1)
						{
							sc.ScriptError("Unknown sprite %s in model definition for %s", sc.String, smf.type->TypeName.GetChars());
						}

						sc.MustGetString();
						FString framechars = sc.String;

						sc.MustGetNumber();
						index=sc.Number;
						if (index<0 || index>=MAX_MODELS_PER_FRAME)
						{
							sc.ScriptError("Too many models in %s", smf.type->TypeName.GetChars());
						}
						if (isframe)
						{
							sc.MustGetString();
							if (smf.modelIDs[index] != -1)
							{
								FModel *model = Models[smf.modelIDs[index]];
								smf.modelframes[index] = model->FindFrame(sc.String);
								if (smf.modelframes[index]==-1) sc.ScriptError("Unknown frame '%s' in %s", sc.String, smf.type->TypeName.GetChars());
							}
							else smf.modelframes[index] = -1;
						}
						else
						{
							sc.MustGetNumber();
							smf.modelframes[index] = sc.Number;
						}

						for(i=0; framechars[i]>0; i++)
						{
							char map[29]={0,0,0,0,0,0,0,0,0,0,0,0,0,0,0,0,0,0,0,0,0,0,0,0,0,0,0,0,0};
							int c = toupper(framechars[i])-'A';

							if (c<0 || c>=29)
							{
								sc.ScriptError("Invalid frame character %c found", c+'A');
							}
							if (map[c]) continue;
							smf.frame=c;
							SpriteModelFrames.Push(smf);
							GetDefaultByType(smf.type)->hasmodel = true;
							map[c]=1;
						}
					}
					else if (sc.Compare("dontcullbackfaces"))
					{
						smf.flags |= MDL_DONTCULLBACKFACES;
					}
					else
					{
						sc.ScriptMessage("Unrecognized string \"%s\"", sc.String);
					}
				}
			}
		}
	}

	// create a hash table for quick access
	SpriteModelHash = new int[SpriteModelFrames.Size ()];
	atterm(DeleteModelHash);
	memset(SpriteModelHash, 0xff, SpriteModelFrames.Size () * sizeof(int));

	for (i = 0; i < (int)SpriteModelFrames.Size (); i++)
	{
		int j = ModelFrameHash(&SpriteModelFrames[i]) % SpriteModelFrames.Size ();

		SpriteModelFrames[i].hashnext = SpriteModelHash[j];
		SpriteModelHash[j]=i;
	}
}


//===========================================================================
//
// gl_FindModelFrame
//
//===========================================================================
EXTERN_CVAR (Bool, r_drawvoxels)

FSpriteModelFrame * gl_FindModelFrame(const PClass * ti, int sprite, int frame, bool dropped)
{
	if (GetDefaultByType(ti)->hasmodel)
	{
		FSpriteModelFrame smf;

		memset(&smf, 0, sizeof(smf));
		smf.type=ti;
		smf.sprite=sprite;
		smf.frame=frame;

		int hash = SpriteModelHash[ModelFrameHash(&smf) % SpriteModelFrames.Size()];

		while (hash>=0)
		{
			FSpriteModelFrame * smff = &SpriteModelFrames[hash];
			if (smff->type==ti && smff->sprite==sprite && smff->frame==frame) return smff;
			hash=smff->hashnext;
		}
	}

	// Check for voxel replacements
	if (r_drawvoxels)
	{
		spritedef_t *sprdef = &sprites[sprite];
		if (frame < sprdef->numframes)
		{
			spriteframe_t *sprframe = &SpriteFrames[sprdef->spriteframes + frame];
			if (sprframe->Voxel != nullptr)
			{
				int index = sprframe->Voxel->VoxeldefIndex;
				if (dropped && sprframe->Voxel->DroppedSpin !=sprframe->Voxel->PlacedSpin) index++;
				return &SpriteModelFrames[index];
			}
		}
	}
	return nullptr;
}


//===========================================================================
//
// gl_RenderModel
//
//===========================================================================

<<<<<<< HEAD
void gl_RenderFrameModels( const FSpriteModelFrame *smf,
						   const FState *curState,
						   const int curTics,
						   const PClass *ti,
						   Matrix3x4 *normaltransform,
						   int translation)
{
	// [BB] Frame interpolation: Find the FSpriteModelFrame smfNext which follows after smf in the animation
	// and the scalar value inter ( element of [0,1) ), both necessary to determine the interpolated frame.
	FSpriteModelFrame * smfNext = nullptr;
	double inter = 0.;
	if( gl_interpolate_model_frames && !(smf->flags & MDL_NOINTERPOLATION) )
	{
		FState *nextState = curState->GetNextState( );
		if( curState != nextState && nextState )
		{
			// [BB] To interpolate at more than 35 fps we take tic fractions into account.
			float ticFraction = 0.;
			// [BB] In case the tic counter is frozen we have to leave ticFraction at zero.
			if ( ConsoleState == c_up && menuactive != MENU_On && !(level.flags2 & LEVEL2_FROZEN) )
			{
				double time = GetTimeFloat();
				ticFraction = (time - static_cast<int>(time));
			}
			inter = static_cast<double>(curState->Tics - curTics - ticFraction)/static_cast<double>(curState->Tics);

			// [BB] For some actors (e.g. ZPoisonShroom) spr->actor->tics can be bigger than curState->Tics.
			// In this case inter is negative and we need to set it to zero.
			if ( inter < 0. )
				inter = 0.;
			else
			{
				// [BB] Workaround for actors that use the same frame twice in a row.
				// Most of the standard Doom monsters do this in their see state.
				if ( (smf->flags & MDL_INTERPOLATEDOUBLEDFRAMES) )
				{
					const FState *prevState = curState - 1;
					if ( (curState->sprite == prevState->sprite) && ( curState->Frame == prevState->Frame) )
					{
						inter /= 2.;
						inter += 0.5;
					}
					if ( (curState->sprite == nextState->sprite) && ( curState->Frame == nextState->Frame) )
					{
						inter /= 2.;
						nextState = nextState->GetNextState( );
					}
				}
				if ( inter != 0.0 )
					smfNext = gl_FindModelFrame(ti, nextState->sprite, nextState->Frame, false);
			}
		}
	}

	for(int i=0; i<MAX_MODELS_PER_FRAME; i++)
	{
		if (smf->modelIDs[i] != -1)
		{
			FModel * mdl = Models[smf->modelIDs[i]];
			FTexture *tex = smf->skinIDs[i].isValid()? TexMan(smf->skinIDs[i]) : nullptr;
			mdl->BuildVertexBuffer();
			gl_RenderState.SetVertexBuffer(mdl->mVBuf);

			mdl->PushSpriteMDLFrame(smf, i);

			if ( smfNext && smf->modelframes[i] != smfNext->modelframes[i] )
				mdl->RenderFrame(tex, smf->modelframes[i], smfNext->modelframes[i], inter, translation);
			else
				mdl->RenderFrame(tex, smf->modelframes[i], smf->modelframes[i], 0.f, translation);

			gl_RenderState.SetVertexBuffer(GLRenderer->mVBO);
		}
	}
}

void gl_RenderModel(GLSprite * spr)
{
	FSpriteModelFrame * smf = spr->modelframe;


	// Setup transformation.
	glDepthFunc(GL_LEQUAL);
	gl_RenderState.EnableTexture(true);
	// [BB] In case the model should be rendered translucent, do back face culling.
	// This solves a few of the problems caused by the lack of depth sorting.
	// [Nash] Don't do back face culling if explicitly specified in MODELDEF
	// TO-DO: Implement proper depth sorting.
	if (!(spr->actor->RenderStyle == LegacyRenderStyles[STYLE_Normal]) && !(smf->flags & MDL_DONTCULLBACKFACES))
	{
		glEnable(GL_CULL_FACE);
		glFrontFace(GL_CW);
	}

	int translation = 0;
	if ( !(smf->flags & MDL_IGNORETRANSLATION) )
		translation = spr->actor->Translation;


	// y scale for a sprite means height, i.e. z in the world!
	float scaleFactorX = spr->actor->Scale.X * smf->xscale;
	float scaleFactorY = spr->actor->Scale.X * smf->yscale;
	float scaleFactorZ = spr->actor->Scale.Y * smf->zscale;
	float pitch = 0;
	float roll = 0;
	float rotateOffset = 0;
	float angle = spr->actor->Angles.Yaw.Degrees;

	// [BB] Workaround for the missing pitch information.
	if ( (smf->flags & MDL_PITCHFROMMOMENTUM) )
	{
		const double x = spr->actor->Vel.X;
		const double y = spr->actor->Vel.Y;
		const double z = spr->actor->Vel.Z;

		if (spr->actor->Vel.LengthSquared() > EQUAL_EPSILON)
		{
			// [BB] Calculate the pitch using spherical coordinates.
			if (z || x || y) pitch = float(atan(z / sqrt(x*x + y*y)) / M_PI * 180);

			// Correcting pitch if model is moving backwards
			if (fabs(x) > EQUAL_EPSILON || fabs(y) > EQUAL_EPSILON)
			{
				if ((x * cos(angle * M_PI / 180) + y * sin(angle * M_PI / 180)) / sqrt(x * x + y * y) < 0) pitch *= -1;
			}
			else pitch = fabs(pitch);
		}
	}

	if( smf->flags & MDL_ROTATING )
	{
		const double time = smf->rotationSpeed*GetTimeFloat()/200.;
		rotateOffset = double((time - xs_FloorToInt(time)) *360. );
	}

	// Added MDL_USEACTORPITCH and MDL_USEACTORROLL flags processing.
	// If both flags MDL_USEACTORPITCH and MDL_PITCHFROMMOMENTUM are set, the pitch sums up the actor pitch and the velocity vector pitch.
	if (smf->flags & MDL_USEACTORPITCH)
	{
		double d = spr->actor->Angles.Pitch.Degrees;
		if (smf->flags & MDL_BADROTATION) pitch += d;
		else pitch -= d;
	}
	if(smf->flags & MDL_USEACTORROLL) roll += spr->actor->Angles.Roll.Degrees;

	gl_RenderState.mModelMatrix.loadIdentity();

	// Model space => World space
	gl_RenderState.mModelMatrix.translate(spr->x, spr->z, spr->y );	

	// [Nash] take SpriteRotation into account
	angle += spr->actor->SpriteRotation.Degrees;

	if (spr->actor->renderflags & RF_INTERPOLATEANGLES)
	{
		// [Nash] use interpolated angles
		DRotator Angles = spr->actor->InterpolatedAngles(r_viewpoint.TicFrac);
		angle = Angles.Yaw.Degrees;
	}
	
	// Applying model transformations:
	// 1) Applying actor angle, pitch and roll to the model
	gl_RenderState.mModelMatrix.rotate(-angle, 0, 1, 0);
	gl_RenderState.mModelMatrix.rotate(pitch, 0, 0, 1);
	gl_RenderState.mModelMatrix.rotate(-roll, 1, 0, 0);
	
	// 2) Applying Doomsday like rotation of the weapon pickup models
	// The rotation angle is based on the elapsed time.
	
	if( smf->flags & MDL_ROTATING )
	{
		gl_RenderState.mModelMatrix.translate(smf->rotationCenterX, smf->rotationCenterY, smf->rotationCenterZ);
		gl_RenderState.mModelMatrix.rotate(rotateOffset, smf->xrotate, smf->yrotate, smf->zrotate);
		gl_RenderState.mModelMatrix.translate(-smf->rotationCenterX, -smf->rotationCenterY, -smf->rotationCenterZ);
	}

	// 3) Scaling model.
	gl_RenderState.mModelMatrix.scale(scaleFactorX, scaleFactorZ, scaleFactorY);

	// 4) Aplying model offsets (model offsets do not depend on model scalings).
	gl_RenderState.mModelMatrix.translate(smf->xoffset / smf->xscale, smf->zoffset / smf->zscale, smf->yoffset / smf->yscale);
	
	// 5) Applying model rotations.
	gl_RenderState.mModelMatrix.rotate(-smf->angleoffset, 0, 1, 0);
	gl_RenderState.mModelMatrix.rotate(smf->pitchoffset, 0, 0, 1);
	gl_RenderState.mModelMatrix.rotate(-smf->rolloffset, 1, 0, 0);

	// consider the pixel stretching. For non-voxels this must be factored out here
	float stretch = (smf->modelIDs[0] != -1 ? Models[smf->modelIDs[0]]->getAspectFactor() : 1.f) / level.info->pixelstretch;
	gl_RenderState.mModelMatrix.scale(1, stretch, 1);


	gl_RenderState.EnableModelMatrix(true);
	gl_RenderFrameModels( smf, spr->actor->state, spr->actor->tics, spr->actor->GetClass(), nullptr, translation );
	gl_RenderState.EnableModelMatrix(false);

	glDepthFunc(GL_LESS);
	if (!( spr->actor->RenderStyle == LegacyRenderStyles[STYLE_Normal] ))
		glDisable(GL_CULL_FACE);
=======
void gl_RenderModel(GLSprite * spr)
{
	FGLModelRenderer renderer;
	renderer.RenderModel(spr->x, spr->y, spr->z, spr->modelframe, spr->actor);
>>>>>>> 00d7dd0c
}

//===========================================================================
//
// gl_RenderHUDModel
//
//===========================================================================

void gl_RenderHUDModel(DPSprite *psp, float ofsX, float ofsY)
{
	FGLModelRenderer renderer;
	renderer.RenderHUDModel(psp, ofsX, ofsY);
}

//===========================================================================
//
// gl_IsHUDModelForPlayerAvailable
//
//===========================================================================

bool gl_IsHUDModelForPlayerAvailable (player_t * player)
{
	if (player == nullptr || player->ReadyWeapon == nullptr)
		return false;

	DPSprite *psp = player->FindPSprite(PSP_WEAPON);

	if (psp == nullptr || psp->GetState() == nullptr)
		return false;

	FState* state = psp->GetState();
	FSpriteModelFrame *smf = gl_FindModelFrame(player->ReadyWeapon->GetClass(), state->sprite, state->GetFrame(), false);
	return ( smf != nullptr );
}
<|MERGE_RESOLUTION|>--- conflicted
+++ resolved
@@ -53,14 +53,6 @@
 #include "gl/renderer/gl_renderstate.h"
 #include "gl/shaders/gl_shader.h"
 
-<<<<<<< HEAD
-static inline double GetTimeFloat()
-{
-	return (double)screen->FrameTime * (double)TICRATE / 1000.;
-}
-
-=======
->>>>>>> 00d7dd0c
 CVAR(Bool, gl_interpolate_model_frames, true, CVAR_ARCHIVE)
 CVAR(Bool, gl_light_models, true, CVAR_ARCHIVE)
 EXTERN_CVAR(Int, gl_fogmode)
@@ -1197,211 +1189,10 @@
 //
 //===========================================================================
 
-<<<<<<< HEAD
-void gl_RenderFrameModels( const FSpriteModelFrame *smf,
-						   const FState *curState,
-						   const int curTics,
-						   const PClass *ti,
-						   Matrix3x4 *normaltransform,
-						   int translation)
-{
-	// [BB] Frame interpolation: Find the FSpriteModelFrame smfNext which follows after smf in the animation
-	// and the scalar value inter ( element of [0,1) ), both necessary to determine the interpolated frame.
-	FSpriteModelFrame * smfNext = nullptr;
-	double inter = 0.;
-	if( gl_interpolate_model_frames && !(smf->flags & MDL_NOINTERPOLATION) )
-	{
-		FState *nextState = curState->GetNextState( );
-		if( curState != nextState && nextState )
-		{
-			// [BB] To interpolate at more than 35 fps we take tic fractions into account.
-			float ticFraction = 0.;
-			// [BB] In case the tic counter is frozen we have to leave ticFraction at zero.
-			if ( ConsoleState == c_up && menuactive != MENU_On && !(level.flags2 & LEVEL2_FROZEN) )
-			{
-				double time = GetTimeFloat();
-				ticFraction = (time - static_cast<int>(time));
-			}
-			inter = static_cast<double>(curState->Tics - curTics - ticFraction)/static_cast<double>(curState->Tics);
-
-			// [BB] For some actors (e.g. ZPoisonShroom) spr->actor->tics can be bigger than curState->Tics.
-			// In this case inter is negative and we need to set it to zero.
-			if ( inter < 0. )
-				inter = 0.;
-			else
-			{
-				// [BB] Workaround for actors that use the same frame twice in a row.
-				// Most of the standard Doom monsters do this in their see state.
-				if ( (smf->flags & MDL_INTERPOLATEDOUBLEDFRAMES) )
-				{
-					const FState *prevState = curState - 1;
-					if ( (curState->sprite == prevState->sprite) && ( curState->Frame == prevState->Frame) )
-					{
-						inter /= 2.;
-						inter += 0.5;
-					}
-					if ( (curState->sprite == nextState->sprite) && ( curState->Frame == nextState->Frame) )
-					{
-						inter /= 2.;
-						nextState = nextState->GetNextState( );
-					}
-				}
-				if ( inter != 0.0 )
-					smfNext = gl_FindModelFrame(ti, nextState->sprite, nextState->Frame, false);
-			}
-		}
-	}
-
-	for(int i=0; i<MAX_MODELS_PER_FRAME; i++)
-	{
-		if (smf->modelIDs[i] != -1)
-		{
-			FModel * mdl = Models[smf->modelIDs[i]];
-			FTexture *tex = smf->skinIDs[i].isValid()? TexMan(smf->skinIDs[i]) : nullptr;
-			mdl->BuildVertexBuffer();
-			gl_RenderState.SetVertexBuffer(mdl->mVBuf);
-
-			mdl->PushSpriteMDLFrame(smf, i);
-
-			if ( smfNext && smf->modelframes[i] != smfNext->modelframes[i] )
-				mdl->RenderFrame(tex, smf->modelframes[i], smfNext->modelframes[i], inter, translation);
-			else
-				mdl->RenderFrame(tex, smf->modelframes[i], smf->modelframes[i], 0.f, translation);
-
-			gl_RenderState.SetVertexBuffer(GLRenderer->mVBO);
-		}
-	}
-}
-
-void gl_RenderModel(GLSprite * spr)
-{
-	FSpriteModelFrame * smf = spr->modelframe;
-
-
-	// Setup transformation.
-	glDepthFunc(GL_LEQUAL);
-	gl_RenderState.EnableTexture(true);
-	// [BB] In case the model should be rendered translucent, do back face culling.
-	// This solves a few of the problems caused by the lack of depth sorting.
-	// [Nash] Don't do back face culling if explicitly specified in MODELDEF
-	// TO-DO: Implement proper depth sorting.
-	if (!(spr->actor->RenderStyle == LegacyRenderStyles[STYLE_Normal]) && !(smf->flags & MDL_DONTCULLBACKFACES))
-	{
-		glEnable(GL_CULL_FACE);
-		glFrontFace(GL_CW);
-	}
-
-	int translation = 0;
-	if ( !(smf->flags & MDL_IGNORETRANSLATION) )
-		translation = spr->actor->Translation;
-
-
-	// y scale for a sprite means height, i.e. z in the world!
-	float scaleFactorX = spr->actor->Scale.X * smf->xscale;
-	float scaleFactorY = spr->actor->Scale.X * smf->yscale;
-	float scaleFactorZ = spr->actor->Scale.Y * smf->zscale;
-	float pitch = 0;
-	float roll = 0;
-	float rotateOffset = 0;
-	float angle = spr->actor->Angles.Yaw.Degrees;
-
-	// [BB] Workaround for the missing pitch information.
-	if ( (smf->flags & MDL_PITCHFROMMOMENTUM) )
-	{
-		const double x = spr->actor->Vel.X;
-		const double y = spr->actor->Vel.Y;
-		const double z = spr->actor->Vel.Z;
-
-		if (spr->actor->Vel.LengthSquared() > EQUAL_EPSILON)
-		{
-			// [BB] Calculate the pitch using spherical coordinates.
-			if (z || x || y) pitch = float(atan(z / sqrt(x*x + y*y)) / M_PI * 180);
-
-			// Correcting pitch if model is moving backwards
-			if (fabs(x) > EQUAL_EPSILON || fabs(y) > EQUAL_EPSILON)
-			{
-				if ((x * cos(angle * M_PI / 180) + y * sin(angle * M_PI / 180)) / sqrt(x * x + y * y) < 0) pitch *= -1;
-			}
-			else pitch = fabs(pitch);
-		}
-	}
-
-	if( smf->flags & MDL_ROTATING )
-	{
-		const double time = smf->rotationSpeed*GetTimeFloat()/200.;
-		rotateOffset = double((time - xs_FloorToInt(time)) *360. );
-	}
-
-	// Added MDL_USEACTORPITCH and MDL_USEACTORROLL flags processing.
-	// If both flags MDL_USEACTORPITCH and MDL_PITCHFROMMOMENTUM are set, the pitch sums up the actor pitch and the velocity vector pitch.
-	if (smf->flags & MDL_USEACTORPITCH)
-	{
-		double d = spr->actor->Angles.Pitch.Degrees;
-		if (smf->flags & MDL_BADROTATION) pitch += d;
-		else pitch -= d;
-	}
-	if(smf->flags & MDL_USEACTORROLL) roll += spr->actor->Angles.Roll.Degrees;
-
-	gl_RenderState.mModelMatrix.loadIdentity();
-
-	// Model space => World space
-	gl_RenderState.mModelMatrix.translate(spr->x, spr->z, spr->y );	
-
-	// [Nash] take SpriteRotation into account
-	angle += spr->actor->SpriteRotation.Degrees;
-
-	if (spr->actor->renderflags & RF_INTERPOLATEANGLES)
-	{
-		// [Nash] use interpolated angles
-		DRotator Angles = spr->actor->InterpolatedAngles(r_viewpoint.TicFrac);
-		angle = Angles.Yaw.Degrees;
-	}
-	
-	// Applying model transformations:
-	// 1) Applying actor angle, pitch and roll to the model
-	gl_RenderState.mModelMatrix.rotate(-angle, 0, 1, 0);
-	gl_RenderState.mModelMatrix.rotate(pitch, 0, 0, 1);
-	gl_RenderState.mModelMatrix.rotate(-roll, 1, 0, 0);
-	
-	// 2) Applying Doomsday like rotation of the weapon pickup models
-	// The rotation angle is based on the elapsed time.
-	
-	if( smf->flags & MDL_ROTATING )
-	{
-		gl_RenderState.mModelMatrix.translate(smf->rotationCenterX, smf->rotationCenterY, smf->rotationCenterZ);
-		gl_RenderState.mModelMatrix.rotate(rotateOffset, smf->xrotate, smf->yrotate, smf->zrotate);
-		gl_RenderState.mModelMatrix.translate(-smf->rotationCenterX, -smf->rotationCenterY, -smf->rotationCenterZ);
-	}
-
-	// 3) Scaling model.
-	gl_RenderState.mModelMatrix.scale(scaleFactorX, scaleFactorZ, scaleFactorY);
-
-	// 4) Aplying model offsets (model offsets do not depend on model scalings).
-	gl_RenderState.mModelMatrix.translate(smf->xoffset / smf->xscale, smf->zoffset / smf->zscale, smf->yoffset / smf->yscale);
-	
-	// 5) Applying model rotations.
-	gl_RenderState.mModelMatrix.rotate(-smf->angleoffset, 0, 1, 0);
-	gl_RenderState.mModelMatrix.rotate(smf->pitchoffset, 0, 0, 1);
-	gl_RenderState.mModelMatrix.rotate(-smf->rolloffset, 1, 0, 0);
-
-	// consider the pixel stretching. For non-voxels this must be factored out here
-	float stretch = (smf->modelIDs[0] != -1 ? Models[smf->modelIDs[0]]->getAspectFactor() : 1.f) / level.info->pixelstretch;
-	gl_RenderState.mModelMatrix.scale(1, stretch, 1);
-
-
-	gl_RenderState.EnableModelMatrix(true);
-	gl_RenderFrameModels( smf, spr->actor->state, spr->actor->tics, spr->actor->GetClass(), nullptr, translation );
-	gl_RenderState.EnableModelMatrix(false);
-
-	glDepthFunc(GL_LESS);
-	if (!( spr->actor->RenderStyle == LegacyRenderStyles[STYLE_Normal] ))
-		glDisable(GL_CULL_FACE);
-=======
 void gl_RenderModel(GLSprite * spr)
 {
 	FGLModelRenderer renderer;
 	renderer.RenderModel(spr->x, spr->y, spr->z, spr->modelframe, spr->actor);
->>>>>>> 00d7dd0c
 }
 
 //===========================================================================
