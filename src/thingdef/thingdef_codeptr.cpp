--- conflicted
+++ resolved
@@ -4317,7 +4317,6 @@
 		return 0;
 	}
 
-<<<<<<< HEAD
 	if (ref->player != NULL || (flags & SPF_FORCECLAMP))
 	{ // clamp the pitch we set
 		int min, max;
@@ -4335,11 +4334,8 @@
 		pitch = clamp<int>(pitch, min, max);
 	}
 
-	ref->SetPitch(pitch, !!(flags & SPF_INTERPOLATE));
-	return 0;
-=======
 	ref->SetPitch(pitch, !!(flags & SPF_INTERPOLATE), !!(flags & SPF_FORCECLAMP));
->>>>>>> 4444d3c0
+	return 0;
 }
 
 //===========================================================================
