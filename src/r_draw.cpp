--- conflicted
+++ resolved
@@ -552,26 +552,7 @@
 		return false;
 	}
 
-<<<<<<< HEAD
-	void setupvline(int fracbits)
-	{
-		drawerargs::vlinebits = fracbits;
-	}
-
-	void setupmvline(int fracbits)
-	{
-		drawerargs::mvlinebits = fracbits;
-	}
-
-	void setuptmvline(int fracbits)
-	{
-		drawerargs::tmvlinebits = fracbits;
-	}
-
 	void R_SetColorMapLight(FSWColormap *base_colormap, float light, int shade)
-=======
-	void R_SetColorMapLight(lighttable_t *base_colormap, float light, int shade)
->>>>>>> 2676ca12
 	{
 		using namespace drawerargs;
 
@@ -1189,200 +1170,98 @@
 
 	void R_DrawWallCol1()
 	{
-<<<<<<< HEAD
-		using namespace drawerargs;
-
 		if (r_swtruecolor)
 			DrawerCommandQueue::QueueCommand<DrawWall1LLVMCommand>();
 		else
 			DrawerCommandQueue::QueueCommand<DrawWall1PalCommand>();
-
-		return dc_texturefrac + dc_count * dc_iscale;
-=======
-		DrawerCommandQueue::QueueCommand<DrawWall1PalCommand>();
->>>>>>> 2676ca12
 	}
 
 	void R_DrawWallCol4()
 	{
-<<<<<<< HEAD
-		using namespace drawerargs;
-
 		if (r_swtruecolor)
 			DrawerCommandQueue::QueueCommand<DrawWall4LLVMCommand>();
 		else
 			DrawerCommandQueue::QueueCommand<DrawWall4PalCommand>();
-
-		for (int i = 0; i < 4; i++)
-			vplce[i] += vince[i] * dc_count;
-=======
-		DrawerCommandQueue::QueueCommand<DrawWall4PalCommand>();
->>>>>>> 2676ca12
 	}
 
 	void R_DrawWallMaskedCol1()
 	{
-<<<<<<< HEAD
-		using namespace drawerargs;
-
 		if (r_swtruecolor)
 			DrawerCommandQueue::QueueCommand<DrawWallMasked1LLVMCommand>();
 		else
 			DrawerCommandQueue::QueueCommand<DrawWallMasked1PalCommand>();
-
-		return dc_texturefrac + dc_count * dc_iscale;
-=======
-		DrawerCommandQueue::QueueCommand<DrawWallMasked1PalCommand>();
->>>>>>> 2676ca12
 	}
 
 	void R_DrawWallMaskedCol4()
 	{
-<<<<<<< HEAD
-		using namespace drawerargs;
-
 		if (r_swtruecolor)
 			DrawerCommandQueue::QueueCommand<DrawWallMasked4LLVMCommand>();
 		else
 			DrawerCommandQueue::QueueCommand<DrawWallMasked4PalCommand>();
-
-		for (int i = 0; i < 4; i++)
-			vplce[i] += vince[i] * dc_count;
-=======
-		DrawerCommandQueue::QueueCommand<DrawWallMasked4PalCommand>();
->>>>>>> 2676ca12
 	}
 
 	void R_DrawWallAddCol1()
 	{
-<<<<<<< HEAD
-		using namespace drawerargs;
-
 		if (r_swtruecolor)
 			DrawerCommandQueue::QueueCommand<DrawWallAdd1LLVMCommand>();
 		else
 			DrawerCommandQueue::QueueCommand<DrawWallAdd1PalCommand>();
-
-		return dc_texturefrac + dc_count * dc_iscale;
-=======
-		DrawerCommandQueue::QueueCommand<DrawWallAdd1PalCommand>();
->>>>>>> 2676ca12
 	}
 
 	void R_DrawWallAddCol4()
 	{
-<<<<<<< HEAD
-		using namespace drawerargs;
-
 		if (r_swtruecolor)
 			DrawerCommandQueue::QueueCommand<DrawWallAdd4LLVMCommand>();
 		else
 			DrawerCommandQueue::QueueCommand<DrawWallAdd4PalCommand>();
-
-		for (int i = 0; i < 4; i++)
-			vplce[i] += vince[i] * dc_count;
-=======
-		DrawerCommandQueue::QueueCommand<DrawWallAdd4PalCommand>();
->>>>>>> 2676ca12
 	}
 
 	void R_DrawWallAddClampCol1()
 	{
-<<<<<<< HEAD
-		using namespace drawerargs;
-
 		if (r_swtruecolor)
 			DrawerCommandQueue::QueueCommand<DrawWallAddClamp1LLVMCommand>();
 		else
 			DrawerCommandQueue::QueueCommand<DrawWallAddClamp1PalCommand>();
-
-		return dc_texturefrac + dc_count * dc_iscale;
-=======
-		DrawerCommandQueue::QueueCommand<DrawWallAddClamp1PalCommand>();
->>>>>>> 2676ca12
 	}
 
 	void R_DrawWallAddClampCol4()
 	{
-<<<<<<< HEAD
-		using namespace drawerargs;
-
 		if (r_swtruecolor)
 			DrawerCommandQueue::QueueCommand<DrawWallAddClamp4LLVMCommand>();
 		else
 			DrawerCommandQueue::QueueCommand<DrawWallAddClamp4PalCommand>();
-
-		for (int i = 0; i < 4; i++)
-			vplce[i] += vince[i] * dc_count;
-=======
-		DrawerCommandQueue::QueueCommand<DrawWallAddClamp4PalCommand>();
->>>>>>> 2676ca12
 	}
 
 	void R_DrawWallSubClampCol1()
 	{
-<<<<<<< HEAD
-		using namespace drawerargs;
-
 		if (r_swtruecolor)
 			DrawerCommandQueue::QueueCommand<DrawWallSubClamp1LLVMCommand>();
 		else
 			DrawerCommandQueue::QueueCommand<DrawWallSubClamp1PalCommand>();
-
-		return dc_texturefrac + dc_count * dc_iscale;
-=======
-		DrawerCommandQueue::QueueCommand<DrawWallSubClamp1PalCommand>();
->>>>>>> 2676ca12
 	}
 
 	void R_DrawWallSubClampCol4()
 	{
-<<<<<<< HEAD
-		using namespace drawerargs;
-
 		if (r_swtruecolor)
 			DrawerCommandQueue::QueueCommand<DrawWallSubClamp4LLVMCommand>();
 		else
 			DrawerCommandQueue::QueueCommand<DrawWallSubClamp4PalCommand>();
-
-		for (int i = 0; i < 4; i++)
-			vplce[i] += vince[i] * dc_count;
-=======
-		DrawerCommandQueue::QueueCommand<DrawWallSubClamp4PalCommand>();
->>>>>>> 2676ca12
 	}
 
 	void R_DrawWallRevSubClampCol1()
 	{
-<<<<<<< HEAD
-		using namespace drawerargs;
-
 		if (r_swtruecolor)
 			DrawerCommandQueue::QueueCommand<DrawWallRevSubClamp1LLVMCommand>();
 		else
 			DrawerCommandQueue::QueueCommand<DrawWallRevSubClamp1PalCommand>();
-
-		return dc_texturefrac + dc_count * dc_iscale;
-=======
-		DrawerCommandQueue::QueueCommand<DrawWallRevSubClamp1PalCommand>();
->>>>>>> 2676ca12
 	}
 
 	void R_DrawWallRevSubClampCol4()
 	{
-<<<<<<< HEAD
-		using namespace drawerargs;
-
 		if (r_swtruecolor)
 			DrawerCommandQueue::QueueCommand<DrawWallRevSubClamp4LLVMCommand>();
 		else
 			DrawerCommandQueue::QueueCommand<DrawWallRevSubClamp4PalCommand>();
-
-		for (int i = 0; i < 4; i++)
-			vplce[i] += vince[i] * dc_count;
-=======
-		DrawerCommandQueue::QueueCommand<DrawWallRevSubClamp4PalCommand>();
->>>>>>> 2676ca12
 	}
 
 	void R_DrawSingleSkyCol1(uint32_t solid_top, uint32_t solid_bottom)
