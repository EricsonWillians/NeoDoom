--- conflicted
+++ resolved
@@ -126,11 +126,7 @@
 extern FTexture			*WallSpriteTile;
 
 
-<<<<<<< HEAD
-void R_DrawMaskedColumn (const BYTE *column, const FTexture::Span *spans, bool usrRt);
-=======
 void R_DrawMaskedColumn (const BYTE *column, const FTexture::Span *spans, bool useRt);
->>>>>>> 837ed7bd
 void R_WallSpriteColumn (bool useRt);
 
 void R_CacheSprite (spritedef_t *sprite);
