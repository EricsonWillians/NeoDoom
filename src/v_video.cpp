// Emacs style mode select	 -*- C++ -*- 
//-----------------------------------------------------------------------------
//
// $Id:$
//
// Copyright (C) 1993-1996 by id Software, Inc.
//
// This source is available for distribution and/or modification
// only under the terms of the DOOM Source Code License as
// published by id Software. All rights reserved.
//
// The source is distributed in the hope that it will be useful,
// but WITHOUT ANY WARRANTY; without even the implied warranty of
// FITNESS FOR A PARTICULAR PURPOSE. See the DOOM Source Code License
// for more details.
//
// $Log:$
//
// DESCRIPTION:
//		Functions to draw patches (by post) directly to screen->
//		Functions to blit a block to the screen->
//
//-----------------------------------------------------------------------------


#include <stdio.h>

#include "i_system.h"
#include "x86.h"
#include "i_video.h"
#include "r_state.h"

#include "doomdef.h"
#include "doomdata.h"
#include "doomstat.h"

#include "c_console.h"
#include "hu_stuff.h"

#include "m_argv.h"
#include "m_bbox.h"
#include "m_swap.h"

#include "i_video.h"
#include "v_video.h"
#include "v_text.h"

#include "w_wad.h"

#include "c_cvars.h"
#include "c_dispatch.h"
#include "cmdlib.h"
#include "gi.h"
#include "templates.h"
#include "sbar.h"
#include "hardware.h"
#include "r_data/r_translate.h"
#include "f_wipe.h"
#include "m_png.h"
#include "colormatcher.h"
#include "v_palette.h"
#include "r_sky.h"
#include "r_utility.h"
#include "r_renderer.h"
#include "menu/menu.h"
#include "r_data/voxels.h"

int active_con_scale();

FRenderer *Renderer;

IMPLEMENT_ABSTRACT_CLASS (DCanvas)
IMPLEMENT_ABSTRACT_CLASS (DFrameBuffer)
EXTERN_CVAR (Bool, swtruecolor)

#if defined(_DEBUG) && defined(_M_IX86)
#define DBGBREAK	{ __asm int 3 }
#else
#define DBGBREAK
#endif

class DDummyFrameBuffer : public DFrameBuffer
{
	DECLARE_CLASS (DDummyFrameBuffer, DFrameBuffer);
public:
	DDummyFrameBuffer (int width, int height)
		: DFrameBuffer (0, 0, false)
	{
		Width = width;
		Height = height;
	}
	bool Lock(bool buffered) { DBGBREAK; return false; }
	void Update() { DBGBREAK; }
	PalEntry *GetPalette() { DBGBREAK; return NULL; }
	void GetFlashedPalette(PalEntry palette[256]) { DBGBREAK; }
	void UpdatePalette() { DBGBREAK; }
	bool SetGamma(float gamma) { Gamma = gamma; return true; }
	bool SetFlash(PalEntry rgb, int amount) { DBGBREAK; return false; }
	void GetFlash(PalEntry &rgb, int &amount) { DBGBREAK; }
	int GetPageCount() { DBGBREAK; return 0; }
	bool IsFullscreen() { DBGBREAK; return 0; }
#ifdef _WIN32
	void PaletteChanged() {}
	int QueryNewPalette() { return 0; }
	bool Is8BitMode() { return false; }
#endif

	float Gamma;
};
IMPLEMENT_ABSTRACT_CLASS (DDummyFrameBuffer)

// SimpleCanvas is not really abstract, but this macro does not
// try to generate a CreateNew() function.
IMPLEMENT_ABSTRACT_CLASS (DSimpleCanvas)

class FPaletteTester : public FTexture
{
public:
	FPaletteTester ();

	const BYTE *GetColumn(unsigned int column, const Span **spans_out);
	const BYTE *GetPixels();
	bool CheckModified();
	void SetTranslation(int num);

protected:
	BYTE Pixels[16*16];
	int CurTranslation;
	int WantTranslation;
	static const Span DummySpan[2];

	void MakeTexture();
};

const FTexture::Span FPaletteTester::DummySpan[2] = { { 0, 16 }, { 0, 0 } };

int DisplayWidth, DisplayHeight, DisplayBits;

FFont *SmallFont, *SmallFont2, *BigFont, *ConFont, *IntermissionFont;

extern "C" {
DWORD Col2RGB8[65][256];
DWORD *Col2RGB8_LessPrecision[65];
DWORD Col2RGB8_Inverse[65][256];
ColorTable32k RGB32k;
}

static DWORD Col2RGB8_2[63][256];

// [RH] The framebuffer is no longer a mere byte array.
// There's also only one, not four.
DFrameBuffer *screen;

CVAR (Int, vid_defwidth, 640, CVAR_ARCHIVE|CVAR_GLOBALCONFIG)
CVAR (Int, vid_defheight, 480, CVAR_ARCHIVE|CVAR_GLOBALCONFIG)
CVAR (Int, vid_defbits, 8, CVAR_ARCHIVE|CVAR_GLOBALCONFIG)
CVAR (Bool, vid_fps, false, 0)
CVAR (Bool, ticker, false, 0)
CVAR (Int, vid_showpalette, 0, 0)

CUSTOM_CVAR (Bool, vid_vsync, false, CVAR_ARCHIVE|CVAR_GLOBALCONFIG)
{
	if (screen != NULL)
	{
		screen->SetVSync (*self);
	}
}

CUSTOM_CVAR (Int, vid_refreshrate, 0, CVAR_ARCHIVE|CVAR_GLOBALCONFIG)
{
	if (screen != NULL)
	{
		screen->NewRefreshRate();
	}
}

CUSTOM_CVAR (Float, dimamount, -1.f, CVAR_ARCHIVE)
{
	if (self < 0.f && self != -1.f)
	{
		self = -1.f;
	}
	else if (self > 1.f)
	{
		self = 1.f;
	}
}
CVAR (Color, dimcolor, 0xffd700, CVAR_ARCHIVE)

// [RH] Set true when vid_setmode command has been executed
bool	setmodeneeded = false;
// [RH] Resolution to change to when setmodeneeded is true
int		NewWidth, NewHeight, NewBits;


//
// V_MarkRect 
// 
void V_MarkRect (int x, int y, int width, int height)
{
}

DCanvas *DCanvas::CanvasChain = NULL;

//==========================================================================
//
// DCanvas Constructor
//
//==========================================================================

DCanvas::DCanvas (int _width, int _height, bool _bgra)
{
	// Init member vars
	Buffer = NULL;
	LockCount = 0;
	Width = _width;
	Height = _height;
	Bgra = _bgra;

	// Add to list of active canvases
	Next = CanvasChain;
	CanvasChain = this;
}

//==========================================================================
//
// DCanvas Destructor
//
//==========================================================================

DCanvas::~DCanvas ()
{
	// Remove from list of active canvases
	DCanvas *probe = CanvasChain, **prev;

	prev = &CanvasChain;
	probe = CanvasChain;

	while (probe != NULL)
	{
		if (probe == this)
		{
			*prev = probe->Next;
			break;
		}
		prev = &probe->Next;
		probe = probe->Next;
	}
}

//==========================================================================
//
// DCanvas :: IsValid
//
//==========================================================================

bool DCanvas::IsValid ()
{
	// A nun-subclassed DCanvas is never valid
	return false;
}

//==========================================================================
//
// DCanvas :: FlatFill
//
// Fill an area with a texture. If local_origin is false, then the origin
// used for the wrapping is (0,0). Otherwise, (left,right) is used.
//
//==========================================================================

void DCanvas::FlatFill (int left, int top, int right, int bottom, FTexture *src, bool local_origin)
{
	int w = src->GetWidth();
	int h = src->GetHeight();

	// Repeatedly draw the texture, left-to-right, top-to-bottom.
	for (int y = local_origin ? top : (top / h * h); y < bottom; y += h)
	{
		for (int x = local_origin ? left : (left / w * w); x < right; x += w)
		{
			DrawTexture (src, x, y,
				DTA_ClipLeft, left,
				DTA_ClipRight, right,
				DTA_ClipTop, top,
				DTA_ClipBottom, bottom,
				DTA_TopOffset, 0,
				DTA_LeftOffset, 0,
				TAG_DONE);
		}
	}
}

//==========================================================================
//
// DCanvas :: Dim
//
// Applies a colored overlay to the entire screen, with the opacity
// determined by the dimamount cvar.
//
//==========================================================================

void DCanvas::Dim (PalEntry color)
{
	PalEntry dimmer;
	float amount;

	if (dimamount >= 0)
	{
		dimmer = PalEntry(dimcolor);
		amount = dimamount;
	}
	else
	{
		dimmer = gameinfo.dimcolor;
		amount = gameinfo.dimamount;
	}

	if (gameinfo.gametype == GAME_Hexen && gamestate == GS_DEMOSCREEN)
	{ // On the Hexen title screen, the default dimming is not
		// enough to make the menus readable.
		amount = MIN<float> (1.f, amount*2.f);
	}
	// Add the cvar's dimming on top of the color passed to the function
	if (color.a != 0)
	{
		float dim[4] = { color.r/255.f, color.g/255.f, color.b/255.f, color.a/255.f };
		V_AddBlend (dimmer.r/255.f, dimmer.g/255.f, dimmer.b/255.f, amount, dim);
		dimmer = PalEntry (BYTE(dim[0]*255), BYTE(dim[1]*255), BYTE(dim[2]*255));
		amount = dim[3];
	}
	Dim (dimmer, amount, 0, 0, Width, Height);
}

//==========================================================================
//
// DCanvas :: Dim
//
// Applies a colored overlay to an area of the screen.
//
//==========================================================================

void DCanvas::Dim (PalEntry color, float damount, int x1, int y1, int w, int h)
{
	if (damount == 0.f)
		return;

	int gap;
	int x, y;

	if (x1 >= Width || y1 >= Height)
	{
		return;
	}
	if (x1 + w > Width)
	{
		w = Width - x1;
	}
	if (y1 + h > Height)
	{
		h = Height - y1;
	}
	if (w <= 0 || h <= 0)
	{
		return;
	}

	gap = Pitch - w;

	if (IsBgra())
	{
		uint32_t *spot = (uint32_t*)Buffer + x1 + y1*Pitch;

		uint32_t fg = color.d;
		uint32_t fg_red = (fg >> 16) & 0xff;
		uint32_t fg_green = (fg >> 8) & 0xff;
		uint32_t fg_blue = fg & 0xff;

		uint32_t alpha = (uint32_t)clamp(damount * 256 + 0.5f, 0.0f, 256.0f);
		uint32_t inv_alpha = 256 - alpha;

		fg_red *= alpha;
		fg_green *= alpha;
		fg_blue *= alpha;

		for (y = h; y != 0; y--)
		{
			for (x = w; x != 0; x--)
			{
				uint32_t bg_red = (*spot >> 16) & 0xff;
				uint32_t bg_green = (*spot >> 8) & 0xff;
				uint32_t bg_blue = (*spot) & 0xff;

				uint32_t red = (fg_red + bg_red * inv_alpha) / 256;
				uint32_t green = (fg_green + bg_green * inv_alpha) / 256;
				uint32_t blue = (fg_blue + bg_blue * inv_alpha) / 256;

				*spot = 0xff000000 | (red << 16) | (green << 8) | blue;
				spot++;
			}
			spot += gap;
		}
	}
	else
	{
		BYTE *spot = Buffer + x1 + y1*Pitch;

		DWORD *bg2rgb;
		DWORD fg;

		{
			int amount;

			amount = (int)(damount * 64);
			bg2rgb = Col2RGB8[64-amount];

			fg = (((color.r * amount) >> 4) << 20) |
				  ((color.g * amount) >> 4) |
				 (((color.b * amount) >> 4) << 10);
		}

		for (y = h; y != 0; y--)
		{
			for (x = w; x != 0; x--)
			{
				DWORD bg;

				bg = bg2rgb[(*spot)&0xff];
				bg = (fg+bg) | 0x1f07c1f;
				*spot = RGB32k.All[bg&(bg>>15)];
				spot++;
			}
			spot += gap;
		}
	}
}

//==========================================================================
//
// DCanvas :: GetScreenshotBuffer
//
// Returns a buffer containing the most recently displayed frame. The
// width and height of this buffer are the same as the canvas.
//
//==========================================================================

void DCanvas::GetScreenshotBuffer(const BYTE *&buffer, int &pitch, ESSType &color_type)
{
	Lock(true);
	buffer = GetBuffer();
	pitch = IsBgra() ? GetPitch() * 4 : GetPitch();
	color_type = IsBgra() ? SS_BGRA : SS_PAL;
}

//==========================================================================
//
// DCanvas :: ReleaseScreenshotBuffer
//
// Releases the buffer obtained through GetScreenshotBuffer. These calls
// must not be nested.
//
//==========================================================================

void DCanvas::ReleaseScreenshotBuffer()
{
	Unlock();
}

//==========================================================================
//
// V_GetColorFromString
//
// Passed a string of the form "#RGB", "#RRGGBB", "R G B", or "RR GG BB",
// returns a number representing that color. If palette is non-NULL, the
// index of the best match in the palette is returned, otherwise the
// RRGGBB value is returned directly.
//
//==========================================================================

int V_GetColorFromString (const DWORD *palette, const char *cstr)
{
	int c[3], i, p;
	char val[3];

	val[2] = '\0';

	// Check for HTML-style #RRGGBB or #RGB color string
	if (cstr[0] == '#')
	{
		size_t len = strlen (cstr);

		if (len == 7)
		{
			// Extract each eight-bit component into c[].
			for (i = 0; i < 3; ++i)
			{
				val[0] = cstr[1 + i*2];
				val[1] = cstr[2 + i*2];
				c[i] = ParseHex (val);
			}
		}
		else if (len == 4)
		{
			// Extract each four-bit component into c[], expanding to eight bits.
			for (i = 0; i < 3; ++i)
			{
				val[1] = val[0] = cstr[1 + i];
				c[i] = ParseHex (val);
			}
		}
		else
		{
			// Bad HTML-style; pretend it's black.
			c[2] = c[1] = c[0] = 0;
		}
	}
	else
	{
		if (strlen(cstr) == 6)
		{
			char *p;
			int color = strtol(cstr, &p, 16);
			if (*p == 0)
			{
				// RRGGBB string
				c[0] = (color & 0xff0000) >> 16;
				c[1] = (color & 0xff00) >> 8;
				c[2] = (color & 0xff);
			}
			else goto normal;
		}
		else
		{
normal:
			// Treat it as a space-delimited hexadecimal string
			for (i = 0; i < 3; ++i)
			{
				// Skip leading whitespace
				while (*cstr <= ' ' && *cstr != '\0')
				{
					cstr++;
				}
				// Extract a component and convert it to eight-bit
				for (p = 0; *cstr > ' '; ++p, ++cstr)
				{
					if (p < 2)
					{
						val[p] = *cstr;
					}
				}
				if (p == 0)
				{
					c[i] = 0;
				}
				else
				{
					if (p == 1)
					{
						val[1] = val[0];
					}
					c[i] = ParseHex (val);
				}
			}
		}
	}
	if (palette)
		return ColorMatcher.Pick (c[0], c[1], c[2]);
	else
		return MAKERGB(c[0], c[1], c[2]);
}

//==========================================================================
//
// V_GetColorStringByName
//
// Searches for the given color name in x11r6rgb.txt and returns an
// HTML-ish "#RRGGBB" string for it if found or the empty string if not.
//
//==========================================================================

FString V_GetColorStringByName (const char *name)
{
	FMemLump rgbNames;
	char *rgbEnd;
	char *rgb, *endp;
	int rgblump;
	int c[3], step;
	size_t namelen;

	if (Wads.GetNumLumps()==0) return FString();

	rgblump = Wads.CheckNumForName ("X11R6RGB");
	if (rgblump == -1)
	{
		Printf ("X11R6RGB lump not found\n");
		return FString();
	}

	rgbNames = Wads.ReadLump (rgblump);
	rgb = (char *)rgbNames.GetMem();
	rgbEnd = rgb + Wads.LumpLength (rgblump);
	step = 0;
	namelen = strlen (name);

	while (rgb < rgbEnd)
	{
		// Skip white space
		if (*rgb <= ' ')
		{
			do
			{
				rgb++;
			} while (rgb < rgbEnd && *rgb <= ' ');
		}
		else if (step == 0 && *rgb == '!')
		{ // skip comment lines
			do
			{
				rgb++;
			} while (rgb < rgbEnd && *rgb != '\n');
		}
		else if (step < 3)
		{ // collect RGB values
			c[step++] = strtoul (rgb, &endp, 10);
			if (endp == rgb)
			{
				break;
			}
			rgb = endp;
		}
		else
		{ // Check color name
			endp = rgb;
			// Find the end of the line
			while (endp < rgbEnd && *endp != '\n')
				endp++;
			// Back up over any whitespace
			while (endp > rgb && *endp <= ' ')
				endp--;
			if (endp == rgb)
			{
				break;
			}
			size_t checklen = ++endp - rgb;
			if (checklen == namelen && strnicmp (rgb, name, checklen) == 0)
			{
				FString descr;
				descr.Format ("#%02x%02x%02x", c[0], c[1], c[2]);
				return descr;
			}
			rgb = endp;
			step = 0;
		}
	}
	if (rgb < rgbEnd)
	{
		Printf ("X11R6RGB lump is corrupt\n");
	}
	return FString();
}

//==========================================================================
//
// V_GetColor
//
// Works like V_GetColorFromString(), but also understands X11 color names.
//
//==========================================================================

int V_GetColor (const DWORD *palette, const char *str)
{
	FString string = V_GetColorStringByName (str);
	int res;

	if (!string.IsEmpty())
	{
		res = V_GetColorFromString (palette, string);
	}
	else
	{
		res = V_GetColorFromString (palette, str);
	}
	return res;
}

//==========================================================================
//
// BuildTransTable
//
// Build the tables necessary for blending
//
//==========================================================================

static void BuildTransTable (const PalEntry *palette)
{
	int r, g, b;

	// create the RGB555 lookup table
	for (r = 0; r < 32; r++)
		for (g = 0; g < 32; g++)
			for (b = 0; b < 32; b++)
				RGB32k.RGB[r][g][b] = ColorMatcher.Pick ((r<<3)|(r>>2), (g<<3)|(g>>2), (b<<3)|(b>>2));

	int x, y;

	// create the swizzled palette
	for (x = 0; x < 65; x++)
		for (y = 0; y < 256; y++)
			Col2RGB8[x][y] = (((palette[y].r*x)>>4)<<20) |
							  ((palette[y].g*x)>>4) |
							 (((palette[y].b*x)>>4)<<10);

	// create the swizzled palette with the lsb of red and blue forced to 0
	// (for green, a 1 is okay since it never gets added into)
	for (x = 1; x < 64; x++)
	{
		Col2RGB8_LessPrecision[x] = Col2RGB8_2[x-1];
		for (y = 0; y < 256; y++)
		{
			Col2RGB8_2[x-1][y] = Col2RGB8[x][y] & 0x3feffbff;
		}
	}
	Col2RGB8_LessPrecision[0] = Col2RGB8[0];
	Col2RGB8_LessPrecision[64] = Col2RGB8[64];

	// create the inverse swizzled palette
	for (x = 0; x < 65; x++)
		for (y = 0; y < 256; y++)
		{
			Col2RGB8_Inverse[x][y] = (((((255-palette[y].r)*x)>>4)<<20) |
									  (((255-palette[y].g)*x)>>4) |
									  ((((255-palette[y].b)*x)>>4)<<10)) & 0x3feffbff;
		}
}

//==========================================================================
//
// DCanvas :: CalcGamma
//
//==========================================================================

void DCanvas::CalcGamma (float gamma, BYTE gammalookup[256])
{
	// I found this formula on the web at
	// <http://panda.mostang.com/sane/sane-gamma.html>,
	// but that page no longer exits.
	double invgamma = 1.f / gamma;
	int i;

	for (i = 0; i < 256; i++)
	{
		gammalookup[i] = (BYTE)(255.0 * pow (i / 255.0, invgamma) + 0.5);
	}
}

//==========================================================================
//
// DSimpleCanvas Constructor
//
// A simple canvas just holds a buffer in main memory.
//
//==========================================================================

DSimpleCanvas::DSimpleCanvas (int width, int height, bool bgra)
	: DCanvas (width, height, bgra)
{
	MemBuffer = nullptr;
	Resize(width, height);
}

void DSimpleCanvas::Resize(int width, int height)
{
	Width = width;
	Height = height;

	if (MemBuffer != NULL)
	{
		delete[] MemBuffer;
		MemBuffer = NULL;
	}

	// Making the pitch a power of 2 is very bad for performance
	// Try to maximize the number of cache lines that can be filled
	// for each column drawing operation by making the pitch slightly
	// longer than the width. The values used here are all based on
	// empirical evidence.

	if (width <= 640)
	{
		// For low resolutions, just keep the pitch the same as the width.
		// Some speedup can be seen using the technique below, but the speedup
		// is so marginal that I don't consider it worthwhile.
		Pitch = width;
	}
	else
	{
		// If we couldn't figure out the CPU's L1 cache line size, assume
		// it's 32 bytes wide.
		if (CPU.DataL1LineSize == 0)
		{
			CPU.DataL1LineSize = 32;
		}
		// The Athlon and P3 have very different caches, apparently.
		// I am going to generalize the Athlon's performance to all AMD
		// processors and the P3's to all non-AMD processors. I don't know
		// how smart that is, but I don't have a vast plethora of
		// processors to test with.
		if (CPU.bIsAMD)
		{
			Pitch = width + CPU.DataL1LineSize;
		}
		else
		{
			Pitch = width + MAX(0, CPU.DataL1LineSize - 8);
		}
	}
<<<<<<< HEAD
	int bytes_per_pixel = swtruecolor ? 4 : 1;
=======
	int bytes_per_pixel = Bgra ? 4 : 1;
>>>>>>> 77233f2f
	MemBuffer = new BYTE[Pitch * height * bytes_per_pixel];
	memset (MemBuffer, 0, Pitch * height * bytes_per_pixel);
}

//==========================================================================
//
// DSimpleCanvas Destructor
//
//==========================================================================

DSimpleCanvas::~DSimpleCanvas ()
{
	if (MemBuffer != NULL)
	{
		delete[] MemBuffer;
		MemBuffer = NULL;
	}
}

//==========================================================================
//
// DSimpleCanvas :: IsValid
//
//==========================================================================

bool DSimpleCanvas::IsValid ()
{
	return (MemBuffer != NULL);
}

//==========================================================================
//
// DSimpleCanvas :: Lock
//
//==========================================================================

bool DSimpleCanvas::Lock (bool)
{
	if (LockCount == 0)
	{
		Buffer = MemBuffer;
	}
	LockCount++;
	return false;		// System surfaces are never lost
}

//==========================================================================
//
// DSimpleCanvas :: Unlock
//
//==========================================================================

void DSimpleCanvas::Unlock ()
{
	if (--LockCount <= 0)
	{
		LockCount = 0;
		Buffer = NULL;	// Enforce buffer access only between Lock/Unlock
	}
}

//==========================================================================
//
// DFrameBuffer Constructor
//
// A frame buffer canvas is the most common and represents the image that
// gets drawn to the screen.
//
//==========================================================================

DFrameBuffer::DFrameBuffer (int width, int height, bool bgra)
	: DSimpleCanvas (width, height, bgra)
{
	LastMS = LastSec = FrameCount = LastCount = LastTic = 0;
	Accel2D = false;

	VideoWidth = width;
	VideoHeight = height;
}

//==========================================================================
//
// DFrameBuffer :: PostprocessBgra
//
// Copies data to destination buffer while performing gamma and flash.
// This is only needed if a target cannot do this with shaders.
//
//==========================================================================

void DFrameBuffer::CopyWithGammaBgra(void *output, int pitch, const BYTE *gammared, const BYTE *gammagreen, const BYTE *gammablue, PalEntry flash, int flash_amount)
{
	const BYTE *gammatables[3] = { gammared, gammagreen, gammablue };

	if (flash_amount > 0)
	{
		uint16_t inv_flash_amount = 256 - flash_amount;
		uint16_t flash_red = flash.r * flash_amount;
		uint16_t flash_green = flash.g * flash_amount;
		uint16_t flash_blue = flash.b * flash_amount;
		
		for (int y = 0; y < Height; y++)
		{
			BYTE *dest = (BYTE*)output + y * pitch;
			BYTE *src = MemBuffer + y * Pitch * 4;
			for (int x = 0;  x < Width; x++)
			{
				uint16_t fg_red = src[2];
				uint16_t fg_green = src[1];
				uint16_t fg_blue = src[0];
				uint16_t red = (fg_red * inv_flash_amount + flash_red) >> 8;
				uint16_t green = (fg_green * inv_flash_amount + flash_green) >> 8;
				uint16_t blue = (fg_blue * inv_flash_amount + flash_blue) >> 8;

				dest[0] = gammatables[2][blue];
				dest[1] = gammatables[1][green];
				dest[2] = gammatables[0][red];
				dest[3] = 0xff;

				dest += 4;
				src += 4;
			}
		}
	}
	else
	{
		for (int y = 0; y < Height; y++)
		{
			BYTE *dest = (BYTE*)output + y * pitch;
			BYTE *src = MemBuffer + y * Pitch * 4;
			for (int x = 0;  x < Width; x++)
			{
				dest[0] = gammatables[2][src[0]];
				dest[1] = gammatables[1][src[1]];
				dest[2] = gammatables[0][src[2]];
				dest[3] = 0xff;

				dest += 4;
				src += 4;
			}
		}
	}
}


//==========================================================================
//
// DFrameBuffer :: DrawRateStuff
//
// Draws the fps counter, dot ticker, and palette debug.
//
//==========================================================================

void DFrameBuffer::DrawRateStuff ()
{
	// Draws frame time and cumulative fps
	if (vid_fps)
	{
		DWORD ms = I_FPSTime();
		DWORD howlong = ms - LastMS;
		if ((signed)howlong >= 0)
		{
			char fpsbuff[40];
			int chars;
			int rate_x;

			int textScale = active_con_scale();
			if (textScale == 0)
				textScale = CleanXfac;

			chars = mysnprintf (fpsbuff, countof(fpsbuff), "%2u ms (%3u fps)", howlong, LastCount);
			rate_x = Width / textScale - ConFont->StringWidth(&fpsbuff[0]);
			Clear (rate_x * textScale, 0, Width, ConFont->GetHeight() * textScale, GPalette.BlackIndex, 0);
			if (textScale == 1)
				DrawText (ConFont, CR_WHITE, rate_x, 0, (char *)&fpsbuff[0], TAG_DONE);
			else
				DrawText (ConFont, CR_WHITE, rate_x, 0, (char *)&fpsbuff[0],
					DTA_VirtualWidth, screen->GetWidth() / textScale,
					DTA_VirtualHeight, screen->GetHeight() / textScale,
					DTA_KeepRatio, true, TAG_DONE);

			DWORD thisSec = ms/1000;
			if (LastSec < thisSec)
			{
				LastCount = FrameCount / (thisSec - LastSec);
				LastSec = thisSec;
				FrameCount = 0;
			}
			FrameCount++;
		}
		LastMS = ms;
	}

	// draws little dots on the bottom of the screen
	if (ticker)
	{
		int i = I_GetTime(false);
		int tics = i - LastTic;
		BYTE *buffer = GetBuffer();

		LastTic = i;
		if (tics > 20) tics = 20;

		// Buffer can be NULL if we're doing hardware accelerated 2D
		if (buffer != NULL)
		{
			if (IsBgra())
			{
				uint32_t *buffer32 = (uint32_t*)buffer;
				buffer32 += (GetHeight() - 1) * GetPitch();

				for (i = 0; i < tics * 2; i += 2)	buffer32[i] = 0xffffffff;
				for (; i < 20 * 2; i += 2)			buffer32[i] = 0xff000000;
			}
			else
			{
				buffer += (GetHeight() - 1) * GetPitch();

				for (i = 0; i < tics * 2; i += 2)	buffer[i] = 0xff;
				for (; i < 20 * 2; i += 2)			buffer[i] = 0x00;
			}
		}
		else
		{
			for (i = 0; i < tics*2; i += 2)		Clear(i, Height-1, i+1, Height, 255, 0);
			for ( ; i < 20*2; i += 2)			Clear(i, Height-1, i+1, Height, 0, 0);
		}
	}

	// draws the palette for debugging
	if (vid_showpalette)
	{
		// This used to just write the palette to the display buffer.
		// With hardware-accelerated 2D, that doesn't work anymore.
		// Drawing it as a texture does and continues to show how
		// well the PalTex shader is working.
		static FPaletteTester palette;
		int size = screen->GetHeight() < 800 ? 16 * 7 : 16 * 7 * 2;

		palette.SetTranslation(vid_showpalette);
		DrawTexture(&palette, 0, 0,
			DTA_DestWidth, size,
			DTA_DestHeight, size,
			DTA_Masked, false,
			TAG_DONE);
	}
}

//==========================================================================
//
// FPaleteTester Constructor
//
// This is just a 16x16 image with every possible color value.
//
//==========================================================================

FPaletteTester::FPaletteTester()
{
	Width = 16;
	Height = 16;
	WidthBits = 4;
	HeightBits = 4;
	WidthMask = 15;
	CurTranslation = 0;
	WantTranslation = 1;
	MakeTexture();
}

//==========================================================================
//
// FPaletteTester :: CheckModified
//
//==========================================================================

bool FPaletteTester::CheckModified()
{
	return CurTranslation != WantTranslation;
}

//==========================================================================
//
// FPaletteTester :: SetTranslation
//
//==========================================================================

void FPaletteTester::SetTranslation(int num)
{
	if (num >= 1 && num <= 9)
	{
		WantTranslation = num;
	}
}

//==========================================================================
//
// FPaletteTester :: GetColumn
//
//==========================================================================

const BYTE *FPaletteTester::GetColumn (unsigned int column, const Span **spans_out)
{
	if (CurTranslation != WantTranslation)
	{
		MakeTexture();
	}
	column &= 15;
	if (spans_out != NULL)
	{
		*spans_out = DummySpan;
	}
	return Pixels + column*16;
}

//==========================================================================
//
// FPaletteTester :: GetPixels
//
//==========================================================================

const BYTE *FPaletteTester::GetPixels ()
{
	if (CurTranslation != WantTranslation)
	{
		MakeTexture();
	}
	return Pixels;
}

//==========================================================================
//
// FPaletteTester :: MakeTexture
//
//==========================================================================

void FPaletteTester::MakeTexture()
{
	int i, j, k, t;
	BYTE *p;

	t = WantTranslation;
	p = Pixels;
	k = 0;
	for (i = 0; i < 16; ++i)
	{
		for (j = 0; j < 16; ++j)
		{
			*p++ = (t > 1) ? translationtables[TRANSLATION_Standard][t - 2]->Remap[k] : k;
			k += 16;
		}
		k -= 255;
	}
	CurTranslation = t;
}

//==========================================================================
//
// DFrameBuffer :: CopyFromBuff
//
// Copies pixels from main memory to video memory. This is only used by
// DDrawFB.
//
//==========================================================================

void DFrameBuffer::CopyFromBuff (BYTE *src, int srcPitch, int width, int height, BYTE *dest)
{
	if (Pitch == width && Pitch == Width && srcPitch == width)
	{
		memcpy (dest, src, Width * Height);
	}
	else
	{
		for (int y = 0; y < height; y++)
		{
			memcpy (dest, src, width);
			dest += Pitch;
			src += srcPitch;
		}
	}
}

//==========================================================================
//
// DFrameBuffer :: SetVSync
//
// Turns vertical sync on and off, if supported.
//
//==========================================================================

void DFrameBuffer::SetVSync (bool vsync)
{
}

//==========================================================================
//
// DFrameBuffer :: NewRefreshRate
//
// Sets the fullscreen display to the new refresh rate in vid_refreshrate,
// if possible.
//
//==========================================================================

void DFrameBuffer::NewRefreshRate ()
{
}

//==========================================================================
//
// DFrameBuffer :: SetBlendingRect
//
// Defines the area of the screen containing the 3D view.
//
//==========================================================================

void DFrameBuffer::SetBlendingRect (int x1, int y1, int x2, int y2)
{
}

//==========================================================================
//
// DFrameBuffer :: Begin2D
//
// Signal that 3D rendering is complete, and the rest of the operations on
// the canvas until Unlock() will be 2D ones.
//
//==========================================================================

bool DFrameBuffer::Begin2D (bool copy3d)
{
	return false;
}

//==========================================================================
//
// DFrameBuffer :: DrawBlendingRect
//
// In hardware 2D modes, the blending rect needs to be drawn separately
// from transferring the 3D scene to video memory, because the weapon
// sprite is drawn on top of that.
//
//==========================================================================

void DFrameBuffer::DrawBlendingRect()
{
}

//==========================================================================
//
// DFrameBuffer :: CreateTexture
//
// Creates a native texture for a game texture, if supported.
//
//==========================================================================

FNativeTexture *DFrameBuffer::CreateTexture(FTexture *gametex, bool wrapping)
{
	return NULL;
}

//==========================================================================
//
// DFrameBuffer :: CreatePalette
//
// Creates a native palette from a remap table, if supported.
//
//==========================================================================

FNativePalette *DFrameBuffer::CreatePalette(FRemapTable *remap)
{
	return NULL;
}

//==========================================================================
//
// DFrameBuffer :: WipeStartScreen
//
// Grabs a copy of the screen currently displayed to serve as the initial
// frame of a screen wipe. Also determines which screenwipe will be
// performed.
//
//==========================================================================

bool DFrameBuffer::WipeStartScreen(int type)
{
	return wipe_StartScreen(type);
}

//==========================================================================
//
// DFrameBuffer :: WipeEndScreen
//
// Grabs a copy of the most-recently drawn, but not yet displayed, screen
// to serve as the final frame of a screen wipe.
//
//==========================================================================

void DFrameBuffer::WipeEndScreen()
{
	wipe_EndScreen();
	Unlock();
}

//==========================================================================
//
// DFrameBuffer :: WipeDo
//
// Draws one frame of a screenwipe. Should be called no more than 35
// times per second. If called less than that, ticks indicates how many
// ticks have passed since the last call.
//
//==========================================================================

bool DFrameBuffer::WipeDo(int ticks)
{
	Lock(true);
	return wipe_ScreenWipe(ticks);
}

//==========================================================================
//
// DFrameBuffer :: WipeCleanup
//
//==========================================================================

void DFrameBuffer::WipeCleanup()
{
	wipe_Cleanup();
}

//==========================================================================
//
// DFrameBuffer :: GameRestart
//
//==========================================================================

void DFrameBuffer::GameRestart()
{
}

//===========================================================================
//
// 
//
//===========================================================================

FNativePalette::~FNativePalette()
{
}

FNativeTexture::~FNativeTexture()
{
}

bool FNativeTexture::CheckWrapping(bool wrapping)
{
	return true;
}

CCMD(clean)
{
	Printf ("CleanXfac: %d\nCleanYfac: %d\n", CleanXfac, CleanYfac);
}

//
// V_SetResolution
//
bool V_DoModeSetup (int width, int height, int bits)
{
	DFrameBuffer *buff = I_SetMode (width, height, screen);

	if (buff == NULL)
	{
		return false;
	}

	screen = buff;
	GC::WriteBarrier(screen);
	screen->SetGamma (Gamma);

	// Load fonts now so they can be packed into textures straight away,
	// if D3DFB is being used for the display.
	FFont::StaticPreloadFonts();

	DisplayBits = bits;
	V_UpdateModeSize(width, height);

	M_RefreshModesList ();

	return true;
}

void V_UpdateModeSize (int width, int height)
{
	int cx1, cx2;
	V_CalcCleanFacs(320, 200, width, height, &CleanXfac, &CleanYfac, &cx1, &cx2);

	CleanWidth = width / CleanXfac;
	CleanHeight = height / CleanYfac;
	assert(CleanWidth >= 320);
	assert(CleanHeight >= 200);

	if (width < 800 || width >= 960)
	{
		if (cx1 < cx2)
		{
			// Special case in which we don't need to scale down.
			CleanXfac_1 = 
			CleanYfac_1 = cx1;
		}
		else
		{
			CleanXfac_1 = MAX(CleanXfac - 1, 1);
			CleanYfac_1 = MAX(CleanYfac - 1, 1);
			// On larger screens this is not enough so make sure it's at most 3/4 of the screen's width
			while (CleanXfac_1 * 320 > screen->GetWidth()*3/4 && CleanXfac_1 > 2)
			{
				CleanXfac_1--;
				CleanYfac_1--;
			}
		}
		CleanWidth_1 = width / CleanXfac_1;
		CleanHeight_1 = height / CleanYfac_1;
	}
	else // if the width is between 800 and 960 the ratio between the screensize and CleanXFac-1 becomes too large.
	{
		CleanXfac_1 = CleanXfac;
		CleanYfac_1 = CleanYfac;
		CleanWidth_1 = CleanWidth;
		CleanHeight_1 = CleanHeight;
	}


	DisplayWidth = width;
	DisplayHeight = height;

	R_OldBlend = ~0;
	Renderer->OnModeSet();
}

void V_OutputResized (int width, int height)
{
	V_UpdateModeSize(width, height);
	setsizeneeded = true;
	if (StatusBar != NULL)
	{
		StatusBar->ScreenSizeChanged();
	}
	C_NewModeAdjust();
}

void V_CalcCleanFacs (int designwidth, int designheight, int realwidth, int realheight, int *cleanx, int *cleany, int *_cx1, int *_cx2)
{
	float ratio;
	int cwidth;
	int cheight;
	int cx1, cy1, cx2, cy2;

	ratio = ActiveRatio(realwidth, realheight);
	if (AspectTallerThanWide(ratio))
	{
		cwidth = realwidth;
		cheight = realheight * AspectMultiplier(ratio) / 48;
	}
	else
	{
		cwidth = realwidth * AspectMultiplier(ratio) / 48;
		cheight = realheight;
	}
	// Use whichever pair of cwidth/cheight or width/height that produces less difference
	// between CleanXfac and CleanYfac.
	cx1 = MAX(cwidth / designwidth, 1);
	cy1 = MAX(cheight / designheight, 1);
	cx2 = MAX(realwidth / designwidth, 1);
	cy2 = MAX(realheight / designheight, 1);
	if (abs(cx1 - cy1) <= abs(cx2 - cy2))
	{ // e.g. 640x360 looks better with this.
		*cleanx = cx1;
		*cleany = cy1;
	}
	else
	{ // e.g. 720x480 looks better with this.
		*cleanx = cx2;
		*cleany = cy2;
	}

	if (*cleanx < *cleany)
		*cleany = *cleanx;
	else
		*cleanx = *cleany;

	if (_cx1 != NULL)	*_cx1 = cx1;
	if (_cx2 != NULL)	*_cx2 = cx2;
}

bool IVideo::SetResolution (int width, int height, int bits)
{
	int oldwidth, oldheight;
	int oldbits;

	if (screen)
	{
		oldwidth = SCREENWIDTH;
		oldheight = SCREENHEIGHT;
		oldbits = DisplayBits;
	}
	else
	{ // Harmless if screen wasn't allocated
		oldwidth = width;
		oldheight = height;
		oldbits = bits;
	}

	I_ClosestResolution (&width, &height, bits);
	if (!I_CheckResolution (width, height, bits))
	{ // Try specified resolution
		if (!I_CheckResolution (oldwidth, oldheight, oldbits))
		{ // Try previous resolution (if any)
	   		return false;
		}
		else
		{
			width = oldwidth;
			height = oldheight;
			bits = oldbits;
		}
	}
	return V_DoModeSetup (width, height, bits);
}

CCMD (vid_setmode)
{
	bool	goodmode = false;
	int		width = 0, height = SCREENHEIGHT;
	int		bits = DisplayBits;

	if (argv.argc() > 1)
	{
		width = atoi (argv[1]);
		if (argv.argc() > 2)
		{
			height = atoi (argv[2]);
			if (argv.argc() > 3)
			{
				bits = atoi (argv[3]);
			}
		}
	}

	if (width && I_CheckResolution (width, height, bits))
	{
		goodmode = true;
	}

	if (goodmode)
	{
		// The actual change of resolution will take place
		// near the beginning of D_Display().
		if (gamestate != GS_STARTUP)
		{
			setmodeneeded = true;
			NewWidth = width;
			NewHeight = height;
			NewBits = bits;
		}
	}
	else if (width)
	{
		Printf ("Unknown resolution %d x %d x %d\n", width, height, bits);
	}
	else
	{
		Printf ("Usage: vid_setmode <width> <height> <mode>\n");
	}
}

//
// V_Init
//

void V_Init (bool restart) 
{ 
	const char *i;
	int width, height, bits;

	atterm (V_Shutdown);

	// [RH] Initialize palette management
	InitPalette ();

	if (!restart)
	{
		width = height = bits = 0;

		if ( (i = Args->CheckValue ("-width")) )
			width = atoi (i);

		if ( (i = Args->CheckValue ("-height")) )
			height = atoi (i);

		if ( (i = Args->CheckValue ("-bits")) )
			bits = atoi (i);

		if (width == 0)
		{
			if (height == 0)
			{
				width = vid_defwidth;
				height = vid_defheight;
			}
			else
			{
				width = (height * 8) / 6;
			}
		}
		else if (height == 0)
		{
			height = (width * 6) / 8;
		}

		if (bits == 0)
		{
			bits = vid_defbits;
		}
		screen = new DDummyFrameBuffer (width, height);
	}
	// Update screen palette when restarting
	else
	{
		PalEntry *palette = screen->GetPalette ();
		for (int i = 0; i < 256; ++i)
			*palette++ = GPalette.BaseColors[i];
		screen->UpdatePalette();
	}

	BuildTransTable (GPalette.BaseColors);
}

void V_Init2()
{
	assert (screen->IsKindOf(RUNTIME_CLASS(DDummyFrameBuffer)));
	int width = screen->GetWidth();
	int height = screen->GetHeight();
	float gamma = static_cast<DDummyFrameBuffer *>(screen)->Gamma;

	{
		DFrameBuffer *s = screen;
		screen = NULL;
		s->ObjectFlags |= OF_YesReallyDelete;
		delete s;
	}

	I_InitGraphics();
	I_ClosestResolution (&width, &height, 8);

	if (!Video->SetResolution (width, height, 8))
		I_FatalError ("Could not set resolution to %d x %d x %d", width, height, 8);
	else
		Printf ("Resolution: %d x %d\n", SCREENWIDTH, SCREENHEIGHT);

	screen->SetGamma (gamma);
	Renderer->RemapVoxels();
	FBaseCVar::ResetColors ();
	C_NewModeAdjust();
	M_InitVideoModesMenu();
	V_SetBorderNeedRefresh();
	setsizeneeded = true;
}

void V_Shutdown()
{
	if (screen)
	{
		DFrameBuffer *s = screen;
		screen = NULL;
		s->ObjectFlags |= OF_YesReallyDelete;
		delete s;
	}
	V_ClearFonts();
}

EXTERN_CVAR (Bool, vid_tft)
CUSTOM_CVAR (Bool, vid_nowidescreen, false, CVAR_GLOBALCONFIG|CVAR_ARCHIVE)
{
	setsizeneeded = true;
	if (StatusBar != NULL)
	{
		StatusBar->ScreenSizeChanged();
	}
}

CUSTOM_CVAR (Int, vid_aspect, 0, CVAR_GLOBALCONFIG|CVAR_ARCHIVE)
{
	setsizeneeded = true;
	if (StatusBar != NULL)
	{
		StatusBar->ScreenSizeChanged();
	}
}

// Helper for ActiveRatio and CheckRatio. Returns the forced ratio type, or -1 if none.
int ActiveFakeRatio(int width, int height)
{
	int fakeratio = -1;
	if ((vid_aspect >= 1) && (vid_aspect <= 6))
	{
		// [SP] User wants to force aspect ratio; let them.
		fakeratio = int(vid_aspect);
		if (fakeratio == 3)
		{
			fakeratio = 0;
		}
		else if (fakeratio == 5)
		{
			fakeratio = 3;
		}
	}
	if (vid_nowidescreen)
	{
		if (!vid_tft)
		{
			fakeratio = 0;
		}
		else
		{
			fakeratio = (height * 5 / 4 == width) ? 4 : 0;
		}
	}
	return fakeratio;
}

// Active screen ratio based on cvars and size
float ActiveRatio(int width, int height, float *trueratio)
{
	static float forcedRatioTypes[] =
	{
		4 / 3.0f,
		16 / 9.0f,
		16 / 10.0f,
		17 / 10.0f,
		5 / 4.0f,
		17 / 10.0f,
		21 / 9.0f
	};

	float ratio = width / (float)height;
	int fakeratio = ActiveFakeRatio(width, height);

	if (trueratio)
		*trueratio = ratio;
	return (fakeratio != -1) ? forcedRatioTypes[fakeratio] : ratio;
}

// Tries to guess the physical dimensions of the screen based on the
// screen's pixel dimensions. Can return:
// 0: 4:3
// 1: 16:9
// 2: 16:10
// 3: 17:10
// 4: 5:4
// 5: 17:10 (redundant, never returned)
// 6: 21:9
int CheckRatio (int width, int height, int *trueratio)
{
	float aspect = width / (float)height;

	static std::pair<float, int> ratioTypes[] =
	{
		{ 21 / 9.0f , 6 },
		{ 16 / 9.0f , 1 },
		{ 17 / 10.0f , 3 },
		{ 16 / 10.0f , 2 },
		{ 4 / 3.0f , 0 },
		{ 5 / 4.0f , 4 },
		{ 0.0f, 0 }
	};

	int ratio = ratioTypes[0].second;
	float distance = fabs(ratioTypes[0].first - aspect);
	for (int i = 1; ratioTypes[i].first != 0.0f; i++)
	{
		float d = fabs(ratioTypes[i].first - aspect);
		if (d < distance)
		{
			ratio = ratioTypes[i].second;
			distance = d;
		}
	}

	int fakeratio = ActiveFakeRatio(width, height);
	if (fakeratio == -1)
		fakeratio = ratio;

	if (trueratio)
		*trueratio = ratio;
	return fakeratio;
}

int AspectBaseWidth(float aspect)
{
	return (int)round(240.0f * aspect * 3.0f);
}

int AspectBaseHeight(float aspect)
{
	if (!AspectTallerThanWide(aspect))
		return (int)round(200.0f * (320.0f / (AspectBaseWidth(aspect) / 3.0f)) * 3.0f);
	else
		return (int)round((200.0f * (4.0f / 3.0f)) / aspect * 3.0f);
}

double AspectPspriteOffset(float aspect)
{
	if (!AspectTallerThanWide(aspect))
		return 0.0;
	else
		return ((4.0 / 3.0) / aspect - 1.0) * 97.5;
}

int AspectMultiplier(float aspect)
{
	if (!AspectTallerThanWide(aspect))
		return (int)round(320.0f / (AspectBaseWidth(aspect) / 3.0f) * 48.0f);
	else
		return (int)round(200.0f / (AspectBaseHeight(aspect) / 3.0f) * 48.0f);
}

bool AspectTallerThanWide(float aspect)
{
	return aspect < 1.333f;
}

void IVideo::DumpAdapters ()
{
	Printf("Multi-monitor support unavailable.\n");
}

CCMD(vid_listadapters)
{
	if (Video != NULL)
		Video->DumpAdapters();
}<|MERGE_RESOLUTION|>--- conflicted
+++ resolved
@@ -814,11 +814,7 @@
 			Pitch = width + MAX(0, CPU.DataL1LineSize - 8);
 		}
 	}
-<<<<<<< HEAD
-	int bytes_per_pixel = swtruecolor ? 4 : 1;
-=======
 	int bytes_per_pixel = Bgra ? 4 : 1;
->>>>>>> 77233f2f
 	MemBuffer = new BYTE[Pitch * height * bytes_per_pixel];
 	memset (MemBuffer, 0, Pitch * height * bytes_per_pixel);
 }
