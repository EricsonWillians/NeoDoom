--- conflicted
+++ resolved
@@ -1497,12 +1497,8 @@
 	AWeapon *weapon = player->ReadyWeapon;
 	AActor *linetarget;
 
-<<<<<<< HEAD
-	if (useammo && weapon)
-=======
 		// Only use ammo if called from a weapon
-	if (UseAmmo && ACTION_CALL_FROM_WEAPON() && weapon)
->>>>>>> 3849cb86
+	if (useammo && ACTION_CALL_FROM_WEAPON() && weapon)
 	{
 		if (!weapon->DepleteAmmo(weapon->bAltFire, true))
 			return 0;	// out of ammo
@@ -2267,10 +2263,10 @@
 		mo->RenderStyle = self->RenderStyle;
 	}
 	
-	if (flags & SIXF_TRANSFERSPRITEFRAME)
-	{
-		mo->sprite = self->sprite;
-		mo->frame = self->frame;
+	if (flags & SIXF_TRANSFERSPRITEFRAME)
+	{
+		mo->sprite = self->sprite;
+		mo->frame = self->frame;
 	}
 
 	if (flags & SIXF_TRANSFERROLL)
@@ -4773,7 +4769,6 @@
 
 DEFINE_ACTION_FUNCTION_PARAMS(AActor, A_QuakeEx)
 {
-<<<<<<< HEAD
 	PARAM_ACTION_PROLOGUE;
 	PARAM_INT(intensityX);
 	PARAM_INT(intensityY);
@@ -4783,23 +4778,11 @@
 	PARAM_INT(tremrad);
 	PARAM_SOUND_OPT	(sound)	{ sound = "world/quake"; }
 	PARAM_INT_OPT(flags) { flags = 0; }
-	P_StartQuakeXYZ(self, 0, intensityX, intensityY, intensityZ, duration, damrad, tremrad, sound, flags);
-	return 0;
-=======
-	ACTION_PARAM_START(11);
-	ACTION_PARAM_INT(intensityX, 0);
-	ACTION_PARAM_INT(intensityY, 1);
-	ACTION_PARAM_INT(intensityZ, 2);
-	ACTION_PARAM_INT(duration, 3);
-	ACTION_PARAM_INT(damrad, 4);
-	ACTION_PARAM_INT(tremrad, 5);
-	ACTION_PARAM_SOUND(sound, 6);
-	ACTION_PARAM_INT(flags, 7);
-	ACTION_PARAM_DOUBLE(mulWaveX, 8);
-	ACTION_PARAM_DOUBLE(mulWaveY, 9);
-	ACTION_PARAM_DOUBLE(mulWaveZ, 10);
+	PARAM_FLOAT_OPT(mulWaveX) { mulWaveX = 1.; }
+	PARAM_FLOAT_OPT(mulWaveY) { mulWaveY = 1.; }
+	PARAM_FLOAT_OPT(mulWaveZ) { mulWaveZ = 1.; }
 	P_StartQuakeXYZ(self, 0, intensityX, intensityY, intensityZ, duration, damrad, tremrad, sound, flags, mulWaveX, mulWaveY, mulWaveZ);
->>>>>>> 3849cb86
+	return 0;
 }
 
 //===========================================================================
@@ -5556,11 +5539,7 @@
 	return exclude ? (actorSpecies != filterSpecies) : (actorSpecies == filterSpecies);
 }
 
-<<<<<<< HEAD
-static bool DoCheckFilter(AActor *mo, PClassActor *filter, bool exclude)
-=======
-static bool DoCheckClass(AActor *mo, const PClass *filterClass, bool exclude)
->>>>>>> 3849cb86
+static bool DoCheckClass(AActor *mo, PClassActor *filterClass, bool exclude)
 {
 	const PClass *actorClass = mo->GetClass();
 	if (filterClass == NULL) return true;
@@ -5784,12 +5763,7 @@
 		if (KILS_FOILINVUL)
 			dmgFlags |= DMG_FOILINVUL;
 		if (KILS_FOILBUDDHA)
-<<<<<<< HEAD
-			dmgFlags += DMG_FOILBUDDHA;
-=======
 			dmgFlags |= DMG_FOILBUDDHA;
-
->>>>>>> 3849cb86
 	
 		if ((killtarget->flags & MF_MISSILE) && (flags & KILS_KILLMISSILES))
 		{
