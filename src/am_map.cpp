// Emacs style mode select   -*- C++ -*- 
//-----------------------------------------------------------------------------
//
// $Id:$
//
// Copyright (C) 1993-1996 by id Software, Inc.
//
// This source is available for distribution and/or modification
// only under the terms of the DOOM Source Code License as
// published by id Software. All rights reserved.
//
// The source is distributed in the hope that it will be useful,
// but WITHOUT ANY WARRANTY; without even the implied warranty of
// FITNESS FOR A PARTICULAR PURPOSE. See the DOOM Source Code License
// for more details.
//
//
// $Log:$
//
// DESCRIPTION:  the automap code
//
//-----------------------------------------------------------------------------

#include <stdio.h>

#include "doomdef.h"
#include "templates.h"
#include "g_level.h"
#include "doomdef.h"
#include "st_stuff.h"
#include "p_local.h"
#include "p_lnspec.h"
#include "w_wad.h"
#include "a_sharedglobal.h"
#include "statnums.h"
#include "r_data/r_translate.h"
#include "d_event.h"
#include "gi.h"
#include "p_setup.h"
#include "c_bind.h"
#include "farchive.h"
#include "r_renderer.h"
#include "r_sky.h"
#include "sbar.h"

#include "m_cheat.h"
#include "i_system.h"
#include "c_dispatch.h"
#include "colormatcher.h"
#include "d_netinf.h"

// Needs access to LFB.
#include "v_video.h"
#include "v_palette.h"

#include "v_text.h"

// State.
#include "doomstat.h"
#include "r_state.h"

// Data.
#include "gstrings.h"

#include "am_map.h"
#include "a_artifacts.h"
#include "po_man.h"
#include "a_keys.h"
#include "r_data/colormaps.h"


//=============================================================================
//
// CVARs
//
//=============================================================================

CVAR (Int,   am_rotate,				0,			CVAR_ARCHIVE);
CVAR (Int,   am_overlay,			0,			CVAR_ARCHIVE);
CVAR (Bool,  am_showsecrets,		true,		CVAR_ARCHIVE);
CVAR (Bool,  am_showmonsters,		true,		CVAR_ARCHIVE);
CVAR (Bool,  am_showitems,			false,		CVAR_ARCHIVE);
CVAR (Bool,  am_showtime,			true,		CVAR_ARCHIVE);
CVAR (Bool,  am_showtotaltime,		false,		CVAR_ARCHIVE);
CVAR (Int,   am_colorset,			0,			CVAR_ARCHIVE);
CVAR (Bool,  am_customcolors,		true,		CVAR_ARCHIVE);
CVAR (Int,   am_map_secrets,		1,			CVAR_ARCHIVE);
CVAR (Int,	 am_drawmapback,		1,			CVAR_ARCHIVE);
CVAR (Bool,  am_showkeys,			true,		CVAR_ARCHIVE);
CVAR (Bool,  am_showtriggerlines,	false,		CVAR_ARCHIVE);
CVAR (Int,   am_showthingsprites,		0,		CVAR_ARCHIVE);

//=============================================================================
//
// Automap colors
//
//=============================================================================

CVAR (Color, am_backcolor,			0x6c5440,	CVAR_ARCHIVE);
CVAR (Color, am_yourcolor,			0xfce8d8,	CVAR_ARCHIVE);
CVAR (Color, am_wallcolor,			0x2c1808,	CVAR_ARCHIVE);
CVAR (Color, am_secretwallcolor,	0x000000,	CVAR_ARCHIVE);
CVAR (Color, am_specialwallcolor,	0xffffff,	CVAR_ARCHIVE);
CVAR (Color, am_tswallcolor,		0x888888,	CVAR_ARCHIVE);
CVAR (Color, am_fdwallcolor,		0x887058,	CVAR_ARCHIVE);
CVAR (Color, am_cdwallcolor,		0x4c3820,	CVAR_ARCHIVE);
CVAR (Color, am_efwallcolor,		0x665555,	CVAR_ARCHIVE);
CVAR (Color, am_thingcolor,			0xfcfcfc,	CVAR_ARCHIVE);
CVAR (Color, am_gridcolor,			0x8b5a2b,	CVAR_ARCHIVE);
CVAR (Color, am_xhaircolor,			0x808080,	CVAR_ARCHIVE);
CVAR (Color, am_notseencolor,		0x6c6c6c,	CVAR_ARCHIVE);
CVAR (Color, am_lockedcolor,		0x007800,	CVAR_ARCHIVE);
CVAR (Color, am_intralevelcolor,	0x0000ff,	CVAR_ARCHIVE);
CVAR (Color, am_interlevelcolor,	0xff0000,	CVAR_ARCHIVE);
CVAR (Color, am_secretsectorcolor,	0xff00ff,	CVAR_ARCHIVE);
CVAR (Color, am_thingcolor_friend,	0xfcfcfc,	CVAR_ARCHIVE);
CVAR (Color, am_thingcolor_monster,	0xfcfcfc,	CVAR_ARCHIVE);
CVAR (Color, am_thingcolor_ncmonster,	0xfcfcfc,	CVAR_ARCHIVE);
CVAR (Color, am_thingcolor_item,	0xfcfcfc,	CVAR_ARCHIVE);
CVAR (Color, am_thingcolor_citem,	0xfcfcfc,	CVAR_ARCHIVE);

CVAR (Color, am_ovyourcolor,		0xfce8d8,	CVAR_ARCHIVE);
CVAR (Color, am_ovwallcolor,		0x00ff00,	CVAR_ARCHIVE);
CVAR (Color, am_ovsecretwallcolor,	0x008844,	CVAR_ARCHIVE);
CVAR (Color, am_ovspecialwallcolor,	0xffffff,	CVAR_ARCHIVE);
CVAR (Color, am_ovotherwallscolor,	0x008844,	CVAR_ARCHIVE);
CVAR (Color, am_ovlockedcolor,		0x008844,	CVAR_ARCHIVE);
CVAR (Color, am_ovefwallcolor,		0x008844,	CVAR_ARCHIVE);
CVAR (Color, am_ovfdwallcolor,		0x008844,	CVAR_ARCHIVE);
CVAR (Color, am_ovcdwallcolor,		0x008844,	CVAR_ARCHIVE);
CVAR (Color, am_ovunseencolor,		0x00226e,	CVAR_ARCHIVE);
CVAR (Color, am_ovtelecolor,		0xffff00,	CVAR_ARCHIVE);
CVAR (Color, am_ovinterlevelcolor,	0xffff00,	CVAR_ARCHIVE);
CVAR (Color, am_ovsecretsectorcolor,0x00ffff,	CVAR_ARCHIVE);
CVAR (Color, am_ovthingcolor,		0xe88800,	CVAR_ARCHIVE);
CVAR (Color, am_ovthingcolor_friend,	0xe88800,	CVAR_ARCHIVE);
CVAR (Color, am_ovthingcolor_monster,	0xe88800,	CVAR_ARCHIVE);
CVAR (Color, am_ovthingcolor_ncmonster,	0xe88800,	CVAR_ARCHIVE);
CVAR (Color, am_ovthingcolor_item,		0xe88800,	CVAR_ARCHIVE);
CVAR (Color, am_ovthingcolor_citem,		0xe88800,	CVAR_ARCHIVE);

//=============================================================================
//
// internal representation of a single color
//
//=============================================================================

struct AMColor
{
	int Index;
	uint32 RGB;

	void FromCVar(FColorCVar & cv)
	{
		Index = cv.GetIndex();
		RGB = uint32(cv) | MAKEARGB(255, 0, 0, 0);
	}

	void FromRGB(int r,int g, int b)
	{
		RGB = MAKEARGB(255, r, g, b);
		Index = ColorMatcher.Pick(r, g, b);
	}

	void setInvalid()
	{
		Index = -1;
		RGB = -1;
	}

	bool isValid() const
	{
		return Index > -1;
	}
};

//=============================================================================
//
// a complete color set
//
//=============================================================================

static const char *ColorNames[] = {
		"Background", 
		"YourColor", 
		"WallColor", 
		"TwoSidedWallColor",
		"FloorDiffWallColor", 
		"CeilingDiffWallColor", 
		"ExtraFloorWallColor", 
		"ThingColor",
		"ThingColor_Item", 
		"ThingColor_CountItem", 
		"ThingColor_Monster", 
		"ThingColor_NocountMonster", 
		"ThingColor_Friend",
		"SpecialWallColor", 
		"SecretWallColor", 
		"GridColor", 
		"XHairColor",
		"NotSeenColor",
		"LockedColor",
		"IntraTeleportColor", 
		"InterTeleportColor",
		"SecretSectorColor",
		"AlmostBackgroundColor",
		NULL
};

struct AMColorset
{
	enum
	{
		Background, 
		YourColor, 
		WallColor, 
		TSWallColor,
		FDWallColor, 
		CDWallColor, 
		EFWallColor, 
		ThingColor,
		ThingColor_Item, 
		ThingColor_CountItem, 
		ThingColor_Monster, 
		ThingColor_NocountMonster, 
		ThingColor_Friend,
		SpecialWallColor, 
		SecretWallColor, 
		GridColor, 
		XHairColor,
		NotSeenColor,
		LockedColor,
		IntraTeleportColor, 
		InterTeleportColor,
		SecretSectorColor,
		AlmostBackgroundColor,
		AM_NUM_COLORS
	};

	AMColor c[AM_NUM_COLORS];
	bool displayLocks;
	bool forcebackground;
	bool defined;	// only for mod specific colorsets: must be true to be usable

	void initFromCVars(FColorCVar **values)
	{
		for(int i=0;i<AlmostBackgroundColor; i++)
		{
			c[i].FromCVar(*values[i]);
		}

		DWORD ba = *(values[0]);

		int r = RPART(ba) - 16;
		int g = GPART(ba) - 16;
		int b = BPART(ba) - 16;

		if (r < 0)
			r += 32;
		if (g < 0)
			g += 32;
		if (b < 0)
			b += 32;

		c[AlmostBackgroundColor].FromRGB(r, g, b);
		displayLocks = true;
		forcebackground = false;
	}

	void initFromColors(const unsigned char *colors, bool showlocks)
	{
		for(int i=0, j=0; i<AM_NUM_COLORS; i++, j+=3)
		{
			if (colors[j] == 1 && colors[j+1] == 0 && colors[j+2] == 0)
			{
				c[i].setInvalid();
			}
			else
			{
				c[i].FromRGB(colors[j], colors[j+1], colors[j+2]);
			}
		}
		displayLocks = showlocks;
		forcebackground = false;
	}

	void setWhite()
	{
		c[0].FromRGB(0,0,0);
		for(int i=1; i<AM_NUM_COLORS; i++)
		{
			c[i].FromRGB(255,255,255);
		}
	}

	const AMColor &operator[](int index) const
	{
		return c[index];
	}

	bool isValid(int index) const
	{
		return c[index].isValid();
	}
};

//=============================================================================
//
// predefined colorsets
//
//=============================================================================

static FColorCVar *cv_standard[] = {
	&am_backcolor,
	&am_yourcolor,
	&am_wallcolor,
	&am_tswallcolor,
	&am_fdwallcolor,
	&am_cdwallcolor,
	&am_efwallcolor,
	&am_thingcolor,
	&am_thingcolor_item,
	&am_thingcolor_citem,
	&am_thingcolor_monster,
	&am_thingcolor_ncmonster,
	&am_thingcolor_friend,
	&am_specialwallcolor,
	&am_secretwallcolor,
	&am_gridcolor,
	&am_xhaircolor,
	&am_notseencolor,
	&am_lockedcolor,
	&am_intralevelcolor,
	&am_interlevelcolor,
	&am_secretsectorcolor
};

static FColorCVar *cv_overlay[] = {
	&am_backcolor,	// this will not be used in overlay mode
	&am_ovyourcolor,
	&am_ovwallcolor,
	&am_ovotherwallscolor,
	&am_ovfdwallcolor,
	&am_ovcdwallcolor,
	&am_ovefwallcolor,
	&am_ovthingcolor,
	&am_ovthingcolor_item,
	&am_ovthingcolor_citem,
	&am_ovthingcolor_monster,
	&am_ovthingcolor_ncmonster,
	&am_ovthingcolor_friend,
	&am_ovspecialwallcolor,
	&am_ovsecretwallcolor,
	&am_gridcolor,	// this will not be used in overlay mode
	&am_xhaircolor,	// this will not be used in overlay mode
	&am_ovunseencolor,
	&am_ovlockedcolor,
	&am_ovtelecolor,
	&am_ovinterlevelcolor,
	&am_ovsecretsectorcolor
};

CCMD(am_restorecolors)
{
	for (unsigned i = 0; i < countof(cv_standard); i++)
	{
		cv_standard[i]->ResetToDefault();
	}
	for (unsigned i = 0; i < countof(cv_overlay); i++)
	{
		cv_overlay[i]->ResetToDefault();
	}
}



#define NOT_USED 1,0,0	// use almost black as indicator for an unused color

static unsigned char DoomColors[]= {
	0x00,0x00,0x00, // background
	0xff,0xff,0xff, // yourcolor
	0xfc,0x00,0x00, // wallcolor
	0x80,0x80,0x80, // tswallcolor
	0xbc,0x78,0x48,	// fdwallcolor
	0xfc,0xfc,0x00, // cdwallcolor
	0xbc,0x78,0x48,	// efwallcolor
	0x74,0xfc,0x6c, // thingcolor
	0x74,0xfc,0x6c, // thingcolor_item
	0x74,0xfc,0x6c, // thingcolor_citem
	0x74,0xfc,0x6c, // thingcolor_monster
	0x74,0xfc,0x6c, // thingcolor_ncmonster
	0x74,0xfc,0x6c, // thingcolor_friend
	NOT_USED,		// specialwallcolor
	NOT_USED,		// secretwallcolor
	0x4c,0x4c,0x4c,	// gridcolor
	0x80,0x80,0x80, // xhaircolor
	0x6c,0x6c,0x6c,	// notseencolor
	0xfc,0xfc,0x00, // lockedcolor
	NOT_USED,		// intrateleport
	NOT_USED,		// interteleport
	NOT_USED,		// secretsector
	0x10,0x10,0x10,	// almostbackground
};

static unsigned char StrifeColors[]= {
	0x00,0x00,0x00, // background
	239, 239,   0,	// yourcolor
	199, 195, 195,	// wallcolor
	119, 115, 115,	// tswallcolor
	 55,  59,  91,	// fdwallcolor
	119, 115, 115,	// cdwallcolor
	 55,  59,  91,	// efwallcolor
	187,  59,   0,	// thingcolor
	219, 171,   0,	// thingcolor_item
	219, 171,   0,	// thingcolor_citem
	0xfc,0x00,0x00,	// thingcolor_monster
	0xfc,0x00,0x00,	// thingcolor_ncmonster
	0xfc,0x00,0x00, // thingcolor_friend
	NOT_USED,		// specialwallcolor
	NOT_USED,		// secretwallcolor
	0x4c,0x4c,0x4c,	// gridcolor
	0x80,0x80,0x80, // xhaircolor
	0x6c,0x6c,0x6c,	// notseencolor
	119, 115, 115,	// lockedcolor
	NOT_USED,		// intrateleport
	NOT_USED,		// interteleport
	NOT_USED,		// secretsector
	0x10,0x10,0x10,	// almostbackground
};

static unsigned char RavenColors[]= {
	0x6c,0x54,0x40, // background
	0xff,0xff,0xff, // yourcolor
	 75,  50,  16,	// wallcolor
	 88,  93,  86,	// tswallcolor
	208, 176, 133,  // fdwallcolor
	103,  59,  31,	// cdwallcolor
	208, 176, 133,  // efwallcolor
	236, 236, 236,	// thingcolor
	236, 236, 236,	// thingcolor_item
	236, 236, 236,	// thingcolor_citem
	236, 236, 236,	// thingcolor_monster
	236, 236, 236,	// thingcolor_ncmonster
	236, 236, 236,	// thingcolor_friend
	NOT_USED,		// specialwallcolor
	NOT_USED,		// secretwallcolor
	 75,  50,  16,	// gridcolor
	0x00,0x00,0x00, // xhaircolor
	0x00,0x00,0x00,	// notseencolor
	103,  59,  31,	// lockedcolor
	NOT_USED,		// intrateleport
	NOT_USED,		// interteleport
	NOT_USED,		// secretsector
	0x10,0x10,0x10,	// almostbackground
};

#undef NOT_USED

static AMColorset AMColors;
static AMColorset AMMod;
static AMColorset AMModOverlay;


//=============================================================================
//
//
//
//=============================================================================

void FMapInfoParser::ParseAMColors(bool overlay)
{
	bool colorset = false;

	AMColorset &cset = overlay? AMModOverlay : AMMod;

	cset.setWhite();
	cset.defined = true;
	sc.MustGetToken('{');
	while(sc.GetToken())
	{
		if (sc.TokenType == '}') return;

		sc.TokenMustBe(TK_Identifier);
		FString nextKey = sc.String;
		sc.MustGetToken('=');

		if (nextKey.CompareNoCase("base") == 0)
		{
			if (colorset) sc.ScriptError("'base' must be specified before the first color");
			sc.MustGetToken(TK_StringConst);
			if (sc.Compare("doom"))
			{
				cset.initFromColors(DoomColors, false);
			}
			else if (sc.Compare("raven"))
			{
				cset.initFromColors(RavenColors, true);
			}
			else if (sc.Compare("strife"))
			{
				cset.initFromColors(StrifeColors, false);
			}
			else
			{
				sc.ScriptError("Unknown value for 'base'. Must be 'Doom', 'Strife' or 'Raven'.");
			}
		}
		else if (nextKey.CompareNoCase("showlocks") == 0)
		{
			if(sc.CheckToken(TK_False)) 
				cset.displayLocks = false; 
			else 
			{ 
				sc.MustGetToken(TK_True); 
				cset.displayLocks = true; 
			} 
		}
		else
		{
			int i;
			for (i = 0; ColorNames[i] != NULL; i++)
			{
				if (nextKey.CompareNoCase(ColorNames[i]) == 0)
				{
					sc.MustGetToken(TK_StringConst);
					FString color = sc.String;
					FString colorName = V_GetColorStringByName(color);
					if(!colorName.IsEmpty()) color = colorName;
					int colorval = V_GetColorFromString(NULL, color);
					cset.c[i].FromRGB(RPART(colorval), GPART(colorval), BPART(colorval)); 
					colorset = true;
					break;
				}
			}
			if (ColorNames[i]== NULL)
			{
				sc.ScriptError("Unknown key '%s'", nextKey.GetChars());
			}
		}
	}
}

//=============================================================================
//
//
//
//=============================================================================

#define MAPBITS 12
#define MapDiv SafeDivScale12
#define MapMul MulScale12
#define MAPUNIT (1<<MAPBITS)
#define FRACTOMAPBITS (FRACBITS-MAPBITS)

// scale on entry
#define INITSCALEMTOF (.2*MAPUNIT)
// used by MTOF to scale from map-to-frame-buffer coords
static fixed_t scale_mtof = (fixed_t)INITSCALEMTOF;
// used by FTOM to scale from frame-buffer-to-map coords (=1/scale_mtof)
static fixed_t scale_ftom;

// translates between frame-buffer and map distances
inline fixed_t FTOM(fixed_t x)
{
	return x * scale_ftom;
}

inline fixed_t MTOF(fixed_t x)
{
	return MulScale24 (x, scale_mtof);
}



static int bigstate = 0;
static bool textured = 1;	// internal toggle for texture mode

CUSTOM_CVAR(Bool, am_textured, false, CVAR_ARCHIVE)
{
	textured |= self;
}

CVAR(Int, am_showsubsector, -1, 0);


// Disable the ML_DONTDRAW line flag if x% of all lines in a map are flagged with it
// (To counter annoying mappers who think they are smart by making the automap unusable)
bool am_showallenabled;

CUSTOM_CVAR (Int, am_showalllines, -1, 0)	// This is a cheat so don't save it.
{
	int flagged = 0;
	int total = 0;
	if (self > 0 && numlines > 0)
	{
		for(int i=0;i<numlines;i++)
		{
			line_t *line = &lines[i];

			// disregard intra-sector lines
			if (line->frontsector == line->backsector) continue;	

			// disregard control sectors for deep water
			if (line->frontsector->e->FakeFloor.Sectors.Size() > 0) continue;	

			// disregard control sectors for 3D-floors
			if (line->frontsector->e->XFloor.attached.Size() > 0) continue;	

			total++;
			if (line->flags & ML_DONTDRAW) flagged++;
		}
		am_showallenabled =  (flagged * 100 / total >= self);
	}
	else if (self == 0)
	{
		am_showallenabled = true;
	}
	else
	{
		am_showallenabled = false;
	}
}

EXTERN_CVAR (Bool, sv_cheats)
CUSTOM_CVAR (Int, am_cheat, 0, 0)
{
	// No automap cheat in net games when cheats are disabled!
	if (netgame && !sv_cheats && self != 0)
	{
		self = 0;
	}
}



#define AM_NUMMARKPOINTS 10

// player radius for automap checking
#define PLAYERRADIUS	16*MAPUNIT

// how much the automap moves window per tic in frame-buffer coordinates
// moves 140 pixels at 320x200 in 1 second
#define F_PANINC		(140/TICRATE)
// how much zoom-in per tic
// goes to 2x in 1 second
#define M_ZOOMIN        (1.02*MAPUNIT)
// how much zoom-out per tic
// pulls out to 0.5x in 1 second
#define M_ZOOMOUT       (MAPUNIT/1.02)

// translates between frame-buffer and map coordinates
#define CXMTOF(x)  (MTOF((x)-m_x)/* - f_x*/)
#define CYMTOF(y)  (f_h - MTOF((y)-m_y)/* + f_y*/)

struct  fpoint_t
{
	int x, y;
};

struct fline_t
{
	fpoint_t a, b;
};

struct mpoint_t
{
	fixed_t x,y;
};

struct mline_t
{
	mpoint_t a, b;
};

struct islope_t
{
	fixed_t slp, islp;
};



//=============================================================================
//
// The vector graphics for the automap.
//  A line drawing of the player pointing right,
//   starting from the middle.
//
//=============================================================================

static TArray<mline_t> MapArrow;
static TArray<mline_t> CheatMapArrow;
static TArray<mline_t> CheatKey;
static TArray<mline_t> EasyKey;

#define R (MAPUNIT)
// [RH] Avoid lots of warnings without compiler-specific #pragmas
#define L(a,b,c,d) { {(fixed_t)((a)*R),(fixed_t)((b)*R)}, {(fixed_t)((c)*R),(fixed_t)((d)*R)} }
static mline_t triangle_guy[] = {
	L (-.867,-.5, .867,-.5),
	L (.867,-.5, 0,1),
	L (0,1, -.867,-.5)
};
#define NUMTRIANGLEGUYLINES (sizeof(triangle_guy)/sizeof(mline_t))

static mline_t thintriangle_guy[] = {
	L (-.5,-.7, 1,0),
	L (1,0, -.5,.7),
	L (-.5,.7, -.5,-.7)
};
#define NUMTHINTRIANGLEGUYLINES (sizeof(thintriangle_guy)/sizeof(mline_t))

static mline_t square_guy[] = {
	L (0,1,1,0),
	L (1,0,0,-1),
	L (0,-1,-1,0),
	L (-1,0,0,1)
};
#define NUMSQUAREGUYLINES (sizeof(square_guy)/sizeof(mline_t))

#undef R



//=============================================================================
//
//
//
//=============================================================================

static int 	grid = 0;

bool		automapactive = false;

// location of window on screen
static int	f_x;
static int	f_y;

// size of window on screen
static int	f_w;
static int	f_h;
static int	f_p;				// [RH] # of bytes from start of a line to start of next

static int	amclock;

static mpoint_t	m_paninc;		// how far the window pans each tic (map coords)
static fixed_t	mtof_zoommul;	// how far the window zooms in each tic (map coords)
static float	am_zoomdir;

static fixed_t	m_x, m_y;		// LL x,y where the window is on the map (map coords)
static fixed_t	m_x2, m_y2;		// UR x,y where the window is on the map (map coords)

//
// width/height of window on map (map coords)
//
static fixed_t	m_w;
static fixed_t	m_h;

// based on level size
static fixed_t	min_x, min_y, max_x, max_y;

static fixed_t	max_w; // max_x-min_x,
static fixed_t	max_h; // max_y-min_y

// based on player size
static fixed_t	min_w;
static fixed_t	min_h;


static fixed_t	min_scale_mtof; // used to tell when to stop zooming out
static fixed_t	max_scale_mtof; // used to tell when to stop zooming in

// old stuff for recovery later
static fixed_t old_m_w, old_m_h;
static fixed_t old_m_x, old_m_y;

// old location used by the Follower routine
static mpoint_t f_oldloc;

static FTextureID marknums[10]; // numbers used for marking by the automap
static mpoint_t markpoints[AM_NUMMARKPOINTS]; // where the points are
static int markpointnum = 0; // next point to be assigned

static FTextureID mapback;	// the automap background
static fixed_t mapystart=0; // y-value for the start of the map bitmap...used in the parallax stuff.
static fixed_t mapxstart=0; //x-value for the bitmap.

static bool stopped = true;

static void AM_calcMinMaxMtoF();

static void DrawMarker (FTexture *tex, fixed_t x, fixed_t y, int yadjust,
	INTBOOL flip, fixed_t xscale, fixed_t yscale, int translation, fixed_t alpha, DWORD fillcolor, FRenderStyle renderstyle);

void AM_rotatePoint (fixed_t *x, fixed_t *y);
void AM_rotate (fixed_t *x, fixed_t *y, angle_t an);
void AM_doFollowPlayer ();


//=============================================================================
//
// map functions
//
//=============================================================================
bool AM_addMark ();
bool AM_clearMarks ();
void AM_saveScaleAndLoc ();
void AM_restoreScaleAndLoc ();
void AM_minOutWindowScale ();


CVAR(Bool, am_followplayer, true, CVAR_ARCHIVE)


CCMD(am_togglefollow)
{
	am_followplayer = !am_followplayer;
	f_oldloc.x = FIXED_MAX;
	Printf ("%s\n", GStrings(am_followplayer ? "AMSTR_FOLLOWON" : "AMSTR_FOLLOWOFF"));
}

CCMD(am_togglegrid)
{
	grid = !grid;
	Printf ("%s\n", GStrings(grid ? "AMSTR_GRIDON" : "AMSTR_GRIDOFF"));
}

CCMD(am_toggletexture)
{
	if (am_textured && hasglnodes)
	{
		textured = !textured;
		Printf ("%s\n", GStrings(textured ? "AMSTR_TEXON" : "AMSTR_TEXOFF"));
	}
}

CCMD(am_setmark)
{
	if (AM_addMark())
	{
		Printf ("%s %d\n", GStrings("AMSTR_MARKEDSPOT"), markpointnum);
	}
}

CCMD(am_clearmarks)
{
	if (AM_clearMarks())
	{
		Printf ("%s\n", GStrings("AMSTR_MARKSCLEARED"));
	}
}

CCMD(am_gobig)
{
	bigstate = !bigstate;
	if (bigstate)
	{
		AM_saveScaleAndLoc();
		AM_minOutWindowScale();
	}
	else
		AM_restoreScaleAndLoc();
}

// Calculates the slope and slope according to the x-axis of a line
// segment in map coordinates (with the upright y-axis n' all) so
// that it can be used with the brain-dead drawing stuff.

// Ripped out for Heretic
/*
void AM_getIslope (mline_t *ml, islope_t *is)
{
	int dx, dy;

	dy = ml->a.y - ml->b.y;
	dx = ml->b.x - ml->a.x;
	if (!dy) is->islp = (dx<0?-MAXINT:MAXINT);
		else is->islp = FixedDiv(dx, dy);
	if (!dx) is->slp = (dy<0?-MAXINT:MAXINT);
		else is->slp = FixedDiv(dy, dx);
}
*/


void AM_ParseArrow(TArray<mline_t> &Arrow, const char *lumpname)
{
	const int R = ((8*PLAYERRADIUS)/7);
	FScanner sc;
	int lump = Wads.CheckNumForFullName(lumpname, true);
	if (lump >= 0)
	{
		sc.OpenLumpNum(lump);
		sc.SetCMode(true);
		while (sc.GetToken())
		{
			mline_t line;
			sc.TokenMustBe('(');
			sc.MustGetFloat();
			line.a.x = xs_RoundToInt(sc.Float*R);
			sc.MustGetToken(',');
			sc.MustGetFloat();
			line.a.y = xs_RoundToInt(sc.Float*R);
			sc.MustGetToken(')');
			sc.MustGetToken(',');
			sc.MustGetToken('(');
			sc.MustGetFloat();
			line.b.x = xs_RoundToInt(sc.Float*R);
			sc.MustGetToken(',');
			sc.MustGetFloat();
			line.b.y = xs_RoundToInt(sc.Float*R);
			sc.MustGetToken(')');
			Arrow.Push(line);
		}
	}
}

void AM_StaticInit()
{
	MapArrow.Clear();
	CheatMapArrow.Clear();
	CheatKey.Clear();
	EasyKey.Clear();

	if (gameinfo.mMapArrow.IsNotEmpty()) AM_ParseArrow(MapArrow, gameinfo.mMapArrow);
	if (gameinfo.mCheatMapArrow.IsNotEmpty()) AM_ParseArrow(CheatMapArrow, gameinfo.mCheatMapArrow);
	AM_ParseArrow(CheatKey, gameinfo.mCheatKey);
	AM_ParseArrow(EasyKey, gameinfo.mEasyKey);
	if (MapArrow.Size() == 0) I_FatalError("No automap arrow defined");

	char namebuf[9];

	for (int i = 0; i < 10; i++)
	{
		mysnprintf (namebuf, countof(namebuf), "AMMNUM%d", i);
		marknums[i] = TexMan.CheckForTexture (namebuf, FTexture::TEX_MiscPatch);
	}
	markpointnum = 0;
	mapback.SetInvalid();
}

//=============================================================================
//
// called by the coordinate drawer
//
//=============================================================================

void AM_GetPosition(fixed_t &x, fixed_t &y)
{
	x = (m_x + m_w/2) << FRACTOMAPBITS;
	y = (m_y + m_h/2) << FRACTOMAPBITS;
}

//=============================================================================
//
//
//
//=============================================================================

void AM_activateNewScale ()
{
	m_x += m_w/2;
	m_y += m_h/2;
	m_w = FTOM(f_w);
	m_h = FTOM(f_h);
	m_x -= m_w/2;
	m_y -= m_h/2;
	m_x2 = m_x + m_w;
	m_y2 = m_y + m_h;
}

//=============================================================================
//
//
//
//=============================================================================

void AM_saveScaleAndLoc ()
{
	old_m_x = m_x;
	old_m_y = m_y;
	old_m_w = m_w;
	old_m_h = m_h;
}

//=============================================================================
//
//
//
//=============================================================================

void AM_restoreScaleAndLoc ()
{
	m_w = old_m_w;
	m_h = old_m_h;
	if (!am_followplayer)
	{
		m_x = old_m_x;
		m_y = old_m_y;
    }
	else
	{
		m_x = (players[consoleplayer].camera->x >> FRACTOMAPBITS) - m_w/2;
		m_y = (players[consoleplayer].camera->y >> FRACTOMAPBITS)- m_h/2;
    }
	m_x2 = m_x + m_w;
	m_y2 = m_y + m_h;

	// Change the scaling multipliers
	scale_mtof = MapDiv(f_w<<MAPBITS, m_w);
	scale_ftom = MapDiv(MAPUNIT, scale_mtof);
}

//=============================================================================
//
// adds a marker at the current location
//
//=============================================================================

bool AM_addMark ()
{
	if (marknums[0].isValid())
	{
		markpoints[markpointnum].x = m_x + m_w/2;
		markpoints[markpointnum].y = m_y + m_h/2;
		markpointnum = (markpointnum + 1) % AM_NUMMARKPOINTS;
		return true;
	}
	return false;
}

//=============================================================================
//
// Determines bounding box of all vertices,
// sets global variables controlling zoom range.
//
//=============================================================================

static void AM_findMinMaxBoundaries ()
{
	min_x = min_y = FIXED_MAX;
	max_x = max_y = FIXED_MIN;
  
	for (int i = 0; i < numvertexes; i++)
	{
		if (vertexes[i].x < min_x)
			min_x = vertexes[i].x;
		else if (vertexes[i].x > max_x)
			max_x = vertexes[i].x;
    
		if (vertexes[i].y < min_y)
			min_y = vertexes[i].y;
		else if (vertexes[i].y > max_y)
			max_y = vertexes[i].y;
	}
  
	max_w = (max_x >>= FRACTOMAPBITS) - (min_x >>= FRACTOMAPBITS);
	max_h = (max_y >>= FRACTOMAPBITS) - (min_y >>= FRACTOMAPBITS);

	min_w = 2*PLAYERRADIUS; // const? never changed?
	min_h = 2*PLAYERRADIUS;

	AM_calcMinMaxMtoF();
}

//=============================================================================
//
//
//
//=============================================================================

static void AM_calcMinMaxMtoF()
{
	fixed_t a = MapDiv (SCREENWIDTH << MAPBITS, max_w);
	fixed_t b = MapDiv (::ST_Y << MAPBITS, max_h);

	min_scale_mtof = a < b ? a : b;
	max_scale_mtof = MapDiv (SCREENHEIGHT << MAPBITS, 2*PLAYERRADIUS);
}

//=============================================================================
//
//
//
//=============================================================================

static void AM_ClipRotatedExtents (fixed_t pivotx, fixed_t pivoty)
{
	if (am_rotate == 0 || (am_rotate == 2 && !viewactive))
	{
		if (m_x + m_w/2 > max_x)
			m_x = max_x - m_w/2;
		else if (m_x + m_w/2 < min_x)
			m_x = min_x - m_w/2;
	  
		if (m_y + m_h/2 > max_y)
			m_y = max_y - m_h/2;
		else if (m_y + m_h/2 < min_y)
			m_y = min_y - m_h/2;
	}
	else
	{
#if 0
		fixed_t rmin_x, rmin_y, rmax_x, rmax_y;
		fixed_t xs[5], ys[5];
		int i;

		xs[0] = min_x;	ys[0] = min_y;
		xs[1] = max_x;	ys[1] = min_y;
		xs[2] = max_x;	ys[2] = max_y;
		xs[3] = min_x;	ys[3] = max_y;
		xs[4] = m_x + m_w/2; ys[4] = m_y + m_h/2;
		rmin_x = rmin_y = FIXED_MAX;
		rmax_x = rmax_y = FIXED_MIN;

		for (i = 0; i < 5; ++i)
		{
			xs[i] -= pivotx;
			ys[i] -= pivoty;
			AM_rotate (&xs[i], &ys[i], ANG90 - players[consoleplayer].camera->angle);

			if (i == 5)
				break;
//			xs[i] += pivotx;
//			ys[i] += pivoty;

			if (xs[i] < rmin_x)	rmin_x = xs[i];
			if (xs[i] > rmax_x) rmax_x = xs[i];
			if (ys[i] < rmin_y) rmin_y = ys[i];
			if (ys[i] > rmax_y) rmax_y = ys[i];
		}
		if (rmax_x < 0)
			xs[4] = -rmax_x;
		else if (rmin_x > 0)
			xs[4] = -rmin_x;
	  
//		if (ys[4] > rmax_y)
//			ys[4] = rmax_y;
//		else if (ys[4] < rmin_y)
//			ys[4] = rmin_y;
		AM_rotate (&xs[4], &ys[4], ANG270 - players[consoleplayer].camera->angle);
		m_x = xs[4] + pivotx - m_w/2;
		m_y = ys[4] + pivoty - m_h/2;
#endif
	}

	m_x2 = m_x + m_w;
	m_y2 = m_y + m_h;
}

//=============================================================================
//
//
//
//=============================================================================

static void AM_ScrollParchment (fixed_t dmapx, fixed_t dmapy)
{
	mapxstart -= MulScale12 (dmapx, scale_mtof);
	mapystart -= MulScale12 (dmapy, scale_mtof);

	if (mapback.isValid())
	{
		FTexture *backtex = TexMan[mapback];

		if (backtex != NULL)
		{
			int pwidth = backtex->GetWidth() << MAPBITS;
			int pheight = backtex->GetHeight() << MAPBITS;

			while(mapxstart > 0)
				mapxstart -= pwidth;
			while(mapxstart <= -pwidth)
				mapxstart += pwidth;
			while(mapystart > 0)
				mapystart -= pheight;
			while(mapystart <= -pheight)
				mapystart += pheight;
		}
	}
}

//=============================================================================
//
//
//
//=============================================================================

void AM_changeWindowLoc ()
{
	if (0 != (m_paninc.x | m_paninc.y))
	{
		am_followplayer = false;
		f_oldloc.x = FIXED_MAX;
	}

	int oldmx = m_x, oldmy = m_y;
	fixed_t incx, incy, oincx, oincy;
	
	incx = m_paninc.x;
	incy = m_paninc.y;

	oincx = incx = Scale(m_paninc.x, SCREENWIDTH, 320);
	oincy = incy = Scale(m_paninc.y, SCREENHEIGHT, 200);
	if (am_rotate == 1 || (am_rotate == 2 && viewactive))
	{
		AM_rotate(&incx, &incy, players[consoleplayer].camera->angle - ANG90);
	}

	m_x += incx;
	m_y += incy;

	AM_ClipRotatedExtents (oldmx + m_w/2, oldmy + m_h/2);
	AM_ScrollParchment (m_x != oldmx ? oincx : 0, m_y != oldmy ? -oincy : 0);
}


//=============================================================================
//
//
//
//=============================================================================

void AM_initVariables ()
{
	int pnum;

	automapactive = true;

	// Reset AM buttons
	Button_AM_PanLeft.Reset();
	Button_AM_PanRight.Reset();
	Button_AM_PanUp.Reset();
	Button_AM_PanDown.Reset();
	Button_AM_ZoomIn.Reset();
	Button_AM_ZoomOut.Reset();


	f_oldloc.x = FIXED_MAX;
	amclock = 0;

	m_paninc.x = m_paninc.y = 0;
	mtof_zoommul = MAPUNIT;

	m_w = FTOM(SCREENWIDTH);
	m_h = FTOM(SCREENHEIGHT);

	// find player to center on initially
	if (!playeringame[pnum = consoleplayer])
		for (pnum=0;pnum<MAXPLAYERS;pnum++)
			if (playeringame[pnum])
				break;
	assert(pnum >= 0 && pnum < MAXPLAYERS);
	m_x = (players[pnum].camera->x >> FRACTOMAPBITS) - m_w/2;
	m_y = (players[pnum].camera->y >> FRACTOMAPBITS) - m_h/2;
	AM_changeWindowLoc();

	// for saving & restoring
	old_m_x = m_x;
	old_m_y = m_y;
	old_m_w = m_w;
	old_m_h = m_h;
}

//=============================================================================
//
//
//
//=============================================================================

static void AM_initColors (bool overlayed)
{
	if (overlayed)
	{
		if (am_customcolors && AMModOverlay.defined)
		{
			AMColors = AMModOverlay;
		}
		else
		{
			AMColors.initFromCVars(cv_overlay);
		}
	}
	else if (am_customcolors && AMMod.defined)
	{
		AMColors = AMMod;
	}
	else switch(am_colorset)
	{
		default:
			/* Use the custom colors in the am_* cvars */
			AMColors.initFromCVars(cv_standard);
			break;

		case 1:	// Doom
			// Use colors corresponding to the original Doom's
			AMColors.initFromColors(DoomColors, false);
			break;

		case 2:	// Strife
			// Use colors corresponding to the original Strife's
			AMColors.initFromColors(StrifeColors, false);
			break;

		case 3:	// Raven
			// Use colors corresponding to the original Raven's
			AMColors.initFromColors(RavenColors, true);
			break;

	}
}

//=============================================================================
//
//
//
//=============================================================================

bool AM_clearMarks ()
{
	for (int i = AM_NUMMARKPOINTS-1; i >= 0; i--)
		markpoints[i].x = -1; // means empty
	markpointnum = 0;
	return marknums[0].isValid();
}

//=============================================================================
//
// called right after the level has been loaded
//
//=============================================================================

void AM_LevelInit ()
{
	if (level.info->MapBackground.Len() == 0)
	{
		mapback = TexMan.CheckForTexture("AUTOPAGE", FTexture::TEX_MiscPatch);
	}
	else
	{
		mapback = TexMan.CheckForTexture(level.info->MapBackground, FTexture::TEX_MiscPatch);
	}

	AM_clearMarks();

	AM_findMinMaxBoundaries();
	scale_mtof = MapDiv(min_scale_mtof, (int) (0.7*MAPUNIT));
	if (scale_mtof > max_scale_mtof)
		scale_mtof = min_scale_mtof;
	scale_ftom = MapDiv(MAPUNIT, scale_mtof);

	am_showalllines.Callback();
}

//=============================================================================
//
//
//
//=============================================================================

void AM_Stop ()
{
	automapactive = false;
	stopped = true;
	V_SetBorderNeedRefresh();
	viewactive = true;
}

//=============================================================================
//
//
//
//=============================================================================

void AM_Start ()
{
	if (!stopped) AM_Stop();
	stopped = false;
	AM_initVariables();
}



//=============================================================================
//
// set the window scale to the maximum size
//
//=============================================================================

void AM_minOutWindowScale ()
{
	scale_mtof = min_scale_mtof;
	scale_ftom = MapDiv(MAPUNIT, scale_mtof);
}

//=============================================================================
//
// set the window scale to the minimum size
//
//=============================================================================

void AM_maxOutWindowScale ()
{
	scale_mtof = max_scale_mtof;
	scale_ftom = MapDiv(MAPUNIT, scale_mtof);
}

//=============================================================================
//
// Called right after the resolution has changed
//
//=============================================================================

void AM_NewResolution()
{
	fixed_t oldmin = min_scale_mtof;
	
	if ( oldmin == 0 ) 
	{
		return; // [SP] Not in a game, exit!
	}	
	AM_calcMinMaxMtoF();
	scale_mtof = Scale(scale_mtof, min_scale_mtof, oldmin);
	scale_ftom = MapDiv(MAPUNIT, scale_mtof);
	if (scale_mtof < min_scale_mtof)
		AM_minOutWindowScale();
	else if (scale_mtof > max_scale_mtof)
		AM_maxOutWindowScale();
	f_w = screen->GetWidth();
	f_h = ST_Y;
	AM_activateNewScale();
}


//=============================================================================
//
//
//
//=============================================================================

CCMD (togglemap)
{
	if (gameaction == ga_nothing)
	{
		gameaction = ga_togglemap;
	}
}

//=============================================================================
//
//
//
//=============================================================================

void AM_ToggleMap ()
{
	if (gamestate != GS_LEVEL)
		return;

	// Don't activate the automap if we're not allowed to use it.
	if (dmflags2 & DF2_NO_AUTOMAP)
		return;

	ST_SetNeedRefresh();
	if (!automapactive)
	{
		AM_Start ();
		viewactive = (am_overlay != 0.f);
	}
	else
	{
		if (am_overlay==1 && viewactive)
		{
			viewactive = false;
			ST_SetNeedRefresh();
		}
		else
		{
			AM_Stop ();
		}
	}
}

//=============================================================================
//
// Handle events (user inputs) in automap mode
//
//=============================================================================

bool AM_Responder (event_t *ev, bool last)
{
	if (automapactive && (ev->type == EV_KeyDown || ev->type == EV_KeyUp))
	{
		if (am_followplayer)
		{
			// check for am_pan* and ignore in follow mode
			const char *defbind = AutomapBindings.GetBind(ev->data1);
			if (!strnicmp(defbind, "+am_pan", 7)) return false;
		}

		bool res = C_DoKey(ev, &AutomapBindings, NULL);
		if (res && ev->type == EV_KeyUp && !last)
		{
			// If this is a release event we also need to check if it released a button in the main Bindings
			// so that that button does not get stuck.
			const char *defbind = Bindings.GetBind(ev->data1);
			return (defbind[0] != '+'); // Let G_Responder handle button releases
		}
		return res;
	}
	return false;
}


//=============================================================================
//
// Zooming
//
//=============================================================================

void AM_changeWindowScale ()
{
	int mtof_zoommul;

	if (am_zoomdir > 0)
	{
		mtof_zoommul = int(M_ZOOMIN * am_zoomdir);
	}
	else if (am_zoomdir < 0)
	{
		mtof_zoommul = int(M_ZOOMOUT / -am_zoomdir);
	}
	else if (Button_AM_ZoomIn.bDown)
	{
		mtof_zoommul = int(M_ZOOMIN);
	}
	else if (Button_AM_ZoomOut.bDown)
	{
		mtof_zoommul = int(M_ZOOMOUT);
	}
	else
	{
		mtof_zoommul = MAPUNIT;
	}
	am_zoomdir = 0;

	// Change the scaling multipliers
	scale_mtof = MapMul(scale_mtof, mtof_zoommul);
	scale_ftom = MapDiv(MAPUNIT, scale_mtof);

	if (scale_mtof < min_scale_mtof)
		AM_minOutWindowScale();
	else if (scale_mtof > max_scale_mtof)
		AM_maxOutWindowScale();
}

CCMD(am_zoom)
{
	if (argv.argc() >= 2)
	{
		am_zoomdir = (float)atof(argv[1]);
	}
}

//=============================================================================
//
//
//
//=============================================================================

void AM_doFollowPlayer ()
{
	fixed_t sx, sy;

    if (players[consoleplayer].camera != NULL &&
		(f_oldloc.x != players[consoleplayer].camera->x ||
		 f_oldloc.y != players[consoleplayer].camera->y))
	{
		m_x = (players[consoleplayer].camera->x >> FRACTOMAPBITS) - m_w/2;
		m_y = (players[consoleplayer].camera->y >> FRACTOMAPBITS) - m_h/2;
		m_x2 = m_x + m_w;
		m_y2 = m_y + m_h;

  		// do the parallax parchment scrolling.
		sx = (players[consoleplayer].camera->x - f_oldloc.x) >> FRACTOMAPBITS;
		sy = (f_oldloc.y - players[consoleplayer].camera->y) >> FRACTOMAPBITS;
		if (am_rotate == 1 || (am_rotate == 2 && viewactive))
		{
			AM_rotate (&sx, &sy, players[consoleplayer].camera->angle - ANG90);
		}
		AM_ScrollParchment (sx, sy);

		f_oldloc.x = players[consoleplayer].camera->x;
		f_oldloc.y = players[consoleplayer].camera->y;
	}
}

//=============================================================================
//
// Updates on Game Tick
//
//=============================================================================

void AM_Ticker ()
{
	if (!automapactive)
		return;

	amclock++;

	if (am_followplayer)
	{
		AM_doFollowPlayer();
	}
	else
	{
		m_paninc.x = m_paninc.y = 0;
		if (Button_AM_PanLeft.bDown) m_paninc.x -= FTOM(F_PANINC);
		if (Button_AM_PanRight.bDown) m_paninc.x += FTOM(F_PANINC);
		if (Button_AM_PanUp.bDown) m_paninc.y += FTOM(F_PANINC);
		if (Button_AM_PanDown.bDown) m_paninc.y -= FTOM(F_PANINC);
	}

	// Change the zoom if necessary
	if (Button_AM_ZoomIn.bDown || Button_AM_ZoomOut.bDown || am_zoomdir != 0)
		AM_changeWindowScale();

	// Change x,y location
	//if (m_paninc.x || m_paninc.y)
		AM_changeWindowLoc();
}


//=============================================================================
//
// Clear automap frame buffer.
//
//=============================================================================

void AM_clearFB (const AMColor &color)
{
	bool drawback = mapback.isValid() && am_drawmapback != 0;
	if (am_drawmapback == 2)
	{
		// only draw background when using a mod defined custom color set or Raven colors, if am_drawmapback is 2.
		if (!am_customcolors || !AMMod.defined)
		{
			drawback &= (am_colorset == 3);
		}
	}

	if (!drawback)
	{
		screen->Clear (0, 0, f_w, f_h, color.Index, color.RGB);
	}
	else
	{
		FTexture *backtex = TexMan[mapback];
		if (backtex != NULL)
		{
			int pwidth = backtex->GetWidth();
			int pheight = backtex->GetHeight();
			int x, y;

			//blit the automap background to the screen.
			for (y = mapystart >> MAPBITS; y < f_h; y += pheight)
			{
				for (x = mapxstart >> MAPBITS; x < f_w; x += pwidth)
				{
					screen->DrawTexture (backtex, x, y, DTA_ClipBottom, f_h, DTA_TopOffset, 0, DTA_LeftOffset, 0, TAG_DONE);
				}
			}
		}
	}
}


//=============================================================================
//
// Automap clipping of lines.
//
// Based on Cohen-Sutherland clipping algorithm but with a slightly
// faster reject and precalculated slopes.  If the speed is needed,
// use a hash algorithm to handle the common cases.
//
//=============================================================================

bool AM_clipMline (mline_t *ml, fline_t *fl)
{
	enum {
		LEFT	=1,
		RIGHT	=2,
		BOTTOM	=4,
		TOP		=8
	};

	register int outcode1 = 0;
	register int outcode2 = 0;
	register int outside;

	fpoint_t tmp = { 0, 0 };
	int dx;
	int dy;

#define DOOUTCODE(oc, mx, my) \
	(oc) = 0; \
	if ((my) < 0) (oc) |= TOP; \
	else if ((my) >= f_h) (oc) |= BOTTOM; \
	if ((mx) < 0) (oc) |= LEFT; \
	else if ((mx) >= f_w) (oc) |= RIGHT;

	// do trivial rejects and outcodes
	if (ml->a.y > m_y2)
		outcode1 = TOP;
	else if (ml->a.y < m_y)
		outcode1 = BOTTOM;

	if (ml->b.y > m_y2)
		outcode2 = TOP;
	else if (ml->b.y < m_y)
		outcode2 = BOTTOM;

	if (outcode1 & outcode2)
		return false; // trivially outside

	if (ml->a.x < m_x)
		outcode1 |= LEFT;
	else if (ml->a.x > m_x2)
		outcode1 |= RIGHT;

	if (ml->b.x < m_x)
		outcode2 |= LEFT;
	else if (ml->b.x > m_x2)
		outcode2 |= RIGHT;

	if (outcode1 & outcode2)
		return false; // trivially outside

	// transform to frame-buffer coordinates.
	fl->a.x = CXMTOF(ml->a.x);
	fl->a.y = CYMTOF(ml->a.y);
	fl->b.x = CXMTOF(ml->b.x);
	fl->b.y = CYMTOF(ml->b.y);

	DOOUTCODE(outcode1, fl->a.x, fl->a.y);
	DOOUTCODE(outcode2, fl->b.x, fl->b.y);

	if (outcode1 & outcode2)
		return false;

	while (outcode1 | outcode2) {
		// may be partially inside box
		// find an outside point
		if (outcode1)
			outside = outcode1;
		else
			outside = outcode2;
	
		// clip to each side
		if (outside & TOP)
		{
			dy = fl->a.y - fl->b.y;
			dx = fl->b.x - fl->a.x;
			tmp.x = fl->a.x + Scale(dx, fl->a.y, dy);
			tmp.y = 0;
		}
		else if (outside & BOTTOM)
		{
			dy = fl->a.y - fl->b.y;
			dx = fl->b.x - fl->a.x;
			tmp.x = fl->a.x + Scale(dx, fl->a.y - f_h, dy);
			tmp.y = f_h-1;
		}
		else if (outside & RIGHT)
		{
			dy = fl->b.y - fl->a.y;
			dx = fl->b.x - fl->a.x;
			tmp.y = fl->a.y + Scale(dy, f_w-1 - fl->a.x, dx);
			tmp.x = f_w-1;
		}
		else if (outside & LEFT)
		{
			dy = fl->b.y - fl->a.y;
			dx = fl->b.x - fl->a.x;
			tmp.y = fl->a.y + Scale(dy, -fl->a.x, dx);
			tmp.x = 0;
		}

		if (outside == outcode1)
		{
			fl->a = tmp;
			DOOUTCODE(outcode1, fl->a.x, fl->a.y);
		}
		else
		{
			fl->b = tmp;
			DOOUTCODE(outcode2, fl->b.x, fl->b.y);
		}
	
		if (outcode1 & outcode2)
			return false; // trivially outside
	}

	return true;
}
#undef DOOUTCODE


//=============================================================================
//
// Clip lines, draw visible parts of lines.
//
//=============================================================================

void AM_drawMline (mline_t *ml, const AMColor &color)
{
	fline_t fl;

	if (AM_clipMline (ml, &fl))
	{
		screen->DrawLine (f_x + fl.a.x, f_y + fl.a.y, f_x + fl.b.x, f_y + fl.b.y, color.Index, color.RGB);
	}
}

inline void AM_drawMline (mline_t *ml, int colorindex)
{
	AM_drawMline(ml, AMColors[colorindex]);
}

//=============================================================================
//
// Draws flat (floor/ceiling tile) aligned grid lines.
//
//=============================================================================

void AM_drawGrid (int color)
{
	fixed_t x, y;
	fixed_t start, end;
	mline_t ml;
	fixed_t minlen, extx, exty;
	fixed_t minx, miny;

	// [RH] Calculate a minimum for how long the grid lines should be so that
	// they cover the screen at any rotation.
	minlen = (fixed_t)sqrt ((double)m_w*(double)m_w + (double)m_h*(double)m_h);
	extx = (minlen - m_w) / 2;
	exty = (minlen - m_h) / 2;

	minx = m_x;
	miny = m_y;

	// Figure out start of vertical gridlines
	start = minx - extx;
	if ((start-bmaporgx)%(MAPBLOCKUNITS<<MAPBITS))
		start += (MAPBLOCKUNITS<<MAPBITS)
			- ((start-bmaporgx)%(MAPBLOCKUNITS<<MAPBITS));
	end = minx + minlen - extx;

	// draw vertical gridlines
	for (x = start; x < end; x += (MAPBLOCKUNITS<<MAPBITS))
	{
		ml.a.x = x;
		ml.b.x = x;
		ml.a.y = miny - exty;
		ml.b.y = ml.a.y + minlen;
		if (am_rotate == 1 || (am_rotate == 2 && viewactive))
		{
			AM_rotatePoint (&ml.a.x, &ml.a.y);
			AM_rotatePoint (&ml.b.x, &ml.b.y);
		}
		AM_drawMline(&ml, color);
	}

	// Figure out start of horizontal gridlines
	start = miny - exty;
	if ((start-bmaporgy)%(MAPBLOCKUNITS<<MAPBITS))
		start += (MAPBLOCKUNITS<<MAPBITS)
			- ((start-bmaporgy)%(MAPBLOCKUNITS<<MAPBITS));
	end = miny + minlen - exty;

	// draw horizontal gridlines
	for (y=start; y<end; y+=(MAPBLOCKUNITS<<MAPBITS))
	{
		ml.a.x = minx - extx;
		ml.b.x = ml.a.x + minlen;
		ml.a.y = y;
		ml.b.y = y;
		if (am_rotate == 1 || (am_rotate == 2 && viewactive))
		{
			AM_rotatePoint (&ml.a.x, &ml.a.y);
			AM_rotatePoint (&ml.b.x, &ml.b.y);
		}
		AM_drawMline (&ml, color);
	}
}

//=============================================================================
//
// AM_drawSubsectors
//
//=============================================================================

void AM_drawSubsectors()
{
	static TArray<FVector2> points;
	float scale = float(scale_mtof);
	angle_t rotation;
	sector_t tempsec;
	int floorlight, ceilinglight;
	fixed_t scalex, scaley;
	double originx, originy;
	FDynamicColormap *colormap;
	mpoint_t originpt;

	for (int i = 0; i < numsubsectors; ++i)
	{
		if (subsectors[i].flags & SSECF_POLYORG)
		{
			continue;
		}

		if ((!(subsectors[i].flags & SSECF_DRAWN) || (subsectors[i].render_sector->MoreFlags & SECF_HIDDEN)) && am_cheat == 0)
		{
			continue;
		}
		// Fill the points array from the subsector.
		points.Resize(subsectors[i].numlines);
		for (DWORD j = 0; j < subsectors[i].numlines; ++j)
		{
			mpoint_t pt = { subsectors[i].firstline[j].v1->x >> FRACTOMAPBITS,
							subsectors[i].firstline[j].v1->y >> FRACTOMAPBITS };
			if (am_rotate == 1 || (am_rotate == 2 && viewactive))
			{
				AM_rotatePoint(&pt.x, &pt.y);
			}
			points[j].X = f_x + ((pt.x - m_x) * scale / float(1 << 24));
			points[j].Y = f_y + (f_h - (pt.y - m_y) * scale / float(1 << 24));
		}
		// For lighting and texture determination
		sector_t *sec = Renderer->FakeFlat (subsectors[i].render_sector, &tempsec, &floorlight,	&ceilinglight, false);
		// Find texture origin.
		originpt.x = -sec->GetXOffset(sector_t::floor) >> FRACTOMAPBITS;
		originpt.y = sec->GetYOffset(sector_t::floor) >> FRACTOMAPBITS;
		rotation = 0 - sec->GetAngle(sector_t::floor);
		// Coloring for the polygon
		colormap = sec->ColorMap;

		FTextureID maptex = sec->GetTexture(sector_t::floor);

		scalex = sec->GetXScale(sector_t::floor);
		scaley = sec->GetYScale(sector_t::floor);

		if (sec->e->XFloor.ffloors.Size())
		{
			secplane_t *floorplane = &sec->floorplane;

			// Look for the highest floor below the camera viewpoint.
			// Check the center of the subsector's sector. Do not check each
			// subsector separately because that might result in different planes for
			// different subsectors of the same sector which is not wanted here.
			// (Make the comparison in floating point to avoid overflows and improve performance.)
			double secx;
			double secy;
			double seczb, seczt;
			double cmpz = FIXED2DBL(viewz);

			if (players[consoleplayer].camera && sec == players[consoleplayer].camera->Sector)
			{
				// For the actual camera sector use the current viewpoint as reference.
				secx = FIXED2DBL(viewx);
				secy = FIXED2DBL(viewy);
			}
			else
			{
				secx = FIXED2DBL(sec->soundorg[0]);
				secy = FIXED2DBL(sec->soundorg[1]);
			}
			seczb = floorplane->ZatPoint(secx, secy);
			seczt = sec->ceilingplane.ZatPoint(secx, secy);
			
			for (unsigned int i = 0; i < sec->e->XFloor.ffloors.Size(); ++i)
			{
				F3DFloor *rover = sec->e->XFloor.ffloors[i];
				if (!(rover->flags & FF_EXISTS)) continue;
				if (rover->flags & FF_FOG) continue;
				if (!(rover->flags & FF_RENDERPLANES)) continue;
				if (rover->alpha == 0) continue;
				double roverz = rover->top.plane->ZatPoint(secx, secy);
				// Ignore 3D floors that are above or below the sector itself:
				// they are hidden. Since 3D floors are sorted top to bottom,
				// if we get below the sector floor, we can stop.
				if (roverz > seczt) continue;
				if (roverz < seczb) break;
				if (roverz < cmpz)
				{
					maptex = *(rover->top.texture);
					floorplane = rover->top.plane;
					sector_t *model = rover->top.model;
					int selector = (rover->flags & FF_INVERTPLANES) ? sector_t::floor : sector_t::ceiling;
					rotation = 0 - model->GetAngle(selector);
					scalex = model->GetXScale(selector);
					scaley = model->GetYScale(selector);
					originpt.x = -model->GetXOffset(selector) >> FRACTOMAPBITS;
					originpt.y = model->GetYOffset(selector) >> FRACTOMAPBITS;
					break;
				}
			}

			lightlist_t *light = P_GetPlaneLight(sec, floorplane, false);
			floorlight = *light->p_lightlevel;
			colormap = light->extra_colormap;
		}
		if (maptex == skyflatnum)
		{
			continue;
		}

		// Apply the floor's rotation to the texture origin.
		if (rotation != 0)
		{
			AM_rotate(&originpt.x, &originpt.y, rotation);
		}
		// Apply the automap's rotation to the texture origin.
		if (am_rotate == 1 || (am_rotate == 2 && viewactive))
		{
			rotation += ANG90 - players[consoleplayer].camera->angle;
			AM_rotatePoint(&originpt.x, &originpt.y);
		}
		originx = f_x + ((originpt.x - m_x) * scale / float(1 << 24));
		originy = f_y + (f_h - (originpt.y - m_y) * scale / float(1 << 24));

		// If this subsector has not actually been seen yet (because you are cheating
		// to see it on the map), tint and desaturate it.
		if (!(subsectors[i].flags & SSECF_DRAWN))
		{
			colormap = GetSpecialLights(
				MAKERGB(
					(colormap->Color.r + 255) / 2,
					(colormap->Color.g + 200) / 2,
					(colormap->Color.b + 160) / 2),
				colormap->Fade,
				255 - (255 - colormap->Desaturate) / 4);
			floorlight = (floorlight + 200*15) / 16;
		}

		// Draw the polygon.
		FTexture *pic = TexMan(maptex);
		if (pic != NULL && pic->UseType != FTexture::TEX_Null)
		{
			screen->FillSimplePoly(TexMan(maptex),
				&points[0], points.Size(),
				originx, originy,
				scale / (FIXED2DBL(scalex) * float(1 << MAPBITS)),
				scale / (FIXED2DBL(scaley) * float(1 << MAPBITS)),
				rotation,
				colormap,
				floorlight
				);
		}
	}
}

//=============================================================================
//
//
//
//=============================================================================

static bool AM_CheckSecret(line_t *line)
{
	if (AMColors.isValid(AMColors.SecretSectorColor))
	{
		if (line->frontsector != NULL)
		{
			if (line->frontsector->secretsector)
			{
				if (am_map_secrets!=0 && !(line->frontsector->special&SECRET_MASK)) return true;
				if (am_map_secrets==2 && !(line->flags & ML_SECRET)) return true;
			}
		}
		if (line->backsector != NULL)
		{
			if (line->backsector->secretsector)
			{
				if (am_map_secrets!=0 && !(line->backsector->special&SECRET_MASK)) return true;
				if (am_map_secrets==2 && !(line->flags & ML_SECRET)) return true;
			}
		}
	}
	return false;
}


//=============================================================================
//
// Polyobject debug stuff
//
//=============================================================================

void AM_drawSeg(seg_t *seg, const AMColor &color)
{
	mline_t l;
	l.a.x = seg->v1->x >> FRACTOMAPBITS;
	l.a.y = seg->v1->y >> FRACTOMAPBITS;
	l.b.x = seg->v2->x >> FRACTOMAPBITS;
	l.b.y = seg->v2->y >> FRACTOMAPBITS;

	if (am_rotate == 1 || (am_rotate == 2 && viewactive))
	{
		AM_rotatePoint (&l.a.x, &l.a.y);
		AM_rotatePoint (&l.b.x, &l.b.y);
	}
	AM_drawMline(&l, color);
}

void AM_drawPolySeg(FPolySeg *seg, const AMColor &color)
{
	mline_t l;
	l.a.x = seg->v1.x >> FRACTOMAPBITS;
	l.a.y = seg->v1.y >> FRACTOMAPBITS;
	l.b.x = seg->v2.x >> FRACTOMAPBITS;
	l.b.y = seg->v2.y >> FRACTOMAPBITS;

	if (am_rotate == 1 || (am_rotate == 2 && viewactive))
	{
		AM_rotatePoint (&l.a.x, &l.a.y);
		AM_rotatePoint (&l.b.x, &l.b.y);
	}
	AM_drawMline(&l, color);
}

void AM_showSS()
{
	if (am_showsubsector >= 0 && am_showsubsector < numsubsectors)
	{
		AMColor yellow;
		yellow.FromRGB(255,255,0);
		AMColor red;
		red.FromRGB(255,0,0);

		subsector_t *sub = &subsectors[am_showsubsector];
		for (unsigned int i = 0; i < sub->numlines; i++)
		{
			AM_drawSeg(sub->firstline + i, yellow);
		}
		PO_LinkToSubsectors();

		for (int i = 0; i <po_NumPolyobjs; i++)
		{
			FPolyObj *po = &polyobjs[i];
			FPolyNode *pnode = po->subsectorlinks;

			while (pnode != NULL)
			{
				if (pnode->subsector == sub)
				{
					for (unsigned j = 0; j < pnode->segs.Size(); j++)
					{
						AM_drawPolySeg(&pnode->segs[j], red);
					}
				}
				pnode = pnode->snext;
			}
		}
	}
}

//=============================================================================
//
// Determines if a 3D floor boundary should be drawn
//
//=============================================================================

bool AM_Check3DFloors(line_t *line)
{
	TArray<F3DFloor*> &ff_front = line->frontsector->e->XFloor.ffloors;
	TArray<F3DFloor*> &ff_back = line->backsector->e->XFloor.ffloors;

	// No 3D floors so there's no boundary
	if (ff_back.Size() == 0 && ff_front.Size() == 0) return false;

	int realfrontcount = 0;
	int realbackcount = 0;

	for(unsigned i=0;i<ff_front.Size();i++)
	{
		F3DFloor *rover = ff_front[i];
		if (!(rover->flags & FF_EXISTS)) continue;
		if (rover->alpha == 0) continue;
		realfrontcount++;
	}

	for(unsigned i=0;i<ff_back.Size();i++)
	{
		F3DFloor *rover = ff_back[i];
		if (!(rover->flags & FF_EXISTS)) continue;
		if (rover->alpha == 0) continue;
		realbackcount++;
	}
	// if the amount of 3D floors does not match there is a boundary
	if (realfrontcount != realbackcount) return true;

	for(unsigned i=0;i<ff_front.Size();i++)
	{
		F3DFloor *rover = ff_front[i];
		if (!(rover->flags & FF_EXISTS)) continue;
		if (rover->alpha == 0) continue;

		bool found = false;
		for(unsigned j=0;j<ff_back.Size();j++)
		{
			F3DFloor *rover2 = ff_back[j];
			if (!(rover2->flags & FF_EXISTS)) continue;
			if (rover2->alpha == 0) continue;
			if (rover->model == rover2->model && rover->flags == rover2->flags) 
			{
				found = true;
				break;
			}
		}
		// At least one 3D floor in the front sector didn't have a match in the back sector so there is a boundary.
		if (!found) return true;
	}
	// All 3D floors could be matched so let's not draw a boundary.
	return false;
}

// [TP] Check whether a sector can trigger a special that satisfies the provided function.
// If found, specialptr and argsptr will be filled by the special and the arguments
// If needUseActivated is true, the special must be activated by use.
bool AM_checkSectorActions (sector_t *sector, bool (*function)(int, int *), int *specialptr, int **argsptr, bool needUseActivated)
{
	for (ASectorAction* action = sector->SecActTarget; action; action = barrier_cast<ASectorAction *>(action->tracer))
	{
		if ((action->IsActivatedByUse() || false == needUseActivated)
			&& (*function)(action->special, action->args)
			&& action->CanTrigger (players[consoleplayer].mo))
		{
			*specialptr = action->special;
			*argsptr = action->args;
			return true;
		}
	}

	return false;
}

// [TP] Check whether there's a boundary on the provided line for a special that satisfies the provided function.
// It's a boundary if the line can activate the special or the line's bordering sectors can activate it.
// If found, specialptr and argsptr will be filled with special and args if given.
bool AM_checkSpecialBoundary (line_t &line, bool (*function)(int, int *), int *specialptr = NULL, int **argsptr = NULL)
{
	if (specialptr == NULL)
	{
		static int sink;
		specialptr = &sink;
	}

	if (argsptr == NULL)
	{
		static int *sink;
		argsptr = &sink;
	}

	// Check if the line special qualifies for this
	if ((*function)(line.special, line.args) && (line.activation & SPAC_PlayerActivate))
	{
		*specialptr = line.special;
		*argsptr = line.args;
		return true;
	}

	// Check sector actions in the line's front sector -- the action has to be use-activated in order to
	// show up if this is a one-sided line, because the player cannot trigger sector actions by crossing
	// a one-sided line (since that's impossible, duh).
	if (AM_checkSectorActions(line.frontsector, function, specialptr, argsptr, line.backsector == NULL))
		return true;

	// If it has a back sector, check sector actions in that.
	return (line.backsector && AM_checkSectorActions(line.backsector, function, specialptr, argsptr, false));
}

bool AM_isTeleportSpecial (int special, int *)
{
	return (special == Teleport ||
		special == Teleport_NoFog ||
		special == Teleport_ZombieChanger ||
		special == Teleport_Line);
}

bool AM_isTeleportBoundary (line_t &line)
{
	return AM_checkSpecialBoundary(line, &AM_isTeleportSpecial);
}

bool AM_isExitSpecial (int special, int *)
{
	return (special == Teleport_NewMap ||
		 special == Teleport_EndGame ||
		 special == Exit_Normal ||
		 special == Exit_Secret);
}

bool AM_isExitBoundary (line_t& line)
{
	return AM_checkSpecialBoundary(line, &AM_isExitSpecial);
}

bool AM_isTriggerSpecial (int special, int *)
{
	return special != 0
		&& special != Door_Open
		&& special != Door_Close
		&& special != Door_CloseWaitOpen
		&& special != Door_Raise
		&& special != Door_Animated
		&& special != Generic_Door;
}

bool AM_isTriggerBoundary (line_t &line)
{
	return AM_checkSpecialBoundary(line, &AM_isTriggerSpecial);
}

bool AM_isLockSpecial (int special, int* args)
{
	return special == Door_LockedRaise
		 || special == ACS_LockedExecute
		 || special == ACS_LockedExecuteDoor
		 || (special == Door_Animated && args[3] != 0)
		 || (special == Generic_Door && args[4] != 0)
		 || (special == FS_Execute && args[2] != 0);
}

bool AM_isLockBoundary (line_t &line, int *lockptr = NULL)
{
	if (lockptr == NULL)
	{
		static int sink;
		lockptr = &sink;
	}

	if (line.locknumber)
	{
		*lockptr = line.locknumber;
		return true;
	}

	int special;
	int *args;
	bool result = AM_checkSpecialBoundary(line, &AM_isLockSpecial, &special, &args);

	if (result)
	{
		switch (special)
		{
		case FS_Execute:
			*lockptr = args[2];
			break;

		case Door_Animated:
		case Door_LockedRaise:
			*lockptr = args[3];
			break;

		default:
			*lockptr = args[4];
			break;
		}
	}

	return result;
}

//=============================================================================
//
// Determines visible lines, draws them.
// This is LineDef based, not LineSeg based.
//
//=============================================================================

void AM_drawWalls (bool allmap)
{
	int i;
	static mline_t l;
	int lock, color;

	for (i = 0; i < numlines; i++)
	{
		l.a.x = lines[i].v1->x >> FRACTOMAPBITS;
		l.a.y = lines[i].v1->y >> FRACTOMAPBITS;
		l.b.x = lines[i].v2->x >> FRACTOMAPBITS;
		l.b.y = lines[i].v2->y >> FRACTOMAPBITS;

		if (am_rotate == 1 || (am_rotate == 2 && viewactive))
		{
			AM_rotatePoint (&l.a.x, &l.a.y);
			AM_rotatePoint (&l.b.x, &l.b.y);
		}

		if (am_cheat != 0 || (lines[i].flags & ML_MAPPED))
		{
			if ((lines[i].flags & ML_DONTDRAW) && (am_cheat == 0 || am_cheat >= 4))
			{
				if (!am_showallenabled || CheckCheatmode(false))
				{
					continue;
				}
			}

			if (AM_CheckSecret(&lines[i]))
			{
				// map secret sectors like Boom
				AM_drawMline(&l, AMColors.SecretSectorColor);
			}
			else if (lines[i].flags & ML_SECRET)
			{ // secret door
				if (am_cheat != 0 && lines[i].backsector != NULL)
					AM_drawMline(&l, AMColors.SecretWallColor);
			    else
					AM_drawMline(&l, AMColors.WallColor);
			}
			else if (AM_isTeleportBoundary(lines[i]) && AMColors.isValid(AMColors.IntraTeleportColor))
			{ // intra-level teleporters
				AM_drawMline(&l, AMColors.IntraTeleportColor);
			}
			else if (AM_isExitBoundary(lines[i]) && AMColors.isValid(AMColors.InterTeleportColor))
			{ // inter-level/game-ending teleporters
				AM_drawMline(&l, AMColors.InterTeleportColor);
			}
			else if (AM_isLockBoundary(lines[i], &lock))
			{
				if (AMColors.displayLocks)
				{
					color = P_GetMapColorForLock(lock);

					AMColor c;

					if (color >= 0)	c.FromRGB(RPART(color), GPART(color), BPART(color));
					else c = AMColors[AMColors.LockedColor];

					AM_drawMline (&l, c);
				}
				else
				{
					AM_drawMline (&l, AMColors.LockedColor);  // locked special
				}
			}
<<<<<<< HEAD
			else if (am_showtriggerlines && AMColors.isValid(AMColors.SpecialWallColor) 
				&& LineSpecialsInfo[lines[i].special] != NULL
				&& LineSpecialsInfo[lines[i].special]->max_args >= 0
				&& lines[i].special != Door_Open
				&& lines[i].special != Door_Close
				&& lines[i].special != Door_CloseWaitOpen
				&& lines[i].special != Door_Raise
				&& lines[i].special != Door_Animated
				&& lines[i].special != Generic_Door
				&& (lines[i].activation & SPAC_PlayerActivate))
=======
			else if (am_showtriggerlines
				&& AMColors.isValid(AMColors.SpecialWallColor)
				&& AM_isTriggerBoundary(lines[i]))
>>>>>>> 69fd0e6e
			{
				AM_drawMline(&l, AMColors.SpecialWallColor);	// wall with special non-door action the player can do
			}
			else if (lines[i].backsector == NULL)
			{
				AM_drawMline(&l, AMColors.WallColor);	// one-sided wall
			}
			else if (lines[i].backsector->floorplane
				  != lines[i].frontsector->floorplane)
			{
				AM_drawMline(&l, AMColors.FDWallColor); // floor level change
			}
			else if (lines[i].backsector->ceilingplane
				  != lines[i].frontsector->ceilingplane)
			{
				AM_drawMline(&l, AMColors.CDWallColor); // ceiling level change
			}
			else if (AM_Check3DFloors(&lines[i]))
			{
				AM_drawMline(&l, AMColors.EFWallColor); // Extra floor border
			}
			else if (am_cheat > 0 && am_cheat < 4)
			{
				AM_drawMline(&l, AMColors.TSWallColor);
			}
		}
		else if (allmap)
		{
			if ((lines[i].flags & ML_DONTDRAW) && (am_cheat == 0 || am_cheat >= 4))
			{
				if (!am_showallenabled || CheckCheatmode(false))
				{
					continue;
				}
			}
			AM_drawMline(&l, AMColors.NotSeenColor);
		}
    }
}


//=============================================================================
//
// Rotation in 2D.
// Used to rotate player arrow line character.
//
//=============================================================================

void AM_rotate(fixed_t *xp, fixed_t *yp, angle_t a)
{
	static angle_t angle_saved = 0;
	static double sinrot = 0;
	static double cosrot = 1;

	if (angle_saved != a)
	{
		angle_saved = a;
		double rot = (double)a / (double)(1u << 31) * (double)M_PI;
		sinrot = sin(rot);
		cosrot = cos(rot);
	}

	double x = FIXED2FLOAT(*xp);
	double y = FIXED2FLOAT(*yp);
	double tmpx = (x * cosrot) - (y * sinrot);
	y = (x * sinrot) + (y * cosrot);
	x = tmpx;
	*xp = FLOAT2FIXED(x);
	*yp = FLOAT2FIXED(y);
}

//=============================================================================
//
//
//
//=============================================================================

void AM_rotatePoint (fixed_t *x, fixed_t *y)
{
	fixed_t pivotx = m_x + m_w/2;
	fixed_t pivoty = m_y + m_h/2;
	*x -= pivotx;
	*y -= pivoty;
	AM_rotate (x, y, ANG90 - players[consoleplayer].camera->angle);
	*x += pivotx;
	*y += pivoty;
}

//=============================================================================
//
//
//
//=============================================================================

void
AM_drawLineCharacter
( const mline_t *lineguy,
  int		lineguylines,
  fixed_t	scale,
  angle_t	angle,
  const AMColor &color,
  fixed_t	x,
  fixed_t	y )
{
	int		i;
	mline_t	l;

	for (i=0;i<lineguylines;i++) {
		l.a.x = lineguy[i].a.x;
		l.a.y = lineguy[i].a.y;

		if (scale) {
			l.a.x = MapMul(scale, l.a.x);
			l.a.y = MapMul(scale, l.a.y);
		}

		if (angle)
			AM_rotate(&l.a.x, &l.a.y, angle);

		l.a.x += x;
		l.a.y += y;

		l.b.x = lineguy[i].b.x;
		l.b.y = lineguy[i].b.y;

		if (scale) {
			l.b.x = MapMul(scale, l.b.x);
			l.b.y = MapMul(scale, l.b.y);
		}

		if (angle)
			AM_rotate(&l.b.x, &l.b.y, angle);

		l.b.x += x;
		l.b.y += y;

		AM_drawMline(&l, color);
	}
}

//=============================================================================
//
//
//
//=============================================================================

void AM_drawPlayers ()
{
	if (am_cheat >= 2 && am_cheat != 4 && am_showthingsprites > 0)
	{
		// Player sprites are drawn with the others
		return;
	}

	mpoint_t pt;
	angle_t angle;
	int i;

	if (!multiplayer)
	{
		mline_t *arrow;
		int numarrowlines;

		pt.x = players[consoleplayer].camera->x >> FRACTOMAPBITS;
		pt.y = players[consoleplayer].camera->y >> FRACTOMAPBITS;
		if (am_rotate == 1 || (am_rotate == 2 && viewactive))
		{
			angle = ANG90;
			AM_rotatePoint (&pt.x, &pt.y);
		}
		else
		{
			angle = players[consoleplayer].camera->angle;
		}
		
		if (am_cheat != 0 && CheatMapArrow.Size() > 0)
		{
			arrow = &CheatMapArrow[0];
			numarrowlines = CheatMapArrow.Size();
		}
		else
		{
			arrow = &MapArrow[0];
			numarrowlines = MapArrow.Size();
		}
		AM_drawLineCharacter(arrow, numarrowlines, 0, angle, AMColors[AMColors.YourColor], pt.x, pt.y);
		return;
	}

	for (i = 0; i < MAXPLAYERS; i++)
	{
		player_t *p = &players[i];
		AMColor color;

		if (!playeringame[i] || p->mo == NULL)
		{
			continue;
		}

		// We don't always want to show allies on the automap.
		if (dmflags2 & DF2_NO_AUTOMAP_ALLIES && i != consoleplayer)
			continue;
		
		if (deathmatch && !demoplayback &&
			!p->mo->IsTeammate (players[consoleplayer].mo) &&
			p != players[consoleplayer].camera->player)
		{
			continue;
		}

		if (p->mo->alpha < OPAQUE)
		{
			color = AMColors[AMColors.AlmostBackgroundColor];
		}
		else
		{
			float h, s, v, r, g, b;

			D_GetPlayerColor (i, &h, &s, &v, NULL);
			HSVtoRGB (&r, &g, &b, h, s, v);

			color.FromRGB(clamp (int(r*255.f),0,255), clamp (int(g*255.f),0,255), clamp (int(b*255.f),0,255));
		}

		if (p->mo != NULL)
		{
			pt.x = p->mo->x >> FRACTOMAPBITS;
			pt.y = p->mo->y >> FRACTOMAPBITS;
			angle = p->mo->angle;

			if (am_rotate == 1 || (am_rotate == 2 && viewactive))
			{
				AM_rotatePoint (&pt.x, &pt.y);
				angle -= players[consoleplayer].camera->angle - ANG90;
			}

			AM_drawLineCharacter(&MapArrow[0], MapArrow.Size(), 0, angle, color, pt.x, pt.y);
		}
    }
}

//=============================================================================
//
//
//
//=============================================================================

void AM_drawKeys ()
{
	AMColor color;
	mpoint_t p;
	angle_t	 angle;

	TThinkerIterator<AKey> it;
	AKey *key;

	while ((key = it.Next()) != NULL)
	{
		p.x = key->x >> FRACTOMAPBITS;
		p.y = key->y >> FRACTOMAPBITS;
		angle = key->angle;

		if (am_rotate == 1 || (am_rotate == 2 && viewactive))
		{
			AM_rotatePoint (&p.x, &p.y);
			angle += ANG90 - players[consoleplayer].camera->angle;
		}

		if (key->flags & MF_SPECIAL)
		{
			// Find the key's own color.
			// Only works correctly if single-key locks have lower numbers than any-key locks.
			// That is the case for all default keys, however.
			int P_GetMapColorForKey (AInventory * key);
			int c = P_GetMapColorForKey(key);

			if (c >= 0)	color.FromRGB(RPART(c), GPART(c), BPART(c));
			else color = AMColors[AMColors.ThingColor_CountItem];
			AM_drawLineCharacter(&EasyKey[0], EasyKey.Size(), 0, 0, color, p.x, p.y);
		}
	}
}

//=============================================================================
//
//
//
//=============================================================================
void AM_drawThings ()
{
	AMColor color;
	int		 i;
	AActor*	 t;
	mpoint_t p;
	angle_t	 angle;

	for (i=0;i<numsectors;i++)
	{
		t = sectors[i].thinglist;
		while (t)
		{
			if (am_cheat > 0 || !(t->flags6 & MF6_NOTONAUTOMAP))
			{
				p.x = t->x >> FRACTOMAPBITS;
				p.y = t->y >> FRACTOMAPBITS;

				if (am_showthingsprites > 0 && t->sprite > 0)
				{
					FTexture *texture = NULL;
					spriteframe_t *frame;
					angle_t rotation = 0;

					// try all modes backwards until a valid texture has been found.	
					for(int show = am_showthingsprites; show > 0 && texture == NULL; show--)
					{
						const spritedef_t& sprite = sprites[t->sprite];
						const size_t spriteIndex = sprite.spriteframes + (show > 1 ? t->frame : 0);

						frame = &SpriteFrames[spriteIndex];
						angle_t angle = ANGLE_270 - t->angle;
						if (frame->Texture[0] != frame->Texture[1]) angle += (ANGLE_180 / 16);
						if (am_rotate == 1 || (am_rotate == 2 && viewactive))
						{
							angle += players[consoleplayer].camera->angle - ANGLE_90;
						}
						rotation = angle >> 28;

						const FTextureID textureID = frame->Texture[show > 2 ? rotation : 0];
						texture = TexMan(textureID);
					}

					if (texture == NULL) goto drawTriangle;	// fall back to standard display if no sprite can be found.

					const fixed_t spriteXScale = FixedMul(t->scaleX, 10 * scale_mtof);
					const fixed_t spriteYScale = FixedMul(t->scaleY, 10 * scale_mtof);

					DrawMarker (texture, p.x, p.y, 0, !!(frame->Flip & (1 << rotation)),
						spriteXScale, spriteYScale, t->Translation, FRACUNIT, 0, LegacyRenderStyles[STYLE_Normal]);
				}
				else
				{
			drawTriangle:
					angle = t->angle;

					if (am_rotate == 1 || (am_rotate == 2 && viewactive))
					{
						AM_rotatePoint (&p.x, &p.y);
						angle += ANG90 - players[consoleplayer].camera->angle;
					}

					color = AMColors[AMColors.ThingColor];

					// use separate colors for special thing types
					if (t->flags3&MF3_ISMONSTER && !(t->flags&MF_CORPSE))
					{
						if (t->flags & MF_FRIENDLY) color = AMColors[AMColors.ThingColor_Friend];
						else if (!(t->flags & MF_COUNTKILL)) color = AMColors[AMColors.ThingColor_NocountMonster];
						else color = AMColors[AMColors.ThingColor_Monster];
					}
					else if (t->flags&MF_SPECIAL)
					{
						// Find the key's own color.
						// Only works correctly if single-key locks have lower numbers than any-key locks.
						// That is the case for all default keys, however.
						if (t->IsKindOf(RUNTIME_CLASS(AKey)))
						{
							if (G_SkillProperty(SKILLP_EasyKey))
							{
								// Already drawn by AM_drawKeys(), so don't draw again
								color.Index = -1;
							}
							else if (am_showkeys)
							{
								int P_GetMapColorForKey (AInventory * key);
								int c = P_GetMapColorForKey(static_cast<AKey *>(t));

								if (c >= 0)	color.FromRGB(RPART(c), GPART(c), BPART(c));
								else color = AMColors[AMColors.ThingColor_CountItem];
								AM_drawLineCharacter(&CheatKey[0], CheatKey.Size(), 0, 0, color, p.x, p.y);
								color.Index = -1;
							}
							else
							{
								color = AMColors[AMColors.ThingColor_Item];
							}
						}
						else if (t->flags&MF_COUNTITEM)
							color = AMColors[AMColors.ThingColor_CountItem];
						else
							color = AMColors[AMColors.ThingColor_Item];
					}

					if (color.Index != -1)
					{
						AM_drawLineCharacter
							(thintriangle_guy, NUMTHINTRIANGLEGUYLINES,
							16<<MAPBITS, angle, color, p.x, p.y);
					}

					if (am_cheat == 3 || am_cheat == 6)
					{
						static const mline_t box[4] =
						{
							{ { -MAPUNIT, -MAPUNIT }, {  MAPUNIT, -MAPUNIT } },
							{ {  MAPUNIT, -MAPUNIT }, {  MAPUNIT,  MAPUNIT } },
							{ {  MAPUNIT,  MAPUNIT }, { -MAPUNIT,  MAPUNIT } },
							{ { -MAPUNIT,  MAPUNIT }, { -MAPUNIT, -MAPUNIT } },
						};

						AM_drawLineCharacter (box, 4, t->radius >> FRACTOMAPBITS, angle - t->angle, color, p.x, p.y);
					}
				}
			}
			t = t->snext;
		}
	}
}

//=============================================================================
//
//
//
//=============================================================================

static void DrawMarker (FTexture *tex, fixed_t x, fixed_t y, int yadjust,
	INTBOOL flip, fixed_t xscale, fixed_t yscale, int translation, fixed_t alpha, DWORD fillcolor, FRenderStyle renderstyle)
{
	if (tex == NULL || tex->UseType == FTexture::TEX_Null)
	{
		return;
	}
	if (am_rotate == 1 || (am_rotate == 2 && viewactive))
	{
		AM_rotatePoint (&x, &y);
	}
	screen->DrawTexture (tex, CXMTOF(x) + f_x, CYMTOF(y) + yadjust + f_y,
		DTA_DestWidth, MulScale16 (tex->GetScaledWidth() * CleanXfac, xscale),
		DTA_DestHeight, MulScale16 (tex->GetScaledHeight() * CleanYfac, yscale),
		DTA_ClipTop, f_y,
		DTA_ClipBottom, f_y + f_h,
		DTA_ClipLeft, f_x,
		DTA_ClipRight, f_x + f_w,
		DTA_FlipX, flip,
		DTA_Translation, TranslationToTable(translation),
		DTA_Alpha, alpha,
		DTA_FillColor, fillcolor,
		DTA_RenderStyle, DWORD(renderstyle),
		TAG_DONE);
}

//=============================================================================
//
//
//
//=============================================================================

void AM_drawMarks ()
{
	for (int i = 0; i < AM_NUMMARKPOINTS; i++)
	{
		if (markpoints[i].x != -1)
		{
			DrawMarker (TexMan(marknums[i]), markpoints[i].x, markpoints[i].y, -3, 0,
				FRACUNIT, FRACUNIT, 0, FRACUNIT, 0, LegacyRenderStyles[STYLE_Normal]);
		}
	}
}

//=============================================================================
//
//
//
//=============================================================================

void AM_drawAuthorMarkers ()
{
	// [RH] Draw any actors derived from AMapMarker on the automap.
	// If args[0] is 0, then the actor's sprite is drawn at its own location.
	// Otherwise, its sprite is drawn at the location of any actors whose TIDs match args[0].
	TThinkerIterator<AMapMarker> it (STAT_MAPMARKER);
	AMapMarker *mark;

	while ((mark = it.Next()) != NULL)
	{
		if (mark->flags2 & MF2_DORMANT)
		{
			continue;
		}

		FTextureID picnum;
		FTexture *tex;
		WORD flip = 0;

		if (mark->picnum.isValid())
		{
			tex = TexMan(mark->picnum);
			if (tex->Rotations != 0xFFFF)
			{
				spriteframe_t *sprframe = &SpriteFrames[tex->Rotations];
				picnum = sprframe->Texture[0];
				flip = sprframe->Flip & 1;
				tex = TexMan[picnum];
			}
		}
		else
		{
			spritedef_t *sprdef = &sprites[mark->sprite];
			if (mark->frame >= sprdef->numframes)
			{
				continue;
			}
			else
			{
				spriteframe_t *sprframe = &SpriteFrames[sprdef->spriteframes + mark->frame];
				picnum = sprframe->Texture[0];
				flip = sprframe->Flip & 1;
				tex = TexMan[picnum];
			}
		}
		FActorIterator it (mark->args[0]);
		AActor *marked = mark->args[0] == 0 ? mark : it.Next();

		while (marked != NULL)
		{
			// Use more correct info if we have GL nodes available
			if (mark->args[1] == 0 ||
				(mark->args[1] == 1 && (hasglnodes ?
				 marked->subsector->flags & SSECF_DRAWN :
				 marked->Sector->MoreFlags & SECF_DRAWN)))
			{
				DrawMarker (tex, marked->x >> FRACTOMAPBITS, marked->y >> FRACTOMAPBITS, 0,
					flip, mark->scaleX, mark->scaleY, mark->Translation,
					mark->alpha, mark->fillcolor, mark->RenderStyle);
			}
			marked = mark->args[0] != 0 ? it.Next() : NULL;
		}
	}
}

//=============================================================================
//
//
//
//=============================================================================

void AM_drawCrosshair (const AMColor &color)
{
	screen->DrawPixel(f_w/2, (f_h+1)/2, color.Index, color.RGB);
}

//=============================================================================
//
//
//
//=============================================================================

void AM_Drawer ()
{
	if (!automapactive)
		return;

	bool allmap = (level.flags2 & LEVEL2_ALLMAP) != 0;
	bool allthings = allmap && players[consoleplayer].mo->FindInventory(RUNTIME_CLASS(APowerScanner), true) != NULL;

	AM_initColors (viewactive);

	if (!viewactive)
	{
		// [RH] Set f_? here now to handle automap overlaying
		// and view size adjustments.
		f_x = f_y = 0;
		f_w = screen->GetWidth ();
		f_h = ST_Y;
		f_p = screen->GetPitch ();

		AM_clearFB(AMColors[AMColors.Background]);
	}
	else 
	{
		f_x = viewwindowx;
		f_y = viewwindowy;
		f_w = viewwidth;
		f_h = viewheight;
		f_p = screen->GetPitch ();
	}
	AM_activateNewScale();

	if (am_textured && hasglnodes && textured && !viewactive)
		AM_drawSubsectors();

	if (grid)	
		AM_drawGrid(AMColors.GridColor);

	AM_drawWalls(allmap);
	AM_drawPlayers();
	if (G_SkillProperty(SKILLP_EasyKey))
		AM_drawKeys();
	if ((am_cheat >= 2 && am_cheat != 4) || allthings)
		AM_drawThings();

	AM_drawAuthorMarkers();

	if (!viewactive)
		AM_drawCrosshair(AMColors[AMColors.XHairColor]);

	AM_drawMarks();

	AM_showSS();
}

//=============================================================================
//
//
//
//=============================================================================

void AM_SerializeMarkers(FArchive &arc)
{
	arc << markpointnum;
	for (int i=0; i<AM_NUMMARKPOINTS; i++)
	{
		arc << markpoints[i].x << markpoints[i].y;
	}
	arc << scale_mtof;
	arc << scale_ftom; 
}
<|MERGE_RESOLUTION|>--- conflicted
+++ resolved
@@ -1,3089 +1,3077 @@
-// Emacs style mode select   -*- C++ -*- 
-//-----------------------------------------------------------------------------
-//
-// $Id:$
-//
-// Copyright (C) 1993-1996 by id Software, Inc.
-//
-// This source is available for distribution and/or modification
-// only under the terms of the DOOM Source Code License as
-// published by id Software. All rights reserved.
-//
-// The source is distributed in the hope that it will be useful,
-// but WITHOUT ANY WARRANTY; without even the implied warranty of
-// FITNESS FOR A PARTICULAR PURPOSE. See the DOOM Source Code License
-// for more details.
-//
-//
-// $Log:$
-//
-// DESCRIPTION:  the automap code
-//
-//-----------------------------------------------------------------------------
-
-#include <stdio.h>
-
-#include "doomdef.h"
-#include "templates.h"
-#include "g_level.h"
-#include "doomdef.h"
-#include "st_stuff.h"
-#include "p_local.h"
-#include "p_lnspec.h"
-#include "w_wad.h"
-#include "a_sharedglobal.h"
-#include "statnums.h"
-#include "r_data/r_translate.h"
-#include "d_event.h"
-#include "gi.h"
-#include "p_setup.h"
-#include "c_bind.h"
-#include "farchive.h"
-#include "r_renderer.h"
-#include "r_sky.h"
-#include "sbar.h"
-
-#include "m_cheat.h"
-#include "i_system.h"
-#include "c_dispatch.h"
-#include "colormatcher.h"
-#include "d_netinf.h"
-
-// Needs access to LFB.
-#include "v_video.h"
-#include "v_palette.h"
-
-#include "v_text.h"
-
-// State.
-#include "doomstat.h"
-#include "r_state.h"
-
-// Data.
-#include "gstrings.h"
-
-#include "am_map.h"
-#include "a_artifacts.h"
-#include "po_man.h"
-#include "a_keys.h"
-#include "r_data/colormaps.h"
-
-
-//=============================================================================
-//
-// CVARs
-//
-//=============================================================================
-
-CVAR (Int,   am_rotate,				0,			CVAR_ARCHIVE);
-CVAR (Int,   am_overlay,			0,			CVAR_ARCHIVE);
-CVAR (Bool,  am_showsecrets,		true,		CVAR_ARCHIVE);
-CVAR (Bool,  am_showmonsters,		true,		CVAR_ARCHIVE);
-CVAR (Bool,  am_showitems,			false,		CVAR_ARCHIVE);
-CVAR (Bool,  am_showtime,			true,		CVAR_ARCHIVE);
-CVAR (Bool,  am_showtotaltime,		false,		CVAR_ARCHIVE);
-CVAR (Int,   am_colorset,			0,			CVAR_ARCHIVE);
-CVAR (Bool,  am_customcolors,		true,		CVAR_ARCHIVE);
-CVAR (Int,   am_map_secrets,		1,			CVAR_ARCHIVE);
-CVAR (Int,	 am_drawmapback,		1,			CVAR_ARCHIVE);
-CVAR (Bool,  am_showkeys,			true,		CVAR_ARCHIVE);
-CVAR (Bool,  am_showtriggerlines,	false,		CVAR_ARCHIVE);
-CVAR (Int,   am_showthingsprites,		0,		CVAR_ARCHIVE);
-
-//=============================================================================
-//
-// Automap colors
-//
-//=============================================================================
-
-CVAR (Color, am_backcolor,			0x6c5440,	CVAR_ARCHIVE);
-CVAR (Color, am_yourcolor,			0xfce8d8,	CVAR_ARCHIVE);
-CVAR (Color, am_wallcolor,			0x2c1808,	CVAR_ARCHIVE);
-CVAR (Color, am_secretwallcolor,	0x000000,	CVAR_ARCHIVE);
-CVAR (Color, am_specialwallcolor,	0xffffff,	CVAR_ARCHIVE);
-CVAR (Color, am_tswallcolor,		0x888888,	CVAR_ARCHIVE);
-CVAR (Color, am_fdwallcolor,		0x887058,	CVAR_ARCHIVE);
-CVAR (Color, am_cdwallcolor,		0x4c3820,	CVAR_ARCHIVE);
-CVAR (Color, am_efwallcolor,		0x665555,	CVAR_ARCHIVE);
-CVAR (Color, am_thingcolor,			0xfcfcfc,	CVAR_ARCHIVE);
-CVAR (Color, am_gridcolor,			0x8b5a2b,	CVAR_ARCHIVE);
-CVAR (Color, am_xhaircolor,			0x808080,	CVAR_ARCHIVE);
-CVAR (Color, am_notseencolor,		0x6c6c6c,	CVAR_ARCHIVE);
-CVAR (Color, am_lockedcolor,		0x007800,	CVAR_ARCHIVE);
-CVAR (Color, am_intralevelcolor,	0x0000ff,	CVAR_ARCHIVE);
-CVAR (Color, am_interlevelcolor,	0xff0000,	CVAR_ARCHIVE);
-CVAR (Color, am_secretsectorcolor,	0xff00ff,	CVAR_ARCHIVE);
-CVAR (Color, am_thingcolor_friend,	0xfcfcfc,	CVAR_ARCHIVE);
-CVAR (Color, am_thingcolor_monster,	0xfcfcfc,	CVAR_ARCHIVE);
-CVAR (Color, am_thingcolor_ncmonster,	0xfcfcfc,	CVAR_ARCHIVE);
-CVAR (Color, am_thingcolor_item,	0xfcfcfc,	CVAR_ARCHIVE);
-CVAR (Color, am_thingcolor_citem,	0xfcfcfc,	CVAR_ARCHIVE);
-
-CVAR (Color, am_ovyourcolor,		0xfce8d8,	CVAR_ARCHIVE);
-CVAR (Color, am_ovwallcolor,		0x00ff00,	CVAR_ARCHIVE);
-CVAR (Color, am_ovsecretwallcolor,	0x008844,	CVAR_ARCHIVE);
-CVAR (Color, am_ovspecialwallcolor,	0xffffff,	CVAR_ARCHIVE);
-CVAR (Color, am_ovotherwallscolor,	0x008844,	CVAR_ARCHIVE);
-CVAR (Color, am_ovlockedcolor,		0x008844,	CVAR_ARCHIVE);
-CVAR (Color, am_ovefwallcolor,		0x008844,	CVAR_ARCHIVE);
-CVAR (Color, am_ovfdwallcolor,		0x008844,	CVAR_ARCHIVE);
-CVAR (Color, am_ovcdwallcolor,		0x008844,	CVAR_ARCHIVE);
-CVAR (Color, am_ovunseencolor,		0x00226e,	CVAR_ARCHIVE);
-CVAR (Color, am_ovtelecolor,		0xffff00,	CVAR_ARCHIVE);
-CVAR (Color, am_ovinterlevelcolor,	0xffff00,	CVAR_ARCHIVE);
-CVAR (Color, am_ovsecretsectorcolor,0x00ffff,	CVAR_ARCHIVE);
-CVAR (Color, am_ovthingcolor,		0xe88800,	CVAR_ARCHIVE);
-CVAR (Color, am_ovthingcolor_friend,	0xe88800,	CVAR_ARCHIVE);
-CVAR (Color, am_ovthingcolor_monster,	0xe88800,	CVAR_ARCHIVE);
-CVAR (Color, am_ovthingcolor_ncmonster,	0xe88800,	CVAR_ARCHIVE);
-CVAR (Color, am_ovthingcolor_item,		0xe88800,	CVAR_ARCHIVE);
-CVAR (Color, am_ovthingcolor_citem,		0xe88800,	CVAR_ARCHIVE);
-
-//=============================================================================
-//
-// internal representation of a single color
-//
-//=============================================================================
-
-struct AMColor
-{
-	int Index;
-	uint32 RGB;
-
-	void FromCVar(FColorCVar & cv)
-	{
-		Index = cv.GetIndex();
-		RGB = uint32(cv) | MAKEARGB(255, 0, 0, 0);
-	}
-
-	void FromRGB(int r,int g, int b)
-	{
-		RGB = MAKEARGB(255, r, g, b);
-		Index = ColorMatcher.Pick(r, g, b);
-	}
-
-	void setInvalid()
-	{
-		Index = -1;
-		RGB = -1;
-	}
-
-	bool isValid() const
-	{
-		return Index > -1;
-	}
-};
-
-//=============================================================================
-//
-// a complete color set
-//
-//=============================================================================
-
-static const char *ColorNames[] = {
-		"Background", 
-		"YourColor", 
-		"WallColor", 
-		"TwoSidedWallColor",
-		"FloorDiffWallColor", 
-		"CeilingDiffWallColor", 
-		"ExtraFloorWallColor", 
-		"ThingColor",
-		"ThingColor_Item", 
-		"ThingColor_CountItem", 
-		"ThingColor_Monster", 
-		"ThingColor_NocountMonster", 
-		"ThingColor_Friend",
-		"SpecialWallColor", 
-		"SecretWallColor", 
-		"GridColor", 
-		"XHairColor",
-		"NotSeenColor",
-		"LockedColor",
-		"IntraTeleportColor", 
-		"InterTeleportColor",
-		"SecretSectorColor",
-		"AlmostBackgroundColor",
-		NULL
-};
-
-struct AMColorset
-{
-	enum
-	{
-		Background, 
-		YourColor, 
-		WallColor, 
-		TSWallColor,
-		FDWallColor, 
-		CDWallColor, 
-		EFWallColor, 
-		ThingColor,
-		ThingColor_Item, 
-		ThingColor_CountItem, 
-		ThingColor_Monster, 
-		ThingColor_NocountMonster, 
-		ThingColor_Friend,
-		SpecialWallColor, 
-		SecretWallColor, 
-		GridColor, 
-		XHairColor,
-		NotSeenColor,
-		LockedColor,
-		IntraTeleportColor, 
-		InterTeleportColor,
-		SecretSectorColor,
-		AlmostBackgroundColor,
-		AM_NUM_COLORS
-	};
-
-	AMColor c[AM_NUM_COLORS];
-	bool displayLocks;
-	bool forcebackground;
-	bool defined;	// only for mod specific colorsets: must be true to be usable
-
-	void initFromCVars(FColorCVar **values)
-	{
-		for(int i=0;i<AlmostBackgroundColor; i++)
-		{
-			c[i].FromCVar(*values[i]);
-		}
-
-		DWORD ba = *(values[0]);
-
-		int r = RPART(ba) - 16;
-		int g = GPART(ba) - 16;
-		int b = BPART(ba) - 16;
-
-		if (r < 0)
-			r += 32;
-		if (g < 0)
-			g += 32;
-		if (b < 0)
-			b += 32;
-
-		c[AlmostBackgroundColor].FromRGB(r, g, b);
-		displayLocks = true;
-		forcebackground = false;
-	}
-
-	void initFromColors(const unsigned char *colors, bool showlocks)
-	{
-		for(int i=0, j=0; i<AM_NUM_COLORS; i++, j+=3)
-		{
-			if (colors[j] == 1 && colors[j+1] == 0 && colors[j+2] == 0)
-			{
-				c[i].setInvalid();
-			}
-			else
-			{
-				c[i].FromRGB(colors[j], colors[j+1], colors[j+2]);
-			}
-		}
-		displayLocks = showlocks;
-		forcebackground = false;
-	}
-
-	void setWhite()
-	{
-		c[0].FromRGB(0,0,0);
-		for(int i=1; i<AM_NUM_COLORS; i++)
-		{
-			c[i].FromRGB(255,255,255);
-		}
-	}
-
-	const AMColor &operator[](int index) const
-	{
-		return c[index];
-	}
-
-	bool isValid(int index) const
-	{
-		return c[index].isValid();
-	}
-};
-
-//=============================================================================
-//
-// predefined colorsets
-//
-//=============================================================================
-
-static FColorCVar *cv_standard[] = {
-	&am_backcolor,
-	&am_yourcolor,
-	&am_wallcolor,
-	&am_tswallcolor,
-	&am_fdwallcolor,
-	&am_cdwallcolor,
-	&am_efwallcolor,
-	&am_thingcolor,
-	&am_thingcolor_item,
-	&am_thingcolor_citem,
-	&am_thingcolor_monster,
-	&am_thingcolor_ncmonster,
-	&am_thingcolor_friend,
-	&am_specialwallcolor,
-	&am_secretwallcolor,
-	&am_gridcolor,
-	&am_xhaircolor,
-	&am_notseencolor,
-	&am_lockedcolor,
-	&am_intralevelcolor,
-	&am_interlevelcolor,
-	&am_secretsectorcolor
-};
-
-static FColorCVar *cv_overlay[] = {
-	&am_backcolor,	// this will not be used in overlay mode
-	&am_ovyourcolor,
-	&am_ovwallcolor,
-	&am_ovotherwallscolor,
-	&am_ovfdwallcolor,
-	&am_ovcdwallcolor,
-	&am_ovefwallcolor,
-	&am_ovthingcolor,
-	&am_ovthingcolor_item,
-	&am_ovthingcolor_citem,
-	&am_ovthingcolor_monster,
-	&am_ovthingcolor_ncmonster,
-	&am_ovthingcolor_friend,
-	&am_ovspecialwallcolor,
-	&am_ovsecretwallcolor,
-	&am_gridcolor,	// this will not be used in overlay mode
-	&am_xhaircolor,	// this will not be used in overlay mode
-	&am_ovunseencolor,
-	&am_ovlockedcolor,
-	&am_ovtelecolor,
-	&am_ovinterlevelcolor,
-	&am_ovsecretsectorcolor
-};
-
-CCMD(am_restorecolors)
-{
-	for (unsigned i = 0; i < countof(cv_standard); i++)
-	{
-		cv_standard[i]->ResetToDefault();
-	}
-	for (unsigned i = 0; i < countof(cv_overlay); i++)
-	{
-		cv_overlay[i]->ResetToDefault();
-	}
-}
-
-
-
-#define NOT_USED 1,0,0	// use almost black as indicator for an unused color
-
-static unsigned char DoomColors[]= {
-	0x00,0x00,0x00, // background
-	0xff,0xff,0xff, // yourcolor
-	0xfc,0x00,0x00, // wallcolor
-	0x80,0x80,0x80, // tswallcolor
-	0xbc,0x78,0x48,	// fdwallcolor
-	0xfc,0xfc,0x00, // cdwallcolor
-	0xbc,0x78,0x48,	// efwallcolor
-	0x74,0xfc,0x6c, // thingcolor
-	0x74,0xfc,0x6c, // thingcolor_item
-	0x74,0xfc,0x6c, // thingcolor_citem
-	0x74,0xfc,0x6c, // thingcolor_monster
-	0x74,0xfc,0x6c, // thingcolor_ncmonster
-	0x74,0xfc,0x6c, // thingcolor_friend
-	NOT_USED,		// specialwallcolor
-	NOT_USED,		// secretwallcolor
-	0x4c,0x4c,0x4c,	// gridcolor
-	0x80,0x80,0x80, // xhaircolor
-	0x6c,0x6c,0x6c,	// notseencolor
-	0xfc,0xfc,0x00, // lockedcolor
-	NOT_USED,		// intrateleport
-	NOT_USED,		// interteleport
-	NOT_USED,		// secretsector
-	0x10,0x10,0x10,	// almostbackground
-};
-
-static unsigned char StrifeColors[]= {
-	0x00,0x00,0x00, // background
-	239, 239,   0,	// yourcolor
-	199, 195, 195,	// wallcolor
-	119, 115, 115,	// tswallcolor
-	 55,  59,  91,	// fdwallcolor
-	119, 115, 115,	// cdwallcolor
-	 55,  59,  91,	// efwallcolor
-	187,  59,   0,	// thingcolor
-	219, 171,   0,	// thingcolor_item
-	219, 171,   0,	// thingcolor_citem
-	0xfc,0x00,0x00,	// thingcolor_monster
-	0xfc,0x00,0x00,	// thingcolor_ncmonster
-	0xfc,0x00,0x00, // thingcolor_friend
-	NOT_USED,		// specialwallcolor
-	NOT_USED,		// secretwallcolor
-	0x4c,0x4c,0x4c,	// gridcolor
-	0x80,0x80,0x80, // xhaircolor
-	0x6c,0x6c,0x6c,	// notseencolor
-	119, 115, 115,	// lockedcolor
-	NOT_USED,		// intrateleport
-	NOT_USED,		// interteleport
-	NOT_USED,		// secretsector
-	0x10,0x10,0x10,	// almostbackground
-};
-
-static unsigned char RavenColors[]= {
-	0x6c,0x54,0x40, // background
-	0xff,0xff,0xff, // yourcolor
-	 75,  50,  16,	// wallcolor
-	 88,  93,  86,	// tswallcolor
-	208, 176, 133,  // fdwallcolor
-	103,  59,  31,	// cdwallcolor
-	208, 176, 133,  // efwallcolor
-	236, 236, 236,	// thingcolor
-	236, 236, 236,	// thingcolor_item
-	236, 236, 236,	// thingcolor_citem
-	236, 236, 236,	// thingcolor_monster
-	236, 236, 236,	// thingcolor_ncmonster
-	236, 236, 236,	// thingcolor_friend
-	NOT_USED,		// specialwallcolor
-	NOT_USED,		// secretwallcolor
-	 75,  50,  16,	// gridcolor
-	0x00,0x00,0x00, // xhaircolor
-	0x00,0x00,0x00,	// notseencolor
-	103,  59,  31,	// lockedcolor
-	NOT_USED,		// intrateleport
-	NOT_USED,		// interteleport
-	NOT_USED,		// secretsector
-	0x10,0x10,0x10,	// almostbackground
-};
-
-#undef NOT_USED
-
-static AMColorset AMColors;
-static AMColorset AMMod;
-static AMColorset AMModOverlay;
-
-
-//=============================================================================
-//
-//
-//
-//=============================================================================
-
-void FMapInfoParser::ParseAMColors(bool overlay)
-{
-	bool colorset = false;
-
-	AMColorset &cset = overlay? AMModOverlay : AMMod;
-
-	cset.setWhite();
-	cset.defined = true;
-	sc.MustGetToken('{');
-	while(sc.GetToken())
-	{
-		if (sc.TokenType == '}') return;
-
-		sc.TokenMustBe(TK_Identifier);
-		FString nextKey = sc.String;
-		sc.MustGetToken('=');
-
-		if (nextKey.CompareNoCase("base") == 0)
-		{
-			if (colorset) sc.ScriptError("'base' must be specified before the first color");
-			sc.MustGetToken(TK_StringConst);
-			if (sc.Compare("doom"))
-			{
-				cset.initFromColors(DoomColors, false);
-			}
-			else if (sc.Compare("raven"))
-			{
-				cset.initFromColors(RavenColors, true);
-			}
-			else if (sc.Compare("strife"))
-			{
-				cset.initFromColors(StrifeColors, false);
-			}
-			else
-			{
-				sc.ScriptError("Unknown value for 'base'. Must be 'Doom', 'Strife' or 'Raven'.");
-			}
-		}
-		else if (nextKey.CompareNoCase("showlocks") == 0)
-		{
-			if(sc.CheckToken(TK_False)) 
-				cset.displayLocks = false; 
-			else 
-			{ 
-				sc.MustGetToken(TK_True); 
-				cset.displayLocks = true; 
-			} 
-		}
-		else
-		{
-			int i;
-			for (i = 0; ColorNames[i] != NULL; i++)
-			{
-				if (nextKey.CompareNoCase(ColorNames[i]) == 0)
-				{
-					sc.MustGetToken(TK_StringConst);
-					FString color = sc.String;
-					FString colorName = V_GetColorStringByName(color);
-					if(!colorName.IsEmpty()) color = colorName;
-					int colorval = V_GetColorFromString(NULL, color);
-					cset.c[i].FromRGB(RPART(colorval), GPART(colorval), BPART(colorval)); 
-					colorset = true;
-					break;
-				}
-			}
-			if (ColorNames[i]== NULL)
-			{
-				sc.ScriptError("Unknown key '%s'", nextKey.GetChars());
-			}
-		}
-	}
-}
-
-//=============================================================================
-//
-//
-//
-//=============================================================================
-
-#define MAPBITS 12
-#define MapDiv SafeDivScale12
-#define MapMul MulScale12
-#define MAPUNIT (1<<MAPBITS)
-#define FRACTOMAPBITS (FRACBITS-MAPBITS)
-
-// scale on entry
-#define INITSCALEMTOF (.2*MAPUNIT)
-// used by MTOF to scale from map-to-frame-buffer coords
-static fixed_t scale_mtof = (fixed_t)INITSCALEMTOF;
-// used by FTOM to scale from frame-buffer-to-map coords (=1/scale_mtof)
-static fixed_t scale_ftom;
-
-// translates between frame-buffer and map distances
-inline fixed_t FTOM(fixed_t x)
-{
-	return x * scale_ftom;
-}
-
-inline fixed_t MTOF(fixed_t x)
-{
-	return MulScale24 (x, scale_mtof);
-}
-
-
-
-static int bigstate = 0;
-static bool textured = 1;	// internal toggle for texture mode
-
-CUSTOM_CVAR(Bool, am_textured, false, CVAR_ARCHIVE)
-{
-	textured |= self;
-}
-
-CVAR(Int, am_showsubsector, -1, 0);
-
-
-// Disable the ML_DONTDRAW line flag if x% of all lines in a map are flagged with it
-// (To counter annoying mappers who think they are smart by making the automap unusable)
-bool am_showallenabled;
-
-CUSTOM_CVAR (Int, am_showalllines, -1, 0)	// This is a cheat so don't save it.
-{
-	int flagged = 0;
-	int total = 0;
-	if (self > 0 && numlines > 0)
-	{
-		for(int i=0;i<numlines;i++)
-		{
-			line_t *line = &lines[i];
-
-			// disregard intra-sector lines
-			if (line->frontsector == line->backsector) continue;	
-
-			// disregard control sectors for deep water
-			if (line->frontsector->e->FakeFloor.Sectors.Size() > 0) continue;	
-
-			// disregard control sectors for 3D-floors
-			if (line->frontsector->e->XFloor.attached.Size() > 0) continue;	
-
-			total++;
-			if (line->flags & ML_DONTDRAW) flagged++;
-		}
-		am_showallenabled =  (flagged * 100 / total >= self);
-	}
-	else if (self == 0)
-	{
-		am_showallenabled = true;
-	}
-	else
-	{
-		am_showallenabled = false;
-	}
-}
-
-EXTERN_CVAR (Bool, sv_cheats)
-CUSTOM_CVAR (Int, am_cheat, 0, 0)
-{
-	// No automap cheat in net games when cheats are disabled!
-	if (netgame && !sv_cheats && self != 0)
-	{
-		self = 0;
-	}
-}
-
-
-
-#define AM_NUMMARKPOINTS 10
-
-// player radius for automap checking
-#define PLAYERRADIUS	16*MAPUNIT
-
-// how much the automap moves window per tic in frame-buffer coordinates
-// moves 140 pixels at 320x200 in 1 second
-#define F_PANINC		(140/TICRATE)
-// how much zoom-in per tic
-// goes to 2x in 1 second
-#define M_ZOOMIN        (1.02*MAPUNIT)
-// how much zoom-out per tic
-// pulls out to 0.5x in 1 second
-#define M_ZOOMOUT       (MAPUNIT/1.02)
-
-// translates between frame-buffer and map coordinates
-#define CXMTOF(x)  (MTOF((x)-m_x)/* - f_x*/)
-#define CYMTOF(y)  (f_h - MTOF((y)-m_y)/* + f_y*/)
-
-struct  fpoint_t
-{
-	int x, y;
-};
-
-struct fline_t
-{
-	fpoint_t a, b;
-};
-
-struct mpoint_t
-{
-	fixed_t x,y;
-};
-
-struct mline_t
-{
-	mpoint_t a, b;
-};
-
-struct islope_t
-{
-	fixed_t slp, islp;
-};
-
-
-
-//=============================================================================
-//
-// The vector graphics for the automap.
-//  A line drawing of the player pointing right,
-//   starting from the middle.
-//
-//=============================================================================
-
-static TArray<mline_t> MapArrow;
-static TArray<mline_t> CheatMapArrow;
-static TArray<mline_t> CheatKey;
-static TArray<mline_t> EasyKey;
-
-#define R (MAPUNIT)
-// [RH] Avoid lots of warnings without compiler-specific #pragmas
-#define L(a,b,c,d) { {(fixed_t)((a)*R),(fixed_t)((b)*R)}, {(fixed_t)((c)*R),(fixed_t)((d)*R)} }
-static mline_t triangle_guy[] = {
-	L (-.867,-.5, .867,-.5),
-	L (.867,-.5, 0,1),
-	L (0,1, -.867,-.5)
-};
-#define NUMTRIANGLEGUYLINES (sizeof(triangle_guy)/sizeof(mline_t))
-
-static mline_t thintriangle_guy[] = {
-	L (-.5,-.7, 1,0),
-	L (1,0, -.5,.7),
-	L (-.5,.7, -.5,-.7)
-};
-#define NUMTHINTRIANGLEGUYLINES (sizeof(thintriangle_guy)/sizeof(mline_t))
-
-static mline_t square_guy[] = {
-	L (0,1,1,0),
-	L (1,0,0,-1),
-	L (0,-1,-1,0),
-	L (-1,0,0,1)
-};
-#define NUMSQUAREGUYLINES (sizeof(square_guy)/sizeof(mline_t))
-
-#undef R
-
-
-
-//=============================================================================
-//
-//
-//
-//=============================================================================
-
-static int 	grid = 0;
-
-bool		automapactive = false;
-
-// location of window on screen
-static int	f_x;
-static int	f_y;
-
-// size of window on screen
-static int	f_w;
-static int	f_h;
-static int	f_p;				// [RH] # of bytes from start of a line to start of next
-
-static int	amclock;
-
-static mpoint_t	m_paninc;		// how far the window pans each tic (map coords)
-static fixed_t	mtof_zoommul;	// how far the window zooms in each tic (map coords)
-static float	am_zoomdir;
-
-static fixed_t	m_x, m_y;		// LL x,y where the window is on the map (map coords)
-static fixed_t	m_x2, m_y2;		// UR x,y where the window is on the map (map coords)
-
-//
-// width/height of window on map (map coords)
-//
-static fixed_t	m_w;
-static fixed_t	m_h;
-
-// based on level size
-static fixed_t	min_x, min_y, max_x, max_y;
-
-static fixed_t	max_w; // max_x-min_x,
-static fixed_t	max_h; // max_y-min_y
-
-// based on player size
-static fixed_t	min_w;
-static fixed_t	min_h;
-
-
-static fixed_t	min_scale_mtof; // used to tell when to stop zooming out
-static fixed_t	max_scale_mtof; // used to tell when to stop zooming in
-
-// old stuff for recovery later
-static fixed_t old_m_w, old_m_h;
-static fixed_t old_m_x, old_m_y;
-
-// old location used by the Follower routine
-static mpoint_t f_oldloc;
-
-static FTextureID marknums[10]; // numbers used for marking by the automap
-static mpoint_t markpoints[AM_NUMMARKPOINTS]; // where the points are
-static int markpointnum = 0; // next point to be assigned
-
-static FTextureID mapback;	// the automap background
-static fixed_t mapystart=0; // y-value for the start of the map bitmap...used in the parallax stuff.
-static fixed_t mapxstart=0; //x-value for the bitmap.
-
-static bool stopped = true;
-
-static void AM_calcMinMaxMtoF();
-
-static void DrawMarker (FTexture *tex, fixed_t x, fixed_t y, int yadjust,
-	INTBOOL flip, fixed_t xscale, fixed_t yscale, int translation, fixed_t alpha, DWORD fillcolor, FRenderStyle renderstyle);
-
-void AM_rotatePoint (fixed_t *x, fixed_t *y);
-void AM_rotate (fixed_t *x, fixed_t *y, angle_t an);
-void AM_doFollowPlayer ();
-
-
-//=============================================================================
-//
-// map functions
-//
-//=============================================================================
-bool AM_addMark ();
-bool AM_clearMarks ();
-void AM_saveScaleAndLoc ();
-void AM_restoreScaleAndLoc ();
-void AM_minOutWindowScale ();
-
-
-CVAR(Bool, am_followplayer, true, CVAR_ARCHIVE)
-
-
-CCMD(am_togglefollow)
-{
-	am_followplayer = !am_followplayer;
-	f_oldloc.x = FIXED_MAX;
-	Printf ("%s\n", GStrings(am_followplayer ? "AMSTR_FOLLOWON" : "AMSTR_FOLLOWOFF"));
-}
-
-CCMD(am_togglegrid)
-{
-	grid = !grid;
-	Printf ("%s\n", GStrings(grid ? "AMSTR_GRIDON" : "AMSTR_GRIDOFF"));
-}
-
-CCMD(am_toggletexture)
-{
-	if (am_textured && hasglnodes)
-	{
-		textured = !textured;
-		Printf ("%s\n", GStrings(textured ? "AMSTR_TEXON" : "AMSTR_TEXOFF"));
-	}
-}
-
-CCMD(am_setmark)
-{
-	if (AM_addMark())
-	{
-		Printf ("%s %d\n", GStrings("AMSTR_MARKEDSPOT"), markpointnum);
-	}
-}
-
-CCMD(am_clearmarks)
-{
-	if (AM_clearMarks())
-	{
-		Printf ("%s\n", GStrings("AMSTR_MARKSCLEARED"));
-	}
-}
-
-CCMD(am_gobig)
-{
-	bigstate = !bigstate;
-	if (bigstate)
-	{
-		AM_saveScaleAndLoc();
-		AM_minOutWindowScale();
-	}
-	else
-		AM_restoreScaleAndLoc();
-}
-
-// Calculates the slope and slope according to the x-axis of a line
-// segment in map coordinates (with the upright y-axis n' all) so
-// that it can be used with the brain-dead drawing stuff.
-
-// Ripped out for Heretic
-/*
-void AM_getIslope (mline_t *ml, islope_t *is)
-{
-	int dx, dy;
-
-	dy = ml->a.y - ml->b.y;
-	dx = ml->b.x - ml->a.x;
-	if (!dy) is->islp = (dx<0?-MAXINT:MAXINT);
-		else is->islp = FixedDiv(dx, dy);
-	if (!dx) is->slp = (dy<0?-MAXINT:MAXINT);
-		else is->slp = FixedDiv(dy, dx);
-}
-*/
-
-
-void AM_ParseArrow(TArray<mline_t> &Arrow, const char *lumpname)
-{
-	const int R = ((8*PLAYERRADIUS)/7);
-	FScanner sc;
-	int lump = Wads.CheckNumForFullName(lumpname, true);
-	if (lump >= 0)
-	{
-		sc.OpenLumpNum(lump);
-		sc.SetCMode(true);
-		while (sc.GetToken())
-		{
-			mline_t line;
-			sc.TokenMustBe('(');
-			sc.MustGetFloat();
-			line.a.x = xs_RoundToInt(sc.Float*R);
-			sc.MustGetToken(',');
-			sc.MustGetFloat();
-			line.a.y = xs_RoundToInt(sc.Float*R);
-			sc.MustGetToken(')');
-			sc.MustGetToken(',');
-			sc.MustGetToken('(');
-			sc.MustGetFloat();
-			line.b.x = xs_RoundToInt(sc.Float*R);
-			sc.MustGetToken(',');
-			sc.MustGetFloat();
-			line.b.y = xs_RoundToInt(sc.Float*R);
-			sc.MustGetToken(')');
-			Arrow.Push(line);
-		}
-	}
-}
-
-void AM_StaticInit()
-{
-	MapArrow.Clear();
-	CheatMapArrow.Clear();
-	CheatKey.Clear();
-	EasyKey.Clear();
-
-	if (gameinfo.mMapArrow.IsNotEmpty()) AM_ParseArrow(MapArrow, gameinfo.mMapArrow);
-	if (gameinfo.mCheatMapArrow.IsNotEmpty()) AM_ParseArrow(CheatMapArrow, gameinfo.mCheatMapArrow);
-	AM_ParseArrow(CheatKey, gameinfo.mCheatKey);
-	AM_ParseArrow(EasyKey, gameinfo.mEasyKey);
-	if (MapArrow.Size() == 0) I_FatalError("No automap arrow defined");
-
-	char namebuf[9];
-
-	for (int i = 0; i < 10; i++)
-	{
-		mysnprintf (namebuf, countof(namebuf), "AMMNUM%d", i);
-		marknums[i] = TexMan.CheckForTexture (namebuf, FTexture::TEX_MiscPatch);
-	}
-	markpointnum = 0;
-	mapback.SetInvalid();
-}
-
-//=============================================================================
-//
-// called by the coordinate drawer
-//
-//=============================================================================
-
-void AM_GetPosition(fixed_t &x, fixed_t &y)
-{
-	x = (m_x + m_w/2) << FRACTOMAPBITS;
-	y = (m_y + m_h/2) << FRACTOMAPBITS;
-}
-
-//=============================================================================
-//
-//
-//
-//=============================================================================
-
-void AM_activateNewScale ()
-{
-	m_x += m_w/2;
-	m_y += m_h/2;
-	m_w = FTOM(f_w);
-	m_h = FTOM(f_h);
-	m_x -= m_w/2;
-	m_y -= m_h/2;
-	m_x2 = m_x + m_w;
-	m_y2 = m_y + m_h;
-}
-
-//=============================================================================
-//
-//
-//
-//=============================================================================
-
-void AM_saveScaleAndLoc ()
-{
-	old_m_x = m_x;
-	old_m_y = m_y;
-	old_m_w = m_w;
-	old_m_h = m_h;
-}
-
-//=============================================================================
-//
-//
-//
-//=============================================================================
-
-void AM_restoreScaleAndLoc ()
-{
-	m_w = old_m_w;
-	m_h = old_m_h;
-	if (!am_followplayer)
-	{
-		m_x = old_m_x;
-		m_y = old_m_y;
-    }
-	else
-	{
-		m_x = (players[consoleplayer].camera->x >> FRACTOMAPBITS) - m_w/2;
-		m_y = (players[consoleplayer].camera->y >> FRACTOMAPBITS)- m_h/2;
-    }
-	m_x2 = m_x + m_w;
-	m_y2 = m_y + m_h;
-
-	// Change the scaling multipliers
-	scale_mtof = MapDiv(f_w<<MAPBITS, m_w);
-	scale_ftom = MapDiv(MAPUNIT, scale_mtof);
-}
-
-//=============================================================================
-//
-// adds a marker at the current location
-//
-//=============================================================================
-
-bool AM_addMark ()
-{
-	if (marknums[0].isValid())
-	{
-		markpoints[markpointnum].x = m_x + m_w/2;
-		markpoints[markpointnum].y = m_y + m_h/2;
-		markpointnum = (markpointnum + 1) % AM_NUMMARKPOINTS;
-		return true;
-	}
-	return false;
-}
-
-//=============================================================================
-//
-// Determines bounding box of all vertices,
-// sets global variables controlling zoom range.
-//
-//=============================================================================
-
-static void AM_findMinMaxBoundaries ()
-{
-	min_x = min_y = FIXED_MAX;
-	max_x = max_y = FIXED_MIN;
-  
-	for (int i = 0; i < numvertexes; i++)
-	{
-		if (vertexes[i].x < min_x)
-			min_x = vertexes[i].x;
-		else if (vertexes[i].x > max_x)
-			max_x = vertexes[i].x;
-    
-		if (vertexes[i].y < min_y)
-			min_y = vertexes[i].y;
-		else if (vertexes[i].y > max_y)
-			max_y = vertexes[i].y;
-	}
-  
-	max_w = (max_x >>= FRACTOMAPBITS) - (min_x >>= FRACTOMAPBITS);
-	max_h = (max_y >>= FRACTOMAPBITS) - (min_y >>= FRACTOMAPBITS);
-
-	min_w = 2*PLAYERRADIUS; // const? never changed?
-	min_h = 2*PLAYERRADIUS;
-
-	AM_calcMinMaxMtoF();
-}
-
-//=============================================================================
-//
-//
-//
-//=============================================================================
-
-static void AM_calcMinMaxMtoF()
-{
-	fixed_t a = MapDiv (SCREENWIDTH << MAPBITS, max_w);
-	fixed_t b = MapDiv (::ST_Y << MAPBITS, max_h);
-
-	min_scale_mtof = a < b ? a : b;
-	max_scale_mtof = MapDiv (SCREENHEIGHT << MAPBITS, 2*PLAYERRADIUS);
-}
-
-//=============================================================================
-//
-//
-//
-//=============================================================================
-
-static void AM_ClipRotatedExtents (fixed_t pivotx, fixed_t pivoty)
-{
-	if (am_rotate == 0 || (am_rotate == 2 && !viewactive))
-	{
-		if (m_x + m_w/2 > max_x)
-			m_x = max_x - m_w/2;
-		else if (m_x + m_w/2 < min_x)
-			m_x = min_x - m_w/2;
-	  
-		if (m_y + m_h/2 > max_y)
-			m_y = max_y - m_h/2;
-		else if (m_y + m_h/2 < min_y)
-			m_y = min_y - m_h/2;
-	}
-	else
-	{
-#if 0
-		fixed_t rmin_x, rmin_y, rmax_x, rmax_y;
-		fixed_t xs[5], ys[5];
-		int i;
-
-		xs[0] = min_x;	ys[0] = min_y;
-		xs[1] = max_x;	ys[1] = min_y;
-		xs[2] = max_x;	ys[2] = max_y;
-		xs[3] = min_x;	ys[3] = max_y;
-		xs[4] = m_x + m_w/2; ys[4] = m_y + m_h/2;
-		rmin_x = rmin_y = FIXED_MAX;
-		rmax_x = rmax_y = FIXED_MIN;
-
-		for (i = 0; i < 5; ++i)
-		{
-			xs[i] -= pivotx;
-			ys[i] -= pivoty;
-			AM_rotate (&xs[i], &ys[i], ANG90 - players[consoleplayer].camera->angle);
-
-			if (i == 5)
-				break;
-//			xs[i] += pivotx;
-//			ys[i] += pivoty;
-
-			if (xs[i] < rmin_x)	rmin_x = xs[i];
-			if (xs[i] > rmax_x) rmax_x = xs[i];
-			if (ys[i] < rmin_y) rmin_y = ys[i];
-			if (ys[i] > rmax_y) rmax_y = ys[i];
-		}
-		if (rmax_x < 0)
-			xs[4] = -rmax_x;
-		else if (rmin_x > 0)
-			xs[4] = -rmin_x;
-	  
-//		if (ys[4] > rmax_y)
-//			ys[4] = rmax_y;
-//		else if (ys[4] < rmin_y)
-//			ys[4] = rmin_y;
-		AM_rotate (&xs[4], &ys[4], ANG270 - players[consoleplayer].camera->angle);
-		m_x = xs[4] + pivotx - m_w/2;
-		m_y = ys[4] + pivoty - m_h/2;
-#endif
-	}
-
-	m_x2 = m_x + m_w;
-	m_y2 = m_y + m_h;
-}
-
-//=============================================================================
-//
-//
-//
-//=============================================================================
-
-static void AM_ScrollParchment (fixed_t dmapx, fixed_t dmapy)
-{
-	mapxstart -= MulScale12 (dmapx, scale_mtof);
-	mapystart -= MulScale12 (dmapy, scale_mtof);
-
-	if (mapback.isValid())
-	{
-		FTexture *backtex = TexMan[mapback];
-
-		if (backtex != NULL)
-		{
-			int pwidth = backtex->GetWidth() << MAPBITS;
-			int pheight = backtex->GetHeight() << MAPBITS;
-
-			while(mapxstart > 0)
-				mapxstart -= pwidth;
-			while(mapxstart <= -pwidth)
-				mapxstart += pwidth;
-			while(mapystart > 0)
-				mapystart -= pheight;
-			while(mapystart <= -pheight)
-				mapystart += pheight;
-		}
-	}
-}
-
-//=============================================================================
-//
-//
-//
-//=============================================================================
-
-void AM_changeWindowLoc ()
-{
-	if (0 != (m_paninc.x | m_paninc.y))
-	{
-		am_followplayer = false;
-		f_oldloc.x = FIXED_MAX;
-	}
-
-	int oldmx = m_x, oldmy = m_y;
-	fixed_t incx, incy, oincx, oincy;
-	
-	incx = m_paninc.x;
-	incy = m_paninc.y;
-
-	oincx = incx = Scale(m_paninc.x, SCREENWIDTH, 320);
-	oincy = incy = Scale(m_paninc.y, SCREENHEIGHT, 200);
-	if (am_rotate == 1 || (am_rotate == 2 && viewactive))
-	{
-		AM_rotate(&incx, &incy, players[consoleplayer].camera->angle - ANG90);
-	}
-
-	m_x += incx;
-	m_y += incy;
-
-	AM_ClipRotatedExtents (oldmx + m_w/2, oldmy + m_h/2);
-	AM_ScrollParchment (m_x != oldmx ? oincx : 0, m_y != oldmy ? -oincy : 0);
-}
-
-
-//=============================================================================
-//
-//
-//
-//=============================================================================
-
-void AM_initVariables ()
-{
-	int pnum;
-
-	automapactive = true;
-
-	// Reset AM buttons
-	Button_AM_PanLeft.Reset();
-	Button_AM_PanRight.Reset();
-	Button_AM_PanUp.Reset();
-	Button_AM_PanDown.Reset();
-	Button_AM_ZoomIn.Reset();
-	Button_AM_ZoomOut.Reset();
-
-
-	f_oldloc.x = FIXED_MAX;
-	amclock = 0;
-
-	m_paninc.x = m_paninc.y = 0;
-	mtof_zoommul = MAPUNIT;
-
-	m_w = FTOM(SCREENWIDTH);
-	m_h = FTOM(SCREENHEIGHT);
-
-	// find player to center on initially
-	if (!playeringame[pnum = consoleplayer])
-		for (pnum=0;pnum<MAXPLAYERS;pnum++)
-			if (playeringame[pnum])
-				break;
-	assert(pnum >= 0 && pnum < MAXPLAYERS);
-	m_x = (players[pnum].camera->x >> FRACTOMAPBITS) - m_w/2;
-	m_y = (players[pnum].camera->y >> FRACTOMAPBITS) - m_h/2;
-	AM_changeWindowLoc();
-
-	// for saving & restoring
-	old_m_x = m_x;
-	old_m_y = m_y;
-	old_m_w = m_w;
-	old_m_h = m_h;
-}
-
-//=============================================================================
-//
-//
-//
-//=============================================================================
-
-static void AM_initColors (bool overlayed)
-{
-	if (overlayed)
-	{
-		if (am_customcolors && AMModOverlay.defined)
-		{
-			AMColors = AMModOverlay;
-		}
-		else
-		{
-			AMColors.initFromCVars(cv_overlay);
-		}
-	}
-	else if (am_customcolors && AMMod.defined)
-	{
-		AMColors = AMMod;
-	}
-	else switch(am_colorset)
-	{
-		default:
-			/* Use the custom colors in the am_* cvars */
-			AMColors.initFromCVars(cv_standard);
-			break;
-
-		case 1:	// Doom
-			// Use colors corresponding to the original Doom's
-			AMColors.initFromColors(DoomColors, false);
-			break;
-
-		case 2:	// Strife
-			// Use colors corresponding to the original Strife's
-			AMColors.initFromColors(StrifeColors, false);
-			break;
-
-		case 3:	// Raven
-			// Use colors corresponding to the original Raven's
-			AMColors.initFromColors(RavenColors, true);
-			break;
-
-	}
-}
-
-//=============================================================================
-//
-//
-//
-//=============================================================================
-
-bool AM_clearMarks ()
-{
-	for (int i = AM_NUMMARKPOINTS-1; i >= 0; i--)
-		markpoints[i].x = -1; // means empty
-	markpointnum = 0;
-	return marknums[0].isValid();
-}
-
-//=============================================================================
-//
-// called right after the level has been loaded
-//
-//=============================================================================
-
-void AM_LevelInit ()
-{
-	if (level.info->MapBackground.Len() == 0)
-	{
-		mapback = TexMan.CheckForTexture("AUTOPAGE", FTexture::TEX_MiscPatch);
-	}
-	else
-	{
-		mapback = TexMan.CheckForTexture(level.info->MapBackground, FTexture::TEX_MiscPatch);
-	}
-
-	AM_clearMarks();
-
-	AM_findMinMaxBoundaries();
-	scale_mtof = MapDiv(min_scale_mtof, (int) (0.7*MAPUNIT));
-	if (scale_mtof > max_scale_mtof)
-		scale_mtof = min_scale_mtof;
-	scale_ftom = MapDiv(MAPUNIT, scale_mtof);
-
-	am_showalllines.Callback();
-}
-
-//=============================================================================
-//
-//
-//
-//=============================================================================
-
-void AM_Stop ()
-{
-	automapactive = false;
-	stopped = true;
-	V_SetBorderNeedRefresh();
-	viewactive = true;
-}
-
-//=============================================================================
-//
-//
-//
-//=============================================================================
-
-void AM_Start ()
-{
-	if (!stopped) AM_Stop();
-	stopped = false;
-	AM_initVariables();
-}
-
-
-
-//=============================================================================
-//
-// set the window scale to the maximum size
-//
-//=============================================================================
-
-void AM_minOutWindowScale ()
-{
-	scale_mtof = min_scale_mtof;
-	scale_ftom = MapDiv(MAPUNIT, scale_mtof);
-}
-
-//=============================================================================
-//
-// set the window scale to the minimum size
-//
-//=============================================================================
-
-void AM_maxOutWindowScale ()
-{
-	scale_mtof = max_scale_mtof;
-	scale_ftom = MapDiv(MAPUNIT, scale_mtof);
-}
-
-//=============================================================================
-//
-// Called right after the resolution has changed
-//
-//=============================================================================
-
-void AM_NewResolution()
-{
-	fixed_t oldmin = min_scale_mtof;
-	
-	if ( oldmin == 0 ) 
-	{
-		return; // [SP] Not in a game, exit!
-	}	
-	AM_calcMinMaxMtoF();
-	scale_mtof = Scale(scale_mtof, min_scale_mtof, oldmin);
-	scale_ftom = MapDiv(MAPUNIT, scale_mtof);
-	if (scale_mtof < min_scale_mtof)
-		AM_minOutWindowScale();
-	else if (scale_mtof > max_scale_mtof)
-		AM_maxOutWindowScale();
-	f_w = screen->GetWidth();
-	f_h = ST_Y;
-	AM_activateNewScale();
-}
-
-
-//=============================================================================
-//
-//
-//
-//=============================================================================
-
-CCMD (togglemap)
-{
-	if (gameaction == ga_nothing)
-	{
-		gameaction = ga_togglemap;
-	}
-}
-
-//=============================================================================
-//
-//
-//
-//=============================================================================
-
-void AM_ToggleMap ()
-{
-	if (gamestate != GS_LEVEL)
-		return;
-
-	// Don't activate the automap if we're not allowed to use it.
-	if (dmflags2 & DF2_NO_AUTOMAP)
-		return;
-
-	ST_SetNeedRefresh();
-	if (!automapactive)
-	{
-		AM_Start ();
-		viewactive = (am_overlay != 0.f);
-	}
-	else
-	{
-		if (am_overlay==1 && viewactive)
-		{
-			viewactive = false;
-			ST_SetNeedRefresh();
-		}
-		else
-		{
-			AM_Stop ();
-		}
-	}
-}
-
-//=============================================================================
-//
-// Handle events (user inputs) in automap mode
-//
-//=============================================================================
-
-bool AM_Responder (event_t *ev, bool last)
-{
-	if (automapactive && (ev->type == EV_KeyDown || ev->type == EV_KeyUp))
-	{
-		if (am_followplayer)
-		{
-			// check for am_pan* and ignore in follow mode
-			const char *defbind = AutomapBindings.GetBind(ev->data1);
-			if (!strnicmp(defbind, "+am_pan", 7)) return false;
-		}
-
-		bool res = C_DoKey(ev, &AutomapBindings, NULL);
-		if (res && ev->type == EV_KeyUp && !last)
-		{
-			// If this is a release event we also need to check if it released a button in the main Bindings
-			// so that that button does not get stuck.
-			const char *defbind = Bindings.GetBind(ev->data1);
-			return (defbind[0] != '+'); // Let G_Responder handle button releases
-		}
-		return res;
-	}
-	return false;
-}
-
-
-//=============================================================================
-//
-// Zooming
-//
-//=============================================================================
-
-void AM_changeWindowScale ()
-{
-	int mtof_zoommul;
-
-	if (am_zoomdir > 0)
-	{
-		mtof_zoommul = int(M_ZOOMIN * am_zoomdir);
-	}
-	else if (am_zoomdir < 0)
-	{
-		mtof_zoommul = int(M_ZOOMOUT / -am_zoomdir);
-	}
-	else if (Button_AM_ZoomIn.bDown)
-	{
-		mtof_zoommul = int(M_ZOOMIN);
-	}
-	else if (Button_AM_ZoomOut.bDown)
-	{
-		mtof_zoommul = int(M_ZOOMOUT);
-	}
-	else
-	{
-		mtof_zoommul = MAPUNIT;
-	}
-	am_zoomdir = 0;
-
-	// Change the scaling multipliers
-	scale_mtof = MapMul(scale_mtof, mtof_zoommul);
-	scale_ftom = MapDiv(MAPUNIT, scale_mtof);
-
-	if (scale_mtof < min_scale_mtof)
-		AM_minOutWindowScale();
-	else if (scale_mtof > max_scale_mtof)
-		AM_maxOutWindowScale();
-}
-
-CCMD(am_zoom)
-{
-	if (argv.argc() >= 2)
-	{
-		am_zoomdir = (float)atof(argv[1]);
-	}
-}
-
-//=============================================================================
-//
-//
-//
-//=============================================================================
-
-void AM_doFollowPlayer ()
-{
-	fixed_t sx, sy;
-
-    if (players[consoleplayer].camera != NULL &&
-		(f_oldloc.x != players[consoleplayer].camera->x ||
-		 f_oldloc.y != players[consoleplayer].camera->y))
-	{
-		m_x = (players[consoleplayer].camera->x >> FRACTOMAPBITS) - m_w/2;
-		m_y = (players[consoleplayer].camera->y >> FRACTOMAPBITS) - m_h/2;
-		m_x2 = m_x + m_w;
-		m_y2 = m_y + m_h;
-
-  		// do the parallax parchment scrolling.
-		sx = (players[consoleplayer].camera->x - f_oldloc.x) >> FRACTOMAPBITS;
-		sy = (f_oldloc.y - players[consoleplayer].camera->y) >> FRACTOMAPBITS;
-		if (am_rotate == 1 || (am_rotate == 2 && viewactive))
-		{
-			AM_rotate (&sx, &sy, players[consoleplayer].camera->angle - ANG90);
-		}
-		AM_ScrollParchment (sx, sy);
-
-		f_oldloc.x = players[consoleplayer].camera->x;
-		f_oldloc.y = players[consoleplayer].camera->y;
-	}
-}
-
-//=============================================================================
-//
-// Updates on Game Tick
-//
-//=============================================================================
-
-void AM_Ticker ()
-{
-	if (!automapactive)
-		return;
-
-	amclock++;
-
-	if (am_followplayer)
-	{
-		AM_doFollowPlayer();
-	}
-	else
-	{
-		m_paninc.x = m_paninc.y = 0;
-		if (Button_AM_PanLeft.bDown) m_paninc.x -= FTOM(F_PANINC);
-		if (Button_AM_PanRight.bDown) m_paninc.x += FTOM(F_PANINC);
-		if (Button_AM_PanUp.bDown) m_paninc.y += FTOM(F_PANINC);
-		if (Button_AM_PanDown.bDown) m_paninc.y -= FTOM(F_PANINC);
-	}
-
-	// Change the zoom if necessary
-	if (Button_AM_ZoomIn.bDown || Button_AM_ZoomOut.bDown || am_zoomdir != 0)
-		AM_changeWindowScale();
-
-	// Change x,y location
-	//if (m_paninc.x || m_paninc.y)
-		AM_changeWindowLoc();
-}
-
-
-//=============================================================================
-//
-// Clear automap frame buffer.
-//
-//=============================================================================
-
-void AM_clearFB (const AMColor &color)
-{
-	bool drawback = mapback.isValid() && am_drawmapback != 0;
-	if (am_drawmapback == 2)
-	{
-		// only draw background when using a mod defined custom color set or Raven colors, if am_drawmapback is 2.
-		if (!am_customcolors || !AMMod.defined)
-		{
-			drawback &= (am_colorset == 3);
-		}
-	}
-
-	if (!drawback)
-	{
-		screen->Clear (0, 0, f_w, f_h, color.Index, color.RGB);
-	}
-	else
-	{
-		FTexture *backtex = TexMan[mapback];
-		if (backtex != NULL)
-		{
-			int pwidth = backtex->GetWidth();
-			int pheight = backtex->GetHeight();
-			int x, y;
-
-			//blit the automap background to the screen.
-			for (y = mapystart >> MAPBITS; y < f_h; y += pheight)
-			{
-				for (x = mapxstart >> MAPBITS; x < f_w; x += pwidth)
-				{
-					screen->DrawTexture (backtex, x, y, DTA_ClipBottom, f_h, DTA_TopOffset, 0, DTA_LeftOffset, 0, TAG_DONE);
-				}
-			}
-		}
-	}
-}
-
-
-//=============================================================================
-//
-// Automap clipping of lines.
-//
-// Based on Cohen-Sutherland clipping algorithm but with a slightly
-// faster reject and precalculated slopes.  If the speed is needed,
-// use a hash algorithm to handle the common cases.
-//
-//=============================================================================
-
-bool AM_clipMline (mline_t *ml, fline_t *fl)
-{
-	enum {
-		LEFT	=1,
-		RIGHT	=2,
-		BOTTOM	=4,
-		TOP		=8
-	};
-
-	register int outcode1 = 0;
-	register int outcode2 = 0;
-	register int outside;
-
-	fpoint_t tmp = { 0, 0 };
-	int dx;
-	int dy;
-
-#define DOOUTCODE(oc, mx, my) \
-	(oc) = 0; \
-	if ((my) < 0) (oc) |= TOP; \
-	else if ((my) >= f_h) (oc) |= BOTTOM; \
-	if ((mx) < 0) (oc) |= LEFT; \
-	else if ((mx) >= f_w) (oc) |= RIGHT;
-
-	// do trivial rejects and outcodes
-	if (ml->a.y > m_y2)
-		outcode1 = TOP;
-	else if (ml->a.y < m_y)
-		outcode1 = BOTTOM;
-
-	if (ml->b.y > m_y2)
-		outcode2 = TOP;
-	else if (ml->b.y < m_y)
-		outcode2 = BOTTOM;
-
-	if (outcode1 & outcode2)
-		return false; // trivially outside
-
-	if (ml->a.x < m_x)
-		outcode1 |= LEFT;
-	else if (ml->a.x > m_x2)
-		outcode1 |= RIGHT;
-
-	if (ml->b.x < m_x)
-		outcode2 |= LEFT;
-	else if (ml->b.x > m_x2)
-		outcode2 |= RIGHT;
-
-	if (outcode1 & outcode2)
-		return false; // trivially outside
-
-	// transform to frame-buffer coordinates.
-	fl->a.x = CXMTOF(ml->a.x);
-	fl->a.y = CYMTOF(ml->a.y);
-	fl->b.x = CXMTOF(ml->b.x);
-	fl->b.y = CYMTOF(ml->b.y);
-
-	DOOUTCODE(outcode1, fl->a.x, fl->a.y);
-	DOOUTCODE(outcode2, fl->b.x, fl->b.y);
-
-	if (outcode1 & outcode2)
-		return false;
-
-	while (outcode1 | outcode2) {
-		// may be partially inside box
-		// find an outside point
-		if (outcode1)
-			outside = outcode1;
-		else
-			outside = outcode2;
-	
-		// clip to each side
-		if (outside & TOP)
-		{
-			dy = fl->a.y - fl->b.y;
-			dx = fl->b.x - fl->a.x;
-			tmp.x = fl->a.x + Scale(dx, fl->a.y, dy);
-			tmp.y = 0;
-		}
-		else if (outside & BOTTOM)
-		{
-			dy = fl->a.y - fl->b.y;
-			dx = fl->b.x - fl->a.x;
-			tmp.x = fl->a.x + Scale(dx, fl->a.y - f_h, dy);
-			tmp.y = f_h-1;
-		}
-		else if (outside & RIGHT)
-		{
-			dy = fl->b.y - fl->a.y;
-			dx = fl->b.x - fl->a.x;
-			tmp.y = fl->a.y + Scale(dy, f_w-1 - fl->a.x, dx);
-			tmp.x = f_w-1;
-		}
-		else if (outside & LEFT)
-		{
-			dy = fl->b.y - fl->a.y;
-			dx = fl->b.x - fl->a.x;
-			tmp.y = fl->a.y + Scale(dy, -fl->a.x, dx);
-			tmp.x = 0;
-		}
-
-		if (outside == outcode1)
-		{
-			fl->a = tmp;
-			DOOUTCODE(outcode1, fl->a.x, fl->a.y);
-		}
-		else
-		{
-			fl->b = tmp;
-			DOOUTCODE(outcode2, fl->b.x, fl->b.y);
-		}
-	
-		if (outcode1 & outcode2)
-			return false; // trivially outside
-	}
-
-	return true;
-}
-#undef DOOUTCODE
-
-
-//=============================================================================
-//
-// Clip lines, draw visible parts of lines.
-//
-//=============================================================================
-
-void AM_drawMline (mline_t *ml, const AMColor &color)
-{
-	fline_t fl;
-
-	if (AM_clipMline (ml, &fl))
-	{
-		screen->DrawLine (f_x + fl.a.x, f_y + fl.a.y, f_x + fl.b.x, f_y + fl.b.y, color.Index, color.RGB);
-	}
-}
-
-inline void AM_drawMline (mline_t *ml, int colorindex)
-{
-	AM_drawMline(ml, AMColors[colorindex]);
-}
-
-//=============================================================================
-//
-// Draws flat (floor/ceiling tile) aligned grid lines.
-//
-//=============================================================================
-
-void AM_drawGrid (int color)
-{
-	fixed_t x, y;
-	fixed_t start, end;
-	mline_t ml;
-	fixed_t minlen, extx, exty;
-	fixed_t minx, miny;
-
-	// [RH] Calculate a minimum for how long the grid lines should be so that
-	// they cover the screen at any rotation.
-	minlen = (fixed_t)sqrt ((double)m_w*(double)m_w + (double)m_h*(double)m_h);
-	extx = (minlen - m_w) / 2;
-	exty = (minlen - m_h) / 2;
-
-	minx = m_x;
-	miny = m_y;
-
-	// Figure out start of vertical gridlines
-	start = minx - extx;
-	if ((start-bmaporgx)%(MAPBLOCKUNITS<<MAPBITS))
-		start += (MAPBLOCKUNITS<<MAPBITS)
-			- ((start-bmaporgx)%(MAPBLOCKUNITS<<MAPBITS));
-	end = minx + minlen - extx;
-
-	// draw vertical gridlines
-	for (x = start; x < end; x += (MAPBLOCKUNITS<<MAPBITS))
-	{
-		ml.a.x = x;
-		ml.b.x = x;
-		ml.a.y = miny - exty;
-		ml.b.y = ml.a.y + minlen;
-		if (am_rotate == 1 || (am_rotate == 2 && viewactive))
-		{
-			AM_rotatePoint (&ml.a.x, &ml.a.y);
-			AM_rotatePoint (&ml.b.x, &ml.b.y);
-		}
-		AM_drawMline(&ml, color);
-	}
-
-	// Figure out start of horizontal gridlines
-	start = miny - exty;
-	if ((start-bmaporgy)%(MAPBLOCKUNITS<<MAPBITS))
-		start += (MAPBLOCKUNITS<<MAPBITS)
-			- ((start-bmaporgy)%(MAPBLOCKUNITS<<MAPBITS));
-	end = miny + minlen - exty;
-
-	// draw horizontal gridlines
-	for (y=start; y<end; y+=(MAPBLOCKUNITS<<MAPBITS))
-	{
-		ml.a.x = minx - extx;
-		ml.b.x = ml.a.x + minlen;
-		ml.a.y = y;
-		ml.b.y = y;
-		if (am_rotate == 1 || (am_rotate == 2 && viewactive))
-		{
-			AM_rotatePoint (&ml.a.x, &ml.a.y);
-			AM_rotatePoint (&ml.b.x, &ml.b.y);
-		}
-		AM_drawMline (&ml, color);
-	}
-}
-
-//=============================================================================
-//
-// AM_drawSubsectors
-//
-//=============================================================================
-
-void AM_drawSubsectors()
-{
-	static TArray<FVector2> points;
-	float scale = float(scale_mtof);
-	angle_t rotation;
-	sector_t tempsec;
-	int floorlight, ceilinglight;
-	fixed_t scalex, scaley;
-	double originx, originy;
-	FDynamicColormap *colormap;
-	mpoint_t originpt;
-
-	for (int i = 0; i < numsubsectors; ++i)
-	{
-		if (subsectors[i].flags & SSECF_POLYORG)
-		{
-			continue;
-		}
-
-		if ((!(subsectors[i].flags & SSECF_DRAWN) || (subsectors[i].render_sector->MoreFlags & SECF_HIDDEN)) && am_cheat == 0)
-		{
-			continue;
-		}
-		// Fill the points array from the subsector.
-		points.Resize(subsectors[i].numlines);
-		for (DWORD j = 0; j < subsectors[i].numlines; ++j)
-		{
-			mpoint_t pt = { subsectors[i].firstline[j].v1->x >> FRACTOMAPBITS,
-							subsectors[i].firstline[j].v1->y >> FRACTOMAPBITS };
-			if (am_rotate == 1 || (am_rotate == 2 && viewactive))
-			{
-				AM_rotatePoint(&pt.x, &pt.y);
-			}
-			points[j].X = f_x + ((pt.x - m_x) * scale / float(1 << 24));
-			points[j].Y = f_y + (f_h - (pt.y - m_y) * scale / float(1 << 24));
-		}
-		// For lighting and texture determination
-		sector_t *sec = Renderer->FakeFlat (subsectors[i].render_sector, &tempsec, &floorlight,	&ceilinglight, false);
-		// Find texture origin.
-		originpt.x = -sec->GetXOffset(sector_t::floor) >> FRACTOMAPBITS;
-		originpt.y = sec->GetYOffset(sector_t::floor) >> FRACTOMAPBITS;
-		rotation = 0 - sec->GetAngle(sector_t::floor);
-		// Coloring for the polygon
-		colormap = sec->ColorMap;
-
-		FTextureID maptex = sec->GetTexture(sector_t::floor);
-
-		scalex = sec->GetXScale(sector_t::floor);
-		scaley = sec->GetYScale(sector_t::floor);
-
-		if (sec->e->XFloor.ffloors.Size())
-		{
-			secplane_t *floorplane = &sec->floorplane;
-
-			// Look for the highest floor below the camera viewpoint.
-			// Check the center of the subsector's sector. Do not check each
-			// subsector separately because that might result in different planes for
-			// different subsectors of the same sector which is not wanted here.
-			// (Make the comparison in floating point to avoid overflows and improve performance.)
-			double secx;
-			double secy;
-			double seczb, seczt;
-			double cmpz = FIXED2DBL(viewz);
-
-			if (players[consoleplayer].camera && sec == players[consoleplayer].camera->Sector)
-			{
-				// For the actual camera sector use the current viewpoint as reference.
-				secx = FIXED2DBL(viewx);
-				secy = FIXED2DBL(viewy);
-			}
-			else
-			{
-				secx = FIXED2DBL(sec->soundorg[0]);
-				secy = FIXED2DBL(sec->soundorg[1]);
-			}
-			seczb = floorplane->ZatPoint(secx, secy);
-			seczt = sec->ceilingplane.ZatPoint(secx, secy);
-			
-			for (unsigned int i = 0; i < sec->e->XFloor.ffloors.Size(); ++i)
-			{
-				F3DFloor *rover = sec->e->XFloor.ffloors[i];
-				if (!(rover->flags & FF_EXISTS)) continue;
-				if (rover->flags & FF_FOG) continue;
-				if (!(rover->flags & FF_RENDERPLANES)) continue;
-				if (rover->alpha == 0) continue;
-				double roverz = rover->top.plane->ZatPoint(secx, secy);
-				// Ignore 3D floors that are above or below the sector itself:
-				// they are hidden. Since 3D floors are sorted top to bottom,
-				// if we get below the sector floor, we can stop.
-				if (roverz > seczt) continue;
-				if (roverz < seczb) break;
-				if (roverz < cmpz)
-				{
-					maptex = *(rover->top.texture);
-					floorplane = rover->top.plane;
-					sector_t *model = rover->top.model;
-					int selector = (rover->flags & FF_INVERTPLANES) ? sector_t::floor : sector_t::ceiling;
-					rotation = 0 - model->GetAngle(selector);
-					scalex = model->GetXScale(selector);
-					scaley = model->GetYScale(selector);
-					originpt.x = -model->GetXOffset(selector) >> FRACTOMAPBITS;
-					originpt.y = model->GetYOffset(selector) >> FRACTOMAPBITS;
-					break;
-				}
-			}
-
-			lightlist_t *light = P_GetPlaneLight(sec, floorplane, false);
-			floorlight = *light->p_lightlevel;
-			colormap = light->extra_colormap;
-		}
-		if (maptex == skyflatnum)
-		{
-			continue;
-		}
-
-		// Apply the floor's rotation to the texture origin.
-		if (rotation != 0)
-		{
-			AM_rotate(&originpt.x, &originpt.y, rotation);
-		}
-		// Apply the automap's rotation to the texture origin.
-		if (am_rotate == 1 || (am_rotate == 2 && viewactive))
-		{
-			rotation += ANG90 - players[consoleplayer].camera->angle;
-			AM_rotatePoint(&originpt.x, &originpt.y);
-		}
-		originx = f_x + ((originpt.x - m_x) * scale / float(1 << 24));
-		originy = f_y + (f_h - (originpt.y - m_y) * scale / float(1 << 24));
-
-		// If this subsector has not actually been seen yet (because you are cheating
-		// to see it on the map), tint and desaturate it.
-		if (!(subsectors[i].flags & SSECF_DRAWN))
-		{
-			colormap = GetSpecialLights(
-				MAKERGB(
-					(colormap->Color.r + 255) / 2,
-					(colormap->Color.g + 200) / 2,
-					(colormap->Color.b + 160) / 2),
-				colormap->Fade,
-				255 - (255 - colormap->Desaturate) / 4);
-			floorlight = (floorlight + 200*15) / 16;
-		}
-
-		// Draw the polygon.
-		FTexture *pic = TexMan(maptex);
-		if (pic != NULL && pic->UseType != FTexture::TEX_Null)
-		{
-			screen->FillSimplePoly(TexMan(maptex),
-				&points[0], points.Size(),
-				originx, originy,
-				scale / (FIXED2DBL(scalex) * float(1 << MAPBITS)),
-				scale / (FIXED2DBL(scaley) * float(1 << MAPBITS)),
-				rotation,
-				colormap,
-				floorlight
-				);
-		}
-	}
-}
-
-//=============================================================================
-//
-//
-//
-//=============================================================================
-
-static bool AM_CheckSecret(line_t *line)
-{
-	if (AMColors.isValid(AMColors.SecretSectorColor))
-	{
-		if (line->frontsector != NULL)
-		{
-			if (line->frontsector->secretsector)
-			{
-				if (am_map_secrets!=0 && !(line->frontsector->special&SECRET_MASK)) return true;
-				if (am_map_secrets==2 && !(line->flags & ML_SECRET)) return true;
-			}
-		}
-		if (line->backsector != NULL)
-		{
-			if (line->backsector->secretsector)
-			{
-				if (am_map_secrets!=0 && !(line->backsector->special&SECRET_MASK)) return true;
-				if (am_map_secrets==2 && !(line->flags & ML_SECRET)) return true;
-			}
-		}
-	}
-	return false;
-}
-
-
-//=============================================================================
-//
-// Polyobject debug stuff
-//
-//=============================================================================
-
-void AM_drawSeg(seg_t *seg, const AMColor &color)
-{
-	mline_t l;
-	l.a.x = seg->v1->x >> FRACTOMAPBITS;
-	l.a.y = seg->v1->y >> FRACTOMAPBITS;
-	l.b.x = seg->v2->x >> FRACTOMAPBITS;
-	l.b.y = seg->v2->y >> FRACTOMAPBITS;
-
-	if (am_rotate == 1 || (am_rotate == 2 && viewactive))
-	{
-		AM_rotatePoint (&l.a.x, &l.a.y);
-		AM_rotatePoint (&l.b.x, &l.b.y);
-	}
-	AM_drawMline(&l, color);
-}
-
-void AM_drawPolySeg(FPolySeg *seg, const AMColor &color)
-{
-	mline_t l;
-	l.a.x = seg->v1.x >> FRACTOMAPBITS;
-	l.a.y = seg->v1.y >> FRACTOMAPBITS;
-	l.b.x = seg->v2.x >> FRACTOMAPBITS;
-	l.b.y = seg->v2.y >> FRACTOMAPBITS;
-
-	if (am_rotate == 1 || (am_rotate == 2 && viewactive))
-	{
-		AM_rotatePoint (&l.a.x, &l.a.y);
-		AM_rotatePoint (&l.b.x, &l.b.y);
-	}
-	AM_drawMline(&l, color);
-}
-
-void AM_showSS()
-{
-	if (am_showsubsector >= 0 && am_showsubsector < numsubsectors)
-	{
-		AMColor yellow;
-		yellow.FromRGB(255,255,0);
-		AMColor red;
-		red.FromRGB(255,0,0);
-
-		subsector_t *sub = &subsectors[am_showsubsector];
-		for (unsigned int i = 0; i < sub->numlines; i++)
-		{
-			AM_drawSeg(sub->firstline + i, yellow);
-		}
-		PO_LinkToSubsectors();
-
-		for (int i = 0; i <po_NumPolyobjs; i++)
-		{
-			FPolyObj *po = &polyobjs[i];
-			FPolyNode *pnode = po->subsectorlinks;
-
-			while (pnode != NULL)
-			{
-				if (pnode->subsector == sub)
-				{
-					for (unsigned j = 0; j < pnode->segs.Size(); j++)
-					{
-						AM_drawPolySeg(&pnode->segs[j], red);
-					}
-				}
-				pnode = pnode->snext;
-			}
-		}
-	}
-}
-
-//=============================================================================
-//
-// Determines if a 3D floor boundary should be drawn
-//
-//=============================================================================
-
-bool AM_Check3DFloors(line_t *line)
-{
-	TArray<F3DFloor*> &ff_front = line->frontsector->e->XFloor.ffloors;
-	TArray<F3DFloor*> &ff_back = line->backsector->e->XFloor.ffloors;
-
-	// No 3D floors so there's no boundary
-	if (ff_back.Size() == 0 && ff_front.Size() == 0) return false;
-
-	int realfrontcount = 0;
-	int realbackcount = 0;
-
-	for(unsigned i=0;i<ff_front.Size();i++)
-	{
-		F3DFloor *rover = ff_front[i];
-		if (!(rover->flags & FF_EXISTS)) continue;
-		if (rover->alpha == 0) continue;
-		realfrontcount++;
-	}
-
-	for(unsigned i=0;i<ff_back.Size();i++)
-	{
-		F3DFloor *rover = ff_back[i];
-		if (!(rover->flags & FF_EXISTS)) continue;
-		if (rover->alpha == 0) continue;
-		realbackcount++;
-	}
-	// if the amount of 3D floors does not match there is a boundary
-	if (realfrontcount != realbackcount) return true;
-
-	for(unsigned i=0;i<ff_front.Size();i++)
-	{
-		F3DFloor *rover = ff_front[i];
-		if (!(rover->flags & FF_EXISTS)) continue;
-		if (rover->alpha == 0) continue;
-
-		bool found = false;
-		for(unsigned j=0;j<ff_back.Size();j++)
-		{
-			F3DFloor *rover2 = ff_back[j];
-			if (!(rover2->flags & FF_EXISTS)) continue;
-			if (rover2->alpha == 0) continue;
-			if (rover->model == rover2->model && rover->flags == rover2->flags) 
-			{
-				found = true;
-				break;
-			}
-		}
-		// At least one 3D floor in the front sector didn't have a match in the back sector so there is a boundary.
-		if (!found) return true;
-	}
-	// All 3D floors could be matched so let's not draw a boundary.
-	return false;
-}
-
-// [TP] Check whether a sector can trigger a special that satisfies the provided function.
-// If found, specialptr and argsptr will be filled by the special and the arguments
-// If needUseActivated is true, the special must be activated by use.
-bool AM_checkSectorActions (sector_t *sector, bool (*function)(int, int *), int *specialptr, int **argsptr, bool needUseActivated)
-{
-	for (ASectorAction* action = sector->SecActTarget; action; action = barrier_cast<ASectorAction *>(action->tracer))
-	{
-		if ((action->IsActivatedByUse() || false == needUseActivated)
-			&& (*function)(action->special, action->args)
-			&& action->CanTrigger (players[consoleplayer].mo))
-		{
-			*specialptr = action->special;
-			*argsptr = action->args;
-			return true;
-		}
-	}
-
-	return false;
-}
-
-// [TP] Check whether there's a boundary on the provided line for a special that satisfies the provided function.
-// It's a boundary if the line can activate the special or the line's bordering sectors can activate it.
-// If found, specialptr and argsptr will be filled with special and args if given.
-bool AM_checkSpecialBoundary (line_t &line, bool (*function)(int, int *), int *specialptr = NULL, int **argsptr = NULL)
-{
-	if (specialptr == NULL)
-	{
-		static int sink;
-		specialptr = &sink;
-	}
-
-	if (argsptr == NULL)
-	{
-		static int *sink;
-		argsptr = &sink;
-	}
-
-	// Check if the line special qualifies for this
-	if ((*function)(line.special, line.args) && (line.activation & SPAC_PlayerActivate))
-	{
-		*specialptr = line.special;
-		*argsptr = line.args;
-		return true;
-	}
-
-	// Check sector actions in the line's front sector -- the action has to be use-activated in order to
-	// show up if this is a one-sided line, because the player cannot trigger sector actions by crossing
-	// a one-sided line (since that's impossible, duh).
-	if (AM_checkSectorActions(line.frontsector, function, specialptr, argsptr, line.backsector == NULL))
-		return true;
-
-	// If it has a back sector, check sector actions in that.
-	return (line.backsector && AM_checkSectorActions(line.backsector, function, specialptr, argsptr, false));
-}
-
-bool AM_isTeleportSpecial (int special, int *)
-{
-	return (special == Teleport ||
-		special == Teleport_NoFog ||
-		special == Teleport_ZombieChanger ||
-		special == Teleport_Line);
-}
-
-bool AM_isTeleportBoundary (line_t &line)
-{
-	return AM_checkSpecialBoundary(line, &AM_isTeleportSpecial);
-}
-
-bool AM_isExitSpecial (int special, int *)
-{
-	return (special == Teleport_NewMap ||
-		 special == Teleport_EndGame ||
-		 special == Exit_Normal ||
-		 special == Exit_Secret);
-}
-
-bool AM_isExitBoundary (line_t& line)
-{
-	return AM_checkSpecialBoundary(line, &AM_isExitSpecial);
-}
-
-bool AM_isTriggerSpecial (int special, int *)
-{
-	return special != 0
-		&& special != Door_Open
-		&& special != Door_Close
-		&& special != Door_CloseWaitOpen
-		&& special != Door_Raise
-		&& special != Door_Animated
-		&& special != Generic_Door;
-}
-
-bool AM_isTriggerBoundary (line_t &line)
-{
-	return AM_checkSpecialBoundary(line, &AM_isTriggerSpecial);
-}
-
-bool AM_isLockSpecial (int special, int* args)
-{
-	return special == Door_LockedRaise
-		 || special == ACS_LockedExecute
-		 || special == ACS_LockedExecuteDoor
-		 || (special == Door_Animated && args[3] != 0)
-		 || (special == Generic_Door && args[4] != 0)
-		 || (special == FS_Execute && args[2] != 0);
-}
-
-bool AM_isLockBoundary (line_t &line, int *lockptr = NULL)
-{
-	if (lockptr == NULL)
-	{
-		static int sink;
-		lockptr = &sink;
-	}
-
-	if (line.locknumber)
-	{
-		*lockptr = line.locknumber;
-		return true;
-	}
-
-	int special;
-	int *args;
-	bool result = AM_checkSpecialBoundary(line, &AM_isLockSpecial, &special, &args);
-
-	if (result)
-	{
-		switch (special)
-		{
-		case FS_Execute:
-			*lockptr = args[2];
-			break;
-
-		case Door_Animated:
-		case Door_LockedRaise:
-			*lockptr = args[3];
-			break;
-
-		default:
-			*lockptr = args[4];
-			break;
-		}
-	}
-
-	return result;
-}
-
-//=============================================================================
-//
-// Determines visible lines, draws them.
-// This is LineDef based, not LineSeg based.
-//
-//=============================================================================
-
-void AM_drawWalls (bool allmap)
-{
-	int i;
-	static mline_t l;
-	int lock, color;
-
-	for (i = 0; i < numlines; i++)
-	{
-		l.a.x = lines[i].v1->x >> FRACTOMAPBITS;
-		l.a.y = lines[i].v1->y >> FRACTOMAPBITS;
-		l.b.x = lines[i].v2->x >> FRACTOMAPBITS;
-		l.b.y = lines[i].v2->y >> FRACTOMAPBITS;
-
-		if (am_rotate == 1 || (am_rotate == 2 && viewactive))
-		{
-			AM_rotatePoint (&l.a.x, &l.a.y);
-			AM_rotatePoint (&l.b.x, &l.b.y);
-		}
-
-		if (am_cheat != 0 || (lines[i].flags & ML_MAPPED))
-		{
-			if ((lines[i].flags & ML_DONTDRAW) && (am_cheat == 0 || am_cheat >= 4))
-			{
-				if (!am_showallenabled || CheckCheatmode(false))
-				{
-					continue;
-				}
-			}
-
-			if (AM_CheckSecret(&lines[i]))
-			{
-				// map secret sectors like Boom
-				AM_drawMline(&l, AMColors.SecretSectorColor);
-			}
-			else if (lines[i].flags & ML_SECRET)
-			{ // secret door
-				if (am_cheat != 0 && lines[i].backsector != NULL)
-					AM_drawMline(&l, AMColors.SecretWallColor);
-			    else
-					AM_drawMline(&l, AMColors.WallColor);
-			}
-			else if (AM_isTeleportBoundary(lines[i]) && AMColors.isValid(AMColors.IntraTeleportColor))
-			{ // intra-level teleporters
-				AM_drawMline(&l, AMColors.IntraTeleportColor);
-			}
-			else if (AM_isExitBoundary(lines[i]) && AMColors.isValid(AMColors.InterTeleportColor))
-			{ // inter-level/game-ending teleporters
-				AM_drawMline(&l, AMColors.InterTeleportColor);
-			}
-			else if (AM_isLockBoundary(lines[i], &lock))
-			{
-				if (AMColors.displayLocks)
-				{
-					color = P_GetMapColorForLock(lock);
-
-					AMColor c;
-
-					if (color >= 0)	c.FromRGB(RPART(color), GPART(color), BPART(color));
-					else c = AMColors[AMColors.LockedColor];
-
-					AM_drawMline (&l, c);
-				}
-				else
-				{
-					AM_drawMline (&l, AMColors.LockedColor);  // locked special
-				}
-			}
-<<<<<<< HEAD
-			else if (am_showtriggerlines && AMColors.isValid(AMColors.SpecialWallColor) 
-				&& LineSpecialsInfo[lines[i].special] != NULL
-				&& LineSpecialsInfo[lines[i].special]->max_args >= 0
-				&& lines[i].special != Door_Open
-				&& lines[i].special != Door_Close
-				&& lines[i].special != Door_CloseWaitOpen
-				&& lines[i].special != Door_Raise
-				&& lines[i].special != Door_Animated
-				&& lines[i].special != Generic_Door
-				&& (lines[i].activation & SPAC_PlayerActivate))
-=======
-			else if (am_showtriggerlines
-				&& AMColors.isValid(AMColors.SpecialWallColor)
-				&& AM_isTriggerBoundary(lines[i]))
->>>>>>> 69fd0e6e
-			{
-				AM_drawMline(&l, AMColors.SpecialWallColor);	// wall with special non-door action the player can do
-			}
-			else if (lines[i].backsector == NULL)
-			{
-				AM_drawMline(&l, AMColors.WallColor);	// one-sided wall
-			}
-			else if (lines[i].backsector->floorplane
-				  != lines[i].frontsector->floorplane)
-			{
-				AM_drawMline(&l, AMColors.FDWallColor); // floor level change
-			}
-			else if (lines[i].backsector->ceilingplane
-				  != lines[i].frontsector->ceilingplane)
-			{
-				AM_drawMline(&l, AMColors.CDWallColor); // ceiling level change
-			}
-			else if (AM_Check3DFloors(&lines[i]))
-			{
-				AM_drawMline(&l, AMColors.EFWallColor); // Extra floor border
-			}
-			else if (am_cheat > 0 && am_cheat < 4)
-			{
-				AM_drawMline(&l, AMColors.TSWallColor);
-			}
-		}
-		else if (allmap)
-		{
-			if ((lines[i].flags & ML_DONTDRAW) && (am_cheat == 0 || am_cheat >= 4))
-			{
-				if (!am_showallenabled || CheckCheatmode(false))
-				{
-					continue;
-				}
-			}
-			AM_drawMline(&l, AMColors.NotSeenColor);
-		}
-    }
-}
-
-
-//=============================================================================
-//
-// Rotation in 2D.
-// Used to rotate player arrow line character.
-//
-//=============================================================================
-
-void AM_rotate(fixed_t *xp, fixed_t *yp, angle_t a)
-{
-	static angle_t angle_saved = 0;
-	static double sinrot = 0;
-	static double cosrot = 1;
-
-	if (angle_saved != a)
-	{
-		angle_saved = a;
-		double rot = (double)a / (double)(1u << 31) * (double)M_PI;
-		sinrot = sin(rot);
-		cosrot = cos(rot);
-	}
-
-	double x = FIXED2FLOAT(*xp);
-	double y = FIXED2FLOAT(*yp);
-	double tmpx = (x * cosrot) - (y * sinrot);
-	y = (x * sinrot) + (y * cosrot);
-	x = tmpx;
-	*xp = FLOAT2FIXED(x);
-	*yp = FLOAT2FIXED(y);
-}
-
-//=============================================================================
-//
-//
-//
-//=============================================================================
-
-void AM_rotatePoint (fixed_t *x, fixed_t *y)
-{
-	fixed_t pivotx = m_x + m_w/2;
-	fixed_t pivoty = m_y + m_h/2;
-	*x -= pivotx;
-	*y -= pivoty;
-	AM_rotate (x, y, ANG90 - players[consoleplayer].camera->angle);
-	*x += pivotx;
-	*y += pivoty;
-}
-
-//=============================================================================
-//
-//
-//
-//=============================================================================
-
-void
-AM_drawLineCharacter
-( const mline_t *lineguy,
-  int		lineguylines,
-  fixed_t	scale,
-  angle_t	angle,
-  const AMColor &color,
-  fixed_t	x,
-  fixed_t	y )
-{
-	int		i;
-	mline_t	l;
-
-	for (i=0;i<lineguylines;i++) {
-		l.a.x = lineguy[i].a.x;
-		l.a.y = lineguy[i].a.y;
-
-		if (scale) {
-			l.a.x = MapMul(scale, l.a.x);
-			l.a.y = MapMul(scale, l.a.y);
-		}
-
-		if (angle)
-			AM_rotate(&l.a.x, &l.a.y, angle);
-
-		l.a.x += x;
-		l.a.y += y;
-
-		l.b.x = lineguy[i].b.x;
-		l.b.y = lineguy[i].b.y;
-
-		if (scale) {
-			l.b.x = MapMul(scale, l.b.x);
-			l.b.y = MapMul(scale, l.b.y);
-		}
-
-		if (angle)
-			AM_rotate(&l.b.x, &l.b.y, angle);
-
-		l.b.x += x;
-		l.b.y += y;
-
-		AM_drawMline(&l, color);
-	}
-}
-
-//=============================================================================
-//
-//
-//
-//=============================================================================
-
-void AM_drawPlayers ()
-{
-	if (am_cheat >= 2 && am_cheat != 4 && am_showthingsprites > 0)
-	{
-		// Player sprites are drawn with the others
-		return;
-	}
-
-	mpoint_t pt;
-	angle_t angle;
-	int i;
-
-	if (!multiplayer)
-	{
-		mline_t *arrow;
-		int numarrowlines;
-
-		pt.x = players[consoleplayer].camera->x >> FRACTOMAPBITS;
-		pt.y = players[consoleplayer].camera->y >> FRACTOMAPBITS;
-		if (am_rotate == 1 || (am_rotate == 2 && viewactive))
-		{
-			angle = ANG90;
-			AM_rotatePoint (&pt.x, &pt.y);
-		}
-		else
-		{
-			angle = players[consoleplayer].camera->angle;
-		}
-		
-		if (am_cheat != 0 && CheatMapArrow.Size() > 0)
-		{
-			arrow = &CheatMapArrow[0];
-			numarrowlines = CheatMapArrow.Size();
-		}
-		else
-		{
-			arrow = &MapArrow[0];
-			numarrowlines = MapArrow.Size();
-		}
-		AM_drawLineCharacter(arrow, numarrowlines, 0, angle, AMColors[AMColors.YourColor], pt.x, pt.y);
-		return;
-	}
-
-	for (i = 0; i < MAXPLAYERS; i++)
-	{
-		player_t *p = &players[i];
-		AMColor color;
-
-		if (!playeringame[i] || p->mo == NULL)
-		{
-			continue;
-		}
-
-		// We don't always want to show allies on the automap.
-		if (dmflags2 & DF2_NO_AUTOMAP_ALLIES && i != consoleplayer)
-			continue;
-		
-		if (deathmatch && !demoplayback &&
-			!p->mo->IsTeammate (players[consoleplayer].mo) &&
-			p != players[consoleplayer].camera->player)
-		{
-			continue;
-		}
-
-		if (p->mo->alpha < OPAQUE)
-		{
-			color = AMColors[AMColors.AlmostBackgroundColor];
-		}
-		else
-		{
-			float h, s, v, r, g, b;
-
-			D_GetPlayerColor (i, &h, &s, &v, NULL);
-			HSVtoRGB (&r, &g, &b, h, s, v);
-
-			color.FromRGB(clamp (int(r*255.f),0,255), clamp (int(g*255.f),0,255), clamp (int(b*255.f),0,255));
-		}
-
-		if (p->mo != NULL)
-		{
-			pt.x = p->mo->x >> FRACTOMAPBITS;
-			pt.y = p->mo->y >> FRACTOMAPBITS;
-			angle = p->mo->angle;
-
-			if (am_rotate == 1 || (am_rotate == 2 && viewactive))
-			{
-				AM_rotatePoint (&pt.x, &pt.y);
-				angle -= players[consoleplayer].camera->angle - ANG90;
-			}
-
-			AM_drawLineCharacter(&MapArrow[0], MapArrow.Size(), 0, angle, color, pt.x, pt.y);
-		}
-    }
-}
-
-//=============================================================================
-//
-//
-//
-//=============================================================================
-
-void AM_drawKeys ()
-{
-	AMColor color;
-	mpoint_t p;
-	angle_t	 angle;
-
-	TThinkerIterator<AKey> it;
-	AKey *key;
-
-	while ((key = it.Next()) != NULL)
-	{
-		p.x = key->x >> FRACTOMAPBITS;
-		p.y = key->y >> FRACTOMAPBITS;
-		angle = key->angle;
-
-		if (am_rotate == 1 || (am_rotate == 2 && viewactive))
-		{
-			AM_rotatePoint (&p.x, &p.y);
-			angle += ANG90 - players[consoleplayer].camera->angle;
-		}
-
-		if (key->flags & MF_SPECIAL)
-		{
-			// Find the key's own color.
-			// Only works correctly if single-key locks have lower numbers than any-key locks.
-			// That is the case for all default keys, however.
-			int P_GetMapColorForKey (AInventory * key);
-			int c = P_GetMapColorForKey(key);
-
-			if (c >= 0)	color.FromRGB(RPART(c), GPART(c), BPART(c));
-			else color = AMColors[AMColors.ThingColor_CountItem];
-			AM_drawLineCharacter(&EasyKey[0], EasyKey.Size(), 0, 0, color, p.x, p.y);
-		}
-	}
-}
-
-//=============================================================================
-//
-//
-//
-//=============================================================================
-void AM_drawThings ()
-{
-	AMColor color;
-	int		 i;
-	AActor*	 t;
-	mpoint_t p;
-	angle_t	 angle;
-
-	for (i=0;i<numsectors;i++)
-	{
-		t = sectors[i].thinglist;
-		while (t)
-		{
-			if (am_cheat > 0 || !(t->flags6 & MF6_NOTONAUTOMAP))
-			{
-				p.x = t->x >> FRACTOMAPBITS;
-				p.y = t->y >> FRACTOMAPBITS;
-
-				if (am_showthingsprites > 0 && t->sprite > 0)
-				{
-					FTexture *texture = NULL;
-					spriteframe_t *frame;
-					angle_t rotation = 0;
-
-					// try all modes backwards until a valid texture has been found.	
-					for(int show = am_showthingsprites; show > 0 && texture == NULL; show--)
-					{
-						const spritedef_t& sprite = sprites[t->sprite];
-						const size_t spriteIndex = sprite.spriteframes + (show > 1 ? t->frame : 0);
-
-						frame = &SpriteFrames[spriteIndex];
-						angle_t angle = ANGLE_270 - t->angle;
-						if (frame->Texture[0] != frame->Texture[1]) angle += (ANGLE_180 / 16);
-						if (am_rotate == 1 || (am_rotate == 2 && viewactive))
-						{
-							angle += players[consoleplayer].camera->angle - ANGLE_90;
-						}
-						rotation = angle >> 28;
-
-						const FTextureID textureID = frame->Texture[show > 2 ? rotation : 0];
-						texture = TexMan(textureID);
-					}
-
-					if (texture == NULL) goto drawTriangle;	// fall back to standard display if no sprite can be found.
-
-					const fixed_t spriteXScale = FixedMul(t->scaleX, 10 * scale_mtof);
-					const fixed_t spriteYScale = FixedMul(t->scaleY, 10 * scale_mtof);
-
-					DrawMarker (texture, p.x, p.y, 0, !!(frame->Flip & (1 << rotation)),
-						spriteXScale, spriteYScale, t->Translation, FRACUNIT, 0, LegacyRenderStyles[STYLE_Normal]);
-				}
-				else
-				{
-			drawTriangle:
-					angle = t->angle;
-
-					if (am_rotate == 1 || (am_rotate == 2 && viewactive))
-					{
-						AM_rotatePoint (&p.x, &p.y);
-						angle += ANG90 - players[consoleplayer].camera->angle;
-					}
-
-					color = AMColors[AMColors.ThingColor];
-
-					// use separate colors for special thing types
-					if (t->flags3&MF3_ISMONSTER && !(t->flags&MF_CORPSE))
-					{
-						if (t->flags & MF_FRIENDLY) color = AMColors[AMColors.ThingColor_Friend];
-						else if (!(t->flags & MF_COUNTKILL)) color = AMColors[AMColors.ThingColor_NocountMonster];
-						else color = AMColors[AMColors.ThingColor_Monster];
-					}
-					else if (t->flags&MF_SPECIAL)
-					{
-						// Find the key's own color.
-						// Only works correctly if single-key locks have lower numbers than any-key locks.
-						// That is the case for all default keys, however.
-						if (t->IsKindOf(RUNTIME_CLASS(AKey)))
-						{
-							if (G_SkillProperty(SKILLP_EasyKey))
-							{
-								// Already drawn by AM_drawKeys(), so don't draw again
-								color.Index = -1;
-							}
-							else if (am_showkeys)
-							{
-								int P_GetMapColorForKey (AInventory * key);
-								int c = P_GetMapColorForKey(static_cast<AKey *>(t));
-
-								if (c >= 0)	color.FromRGB(RPART(c), GPART(c), BPART(c));
-								else color = AMColors[AMColors.ThingColor_CountItem];
-								AM_drawLineCharacter(&CheatKey[0], CheatKey.Size(), 0, 0, color, p.x, p.y);
-								color.Index = -1;
-							}
-							else
-							{
-								color = AMColors[AMColors.ThingColor_Item];
-							}
-						}
-						else if (t->flags&MF_COUNTITEM)
-							color = AMColors[AMColors.ThingColor_CountItem];
-						else
-							color = AMColors[AMColors.ThingColor_Item];
-					}
-
-					if (color.Index != -1)
-					{
-						AM_drawLineCharacter
-							(thintriangle_guy, NUMTHINTRIANGLEGUYLINES,
-							16<<MAPBITS, angle, color, p.x, p.y);
-					}
-
-					if (am_cheat == 3 || am_cheat == 6)
-					{
-						static const mline_t box[4] =
-						{
-							{ { -MAPUNIT, -MAPUNIT }, {  MAPUNIT, -MAPUNIT } },
-							{ {  MAPUNIT, -MAPUNIT }, {  MAPUNIT,  MAPUNIT } },
-							{ {  MAPUNIT,  MAPUNIT }, { -MAPUNIT,  MAPUNIT } },
-							{ { -MAPUNIT,  MAPUNIT }, { -MAPUNIT, -MAPUNIT } },
-						};
-
-						AM_drawLineCharacter (box, 4, t->radius >> FRACTOMAPBITS, angle - t->angle, color, p.x, p.y);
-					}
-				}
-			}
-			t = t->snext;
-		}
-	}
-}
-
-//=============================================================================
-//
-//
-//
-//=============================================================================
-
-static void DrawMarker (FTexture *tex, fixed_t x, fixed_t y, int yadjust,
-	INTBOOL flip, fixed_t xscale, fixed_t yscale, int translation, fixed_t alpha, DWORD fillcolor, FRenderStyle renderstyle)
-{
-	if (tex == NULL || tex->UseType == FTexture::TEX_Null)
-	{
-		return;
-	}
-	if (am_rotate == 1 || (am_rotate == 2 && viewactive))
-	{
-		AM_rotatePoint (&x, &y);
-	}
-	screen->DrawTexture (tex, CXMTOF(x) + f_x, CYMTOF(y) + yadjust + f_y,
-		DTA_DestWidth, MulScale16 (tex->GetScaledWidth() * CleanXfac, xscale),
-		DTA_DestHeight, MulScale16 (tex->GetScaledHeight() * CleanYfac, yscale),
-		DTA_ClipTop, f_y,
-		DTA_ClipBottom, f_y + f_h,
-		DTA_ClipLeft, f_x,
-		DTA_ClipRight, f_x + f_w,
-		DTA_FlipX, flip,
-		DTA_Translation, TranslationToTable(translation),
-		DTA_Alpha, alpha,
-		DTA_FillColor, fillcolor,
-		DTA_RenderStyle, DWORD(renderstyle),
-		TAG_DONE);
-}
-
-//=============================================================================
-//
-//
-//
-//=============================================================================
-
-void AM_drawMarks ()
-{
-	for (int i = 0; i < AM_NUMMARKPOINTS; i++)
-	{
-		if (markpoints[i].x != -1)
-		{
-			DrawMarker (TexMan(marknums[i]), markpoints[i].x, markpoints[i].y, -3, 0,
-				FRACUNIT, FRACUNIT, 0, FRACUNIT, 0, LegacyRenderStyles[STYLE_Normal]);
-		}
-	}
-}
-
-//=============================================================================
-//
-//
-//
-//=============================================================================
-
-void AM_drawAuthorMarkers ()
-{
-	// [RH] Draw any actors derived from AMapMarker on the automap.
-	// If args[0] is 0, then the actor's sprite is drawn at its own location.
-	// Otherwise, its sprite is drawn at the location of any actors whose TIDs match args[0].
-	TThinkerIterator<AMapMarker> it (STAT_MAPMARKER);
-	AMapMarker *mark;
-
-	while ((mark = it.Next()) != NULL)
-	{
-		if (mark->flags2 & MF2_DORMANT)
-		{
-			continue;
-		}
-
-		FTextureID picnum;
-		FTexture *tex;
-		WORD flip = 0;
-
-		if (mark->picnum.isValid())
-		{
-			tex = TexMan(mark->picnum);
-			if (tex->Rotations != 0xFFFF)
-			{
-				spriteframe_t *sprframe = &SpriteFrames[tex->Rotations];
-				picnum = sprframe->Texture[0];
-				flip = sprframe->Flip & 1;
-				tex = TexMan[picnum];
-			}
-		}
-		else
-		{
-			spritedef_t *sprdef = &sprites[mark->sprite];
-			if (mark->frame >= sprdef->numframes)
-			{
-				continue;
-			}
-			else
-			{
-				spriteframe_t *sprframe = &SpriteFrames[sprdef->spriteframes + mark->frame];
-				picnum = sprframe->Texture[0];
-				flip = sprframe->Flip & 1;
-				tex = TexMan[picnum];
-			}
-		}
-		FActorIterator it (mark->args[0]);
-		AActor *marked = mark->args[0] == 0 ? mark : it.Next();
-
-		while (marked != NULL)
-		{
-			// Use more correct info if we have GL nodes available
-			if (mark->args[1] == 0 ||
-				(mark->args[1] == 1 && (hasglnodes ?
-				 marked->subsector->flags & SSECF_DRAWN :
-				 marked->Sector->MoreFlags & SECF_DRAWN)))
-			{
-				DrawMarker (tex, marked->x >> FRACTOMAPBITS, marked->y >> FRACTOMAPBITS, 0,
-					flip, mark->scaleX, mark->scaleY, mark->Translation,
-					mark->alpha, mark->fillcolor, mark->RenderStyle);
-			}
-			marked = mark->args[0] != 0 ? it.Next() : NULL;
-		}
-	}
-}
-
-//=============================================================================
-//
-//
-//
-//=============================================================================
-
-void AM_drawCrosshair (const AMColor &color)
-{
-	screen->DrawPixel(f_w/2, (f_h+1)/2, color.Index, color.RGB);
-}
-
-//=============================================================================
-//
-//
-//
-//=============================================================================
-
-void AM_Drawer ()
-{
-	if (!automapactive)
-		return;
-
-	bool allmap = (level.flags2 & LEVEL2_ALLMAP) != 0;
-	bool allthings = allmap && players[consoleplayer].mo->FindInventory(RUNTIME_CLASS(APowerScanner), true) != NULL;
-
-	AM_initColors (viewactive);
-
-	if (!viewactive)
-	{
-		// [RH] Set f_? here now to handle automap overlaying
-		// and view size adjustments.
-		f_x = f_y = 0;
-		f_w = screen->GetWidth ();
-		f_h = ST_Y;
-		f_p = screen->GetPitch ();
-
-		AM_clearFB(AMColors[AMColors.Background]);
-	}
-	else 
-	{
-		f_x = viewwindowx;
-		f_y = viewwindowy;
-		f_w = viewwidth;
-		f_h = viewheight;
-		f_p = screen->GetPitch ();
-	}
-	AM_activateNewScale();
-
-	if (am_textured && hasglnodes && textured && !viewactive)
-		AM_drawSubsectors();
-
-	if (grid)	
-		AM_drawGrid(AMColors.GridColor);
-
-	AM_drawWalls(allmap);
-	AM_drawPlayers();
-	if (G_SkillProperty(SKILLP_EasyKey))
-		AM_drawKeys();
-	if ((am_cheat >= 2 && am_cheat != 4) || allthings)
-		AM_drawThings();
-
-	AM_drawAuthorMarkers();
-
-	if (!viewactive)
-		AM_drawCrosshair(AMColors[AMColors.XHairColor]);
-
-	AM_drawMarks();
-
-	AM_showSS();
-}
-
-//=============================================================================
-//
-//
-//
-//=============================================================================
-
-void AM_SerializeMarkers(FArchive &arc)
-{
-	arc << markpointnum;
-	for (int i=0; i<AM_NUMMARKPOINTS; i++)
-	{
-		arc << markpoints[i].x << markpoints[i].y;
-	}
-	arc << scale_mtof;
-	arc << scale_ftom; 
-}
+// Emacs style mode select   -*- C++ -*- 
+//-----------------------------------------------------------------------------
+//
+// $Id:$
+//
+// Copyright (C) 1993-1996 by id Software, Inc.
+//
+// This source is available for distribution and/or modification
+// only under the terms of the DOOM Source Code License as
+// published by id Software. All rights reserved.
+//
+// The source is distributed in the hope that it will be useful,
+// but WITHOUT ANY WARRANTY; without even the implied warranty of
+// FITNESS FOR A PARTICULAR PURPOSE. See the DOOM Source Code License
+// for more details.
+//
+//
+// $Log:$
+//
+// DESCRIPTION:  the automap code
+//
+//-----------------------------------------------------------------------------
+
+#include <stdio.h>
+
+#include "doomdef.h"
+#include "templates.h"
+#include "g_level.h"
+#include "doomdef.h"
+#include "st_stuff.h"
+#include "p_local.h"
+#include "p_lnspec.h"
+#include "w_wad.h"
+#include "a_sharedglobal.h"
+#include "statnums.h"
+#include "r_data/r_translate.h"
+#include "d_event.h"
+#include "gi.h"
+#include "p_setup.h"
+#include "c_bind.h"
+#include "farchive.h"
+#include "r_renderer.h"
+#include "r_sky.h"
+#include "sbar.h"
+
+#include "m_cheat.h"
+#include "i_system.h"
+#include "c_dispatch.h"
+#include "colormatcher.h"
+#include "d_netinf.h"
+
+// Needs access to LFB.
+#include "v_video.h"
+#include "v_palette.h"
+
+#include "v_text.h"
+
+// State.
+#include "doomstat.h"
+#include "r_state.h"
+
+// Data.
+#include "gstrings.h"
+
+#include "am_map.h"
+#include "a_artifacts.h"
+#include "po_man.h"
+#include "a_keys.h"
+#include "r_data/colormaps.h"
+
+
+//=============================================================================
+//
+// CVARs
+//
+//=============================================================================
+
+CVAR (Int,   am_rotate,				0,			CVAR_ARCHIVE);
+CVAR (Int,   am_overlay,			0,			CVAR_ARCHIVE);
+CVAR (Bool,  am_showsecrets,		true,		CVAR_ARCHIVE);
+CVAR (Bool,  am_showmonsters,		true,		CVAR_ARCHIVE);
+CVAR (Bool,  am_showitems,			false,		CVAR_ARCHIVE);
+CVAR (Bool,  am_showtime,			true,		CVAR_ARCHIVE);
+CVAR (Bool,  am_showtotaltime,		false,		CVAR_ARCHIVE);
+CVAR (Int,   am_colorset,			0,			CVAR_ARCHIVE);
+CVAR (Bool,  am_customcolors,		true,		CVAR_ARCHIVE);
+CVAR (Int,   am_map_secrets,		1,			CVAR_ARCHIVE);
+CVAR (Int,	 am_drawmapback,		1,			CVAR_ARCHIVE);
+CVAR (Bool,  am_showkeys,			true,		CVAR_ARCHIVE);
+CVAR (Bool,  am_showtriggerlines,	false,		CVAR_ARCHIVE);
+CVAR (Int,   am_showthingsprites,		0,		CVAR_ARCHIVE);
+
+//=============================================================================
+//
+// Automap colors
+//
+//=============================================================================
+
+CVAR (Color, am_backcolor,			0x6c5440,	CVAR_ARCHIVE);
+CVAR (Color, am_yourcolor,			0xfce8d8,	CVAR_ARCHIVE);
+CVAR (Color, am_wallcolor,			0x2c1808,	CVAR_ARCHIVE);
+CVAR (Color, am_secretwallcolor,	0x000000,	CVAR_ARCHIVE);
+CVAR (Color, am_specialwallcolor,	0xffffff,	CVAR_ARCHIVE);
+CVAR (Color, am_tswallcolor,		0x888888,	CVAR_ARCHIVE);
+CVAR (Color, am_fdwallcolor,		0x887058,	CVAR_ARCHIVE);
+CVAR (Color, am_cdwallcolor,		0x4c3820,	CVAR_ARCHIVE);
+CVAR (Color, am_efwallcolor,		0x665555,	CVAR_ARCHIVE);
+CVAR (Color, am_thingcolor,			0xfcfcfc,	CVAR_ARCHIVE);
+CVAR (Color, am_gridcolor,			0x8b5a2b,	CVAR_ARCHIVE);
+CVAR (Color, am_xhaircolor,			0x808080,	CVAR_ARCHIVE);
+CVAR (Color, am_notseencolor,		0x6c6c6c,	CVAR_ARCHIVE);
+CVAR (Color, am_lockedcolor,		0x007800,	CVAR_ARCHIVE);
+CVAR (Color, am_intralevelcolor,	0x0000ff,	CVAR_ARCHIVE);
+CVAR (Color, am_interlevelcolor,	0xff0000,	CVAR_ARCHIVE);
+CVAR (Color, am_secretsectorcolor,	0xff00ff,	CVAR_ARCHIVE);
+CVAR (Color, am_thingcolor_friend,	0xfcfcfc,	CVAR_ARCHIVE);
+CVAR (Color, am_thingcolor_monster,	0xfcfcfc,	CVAR_ARCHIVE);
+CVAR (Color, am_thingcolor_ncmonster,	0xfcfcfc,	CVAR_ARCHIVE);
+CVAR (Color, am_thingcolor_item,	0xfcfcfc,	CVAR_ARCHIVE);
+CVAR (Color, am_thingcolor_citem,	0xfcfcfc,	CVAR_ARCHIVE);
+
+CVAR (Color, am_ovyourcolor,		0xfce8d8,	CVAR_ARCHIVE);
+CVAR (Color, am_ovwallcolor,		0x00ff00,	CVAR_ARCHIVE);
+CVAR (Color, am_ovsecretwallcolor,	0x008844,	CVAR_ARCHIVE);
+CVAR (Color, am_ovspecialwallcolor,	0xffffff,	CVAR_ARCHIVE);
+CVAR (Color, am_ovotherwallscolor,	0x008844,	CVAR_ARCHIVE);
+CVAR (Color, am_ovlockedcolor,		0x008844,	CVAR_ARCHIVE);
+CVAR (Color, am_ovefwallcolor,		0x008844,	CVAR_ARCHIVE);
+CVAR (Color, am_ovfdwallcolor,		0x008844,	CVAR_ARCHIVE);
+CVAR (Color, am_ovcdwallcolor,		0x008844,	CVAR_ARCHIVE);
+CVAR (Color, am_ovunseencolor,		0x00226e,	CVAR_ARCHIVE);
+CVAR (Color, am_ovtelecolor,		0xffff00,	CVAR_ARCHIVE);
+CVAR (Color, am_ovinterlevelcolor,	0xffff00,	CVAR_ARCHIVE);
+CVAR (Color, am_ovsecretsectorcolor,0x00ffff,	CVAR_ARCHIVE);
+CVAR (Color, am_ovthingcolor,		0xe88800,	CVAR_ARCHIVE);
+CVAR (Color, am_ovthingcolor_friend,	0xe88800,	CVAR_ARCHIVE);
+CVAR (Color, am_ovthingcolor_monster,	0xe88800,	CVAR_ARCHIVE);
+CVAR (Color, am_ovthingcolor_ncmonster,	0xe88800,	CVAR_ARCHIVE);
+CVAR (Color, am_ovthingcolor_item,		0xe88800,	CVAR_ARCHIVE);
+CVAR (Color, am_ovthingcolor_citem,		0xe88800,	CVAR_ARCHIVE);
+
+//=============================================================================
+//
+// internal representation of a single color
+//
+//=============================================================================
+
+struct AMColor
+{
+	int Index;
+	uint32 RGB;
+
+	void FromCVar(FColorCVar & cv)
+	{
+		Index = cv.GetIndex();
+		RGB = uint32(cv) | MAKEARGB(255, 0, 0, 0);
+	}
+
+	void FromRGB(int r,int g, int b)
+	{
+		RGB = MAKEARGB(255, r, g, b);
+		Index = ColorMatcher.Pick(r, g, b);
+	}
+
+	void setInvalid()
+	{
+		Index = -1;
+		RGB = -1;
+	}
+
+	bool isValid() const
+	{
+		return Index > -1;
+	}
+};
+
+//=============================================================================
+//
+// a complete color set
+//
+//=============================================================================
+
+static const char *ColorNames[] = {
+		"Background", 
+		"YourColor", 
+		"WallColor", 
+		"TwoSidedWallColor",
+		"FloorDiffWallColor", 
+		"CeilingDiffWallColor", 
+		"ExtraFloorWallColor", 
+		"ThingColor",
+		"ThingColor_Item", 
+		"ThingColor_CountItem", 
+		"ThingColor_Monster", 
+		"ThingColor_NocountMonster", 
+		"ThingColor_Friend",
+		"SpecialWallColor", 
+		"SecretWallColor", 
+		"GridColor", 
+		"XHairColor",
+		"NotSeenColor",
+		"LockedColor",
+		"IntraTeleportColor", 
+		"InterTeleportColor",
+		"SecretSectorColor",
+		"AlmostBackgroundColor",
+		NULL
+};
+
+struct AMColorset
+{
+	enum
+	{
+		Background, 
+		YourColor, 
+		WallColor, 
+		TSWallColor,
+		FDWallColor, 
+		CDWallColor, 
+		EFWallColor, 
+		ThingColor,
+		ThingColor_Item, 
+		ThingColor_CountItem, 
+		ThingColor_Monster, 
+		ThingColor_NocountMonster, 
+		ThingColor_Friend,
+		SpecialWallColor, 
+		SecretWallColor, 
+		GridColor, 
+		XHairColor,
+		NotSeenColor,
+		LockedColor,
+		IntraTeleportColor, 
+		InterTeleportColor,
+		SecretSectorColor,
+		AlmostBackgroundColor,
+		AM_NUM_COLORS
+	};
+
+	AMColor c[AM_NUM_COLORS];
+	bool displayLocks;
+	bool forcebackground;
+	bool defined;	// only for mod specific colorsets: must be true to be usable
+
+	void initFromCVars(FColorCVar **values)
+	{
+		for(int i=0;i<AlmostBackgroundColor; i++)
+		{
+			c[i].FromCVar(*values[i]);
+		}
+
+		DWORD ba = *(values[0]);
+
+		int r = RPART(ba) - 16;
+		int g = GPART(ba) - 16;
+		int b = BPART(ba) - 16;
+
+		if (r < 0)
+			r += 32;
+		if (g < 0)
+			g += 32;
+		if (b < 0)
+			b += 32;
+
+		c[AlmostBackgroundColor].FromRGB(r, g, b);
+		displayLocks = true;
+		forcebackground = false;
+	}
+
+	void initFromColors(const unsigned char *colors, bool showlocks)
+	{
+		for(int i=0, j=0; i<AM_NUM_COLORS; i++, j+=3)
+		{
+			if (colors[j] == 1 && colors[j+1] == 0 && colors[j+2] == 0)
+			{
+				c[i].setInvalid();
+			}
+			else
+			{
+				c[i].FromRGB(colors[j], colors[j+1], colors[j+2]);
+			}
+		}
+		displayLocks = showlocks;
+		forcebackground = false;
+	}
+
+	void setWhite()
+	{
+		c[0].FromRGB(0,0,0);
+		for(int i=1; i<AM_NUM_COLORS; i++)
+		{
+			c[i].FromRGB(255,255,255);
+		}
+	}
+
+	const AMColor &operator[](int index) const
+	{
+		return c[index];
+	}
+
+	bool isValid(int index) const
+	{
+		return c[index].isValid();
+	}
+};
+
+//=============================================================================
+//
+// predefined colorsets
+//
+//=============================================================================
+
+static FColorCVar *cv_standard[] = {
+	&am_backcolor,
+	&am_yourcolor,
+	&am_wallcolor,
+	&am_tswallcolor,
+	&am_fdwallcolor,
+	&am_cdwallcolor,
+	&am_efwallcolor,
+	&am_thingcolor,
+	&am_thingcolor_item,
+	&am_thingcolor_citem,
+	&am_thingcolor_monster,
+	&am_thingcolor_ncmonster,
+	&am_thingcolor_friend,
+	&am_specialwallcolor,
+	&am_secretwallcolor,
+	&am_gridcolor,
+	&am_xhaircolor,
+	&am_notseencolor,
+	&am_lockedcolor,
+	&am_intralevelcolor,
+	&am_interlevelcolor,
+	&am_secretsectorcolor
+};
+
+static FColorCVar *cv_overlay[] = {
+	&am_backcolor,	// this will not be used in overlay mode
+	&am_ovyourcolor,
+	&am_ovwallcolor,
+	&am_ovotherwallscolor,
+	&am_ovfdwallcolor,
+	&am_ovcdwallcolor,
+	&am_ovefwallcolor,
+	&am_ovthingcolor,
+	&am_ovthingcolor_item,
+	&am_ovthingcolor_citem,
+	&am_ovthingcolor_monster,
+	&am_ovthingcolor_ncmonster,
+	&am_ovthingcolor_friend,
+	&am_ovspecialwallcolor,
+	&am_ovsecretwallcolor,
+	&am_gridcolor,	// this will not be used in overlay mode
+	&am_xhaircolor,	// this will not be used in overlay mode
+	&am_ovunseencolor,
+	&am_ovlockedcolor,
+	&am_ovtelecolor,
+	&am_ovinterlevelcolor,
+	&am_ovsecretsectorcolor
+};
+
+CCMD(am_restorecolors)
+{
+	for (unsigned i = 0; i < countof(cv_standard); i++)
+	{
+		cv_standard[i]->ResetToDefault();
+	}
+	for (unsigned i = 0; i < countof(cv_overlay); i++)
+	{
+		cv_overlay[i]->ResetToDefault();
+	}
+}
+
+
+
+#define NOT_USED 1,0,0	// use almost black as indicator for an unused color
+
+static unsigned char DoomColors[]= {
+	0x00,0x00,0x00, // background
+	0xff,0xff,0xff, // yourcolor
+	0xfc,0x00,0x00, // wallcolor
+	0x80,0x80,0x80, // tswallcolor
+	0xbc,0x78,0x48,	// fdwallcolor
+	0xfc,0xfc,0x00, // cdwallcolor
+	0xbc,0x78,0x48,	// efwallcolor
+	0x74,0xfc,0x6c, // thingcolor
+	0x74,0xfc,0x6c, // thingcolor_item
+	0x74,0xfc,0x6c, // thingcolor_citem
+	0x74,0xfc,0x6c, // thingcolor_monster
+	0x74,0xfc,0x6c, // thingcolor_ncmonster
+	0x74,0xfc,0x6c, // thingcolor_friend
+	NOT_USED,		// specialwallcolor
+	NOT_USED,		// secretwallcolor
+	0x4c,0x4c,0x4c,	// gridcolor
+	0x80,0x80,0x80, // xhaircolor
+	0x6c,0x6c,0x6c,	// notseencolor
+	0xfc,0xfc,0x00, // lockedcolor
+	NOT_USED,		// intrateleport
+	NOT_USED,		// interteleport
+	NOT_USED,		// secretsector
+	0x10,0x10,0x10,	// almostbackground
+};
+
+static unsigned char StrifeColors[]= {
+	0x00,0x00,0x00, // background
+	239, 239,   0,	// yourcolor
+	199, 195, 195,	// wallcolor
+	119, 115, 115,	// tswallcolor
+	 55,  59,  91,	// fdwallcolor
+	119, 115, 115,	// cdwallcolor
+	 55,  59,  91,	// efwallcolor
+	187,  59,   0,	// thingcolor
+	219, 171,   0,	// thingcolor_item
+	219, 171,   0,	// thingcolor_citem
+	0xfc,0x00,0x00,	// thingcolor_monster
+	0xfc,0x00,0x00,	// thingcolor_ncmonster
+	0xfc,0x00,0x00, // thingcolor_friend
+	NOT_USED,		// specialwallcolor
+	NOT_USED,		// secretwallcolor
+	0x4c,0x4c,0x4c,	// gridcolor
+	0x80,0x80,0x80, // xhaircolor
+	0x6c,0x6c,0x6c,	// notseencolor
+	119, 115, 115,	// lockedcolor
+	NOT_USED,		// intrateleport
+	NOT_USED,		// interteleport
+	NOT_USED,		// secretsector
+	0x10,0x10,0x10,	// almostbackground
+};
+
+static unsigned char RavenColors[]= {
+	0x6c,0x54,0x40, // background
+	0xff,0xff,0xff, // yourcolor
+	 75,  50,  16,	// wallcolor
+	 88,  93,  86,	// tswallcolor
+	208, 176, 133,  // fdwallcolor
+	103,  59,  31,	// cdwallcolor
+	208, 176, 133,  // efwallcolor
+	236, 236, 236,	// thingcolor
+	236, 236, 236,	// thingcolor_item
+	236, 236, 236,	// thingcolor_citem
+	236, 236, 236,	// thingcolor_monster
+	236, 236, 236,	// thingcolor_ncmonster
+	236, 236, 236,	// thingcolor_friend
+	NOT_USED,		// specialwallcolor
+	NOT_USED,		// secretwallcolor
+	 75,  50,  16,	// gridcolor
+	0x00,0x00,0x00, // xhaircolor
+	0x00,0x00,0x00,	// notseencolor
+	103,  59,  31,	// lockedcolor
+	NOT_USED,		// intrateleport
+	NOT_USED,		// interteleport
+	NOT_USED,		// secretsector
+	0x10,0x10,0x10,	// almostbackground
+};
+
+#undef NOT_USED
+
+static AMColorset AMColors;
+static AMColorset AMMod;
+static AMColorset AMModOverlay;
+
+
+//=============================================================================
+//
+//
+//
+//=============================================================================
+
+void FMapInfoParser::ParseAMColors(bool overlay)
+{
+	bool colorset = false;
+
+	AMColorset &cset = overlay? AMModOverlay : AMMod;
+
+	cset.setWhite();
+	cset.defined = true;
+	sc.MustGetToken('{');
+	while(sc.GetToken())
+	{
+		if (sc.TokenType == '}') return;
+
+		sc.TokenMustBe(TK_Identifier);
+		FString nextKey = sc.String;
+		sc.MustGetToken('=');
+
+		if (nextKey.CompareNoCase("base") == 0)
+		{
+			if (colorset) sc.ScriptError("'base' must be specified before the first color");
+			sc.MustGetToken(TK_StringConst);
+			if (sc.Compare("doom"))
+			{
+				cset.initFromColors(DoomColors, false);
+			}
+			else if (sc.Compare("raven"))
+			{
+				cset.initFromColors(RavenColors, true);
+			}
+			else if (sc.Compare("strife"))
+			{
+				cset.initFromColors(StrifeColors, false);
+			}
+			else
+			{
+				sc.ScriptError("Unknown value for 'base'. Must be 'Doom', 'Strife' or 'Raven'.");
+			}
+		}
+		else if (nextKey.CompareNoCase("showlocks") == 0)
+		{
+			if(sc.CheckToken(TK_False)) 
+				cset.displayLocks = false; 
+			else 
+			{ 
+				sc.MustGetToken(TK_True); 
+				cset.displayLocks = true; 
+			} 
+		}
+		else
+		{
+			int i;
+			for (i = 0; ColorNames[i] != NULL; i++)
+			{
+				if (nextKey.CompareNoCase(ColorNames[i]) == 0)
+				{
+					sc.MustGetToken(TK_StringConst);
+					FString color = sc.String;
+					FString colorName = V_GetColorStringByName(color);
+					if(!colorName.IsEmpty()) color = colorName;
+					int colorval = V_GetColorFromString(NULL, color);
+					cset.c[i].FromRGB(RPART(colorval), GPART(colorval), BPART(colorval)); 
+					colorset = true;
+					break;
+				}
+			}
+			if (ColorNames[i]== NULL)
+			{
+				sc.ScriptError("Unknown key '%s'", nextKey.GetChars());
+			}
+		}
+	}
+}
+
+//=============================================================================
+//
+//
+//
+//=============================================================================
+
+#define MAPBITS 12
+#define MapDiv SafeDivScale12
+#define MapMul MulScale12
+#define MAPUNIT (1<<MAPBITS)
+#define FRACTOMAPBITS (FRACBITS-MAPBITS)
+
+// scale on entry
+#define INITSCALEMTOF (.2*MAPUNIT)
+// used by MTOF to scale from map-to-frame-buffer coords
+static fixed_t scale_mtof = (fixed_t)INITSCALEMTOF;
+// used by FTOM to scale from frame-buffer-to-map coords (=1/scale_mtof)
+static fixed_t scale_ftom;
+
+// translates between frame-buffer and map distances
+inline fixed_t FTOM(fixed_t x)
+{
+	return x * scale_ftom;
+}
+
+inline fixed_t MTOF(fixed_t x)
+{
+	return MulScale24 (x, scale_mtof);
+}
+
+
+
+static int bigstate = 0;
+static bool textured = 1;	// internal toggle for texture mode
+
+CUSTOM_CVAR(Bool, am_textured, false, CVAR_ARCHIVE)
+{
+	textured |= self;
+}
+
+CVAR(Int, am_showsubsector, -1, 0);
+
+
+// Disable the ML_DONTDRAW line flag if x% of all lines in a map are flagged with it
+// (To counter annoying mappers who think they are smart by making the automap unusable)
+bool am_showallenabled;
+
+CUSTOM_CVAR (Int, am_showalllines, -1, 0)	// This is a cheat so don't save it.
+{
+	int flagged = 0;
+	int total = 0;
+	if (self > 0 && numlines > 0)
+	{
+		for(int i=0;i<numlines;i++)
+		{
+			line_t *line = &lines[i];
+
+			// disregard intra-sector lines
+			if (line->frontsector == line->backsector) continue;	
+
+			// disregard control sectors for deep water
+			if (line->frontsector->e->FakeFloor.Sectors.Size() > 0) continue;	
+
+			// disregard control sectors for 3D-floors
+			if (line->frontsector->e->XFloor.attached.Size() > 0) continue;	
+
+			total++;
+			if (line->flags & ML_DONTDRAW) flagged++;
+		}
+		am_showallenabled =  (flagged * 100 / total >= self);
+	}
+	else if (self == 0)
+	{
+		am_showallenabled = true;
+	}
+	else
+	{
+		am_showallenabled = false;
+	}
+}
+
+EXTERN_CVAR (Bool, sv_cheats)
+CUSTOM_CVAR (Int, am_cheat, 0, 0)
+{
+	// No automap cheat in net games when cheats are disabled!
+	if (netgame && !sv_cheats && self != 0)
+	{
+		self = 0;
+	}
+}
+
+
+
+#define AM_NUMMARKPOINTS 10
+
+// player radius for automap checking
+#define PLAYERRADIUS	16*MAPUNIT
+
+// how much the automap moves window per tic in frame-buffer coordinates
+// moves 140 pixels at 320x200 in 1 second
+#define F_PANINC		(140/TICRATE)
+// how much zoom-in per tic
+// goes to 2x in 1 second
+#define M_ZOOMIN        (1.02*MAPUNIT)
+// how much zoom-out per tic
+// pulls out to 0.5x in 1 second
+#define M_ZOOMOUT       (MAPUNIT/1.02)
+
+// translates between frame-buffer and map coordinates
+#define CXMTOF(x)  (MTOF((x)-m_x)/* - f_x*/)
+#define CYMTOF(y)  (f_h - MTOF((y)-m_y)/* + f_y*/)
+
+struct  fpoint_t
+{
+	int x, y;
+};
+
+struct fline_t
+{
+	fpoint_t a, b;
+};
+
+struct mpoint_t
+{
+	fixed_t x,y;
+};
+
+struct mline_t
+{
+	mpoint_t a, b;
+};
+
+struct islope_t
+{
+	fixed_t slp, islp;
+};
+
+
+
+//=============================================================================
+//
+// The vector graphics for the automap.
+//  A line drawing of the player pointing right,
+//   starting from the middle.
+//
+//=============================================================================
+
+static TArray<mline_t> MapArrow;
+static TArray<mline_t> CheatMapArrow;
+static TArray<mline_t> CheatKey;
+static TArray<mline_t> EasyKey;
+
+#define R (MAPUNIT)
+// [RH] Avoid lots of warnings without compiler-specific #pragmas
+#define L(a,b,c,d) { {(fixed_t)((a)*R),(fixed_t)((b)*R)}, {(fixed_t)((c)*R),(fixed_t)((d)*R)} }
+static mline_t triangle_guy[] = {
+	L (-.867,-.5, .867,-.5),
+	L (.867,-.5, 0,1),
+	L (0,1, -.867,-.5)
+};
+#define NUMTRIANGLEGUYLINES (sizeof(triangle_guy)/sizeof(mline_t))
+
+static mline_t thintriangle_guy[] = {
+	L (-.5,-.7, 1,0),
+	L (1,0, -.5,.7),
+	L (-.5,.7, -.5,-.7)
+};
+#define NUMTHINTRIANGLEGUYLINES (sizeof(thintriangle_guy)/sizeof(mline_t))
+
+static mline_t square_guy[] = {
+	L (0,1,1,0),
+	L (1,0,0,-1),
+	L (0,-1,-1,0),
+	L (-1,0,0,1)
+};
+#define NUMSQUAREGUYLINES (sizeof(square_guy)/sizeof(mline_t))
+
+#undef R
+
+
+
+//=============================================================================
+//
+//
+//
+//=============================================================================
+
+static int 	grid = 0;
+
+bool		automapactive = false;
+
+// location of window on screen
+static int	f_x;
+static int	f_y;
+
+// size of window on screen
+static int	f_w;
+static int	f_h;
+static int	f_p;				// [RH] # of bytes from start of a line to start of next
+
+static int	amclock;
+
+static mpoint_t	m_paninc;		// how far the window pans each tic (map coords)
+static fixed_t	mtof_zoommul;	// how far the window zooms in each tic (map coords)
+static float	am_zoomdir;
+
+static fixed_t	m_x, m_y;		// LL x,y where the window is on the map (map coords)
+static fixed_t	m_x2, m_y2;		// UR x,y where the window is on the map (map coords)
+
+//
+// width/height of window on map (map coords)
+//
+static fixed_t	m_w;
+static fixed_t	m_h;
+
+// based on level size
+static fixed_t	min_x, min_y, max_x, max_y;
+
+static fixed_t	max_w; // max_x-min_x,
+static fixed_t	max_h; // max_y-min_y
+
+// based on player size
+static fixed_t	min_w;
+static fixed_t	min_h;
+
+
+static fixed_t	min_scale_mtof; // used to tell when to stop zooming out
+static fixed_t	max_scale_mtof; // used to tell when to stop zooming in
+
+// old stuff for recovery later
+static fixed_t old_m_w, old_m_h;
+static fixed_t old_m_x, old_m_y;
+
+// old location used by the Follower routine
+static mpoint_t f_oldloc;
+
+static FTextureID marknums[10]; // numbers used for marking by the automap
+static mpoint_t markpoints[AM_NUMMARKPOINTS]; // where the points are
+static int markpointnum = 0; // next point to be assigned
+
+static FTextureID mapback;	// the automap background
+static fixed_t mapystart=0; // y-value for the start of the map bitmap...used in the parallax stuff.
+static fixed_t mapxstart=0; //x-value for the bitmap.
+
+static bool stopped = true;
+
+static void AM_calcMinMaxMtoF();
+
+static void DrawMarker (FTexture *tex, fixed_t x, fixed_t y, int yadjust,
+	INTBOOL flip, fixed_t xscale, fixed_t yscale, int translation, fixed_t alpha, DWORD fillcolor, FRenderStyle renderstyle);
+
+void AM_rotatePoint (fixed_t *x, fixed_t *y);
+void AM_rotate (fixed_t *x, fixed_t *y, angle_t an);
+void AM_doFollowPlayer ();
+
+
+//=============================================================================
+//
+// map functions
+//
+//=============================================================================
+bool AM_addMark ();
+bool AM_clearMarks ();
+void AM_saveScaleAndLoc ();
+void AM_restoreScaleAndLoc ();
+void AM_minOutWindowScale ();
+
+
+CVAR(Bool, am_followplayer, true, CVAR_ARCHIVE)
+
+
+CCMD(am_togglefollow)
+{
+	am_followplayer = !am_followplayer;
+	f_oldloc.x = FIXED_MAX;
+	Printf ("%s\n", GStrings(am_followplayer ? "AMSTR_FOLLOWON" : "AMSTR_FOLLOWOFF"));
+}
+
+CCMD(am_togglegrid)
+{
+	grid = !grid;
+	Printf ("%s\n", GStrings(grid ? "AMSTR_GRIDON" : "AMSTR_GRIDOFF"));
+}
+
+CCMD(am_toggletexture)
+{
+	if (am_textured && hasglnodes)
+	{
+		textured = !textured;
+		Printf ("%s\n", GStrings(textured ? "AMSTR_TEXON" : "AMSTR_TEXOFF"));
+	}
+}
+
+CCMD(am_setmark)
+{
+	if (AM_addMark())
+	{
+		Printf ("%s %d\n", GStrings("AMSTR_MARKEDSPOT"), markpointnum);
+	}
+}
+
+CCMD(am_clearmarks)
+{
+	if (AM_clearMarks())
+	{
+		Printf ("%s\n", GStrings("AMSTR_MARKSCLEARED"));
+	}
+}
+
+CCMD(am_gobig)
+{
+	bigstate = !bigstate;
+	if (bigstate)
+	{
+		AM_saveScaleAndLoc();
+		AM_minOutWindowScale();
+	}
+	else
+		AM_restoreScaleAndLoc();
+}
+
+// Calculates the slope and slope according to the x-axis of a line
+// segment in map coordinates (with the upright y-axis n' all) so
+// that it can be used with the brain-dead drawing stuff.
+
+// Ripped out for Heretic
+/*
+void AM_getIslope (mline_t *ml, islope_t *is)
+{
+	int dx, dy;
+
+	dy = ml->a.y - ml->b.y;
+	dx = ml->b.x - ml->a.x;
+	if (!dy) is->islp = (dx<0?-MAXINT:MAXINT);
+		else is->islp = FixedDiv(dx, dy);
+	if (!dx) is->slp = (dy<0?-MAXINT:MAXINT);
+		else is->slp = FixedDiv(dy, dx);
+}
+*/
+
+
+void AM_ParseArrow(TArray<mline_t> &Arrow, const char *lumpname)
+{
+	const int R = ((8*PLAYERRADIUS)/7);
+	FScanner sc;
+	int lump = Wads.CheckNumForFullName(lumpname, true);
+	if (lump >= 0)
+	{
+		sc.OpenLumpNum(lump);
+		sc.SetCMode(true);
+		while (sc.GetToken())
+		{
+			mline_t line;
+			sc.TokenMustBe('(');
+			sc.MustGetFloat();
+			line.a.x = xs_RoundToInt(sc.Float*R);
+			sc.MustGetToken(',');
+			sc.MustGetFloat();
+			line.a.y = xs_RoundToInt(sc.Float*R);
+			sc.MustGetToken(')');
+			sc.MustGetToken(',');
+			sc.MustGetToken('(');
+			sc.MustGetFloat();
+			line.b.x = xs_RoundToInt(sc.Float*R);
+			sc.MustGetToken(',');
+			sc.MustGetFloat();
+			line.b.y = xs_RoundToInt(sc.Float*R);
+			sc.MustGetToken(')');
+			Arrow.Push(line);
+		}
+	}
+}
+
+void AM_StaticInit()
+{
+	MapArrow.Clear();
+	CheatMapArrow.Clear();
+	CheatKey.Clear();
+	EasyKey.Clear();
+
+	if (gameinfo.mMapArrow.IsNotEmpty()) AM_ParseArrow(MapArrow, gameinfo.mMapArrow);
+	if (gameinfo.mCheatMapArrow.IsNotEmpty()) AM_ParseArrow(CheatMapArrow, gameinfo.mCheatMapArrow);
+	AM_ParseArrow(CheatKey, gameinfo.mCheatKey);
+	AM_ParseArrow(EasyKey, gameinfo.mEasyKey);
+	if (MapArrow.Size() == 0) I_FatalError("No automap arrow defined");
+
+	char namebuf[9];
+
+	for (int i = 0; i < 10; i++)
+	{
+		mysnprintf (namebuf, countof(namebuf), "AMMNUM%d", i);
+		marknums[i] = TexMan.CheckForTexture (namebuf, FTexture::TEX_MiscPatch);
+	}
+	markpointnum = 0;
+	mapback.SetInvalid();
+}
+
+//=============================================================================
+//
+// called by the coordinate drawer
+//
+//=============================================================================
+
+void AM_GetPosition(fixed_t &x, fixed_t &y)
+{
+	x = (m_x + m_w/2) << FRACTOMAPBITS;
+	y = (m_y + m_h/2) << FRACTOMAPBITS;
+}
+
+//=============================================================================
+//
+//
+//
+//=============================================================================
+
+void AM_activateNewScale ()
+{
+	m_x += m_w/2;
+	m_y += m_h/2;
+	m_w = FTOM(f_w);
+	m_h = FTOM(f_h);
+	m_x -= m_w/2;
+	m_y -= m_h/2;
+	m_x2 = m_x + m_w;
+	m_y2 = m_y + m_h;
+}
+
+//=============================================================================
+//
+//
+//
+//=============================================================================
+
+void AM_saveScaleAndLoc ()
+{
+	old_m_x = m_x;
+	old_m_y = m_y;
+	old_m_w = m_w;
+	old_m_h = m_h;
+}
+
+//=============================================================================
+//
+//
+//
+//=============================================================================
+
+void AM_restoreScaleAndLoc ()
+{
+	m_w = old_m_w;
+	m_h = old_m_h;
+	if (!am_followplayer)
+	{
+		m_x = old_m_x;
+		m_y = old_m_y;
+    }
+	else
+	{
+		m_x = (players[consoleplayer].camera->x >> FRACTOMAPBITS) - m_w/2;
+		m_y = (players[consoleplayer].camera->y >> FRACTOMAPBITS)- m_h/2;
+    }
+	m_x2 = m_x + m_w;
+	m_y2 = m_y + m_h;
+
+	// Change the scaling multipliers
+	scale_mtof = MapDiv(f_w<<MAPBITS, m_w);
+	scale_ftom = MapDiv(MAPUNIT, scale_mtof);
+}
+
+//=============================================================================
+//
+// adds a marker at the current location
+//
+//=============================================================================
+
+bool AM_addMark ()
+{
+	if (marknums[0].isValid())
+	{
+		markpoints[markpointnum].x = m_x + m_w/2;
+		markpoints[markpointnum].y = m_y + m_h/2;
+		markpointnum = (markpointnum + 1) % AM_NUMMARKPOINTS;
+		return true;
+	}
+	return false;
+}
+
+//=============================================================================
+//
+// Determines bounding box of all vertices,
+// sets global variables controlling zoom range.
+//
+//=============================================================================
+
+static void AM_findMinMaxBoundaries ()
+{
+	min_x = min_y = FIXED_MAX;
+	max_x = max_y = FIXED_MIN;
+  
+	for (int i = 0; i < numvertexes; i++)
+	{
+		if (vertexes[i].x < min_x)
+			min_x = vertexes[i].x;
+		else if (vertexes[i].x > max_x)
+			max_x = vertexes[i].x;
+    
+		if (vertexes[i].y < min_y)
+			min_y = vertexes[i].y;
+		else if (vertexes[i].y > max_y)
+			max_y = vertexes[i].y;
+	}
+  
+	max_w = (max_x >>= FRACTOMAPBITS) - (min_x >>= FRACTOMAPBITS);
+	max_h = (max_y >>= FRACTOMAPBITS) - (min_y >>= FRACTOMAPBITS);
+
+	min_w = 2*PLAYERRADIUS; // const? never changed?
+	min_h = 2*PLAYERRADIUS;
+
+	AM_calcMinMaxMtoF();
+}
+
+//=============================================================================
+//
+//
+//
+//=============================================================================
+
+static void AM_calcMinMaxMtoF()
+{
+	fixed_t a = MapDiv (SCREENWIDTH << MAPBITS, max_w);
+	fixed_t b = MapDiv (::ST_Y << MAPBITS, max_h);
+
+	min_scale_mtof = a < b ? a : b;
+	max_scale_mtof = MapDiv (SCREENHEIGHT << MAPBITS, 2*PLAYERRADIUS);
+}
+
+//=============================================================================
+//
+//
+//
+//=============================================================================
+
+static void AM_ClipRotatedExtents (fixed_t pivotx, fixed_t pivoty)
+{
+	if (am_rotate == 0 || (am_rotate == 2 && !viewactive))
+	{
+		if (m_x + m_w/2 > max_x)
+			m_x = max_x - m_w/2;
+		else if (m_x + m_w/2 < min_x)
+			m_x = min_x - m_w/2;
+	  
+		if (m_y + m_h/2 > max_y)
+			m_y = max_y - m_h/2;
+		else if (m_y + m_h/2 < min_y)
+			m_y = min_y - m_h/2;
+	}
+	else
+	{
+#if 0
+		fixed_t rmin_x, rmin_y, rmax_x, rmax_y;
+		fixed_t xs[5], ys[5];
+		int i;
+
+		xs[0] = min_x;	ys[0] = min_y;
+		xs[1] = max_x;	ys[1] = min_y;
+		xs[2] = max_x;	ys[2] = max_y;
+		xs[3] = min_x;	ys[3] = max_y;
+		xs[4] = m_x + m_w/2; ys[4] = m_y + m_h/2;
+		rmin_x = rmin_y = FIXED_MAX;
+		rmax_x = rmax_y = FIXED_MIN;
+
+		for (i = 0; i < 5; ++i)
+		{
+			xs[i] -= pivotx;
+			ys[i] -= pivoty;
+			AM_rotate (&xs[i], &ys[i], ANG90 - players[consoleplayer].camera->angle);
+
+			if (i == 5)
+				break;
+//			xs[i] += pivotx;
+//			ys[i] += pivoty;
+
+			if (xs[i] < rmin_x)	rmin_x = xs[i];
+			if (xs[i] > rmax_x) rmax_x = xs[i];
+			if (ys[i] < rmin_y) rmin_y = ys[i];
+			if (ys[i] > rmax_y) rmax_y = ys[i];
+		}
+		if (rmax_x < 0)
+			xs[4] = -rmax_x;
+		else if (rmin_x > 0)
+			xs[4] = -rmin_x;
+	  
+//		if (ys[4] > rmax_y)
+//			ys[4] = rmax_y;
+//		else if (ys[4] < rmin_y)
+//			ys[4] = rmin_y;
+		AM_rotate (&xs[4], &ys[4], ANG270 - players[consoleplayer].camera->angle);
+		m_x = xs[4] + pivotx - m_w/2;
+		m_y = ys[4] + pivoty - m_h/2;
+#endif
+	}
+
+	m_x2 = m_x + m_w;
+	m_y2 = m_y + m_h;
+}
+
+//=============================================================================
+//
+//
+//
+//=============================================================================
+
+static void AM_ScrollParchment (fixed_t dmapx, fixed_t dmapy)
+{
+	mapxstart -= MulScale12 (dmapx, scale_mtof);
+	mapystart -= MulScale12 (dmapy, scale_mtof);
+
+	if (mapback.isValid())
+	{
+		FTexture *backtex = TexMan[mapback];
+
+		if (backtex != NULL)
+		{
+			int pwidth = backtex->GetWidth() << MAPBITS;
+			int pheight = backtex->GetHeight() << MAPBITS;
+
+			while(mapxstart > 0)
+				mapxstart -= pwidth;
+			while(mapxstart <= -pwidth)
+				mapxstart += pwidth;
+			while(mapystart > 0)
+				mapystart -= pheight;
+			while(mapystart <= -pheight)
+				mapystart += pheight;
+		}
+	}
+}
+
+//=============================================================================
+//
+//
+//
+//=============================================================================
+
+void AM_changeWindowLoc ()
+{
+	if (0 != (m_paninc.x | m_paninc.y))
+	{
+		am_followplayer = false;
+		f_oldloc.x = FIXED_MAX;
+	}
+
+	int oldmx = m_x, oldmy = m_y;
+	fixed_t incx, incy, oincx, oincy;
+	
+	incx = m_paninc.x;
+	incy = m_paninc.y;
+
+	oincx = incx = Scale(m_paninc.x, SCREENWIDTH, 320);
+	oincy = incy = Scale(m_paninc.y, SCREENHEIGHT, 200);
+	if (am_rotate == 1 || (am_rotate == 2 && viewactive))
+	{
+		AM_rotate(&incx, &incy, players[consoleplayer].camera->angle - ANG90);
+	}
+
+	m_x += incx;
+	m_y += incy;
+
+	AM_ClipRotatedExtents (oldmx + m_w/2, oldmy + m_h/2);
+	AM_ScrollParchment (m_x != oldmx ? oincx : 0, m_y != oldmy ? -oincy : 0);
+}
+
+
+//=============================================================================
+//
+//
+//
+//=============================================================================
+
+void AM_initVariables ()
+{
+	int pnum;
+
+	automapactive = true;
+
+	// Reset AM buttons
+	Button_AM_PanLeft.Reset();
+	Button_AM_PanRight.Reset();
+	Button_AM_PanUp.Reset();
+	Button_AM_PanDown.Reset();
+	Button_AM_ZoomIn.Reset();
+	Button_AM_ZoomOut.Reset();
+
+
+	f_oldloc.x = FIXED_MAX;
+	amclock = 0;
+
+	m_paninc.x = m_paninc.y = 0;
+	mtof_zoommul = MAPUNIT;
+
+	m_w = FTOM(SCREENWIDTH);
+	m_h = FTOM(SCREENHEIGHT);
+
+	// find player to center on initially
+	if (!playeringame[pnum = consoleplayer])
+		for (pnum=0;pnum<MAXPLAYERS;pnum++)
+			if (playeringame[pnum])
+				break;
+	assert(pnum >= 0 && pnum < MAXPLAYERS);
+	m_x = (players[pnum].camera->x >> FRACTOMAPBITS) - m_w/2;
+	m_y = (players[pnum].camera->y >> FRACTOMAPBITS) - m_h/2;
+	AM_changeWindowLoc();
+
+	// for saving & restoring
+	old_m_x = m_x;
+	old_m_y = m_y;
+	old_m_w = m_w;
+	old_m_h = m_h;
+}
+
+//=============================================================================
+//
+//
+//
+//=============================================================================
+
+static void AM_initColors (bool overlayed)
+{
+	if (overlayed)
+	{
+		if (am_customcolors && AMModOverlay.defined)
+		{
+			AMColors = AMModOverlay;
+		}
+		else
+		{
+			AMColors.initFromCVars(cv_overlay);
+		}
+	}
+	else if (am_customcolors && AMMod.defined)
+	{
+		AMColors = AMMod;
+	}
+	else switch(am_colorset)
+	{
+		default:
+			/* Use the custom colors in the am_* cvars */
+			AMColors.initFromCVars(cv_standard);
+			break;
+
+		case 1:	// Doom
+			// Use colors corresponding to the original Doom's
+			AMColors.initFromColors(DoomColors, false);
+			break;
+
+		case 2:	// Strife
+			// Use colors corresponding to the original Strife's
+			AMColors.initFromColors(StrifeColors, false);
+			break;
+
+		case 3:	// Raven
+			// Use colors corresponding to the original Raven's
+			AMColors.initFromColors(RavenColors, true);
+			break;
+
+	}
+}
+
+//=============================================================================
+//
+//
+//
+//=============================================================================
+
+bool AM_clearMarks ()
+{
+	for (int i = AM_NUMMARKPOINTS-1; i >= 0; i--)
+		markpoints[i].x = -1; // means empty
+	markpointnum = 0;
+	return marknums[0].isValid();
+}
+
+//=============================================================================
+//
+// called right after the level has been loaded
+//
+//=============================================================================
+
+void AM_LevelInit ()
+{
+	if (level.info->MapBackground.Len() == 0)
+	{
+		mapback = TexMan.CheckForTexture("AUTOPAGE", FTexture::TEX_MiscPatch);
+	}
+	else
+	{
+		mapback = TexMan.CheckForTexture(level.info->MapBackground, FTexture::TEX_MiscPatch);
+	}
+
+	AM_clearMarks();
+
+	AM_findMinMaxBoundaries();
+	scale_mtof = MapDiv(min_scale_mtof, (int) (0.7*MAPUNIT));
+	if (scale_mtof > max_scale_mtof)
+		scale_mtof = min_scale_mtof;
+	scale_ftom = MapDiv(MAPUNIT, scale_mtof);
+
+	am_showalllines.Callback();
+}
+
+//=============================================================================
+//
+//
+//
+//=============================================================================
+
+void AM_Stop ()
+{
+	automapactive = false;
+	stopped = true;
+	V_SetBorderNeedRefresh();
+	viewactive = true;
+}
+
+//=============================================================================
+//
+//
+//
+//=============================================================================
+
+void AM_Start ()
+{
+	if (!stopped) AM_Stop();
+	stopped = false;
+	AM_initVariables();
+}
+
+
+
+//=============================================================================
+//
+// set the window scale to the maximum size
+//
+//=============================================================================
+
+void AM_minOutWindowScale ()
+{
+	scale_mtof = min_scale_mtof;
+	scale_ftom = MapDiv(MAPUNIT, scale_mtof);
+}
+
+//=============================================================================
+//
+// set the window scale to the minimum size
+//
+//=============================================================================
+
+void AM_maxOutWindowScale ()
+{
+	scale_mtof = max_scale_mtof;
+	scale_ftom = MapDiv(MAPUNIT, scale_mtof);
+}
+
+//=============================================================================
+//
+// Called right after the resolution has changed
+//
+//=============================================================================
+
+void AM_NewResolution()
+{
+	fixed_t oldmin = min_scale_mtof;
+	
+	if ( oldmin == 0 ) 
+	{
+		return; // [SP] Not in a game, exit!
+	}	
+	AM_calcMinMaxMtoF();
+	scale_mtof = Scale(scale_mtof, min_scale_mtof, oldmin);
+	scale_ftom = MapDiv(MAPUNIT, scale_mtof);
+	if (scale_mtof < min_scale_mtof)
+		AM_minOutWindowScale();
+	else if (scale_mtof > max_scale_mtof)
+		AM_maxOutWindowScale();
+	f_w = screen->GetWidth();
+	f_h = ST_Y;
+	AM_activateNewScale();
+}
+
+
+//=============================================================================
+//
+//
+//
+//=============================================================================
+
+CCMD (togglemap)
+{
+	if (gameaction == ga_nothing)
+	{
+		gameaction = ga_togglemap;
+	}
+}
+
+//=============================================================================
+//
+//
+//
+//=============================================================================
+
+void AM_ToggleMap ()
+{
+	if (gamestate != GS_LEVEL)
+		return;
+
+	// Don't activate the automap if we're not allowed to use it.
+	if (dmflags2 & DF2_NO_AUTOMAP)
+		return;
+
+	ST_SetNeedRefresh();
+	if (!automapactive)
+	{
+		AM_Start ();
+		viewactive = (am_overlay != 0.f);
+	}
+	else
+	{
+		if (am_overlay==1 && viewactive)
+		{
+			viewactive = false;
+			ST_SetNeedRefresh();
+		}
+		else
+		{
+			AM_Stop ();
+		}
+	}
+}
+
+//=============================================================================
+//
+// Handle events (user inputs) in automap mode
+//
+//=============================================================================
+
+bool AM_Responder (event_t *ev, bool last)
+{
+	if (automapactive && (ev->type == EV_KeyDown || ev->type == EV_KeyUp))
+	{
+		if (am_followplayer)
+		{
+			// check for am_pan* and ignore in follow mode
+			const char *defbind = AutomapBindings.GetBind(ev->data1);
+			if (!strnicmp(defbind, "+am_pan", 7)) return false;
+		}
+
+		bool res = C_DoKey(ev, &AutomapBindings, NULL);
+		if (res && ev->type == EV_KeyUp && !last)
+		{
+			// If this is a release event we also need to check if it released a button in the main Bindings
+			// so that that button does not get stuck.
+			const char *defbind = Bindings.GetBind(ev->data1);
+			return (defbind[0] != '+'); // Let G_Responder handle button releases
+		}
+		return res;
+	}
+	return false;
+}
+
+
+//=============================================================================
+//
+// Zooming
+//
+//=============================================================================
+
+void AM_changeWindowScale ()
+{
+	int mtof_zoommul;
+
+	if (am_zoomdir > 0)
+	{
+		mtof_zoommul = int(M_ZOOMIN * am_zoomdir);
+	}
+	else if (am_zoomdir < 0)
+	{
+		mtof_zoommul = int(M_ZOOMOUT / -am_zoomdir);
+	}
+	else if (Button_AM_ZoomIn.bDown)
+	{
+		mtof_zoommul = int(M_ZOOMIN);
+	}
+	else if (Button_AM_ZoomOut.bDown)
+	{
+		mtof_zoommul = int(M_ZOOMOUT);
+	}
+	else
+	{
+		mtof_zoommul = MAPUNIT;
+	}
+	am_zoomdir = 0;
+
+	// Change the scaling multipliers
+	scale_mtof = MapMul(scale_mtof, mtof_zoommul);
+	scale_ftom = MapDiv(MAPUNIT, scale_mtof);
+
+	if (scale_mtof < min_scale_mtof)
+		AM_minOutWindowScale();
+	else if (scale_mtof > max_scale_mtof)
+		AM_maxOutWindowScale();
+}
+
+CCMD(am_zoom)
+{
+	if (argv.argc() >= 2)
+	{
+		am_zoomdir = (float)atof(argv[1]);
+	}
+}
+
+//=============================================================================
+//
+//
+//
+//=============================================================================
+
+void AM_doFollowPlayer ()
+{
+	fixed_t sx, sy;
+
+    if (players[consoleplayer].camera != NULL &&
+		(f_oldloc.x != players[consoleplayer].camera->x ||
+		 f_oldloc.y != players[consoleplayer].camera->y))
+	{
+		m_x = (players[consoleplayer].camera->x >> FRACTOMAPBITS) - m_w/2;
+		m_y = (players[consoleplayer].camera->y >> FRACTOMAPBITS) - m_h/2;
+		m_x2 = m_x + m_w;
+		m_y2 = m_y + m_h;
+
+  		// do the parallax parchment scrolling.
+		sx = (players[consoleplayer].camera->x - f_oldloc.x) >> FRACTOMAPBITS;
+		sy = (f_oldloc.y - players[consoleplayer].camera->y) >> FRACTOMAPBITS;
+		if (am_rotate == 1 || (am_rotate == 2 && viewactive))
+		{
+			AM_rotate (&sx, &sy, players[consoleplayer].camera->angle - ANG90);
+		}
+		AM_ScrollParchment (sx, sy);
+
+		f_oldloc.x = players[consoleplayer].camera->x;
+		f_oldloc.y = players[consoleplayer].camera->y;
+	}
+}
+
+//=============================================================================
+//
+// Updates on Game Tick
+//
+//=============================================================================
+
+void AM_Ticker ()
+{
+	if (!automapactive)
+		return;
+
+	amclock++;
+
+	if (am_followplayer)
+	{
+		AM_doFollowPlayer();
+	}
+	else
+	{
+		m_paninc.x = m_paninc.y = 0;
+		if (Button_AM_PanLeft.bDown) m_paninc.x -= FTOM(F_PANINC);
+		if (Button_AM_PanRight.bDown) m_paninc.x += FTOM(F_PANINC);
+		if (Button_AM_PanUp.bDown) m_paninc.y += FTOM(F_PANINC);
+		if (Button_AM_PanDown.bDown) m_paninc.y -= FTOM(F_PANINC);
+	}
+
+	// Change the zoom if necessary
+	if (Button_AM_ZoomIn.bDown || Button_AM_ZoomOut.bDown || am_zoomdir != 0)
+		AM_changeWindowScale();
+
+	// Change x,y location
+	//if (m_paninc.x || m_paninc.y)
+		AM_changeWindowLoc();
+}
+
+
+//=============================================================================
+//
+// Clear automap frame buffer.
+//
+//=============================================================================
+
+void AM_clearFB (const AMColor &color)
+{
+	bool drawback = mapback.isValid() && am_drawmapback != 0;
+	if (am_drawmapback == 2)
+	{
+		// only draw background when using a mod defined custom color set or Raven colors, if am_drawmapback is 2.
+		if (!am_customcolors || !AMMod.defined)
+		{
+			drawback &= (am_colorset == 3);
+		}
+	}
+
+	if (!drawback)
+	{
+		screen->Clear (0, 0, f_w, f_h, color.Index, color.RGB);
+	}
+	else
+	{
+		FTexture *backtex = TexMan[mapback];
+		if (backtex != NULL)
+		{
+			int pwidth = backtex->GetWidth();
+			int pheight = backtex->GetHeight();
+			int x, y;
+
+			//blit the automap background to the screen.
+			for (y = mapystart >> MAPBITS; y < f_h; y += pheight)
+			{
+				for (x = mapxstart >> MAPBITS; x < f_w; x += pwidth)
+				{
+					screen->DrawTexture (backtex, x, y, DTA_ClipBottom, f_h, DTA_TopOffset, 0, DTA_LeftOffset, 0, TAG_DONE);
+				}
+			}
+		}
+	}
+}
+
+
+//=============================================================================
+//
+// Automap clipping of lines.
+//
+// Based on Cohen-Sutherland clipping algorithm but with a slightly
+// faster reject and precalculated slopes.  If the speed is needed,
+// use a hash algorithm to handle the common cases.
+//
+//=============================================================================
+
+bool AM_clipMline (mline_t *ml, fline_t *fl)
+{
+	enum {
+		LEFT	=1,
+		RIGHT	=2,
+		BOTTOM	=4,
+		TOP		=8
+	};
+
+	register int outcode1 = 0;
+	register int outcode2 = 0;
+	register int outside;
+
+	fpoint_t tmp = { 0, 0 };
+	int dx;
+	int dy;
+
+#define DOOUTCODE(oc, mx, my) \
+	(oc) = 0; \
+	if ((my) < 0) (oc) |= TOP; \
+	else if ((my) >= f_h) (oc) |= BOTTOM; \
+	if ((mx) < 0) (oc) |= LEFT; \
+	else if ((mx) >= f_w) (oc) |= RIGHT;
+
+	// do trivial rejects and outcodes
+	if (ml->a.y > m_y2)
+		outcode1 = TOP;
+	else if (ml->a.y < m_y)
+		outcode1 = BOTTOM;
+
+	if (ml->b.y > m_y2)
+		outcode2 = TOP;
+	else if (ml->b.y < m_y)
+		outcode2 = BOTTOM;
+
+	if (outcode1 & outcode2)
+		return false; // trivially outside
+
+	if (ml->a.x < m_x)
+		outcode1 |= LEFT;
+	else if (ml->a.x > m_x2)
+		outcode1 |= RIGHT;
+
+	if (ml->b.x < m_x)
+		outcode2 |= LEFT;
+	else if (ml->b.x > m_x2)
+		outcode2 |= RIGHT;
+
+	if (outcode1 & outcode2)
+		return false; // trivially outside
+
+	// transform to frame-buffer coordinates.
+	fl->a.x = CXMTOF(ml->a.x);
+	fl->a.y = CYMTOF(ml->a.y);
+	fl->b.x = CXMTOF(ml->b.x);
+	fl->b.y = CYMTOF(ml->b.y);
+
+	DOOUTCODE(outcode1, fl->a.x, fl->a.y);
+	DOOUTCODE(outcode2, fl->b.x, fl->b.y);
+
+	if (outcode1 & outcode2)
+		return false;
+
+	while (outcode1 | outcode2) {
+		// may be partially inside box
+		// find an outside point
+		if (outcode1)
+			outside = outcode1;
+		else
+			outside = outcode2;
+	
+		// clip to each side
+		if (outside & TOP)
+		{
+			dy = fl->a.y - fl->b.y;
+			dx = fl->b.x - fl->a.x;
+			tmp.x = fl->a.x + Scale(dx, fl->a.y, dy);
+			tmp.y = 0;
+		}
+		else if (outside & BOTTOM)
+		{
+			dy = fl->a.y - fl->b.y;
+			dx = fl->b.x - fl->a.x;
+			tmp.x = fl->a.x + Scale(dx, fl->a.y - f_h, dy);
+			tmp.y = f_h-1;
+		}
+		else if (outside & RIGHT)
+		{
+			dy = fl->b.y - fl->a.y;
+			dx = fl->b.x - fl->a.x;
+			tmp.y = fl->a.y + Scale(dy, f_w-1 - fl->a.x, dx);
+			tmp.x = f_w-1;
+		}
+		else if (outside & LEFT)
+		{
+			dy = fl->b.y - fl->a.y;
+			dx = fl->b.x - fl->a.x;
+			tmp.y = fl->a.y + Scale(dy, -fl->a.x, dx);
+			tmp.x = 0;
+		}
+
+		if (outside == outcode1)
+		{
+			fl->a = tmp;
+			DOOUTCODE(outcode1, fl->a.x, fl->a.y);
+		}
+		else
+		{
+			fl->b = tmp;
+			DOOUTCODE(outcode2, fl->b.x, fl->b.y);
+		}
+	
+		if (outcode1 & outcode2)
+			return false; // trivially outside
+	}
+
+	return true;
+}
+#undef DOOUTCODE
+
+
+//=============================================================================
+//
+// Clip lines, draw visible parts of lines.
+//
+//=============================================================================
+
+void AM_drawMline (mline_t *ml, const AMColor &color)
+{
+	fline_t fl;
+
+	if (AM_clipMline (ml, &fl))
+	{
+		screen->DrawLine (f_x + fl.a.x, f_y + fl.a.y, f_x + fl.b.x, f_y + fl.b.y, color.Index, color.RGB);
+	}
+}
+
+inline void AM_drawMline (mline_t *ml, int colorindex)
+{
+	AM_drawMline(ml, AMColors[colorindex]);
+}
+
+//=============================================================================
+//
+// Draws flat (floor/ceiling tile) aligned grid lines.
+//
+//=============================================================================
+
+void AM_drawGrid (int color)
+{
+	fixed_t x, y;
+	fixed_t start, end;
+	mline_t ml;
+	fixed_t minlen, extx, exty;
+	fixed_t minx, miny;
+
+	// [RH] Calculate a minimum for how long the grid lines should be so that
+	// they cover the screen at any rotation.
+	minlen = (fixed_t)sqrt ((double)m_w*(double)m_w + (double)m_h*(double)m_h);
+	extx = (minlen - m_w) / 2;
+	exty = (minlen - m_h) / 2;
+
+	minx = m_x;
+	miny = m_y;
+
+	// Figure out start of vertical gridlines
+	start = minx - extx;
+	if ((start-bmaporgx)%(MAPBLOCKUNITS<<MAPBITS))
+		start += (MAPBLOCKUNITS<<MAPBITS)
+			- ((start-bmaporgx)%(MAPBLOCKUNITS<<MAPBITS));
+	end = minx + minlen - extx;
+
+	// draw vertical gridlines
+	for (x = start; x < end; x += (MAPBLOCKUNITS<<MAPBITS))
+	{
+		ml.a.x = x;
+		ml.b.x = x;
+		ml.a.y = miny - exty;
+		ml.b.y = ml.a.y + minlen;
+		if (am_rotate == 1 || (am_rotate == 2 && viewactive))
+		{
+			AM_rotatePoint (&ml.a.x, &ml.a.y);
+			AM_rotatePoint (&ml.b.x, &ml.b.y);
+		}
+		AM_drawMline(&ml, color);
+	}
+
+	// Figure out start of horizontal gridlines
+	start = miny - exty;
+	if ((start-bmaporgy)%(MAPBLOCKUNITS<<MAPBITS))
+		start += (MAPBLOCKUNITS<<MAPBITS)
+			- ((start-bmaporgy)%(MAPBLOCKUNITS<<MAPBITS));
+	end = miny + minlen - exty;
+
+	// draw horizontal gridlines
+	for (y=start; y<end; y+=(MAPBLOCKUNITS<<MAPBITS))
+	{
+		ml.a.x = minx - extx;
+		ml.b.x = ml.a.x + minlen;
+		ml.a.y = y;
+		ml.b.y = y;
+		if (am_rotate == 1 || (am_rotate == 2 && viewactive))
+		{
+			AM_rotatePoint (&ml.a.x, &ml.a.y);
+			AM_rotatePoint (&ml.b.x, &ml.b.y);
+		}
+		AM_drawMline (&ml, color);
+	}
+}
+
+//=============================================================================
+//
+// AM_drawSubsectors
+//
+//=============================================================================
+
+void AM_drawSubsectors()
+{
+	static TArray<FVector2> points;
+	float scale = float(scale_mtof);
+	angle_t rotation;
+	sector_t tempsec;
+	int floorlight, ceilinglight;
+	fixed_t scalex, scaley;
+	double originx, originy;
+	FDynamicColormap *colormap;
+	mpoint_t originpt;
+
+	for (int i = 0; i < numsubsectors; ++i)
+	{
+		if (subsectors[i].flags & SSECF_POLYORG)
+		{
+			continue;
+		}
+
+		if ((!(subsectors[i].flags & SSECF_DRAWN) || (subsectors[i].render_sector->MoreFlags & SECF_HIDDEN)) && am_cheat == 0)
+		{
+			continue;
+		}
+		// Fill the points array from the subsector.
+		points.Resize(subsectors[i].numlines);
+		for (DWORD j = 0; j < subsectors[i].numlines; ++j)
+		{
+			mpoint_t pt = { subsectors[i].firstline[j].v1->x >> FRACTOMAPBITS,
+							subsectors[i].firstline[j].v1->y >> FRACTOMAPBITS };
+			if (am_rotate == 1 || (am_rotate == 2 && viewactive))
+			{
+				AM_rotatePoint(&pt.x, &pt.y);
+			}
+			points[j].X = f_x + ((pt.x - m_x) * scale / float(1 << 24));
+			points[j].Y = f_y + (f_h - (pt.y - m_y) * scale / float(1 << 24));
+		}
+		// For lighting and texture determination
+		sector_t *sec = Renderer->FakeFlat (subsectors[i].render_sector, &tempsec, &floorlight,	&ceilinglight, false);
+		// Find texture origin.
+		originpt.x = -sec->GetXOffset(sector_t::floor) >> FRACTOMAPBITS;
+		originpt.y = sec->GetYOffset(sector_t::floor) >> FRACTOMAPBITS;
+		rotation = 0 - sec->GetAngle(sector_t::floor);
+		// Coloring for the polygon
+		colormap = sec->ColorMap;
+
+		FTextureID maptex = sec->GetTexture(sector_t::floor);
+
+		scalex = sec->GetXScale(sector_t::floor);
+		scaley = sec->GetYScale(sector_t::floor);
+
+		if (sec->e->XFloor.ffloors.Size())
+		{
+			secplane_t *floorplane = &sec->floorplane;
+
+			// Look for the highest floor below the camera viewpoint.
+			// Check the center of the subsector's sector. Do not check each
+			// subsector separately because that might result in different planes for
+			// different subsectors of the same sector which is not wanted here.
+			// (Make the comparison in floating point to avoid overflows and improve performance.)
+			double secx;
+			double secy;
+			double seczb, seczt;
+			double cmpz = FIXED2DBL(viewz);
+
+			if (players[consoleplayer].camera && sec == players[consoleplayer].camera->Sector)
+			{
+				// For the actual camera sector use the current viewpoint as reference.
+				secx = FIXED2DBL(viewx);
+				secy = FIXED2DBL(viewy);
+			}
+			else
+			{
+				secx = FIXED2DBL(sec->soundorg[0]);
+				secy = FIXED2DBL(sec->soundorg[1]);
+			}
+			seczb = floorplane->ZatPoint(secx, secy);
+			seczt = sec->ceilingplane.ZatPoint(secx, secy);
+			
+			for (unsigned int i = 0; i < sec->e->XFloor.ffloors.Size(); ++i)
+			{
+				F3DFloor *rover = sec->e->XFloor.ffloors[i];
+				if (!(rover->flags & FF_EXISTS)) continue;
+				if (rover->flags & FF_FOG) continue;
+				if (!(rover->flags & FF_RENDERPLANES)) continue;
+				if (rover->alpha == 0) continue;
+				double roverz = rover->top.plane->ZatPoint(secx, secy);
+				// Ignore 3D floors that are above or below the sector itself:
+				// they are hidden. Since 3D floors are sorted top to bottom,
+				// if we get below the sector floor, we can stop.
+				if (roverz > seczt) continue;
+				if (roverz < seczb) break;
+				if (roverz < cmpz)
+				{
+					maptex = *(rover->top.texture);
+					floorplane = rover->top.plane;
+					sector_t *model = rover->top.model;
+					int selector = (rover->flags & FF_INVERTPLANES) ? sector_t::floor : sector_t::ceiling;
+					rotation = 0 - model->GetAngle(selector);
+					scalex = model->GetXScale(selector);
+					scaley = model->GetYScale(selector);
+					originpt.x = -model->GetXOffset(selector) >> FRACTOMAPBITS;
+					originpt.y = model->GetYOffset(selector) >> FRACTOMAPBITS;
+					break;
+				}
+			}
+
+			lightlist_t *light = P_GetPlaneLight(sec, floorplane, false);
+			floorlight = *light->p_lightlevel;
+			colormap = light->extra_colormap;
+		}
+		if (maptex == skyflatnum)
+		{
+			continue;
+		}
+
+		// Apply the floor's rotation to the texture origin.
+		if (rotation != 0)
+		{
+			AM_rotate(&originpt.x, &originpt.y, rotation);
+		}
+		// Apply the automap's rotation to the texture origin.
+		if (am_rotate == 1 || (am_rotate == 2 && viewactive))
+		{
+			rotation += ANG90 - players[consoleplayer].camera->angle;
+			AM_rotatePoint(&originpt.x, &originpt.y);
+		}
+		originx = f_x + ((originpt.x - m_x) * scale / float(1 << 24));
+		originy = f_y + (f_h - (originpt.y - m_y) * scale / float(1 << 24));
+
+		// If this subsector has not actually been seen yet (because you are cheating
+		// to see it on the map), tint and desaturate it.
+		if (!(subsectors[i].flags & SSECF_DRAWN))
+		{
+			colormap = GetSpecialLights(
+				MAKERGB(
+					(colormap->Color.r + 255) / 2,
+					(colormap->Color.g + 200) / 2,
+					(colormap->Color.b + 160) / 2),
+				colormap->Fade,
+				255 - (255 - colormap->Desaturate) / 4);
+			floorlight = (floorlight + 200*15) / 16;
+		}
+
+		// Draw the polygon.
+		FTexture *pic = TexMan(maptex);
+		if (pic != NULL && pic->UseType != FTexture::TEX_Null)
+		{
+			screen->FillSimplePoly(TexMan(maptex),
+				&points[0], points.Size(),
+				originx, originy,
+				scale / (FIXED2DBL(scalex) * float(1 << MAPBITS)),
+				scale / (FIXED2DBL(scaley) * float(1 << MAPBITS)),
+				rotation,
+				colormap,
+				floorlight
+				);
+		}
+	}
+}
+
+//=============================================================================
+//
+//
+//
+//=============================================================================
+
+static bool AM_CheckSecret(line_t *line)
+{
+	if (AMColors.isValid(AMColors.SecretSectorColor))
+	{
+		if (line->frontsector != NULL)
+		{
+			if (line->frontsector->secretsector)
+			{
+				if (am_map_secrets!=0 && !(line->frontsector->special&SECRET_MASK)) return true;
+				if (am_map_secrets==2 && !(line->flags & ML_SECRET)) return true;
+			}
+		}
+		if (line->backsector != NULL)
+		{
+			if (line->backsector->secretsector)
+			{
+				if (am_map_secrets!=0 && !(line->backsector->special&SECRET_MASK)) return true;
+				if (am_map_secrets==2 && !(line->flags & ML_SECRET)) return true;
+			}
+		}
+	}
+	return false;
+}
+
+
+//=============================================================================
+//
+// Polyobject debug stuff
+//
+//=============================================================================
+
+void AM_drawSeg(seg_t *seg, const AMColor &color)
+{
+	mline_t l;
+	l.a.x = seg->v1->x >> FRACTOMAPBITS;
+	l.a.y = seg->v1->y >> FRACTOMAPBITS;
+	l.b.x = seg->v2->x >> FRACTOMAPBITS;
+	l.b.y = seg->v2->y >> FRACTOMAPBITS;
+
+	if (am_rotate == 1 || (am_rotate == 2 && viewactive))
+	{
+		AM_rotatePoint (&l.a.x, &l.a.y);
+		AM_rotatePoint (&l.b.x, &l.b.y);
+	}
+	AM_drawMline(&l, color);
+}
+
+void AM_drawPolySeg(FPolySeg *seg, const AMColor &color)
+{
+	mline_t l;
+	l.a.x = seg->v1.x >> FRACTOMAPBITS;
+	l.a.y = seg->v1.y >> FRACTOMAPBITS;
+	l.b.x = seg->v2.x >> FRACTOMAPBITS;
+	l.b.y = seg->v2.y >> FRACTOMAPBITS;
+
+	if (am_rotate == 1 || (am_rotate == 2 && viewactive))
+	{
+		AM_rotatePoint (&l.a.x, &l.a.y);
+		AM_rotatePoint (&l.b.x, &l.b.y);
+	}
+	AM_drawMline(&l, color);
+}
+
+void AM_showSS()
+{
+	if (am_showsubsector >= 0 && am_showsubsector < numsubsectors)
+	{
+		AMColor yellow;
+		yellow.FromRGB(255,255,0);
+		AMColor red;
+		red.FromRGB(255,0,0);
+
+		subsector_t *sub = &subsectors[am_showsubsector];
+		for (unsigned int i = 0; i < sub->numlines; i++)
+		{
+			AM_drawSeg(sub->firstline + i, yellow);
+		}
+		PO_LinkToSubsectors();
+
+		for (int i = 0; i <po_NumPolyobjs; i++)
+		{
+			FPolyObj *po = &polyobjs[i];
+			FPolyNode *pnode = po->subsectorlinks;
+
+			while (pnode != NULL)
+			{
+				if (pnode->subsector == sub)
+				{
+					for (unsigned j = 0; j < pnode->segs.Size(); j++)
+					{
+						AM_drawPolySeg(&pnode->segs[j], red);
+					}
+				}
+				pnode = pnode->snext;
+			}
+		}
+	}
+}
+
+//=============================================================================
+//
+// Determines if a 3D floor boundary should be drawn
+//
+//=============================================================================
+
+bool AM_Check3DFloors(line_t *line)
+{
+	TArray<F3DFloor*> &ff_front = line->frontsector->e->XFloor.ffloors;
+	TArray<F3DFloor*> &ff_back = line->backsector->e->XFloor.ffloors;
+
+	// No 3D floors so there's no boundary
+	if (ff_back.Size() == 0 && ff_front.Size() == 0) return false;
+
+	int realfrontcount = 0;
+	int realbackcount = 0;
+
+	for(unsigned i=0;i<ff_front.Size();i++)
+	{
+		F3DFloor *rover = ff_front[i];
+		if (!(rover->flags & FF_EXISTS)) continue;
+		if (rover->alpha == 0) continue;
+		realfrontcount++;
+	}
+
+	for(unsigned i=0;i<ff_back.Size();i++)
+	{
+		F3DFloor *rover = ff_back[i];
+		if (!(rover->flags & FF_EXISTS)) continue;
+		if (rover->alpha == 0) continue;
+		realbackcount++;
+	}
+	// if the amount of 3D floors does not match there is a boundary
+	if (realfrontcount != realbackcount) return true;
+
+	for(unsigned i=0;i<ff_front.Size();i++)
+	{
+		F3DFloor *rover = ff_front[i];
+		if (!(rover->flags & FF_EXISTS)) continue;
+		if (rover->alpha == 0) continue;
+
+		bool found = false;
+		for(unsigned j=0;j<ff_back.Size();j++)
+		{
+			F3DFloor *rover2 = ff_back[j];
+			if (!(rover2->flags & FF_EXISTS)) continue;
+			if (rover2->alpha == 0) continue;
+			if (rover->model == rover2->model && rover->flags == rover2->flags) 
+			{
+				found = true;
+				break;
+			}
+		}
+		// At least one 3D floor in the front sector didn't have a match in the back sector so there is a boundary.
+		if (!found) return true;
+	}
+	// All 3D floors could be matched so let's not draw a boundary.
+	return false;
+}
+
+// [TP] Check whether a sector can trigger a special that satisfies the provided function.
+// If found, specialptr and argsptr will be filled by the special and the arguments
+// If needUseActivated is true, the special must be activated by use.
+bool AM_checkSectorActions (sector_t *sector, bool (*function)(int, int *), int *specialptr, int **argsptr, bool needUseActivated)
+{
+	for (ASectorAction* action = sector->SecActTarget; action; action = barrier_cast<ASectorAction *>(action->tracer))
+	{
+		if ((action->IsActivatedByUse() || false == needUseActivated)
+			&& (*function)(action->special, action->args)
+			&& action->CanTrigger (players[consoleplayer].mo))
+		{
+			*specialptr = action->special;
+			*argsptr = action->args;
+			return true;
+		}
+	}
+
+	return false;
+}
+
+// [TP] Check whether there's a boundary on the provided line for a special that satisfies the provided function.
+// It's a boundary if the line can activate the special or the line's bordering sectors can activate it.
+// If found, specialptr and argsptr will be filled with special and args if given.
+bool AM_checkSpecialBoundary (line_t &line, bool (*function)(int, int *), int *specialptr = NULL, int **argsptr = NULL)
+{
+	if (specialptr == NULL)
+	{
+		static int sink;
+		specialptr = &sink;
+	}
+
+	if (argsptr == NULL)
+	{
+		static int *sink;
+		argsptr = &sink;
+	}
+
+	// Check if the line special qualifies for this
+	if ((line.activation & SPAC_PlayerActivate) && (*function)(line.special, line.args))
+	{
+		*specialptr = line.special;
+		*argsptr = line.args;
+		return true;
+	}
+
+	// Check sector actions in the line's front sector -- the action has to be use-activated in order to
+	// show up if this is a one-sided line, because the player cannot trigger sector actions by crossing
+	// a one-sided line (since that's impossible, duh).
+	if (AM_checkSectorActions(line.frontsector, function, specialptr, argsptr, line.backsector == NULL))
+		return true;
+
+	// If it has a back sector, check sector actions in that.
+	return (line.backsector && AM_checkSectorActions(line.backsector, function, specialptr, argsptr, false));
+}
+
+bool AM_isTeleportSpecial (int special, int *)
+{
+	return (special == Teleport ||
+		special == Teleport_NoFog ||
+		special == Teleport_ZombieChanger ||
+		special == Teleport_Line);
+}
+
+bool AM_isTeleportBoundary (line_t &line)
+{
+	return AM_checkSpecialBoundary(line, &AM_isTeleportSpecial);
+}
+
+bool AM_isExitSpecial (int special, int *)
+{
+	return (special == Teleport_NewMap ||
+		 special == Teleport_EndGame ||
+		 special == Exit_Normal ||
+		 special == Exit_Secret);
+}
+
+bool AM_isExitBoundary (line_t& line)
+{
+	return AM_checkSpecialBoundary(line, &AM_isExitSpecial);
+}
+
+bool AM_isTriggerSpecial (int special, int *)
+{
+	return LineSpecialsInfo[special] != NULL
+		&& LineSpecialsInfo[special]->max_args >= 0
+		&& special != Door_Open
+		&& special != Door_Close
+		&& special != Door_CloseWaitOpen
+		&& special != Door_Raise
+		&& special != Door_Animated
+		&& special != Generic_Door;
+}
+
+bool AM_isTriggerBoundary (line_t &line)
+{
+	return AM_checkSpecialBoundary(line, &AM_isTriggerSpecial);
+}
+
+bool AM_isLockSpecial (int special, int* args)
+{
+	return special == Door_LockedRaise
+		 || special == ACS_LockedExecute
+		 || special == ACS_LockedExecuteDoor
+		 || (special == Door_Animated && args[3] != 0)
+		 || (special == Generic_Door && args[4] != 0)
+		 || (special == FS_Execute && args[2] != 0);
+}
+
+bool AM_isLockBoundary (line_t &line, int *lockptr = NULL)
+{
+	if (lockptr == NULL)
+	{
+		static int sink;
+		lockptr = &sink;
+	}
+
+	if (line.locknumber)
+	{
+		*lockptr = line.locknumber;
+		return true;
+	}
+
+	int special;
+	int *args;
+	bool result = AM_checkSpecialBoundary(line, &AM_isLockSpecial, &special, &args);
+
+	if (result)
+	{
+		switch (special)
+		{
+		case FS_Execute:
+			*lockptr = args[2];
+			break;
+
+		case Door_Animated:
+		case Door_LockedRaise:
+			*lockptr = args[3];
+			break;
+
+		default:
+			*lockptr = args[4];
+			break;
+		}
+	}
+
+	return result;
+}
+
+//=============================================================================
+//
+// Determines visible lines, draws them.
+// This is LineDef based, not LineSeg based.
+//
+//=============================================================================
+
+void AM_drawWalls (bool allmap)
+{
+	int i;
+	static mline_t l;
+	int lock, color;
+
+	for (i = 0; i < numlines; i++)
+	{
+		l.a.x = lines[i].v1->x >> FRACTOMAPBITS;
+		l.a.y = lines[i].v1->y >> FRACTOMAPBITS;
+		l.b.x = lines[i].v2->x >> FRACTOMAPBITS;
+		l.b.y = lines[i].v2->y >> FRACTOMAPBITS;
+
+		if (am_rotate == 1 || (am_rotate == 2 && viewactive))
+		{
+			AM_rotatePoint (&l.a.x, &l.a.y);
+			AM_rotatePoint (&l.b.x, &l.b.y);
+		}
+
+		if (am_cheat != 0 || (lines[i].flags & ML_MAPPED))
+		{
+			if ((lines[i].flags & ML_DONTDRAW) && (am_cheat == 0 || am_cheat >= 4))
+			{
+				if (!am_showallenabled || CheckCheatmode(false))
+				{
+					continue;
+				}
+			}
+
+			if (AM_CheckSecret(&lines[i]))
+			{
+				// map secret sectors like Boom
+				AM_drawMline(&l, AMColors.SecretSectorColor);
+			}
+			else if (lines[i].flags & ML_SECRET)
+			{ // secret door
+				if (am_cheat != 0 && lines[i].backsector != NULL)
+					AM_drawMline(&l, AMColors.SecretWallColor);
+			    else
+					AM_drawMline(&l, AMColors.WallColor);
+			}
+			else if (AM_isTeleportBoundary(lines[i]) && AMColors.isValid(AMColors.IntraTeleportColor))
+			{ // intra-level teleporters
+				AM_drawMline(&l, AMColors.IntraTeleportColor);
+			}
+			else if (AM_isExitBoundary(lines[i]) && AMColors.isValid(AMColors.InterTeleportColor))
+			{ // inter-level/game-ending teleporters
+				AM_drawMline(&l, AMColors.InterTeleportColor);
+			}
+			else if (AM_isLockBoundary(lines[i], &lock))
+			{
+				if (AMColors.displayLocks)
+				{
+					color = P_GetMapColorForLock(lock);
+
+					AMColor c;
+
+					if (color >= 0)	c.FromRGB(RPART(color), GPART(color), BPART(color));
+					else c = AMColors[AMColors.LockedColor];
+
+					AM_drawMline (&l, c);
+				}
+				else
+				{
+					AM_drawMline (&l, AMColors.LockedColor);  // locked special
+				}
+			}
+			else if (am_showtriggerlines
+				&& AMColors.isValid(AMColors.SpecialWallColor)
+				&& AM_isTriggerBoundary(lines[i]))
+			{
+				AM_drawMline(&l, AMColors.SpecialWallColor);	// wall with special non-door action the player can do
+			}
+			else if (lines[i].backsector == NULL)
+			{
+				AM_drawMline(&l, AMColors.WallColor);	// one-sided wall
+			}
+			else if (lines[i].backsector->floorplane
+				  != lines[i].frontsector->floorplane)
+			{
+				AM_drawMline(&l, AMColors.FDWallColor); // floor level change
+			}
+			else if (lines[i].backsector->ceilingplane
+				  != lines[i].frontsector->ceilingplane)
+			{
+				AM_drawMline(&l, AMColors.CDWallColor); // ceiling level change
+			}
+			else if (AM_Check3DFloors(&lines[i]))
+			{
+				AM_drawMline(&l, AMColors.EFWallColor); // Extra floor border
+			}
+			else if (am_cheat > 0 && am_cheat < 4)
+			{
+				AM_drawMline(&l, AMColors.TSWallColor);
+			}
+		}
+		else if (allmap)
+		{
+			if ((lines[i].flags & ML_DONTDRAW) && (am_cheat == 0 || am_cheat >= 4))
+			{
+				if (!am_showallenabled || CheckCheatmode(false))
+				{
+					continue;
+				}
+			}
+			AM_drawMline(&l, AMColors.NotSeenColor);
+		}
+    }
+}
+
+
+//=============================================================================
+//
+// Rotation in 2D.
+// Used to rotate player arrow line character.
+//
+//=============================================================================
+
+void AM_rotate(fixed_t *xp, fixed_t *yp, angle_t a)
+{
+	static angle_t angle_saved = 0;
+	static double sinrot = 0;
+	static double cosrot = 1;
+
+	if (angle_saved != a)
+	{
+		angle_saved = a;
+		double rot = (double)a / (double)(1u << 31) * (double)M_PI;
+		sinrot = sin(rot);
+		cosrot = cos(rot);
+	}
+
+	double x = FIXED2FLOAT(*xp);
+	double y = FIXED2FLOAT(*yp);
+	double tmpx = (x * cosrot) - (y * sinrot);
+	y = (x * sinrot) + (y * cosrot);
+	x = tmpx;
+	*xp = FLOAT2FIXED(x);
+	*yp = FLOAT2FIXED(y);
+}
+
+//=============================================================================
+//
+//
+//
+//=============================================================================
+
+void AM_rotatePoint (fixed_t *x, fixed_t *y)
+{
+	fixed_t pivotx = m_x + m_w/2;
+	fixed_t pivoty = m_y + m_h/2;
+	*x -= pivotx;
+	*y -= pivoty;
+	AM_rotate (x, y, ANG90 - players[consoleplayer].camera->angle);
+	*x += pivotx;
+	*y += pivoty;
+}
+
+//=============================================================================
+//
+//
+//
+//=============================================================================
+
+void
+AM_drawLineCharacter
+( const mline_t *lineguy,
+  int		lineguylines,
+  fixed_t	scale,
+  angle_t	angle,
+  const AMColor &color,
+  fixed_t	x,
+  fixed_t	y )
+{
+	int		i;
+	mline_t	l;
+
+	for (i=0;i<lineguylines;i++) {
+		l.a.x = lineguy[i].a.x;
+		l.a.y = lineguy[i].a.y;
+
+		if (scale) {
+			l.a.x = MapMul(scale, l.a.x);
+			l.a.y = MapMul(scale, l.a.y);
+		}
+
+		if (angle)
+			AM_rotate(&l.a.x, &l.a.y, angle);
+
+		l.a.x += x;
+		l.a.y += y;
+
+		l.b.x = lineguy[i].b.x;
+		l.b.y = lineguy[i].b.y;
+
+		if (scale) {
+			l.b.x = MapMul(scale, l.b.x);
+			l.b.y = MapMul(scale, l.b.y);
+		}
+
+		if (angle)
+			AM_rotate(&l.b.x, &l.b.y, angle);
+
+		l.b.x += x;
+		l.b.y += y;
+
+		AM_drawMline(&l, color);
+	}
+}
+
+//=============================================================================
+//
+//
+//
+//=============================================================================
+
+void AM_drawPlayers ()
+{
+	if (am_cheat >= 2 && am_cheat != 4 && am_showthingsprites > 0)
+	{
+		// Player sprites are drawn with the others
+		return;
+	}
+
+	mpoint_t pt;
+	angle_t angle;
+	int i;
+
+	if (!multiplayer)
+	{
+		mline_t *arrow;
+		int numarrowlines;
+
+		pt.x = players[consoleplayer].camera->x >> FRACTOMAPBITS;
+		pt.y = players[consoleplayer].camera->y >> FRACTOMAPBITS;
+		if (am_rotate == 1 || (am_rotate == 2 && viewactive))
+		{
+			angle = ANG90;
+			AM_rotatePoint (&pt.x, &pt.y);
+		}
+		else
+		{
+			angle = players[consoleplayer].camera->angle;
+		}
+		
+		if (am_cheat != 0 && CheatMapArrow.Size() > 0)
+		{
+			arrow = &CheatMapArrow[0];
+			numarrowlines = CheatMapArrow.Size();
+		}
+		else
+		{
+			arrow = &MapArrow[0];
+			numarrowlines = MapArrow.Size();
+		}
+		AM_drawLineCharacter(arrow, numarrowlines, 0, angle, AMColors[AMColors.YourColor], pt.x, pt.y);
+		return;
+	}
+
+	for (i = 0; i < MAXPLAYERS; i++)
+	{
+		player_t *p = &players[i];
+		AMColor color;
+
+		if (!playeringame[i] || p->mo == NULL)
+		{
+			continue;
+		}
+
+		// We don't always want to show allies on the automap.
+		if (dmflags2 & DF2_NO_AUTOMAP_ALLIES && i != consoleplayer)
+			continue;
+		
+		if (deathmatch && !demoplayback &&
+			!p->mo->IsTeammate (players[consoleplayer].mo) &&
+			p != players[consoleplayer].camera->player)
+		{
+			continue;
+		}
+
+		if (p->mo->alpha < OPAQUE)
+		{
+			color = AMColors[AMColors.AlmostBackgroundColor];
+		}
+		else
+		{
+			float h, s, v, r, g, b;
+
+			D_GetPlayerColor (i, &h, &s, &v, NULL);
+			HSVtoRGB (&r, &g, &b, h, s, v);
+
+			color.FromRGB(clamp (int(r*255.f),0,255), clamp (int(g*255.f),0,255), clamp (int(b*255.f),0,255));
+		}
+
+		if (p->mo != NULL)
+		{
+			pt.x = p->mo->x >> FRACTOMAPBITS;
+			pt.y = p->mo->y >> FRACTOMAPBITS;
+			angle = p->mo->angle;
+
+			if (am_rotate == 1 || (am_rotate == 2 && viewactive))
+			{
+				AM_rotatePoint (&pt.x, &pt.y);
+				angle -= players[consoleplayer].camera->angle - ANG90;
+			}
+
+			AM_drawLineCharacter(&MapArrow[0], MapArrow.Size(), 0, angle, color, pt.x, pt.y);
+		}
+    }
+}
+
+//=============================================================================
+//
+//
+//
+//=============================================================================
+
+void AM_drawKeys ()
+{
+	AMColor color;
+	mpoint_t p;
+	angle_t	 angle;
+
+	TThinkerIterator<AKey> it;
+	AKey *key;
+
+	while ((key = it.Next()) != NULL)
+	{
+		p.x = key->x >> FRACTOMAPBITS;
+		p.y = key->y >> FRACTOMAPBITS;
+		angle = key->angle;
+
+		if (am_rotate == 1 || (am_rotate == 2 && viewactive))
+		{
+			AM_rotatePoint (&p.x, &p.y);
+			angle += ANG90 - players[consoleplayer].camera->angle;
+		}
+
+		if (key->flags & MF_SPECIAL)
+		{
+			// Find the key's own color.
+			// Only works correctly if single-key locks have lower numbers than any-key locks.
+			// That is the case for all default keys, however.
+			int P_GetMapColorForKey (AInventory * key);
+			int c = P_GetMapColorForKey(key);
+
+			if (c >= 0)	color.FromRGB(RPART(c), GPART(c), BPART(c));
+			else color = AMColors[AMColors.ThingColor_CountItem];
+			AM_drawLineCharacter(&EasyKey[0], EasyKey.Size(), 0, 0, color, p.x, p.y);
+		}
+	}
+}
+
+//=============================================================================
+//
+//
+//
+//=============================================================================
+void AM_drawThings ()
+{
+	AMColor color;
+	int		 i;
+	AActor*	 t;
+	mpoint_t p;
+	angle_t	 angle;
+
+	for (i=0;i<numsectors;i++)
+	{
+		t = sectors[i].thinglist;
+		while (t)
+		{
+			if (am_cheat > 0 || !(t->flags6 & MF6_NOTONAUTOMAP))
+			{
+				p.x = t->x >> FRACTOMAPBITS;
+				p.y = t->y >> FRACTOMAPBITS;
+
+				if (am_showthingsprites > 0 && t->sprite > 0)
+				{
+					FTexture *texture = NULL;
+					spriteframe_t *frame;
+					angle_t rotation = 0;
+
+					// try all modes backwards until a valid texture has been found.	
+					for(int show = am_showthingsprites; show > 0 && texture == NULL; show--)
+					{
+						const spritedef_t& sprite = sprites[t->sprite];
+						const size_t spriteIndex = sprite.spriteframes + (show > 1 ? t->frame : 0);
+
+						frame = &SpriteFrames[spriteIndex];
+						angle_t angle = ANGLE_270 - t->angle;
+						if (frame->Texture[0] != frame->Texture[1]) angle += (ANGLE_180 / 16);
+						if (am_rotate == 1 || (am_rotate == 2 && viewactive))
+						{
+							angle += players[consoleplayer].camera->angle - ANGLE_90;
+						}
+						rotation = angle >> 28;
+
+						const FTextureID textureID = frame->Texture[show > 2 ? rotation : 0];
+						texture = TexMan(textureID);
+					}
+
+					if (texture == NULL) goto drawTriangle;	// fall back to standard display if no sprite can be found.
+
+					const fixed_t spriteXScale = FixedMul(t->scaleX, 10 * scale_mtof);
+					const fixed_t spriteYScale = FixedMul(t->scaleY, 10 * scale_mtof);
+
+					DrawMarker (texture, p.x, p.y, 0, !!(frame->Flip & (1 << rotation)),
+						spriteXScale, spriteYScale, t->Translation, FRACUNIT, 0, LegacyRenderStyles[STYLE_Normal]);
+				}
+				else
+				{
+			drawTriangle:
+					angle = t->angle;
+
+					if (am_rotate == 1 || (am_rotate == 2 && viewactive))
+					{
+						AM_rotatePoint (&p.x, &p.y);
+						angle += ANG90 - players[consoleplayer].camera->angle;
+					}
+
+					color = AMColors[AMColors.ThingColor];
+
+					// use separate colors for special thing types
+					if (t->flags3&MF3_ISMONSTER && !(t->flags&MF_CORPSE))
+					{
+						if (t->flags & MF_FRIENDLY) color = AMColors[AMColors.ThingColor_Friend];
+						else if (!(t->flags & MF_COUNTKILL)) color = AMColors[AMColors.ThingColor_NocountMonster];
+						else color = AMColors[AMColors.ThingColor_Monster];
+					}
+					else if (t->flags&MF_SPECIAL)
+					{
+						// Find the key's own color.
+						// Only works correctly if single-key locks have lower numbers than any-key locks.
+						// That is the case for all default keys, however.
+						if (t->IsKindOf(RUNTIME_CLASS(AKey)))
+						{
+							if (G_SkillProperty(SKILLP_EasyKey))
+							{
+								// Already drawn by AM_drawKeys(), so don't draw again
+								color.Index = -1;
+							}
+							else if (am_showkeys)
+							{
+								int P_GetMapColorForKey (AInventory * key);
+								int c = P_GetMapColorForKey(static_cast<AKey *>(t));
+
+								if (c >= 0)	color.FromRGB(RPART(c), GPART(c), BPART(c));
+								else color = AMColors[AMColors.ThingColor_CountItem];
+								AM_drawLineCharacter(&CheatKey[0], CheatKey.Size(), 0, 0, color, p.x, p.y);
+								color.Index = -1;
+							}
+							else
+							{
+								color = AMColors[AMColors.ThingColor_Item];
+							}
+						}
+						else if (t->flags&MF_COUNTITEM)
+							color = AMColors[AMColors.ThingColor_CountItem];
+						else
+							color = AMColors[AMColors.ThingColor_Item];
+					}
+
+					if (color.Index != -1)
+					{
+						AM_drawLineCharacter
+							(thintriangle_guy, NUMTHINTRIANGLEGUYLINES,
+							16<<MAPBITS, angle, color, p.x, p.y);
+					}
+
+					if (am_cheat == 3 || am_cheat == 6)
+					{
+						static const mline_t box[4] =
+						{
+							{ { -MAPUNIT, -MAPUNIT }, {  MAPUNIT, -MAPUNIT } },
+							{ {  MAPUNIT, -MAPUNIT }, {  MAPUNIT,  MAPUNIT } },
+							{ {  MAPUNIT,  MAPUNIT }, { -MAPUNIT,  MAPUNIT } },
+							{ { -MAPUNIT,  MAPUNIT }, { -MAPUNIT, -MAPUNIT } },
+						};
+
+						AM_drawLineCharacter (box, 4, t->radius >> FRACTOMAPBITS, angle - t->angle, color, p.x, p.y);
+					}
+				}
+			}
+			t = t->snext;
+		}
+	}
+}
+
+//=============================================================================
+//
+//
+//
+//=============================================================================
+
+static void DrawMarker (FTexture *tex, fixed_t x, fixed_t y, int yadjust,
+	INTBOOL flip, fixed_t xscale, fixed_t yscale, int translation, fixed_t alpha, DWORD fillcolor, FRenderStyle renderstyle)
+{
+	if (tex == NULL || tex->UseType == FTexture::TEX_Null)
+	{
+		return;
+	}
+	if (am_rotate == 1 || (am_rotate == 2 && viewactive))
+	{
+		AM_rotatePoint (&x, &y);
+	}
+	screen->DrawTexture (tex, CXMTOF(x) + f_x, CYMTOF(y) + yadjust + f_y,
+		DTA_DestWidth, MulScale16 (tex->GetScaledWidth() * CleanXfac, xscale),
+		DTA_DestHeight, MulScale16 (tex->GetScaledHeight() * CleanYfac, yscale),
+		DTA_ClipTop, f_y,
+		DTA_ClipBottom, f_y + f_h,
+		DTA_ClipLeft, f_x,
+		DTA_ClipRight, f_x + f_w,
+		DTA_FlipX, flip,
+		DTA_Translation, TranslationToTable(translation),
+		DTA_Alpha, alpha,
+		DTA_FillColor, fillcolor,
+		DTA_RenderStyle, DWORD(renderstyle),
+		TAG_DONE);
+}
+
+//=============================================================================
+//
+//
+//
+//=============================================================================
+
+void AM_drawMarks ()
+{
+	for (int i = 0; i < AM_NUMMARKPOINTS; i++)
+	{
+		if (markpoints[i].x != -1)
+		{
+			DrawMarker (TexMan(marknums[i]), markpoints[i].x, markpoints[i].y, -3, 0,
+				FRACUNIT, FRACUNIT, 0, FRACUNIT, 0, LegacyRenderStyles[STYLE_Normal]);
+		}
+	}
+}
+
+//=============================================================================
+//
+//
+//
+//=============================================================================
+
+void AM_drawAuthorMarkers ()
+{
+	// [RH] Draw any actors derived from AMapMarker on the automap.
+	// If args[0] is 0, then the actor's sprite is drawn at its own location.
+	// Otherwise, its sprite is drawn at the location of any actors whose TIDs match args[0].
+	TThinkerIterator<AMapMarker> it (STAT_MAPMARKER);
+	AMapMarker *mark;
+
+	while ((mark = it.Next()) != NULL)
+	{
+		if (mark->flags2 & MF2_DORMANT)
+		{
+			continue;
+		}
+
+		FTextureID picnum;
+		FTexture *tex;
+		WORD flip = 0;
+
+		if (mark->picnum.isValid())
+		{
+			tex = TexMan(mark->picnum);
+			if (tex->Rotations != 0xFFFF)
+			{
+				spriteframe_t *sprframe = &SpriteFrames[tex->Rotations];
+				picnum = sprframe->Texture[0];
+				flip = sprframe->Flip & 1;
+				tex = TexMan[picnum];
+			}
+		}
+		else
+		{
+			spritedef_t *sprdef = &sprites[mark->sprite];
+			if (mark->frame >= sprdef->numframes)
+			{
+				continue;
+			}
+			else
+			{
+				spriteframe_t *sprframe = &SpriteFrames[sprdef->spriteframes + mark->frame];
+				picnum = sprframe->Texture[0];
+				flip = sprframe->Flip & 1;
+				tex = TexMan[picnum];
+			}
+		}
+		FActorIterator it (mark->args[0]);
+		AActor *marked = mark->args[0] == 0 ? mark : it.Next();
+
+		while (marked != NULL)
+		{
+			// Use more correct info if we have GL nodes available
+			if (mark->args[1] == 0 ||
+				(mark->args[1] == 1 && (hasglnodes ?
+				 marked->subsector->flags & SSECF_DRAWN :
+				 marked->Sector->MoreFlags & SECF_DRAWN)))
+			{
+				DrawMarker (tex, marked->x >> FRACTOMAPBITS, marked->y >> FRACTOMAPBITS, 0,
+					flip, mark->scaleX, mark->scaleY, mark->Translation,
+					mark->alpha, mark->fillcolor, mark->RenderStyle);
+			}
+			marked = mark->args[0] != 0 ? it.Next() : NULL;
+		}
+	}
+}
+
+//=============================================================================
+//
+//
+//
+//=============================================================================
+
+void AM_drawCrosshair (const AMColor &color)
+{
+	screen->DrawPixel(f_w/2, (f_h+1)/2, color.Index, color.RGB);
+}
+
+//=============================================================================
+//
+//
+//
+//=============================================================================
+
+void AM_Drawer ()
+{
+	if (!automapactive)
+		return;
+
+	bool allmap = (level.flags2 & LEVEL2_ALLMAP) != 0;
+	bool allthings = allmap && players[consoleplayer].mo->FindInventory(RUNTIME_CLASS(APowerScanner), true) != NULL;
+
+	AM_initColors (viewactive);
+
+	if (!viewactive)
+	{
+		// [RH] Set f_? here now to handle automap overlaying
+		// and view size adjustments.
+		f_x = f_y = 0;
+		f_w = screen->GetWidth ();
+		f_h = ST_Y;
+		f_p = screen->GetPitch ();
+
+		AM_clearFB(AMColors[AMColors.Background]);
+	}
+	else 
+	{
+		f_x = viewwindowx;
+		f_y = viewwindowy;
+		f_w = viewwidth;
+		f_h = viewheight;
+		f_p = screen->GetPitch ();
+	}
+	AM_activateNewScale();
+
+	if (am_textured && hasglnodes && textured && !viewactive)
+		AM_drawSubsectors();
+
+	if (grid)	
+		AM_drawGrid(AMColors.GridColor);
+
+	AM_drawWalls(allmap);
+	AM_drawPlayers();
+	if (G_SkillProperty(SKILLP_EasyKey))
+		AM_drawKeys();
+	if ((am_cheat >= 2 && am_cheat != 4) || allthings)
+		AM_drawThings();
+
+	AM_drawAuthorMarkers();
+
+	if (!viewactive)
+		AM_drawCrosshair(AMColors[AMColors.XHairColor]);
+
+	AM_drawMarks();
+
+	AM_showSS();
+}
+
+//=============================================================================
+//
+//
+//
+//=============================================================================
+
+void AM_SerializeMarkers(FArchive &arc)
+{
+	arc << markpointnum;
+	for (int i=0; i<AM_NUMMARKPOINTS; i++)
+	{
+		arc << markpoints[i].x << markpoints[i].y;
+	}
+	arc << scale_mtof;
+	arc << scale_ftom; 
+}