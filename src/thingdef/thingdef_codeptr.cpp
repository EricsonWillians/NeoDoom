/*
** thingdef.cpp
**
** Code pointers for Actor definitions
**
**---------------------------------------------------------------------------
** Copyright 2002-2006 Christoph Oelckers
** Copyright 2004-2006 Randy Heit
** All rights reserved.
**
** Redistribution and use in source and binary forms, with or without
** modification, are permitted provided that the following conditions
** are met:
**
** 1. Redistributions of source code must retain the above copyright
**    notice, this list of conditions and the following disclaimer.
** 2. Redistributions in binary form must reproduce the above copyright
**    notice, this list of conditions and the following disclaimer in the
**    documentation and/or other materials provided with the distribution.
** 3. The name of the author may not be used to endorse or promote products
**    derived from this software without specific prior written permission.
** 4. When not used as part of ZDoom or a ZDoom derivative, this code will be
**    covered by the terms of the GNU General Public License as published by
**    the Free Software Foundation; either version 2 of the License, or (at
**    your option) any later version.
**
** THIS SOFTWARE IS PROVIDED BY THE AUTHOR ``AS IS'' AND ANY EXPRESS OR
** IMPLIED WARRANTIES, INCLUDING, BUT NOT LIMITED TO, THE IMPLIED WARRANTIES
** OF MERCHANTABILITY AND FITNESS FOR A PARTICULAR PURPOSE ARE DISCLAIMED.
** IN NO EVENT SHALL THE AUTHOR BE LIABLE FOR ANY DIRECT, INDIRECT,
** INCIDENTAL, SPECIAL, EXEMPLARY, OR CONSEQUENTIAL DAMAGES (INCLUDING, BUT
** NOT LIMITED TO, PROCUREMENT OF SUBSTITUTE GOODS OR SERVICES; LOSS OF USE,
** DATA, OR PROFITS; OR BUSINESS INTERRUPTION) HOWEVER CAUSED AND ON ANY
** THEORY OF LIABILITY, WHETHER IN CONTRACT, STRICT LIABILITY, OR TORT
** (INCLUDING NEGLIGENCE OR OTHERWISE) ARISING IN ANY WAY OUT OF THE USE OF
** THIS SOFTWARE, EVEN IF ADVISED OF THE POSSIBILITY OF SUCH DAMAGE.
**---------------------------------------------------------------------------
**
*/

#include "gi.h"
#include "g_level.h"
#include "actor.h"
#include "info.h"
#include "sc_man.h"
#include "tarray.h"
#include "w_wad.h"
#include "templates.h"
#include "r_defs.h"
#include "a_pickups.h"
#include "s_sound.h"
#include "cmdlib.h"
#include "p_lnspec.h"
#include "p_enemy.h"
#include "a_action.h"
#include "decallib.h"
#include "m_random.h"
#include "i_system.h"
#include "p_local.h"
#include "c_console.h"
#include "doomerrors.h"
#include "a_sharedglobal.h"
#include "thingdef/thingdef.h"
#include "v_video.h"
#include "v_font.h"
#include "doomstat.h"
#include "v_palette.h"
#include "g_shared/a_specialspot.h"
#include "actorptrselect.h"
#include "m_bbox.h"
#include "r_data/r_translate.h"
#include "p_trace.h"
#include "p_setup.h"
#include "gstrings.h"


static FRandom pr_camissile ("CustomActorfire");
static FRandom pr_camelee ("CustomMelee");
static FRandom pr_cabullet ("CustomBullet");
static FRandom pr_cajump ("CustomJump");
static FRandom pr_cwbullet ("CustomWpBullet");
static FRandom pr_cwjump ("CustomWpJump");
static FRandom pr_cwpunch ("CustomWpPunch");
static FRandom pr_grenade ("ThrowGrenade");
static FRandom pr_crailgun ("CustomRailgun");
static FRandom pr_spawndebris ("SpawnDebris");
static FRandom pr_spawnitemex ("SpawnItemEx");
static FRandom pr_burst ("Burst");
static FRandom pr_monsterrefire ("MonsterRefire");
static FRandom pr_teleport("A_Teleport");

//==========================================================================
//
// ACustomInventory :: CallStateChain
//
// Executes the code pointers in a chain of states
// until there is no next state
//
//==========================================================================

bool ACustomInventory::CallStateChain (AActor *actor, FState *state)
{
	INTBOOL result = false;
	int counter = 0;
	int retval, numret;
	VMReturn ret;
	ret.IntAt(&retval);
	VMValue params[3] = { actor, this, 0 };

	this->flags5 |= MF5_INSTATECALL;
	FState *savedstate = this->state;

	while (state != NULL)
	{
		this->state = state;

		if (state->ActionFunc != NULL)
		{
			VMFrameStack stack;

			params[2] = VMValue(state, ATAG_STATE);
			retval = true;	// assume success
			numret = stack.Call(state->ActionFunc, params, countof(params), &ret, 1);
			// As long as even one state succeeds, the whole chain succeeds unless aborted below.
			result |= retval;
		}

		// Since there are no delays it is a good idea to check for infinite loops here!
		counter++;
		if (counter >= 10000)	break;

		if (this->state == state) 
		{
			FState *next = state->GetNextState();

			if (state == next) 
			{ // Abort immediately if the state jumps to itself!
				result = false;
				break;
			}
			
			// If both variables are still the same there was no jump
			// so we must advance to the next state.
			state = next;
		}
		else 
		{
			state = this->state;
		}
	}
	this->flags5 &= ~MF5_INSTATECALL;
	this->state = savedstate;
	return !!result;
}

//==========================================================================
//
// CheckClass
//
// NON-ACTION function to check a pointer's class.
//
//==========================================================================

DEFINE_ACTION_FUNCTION(AActor, CheckClass)
{
	if (numret > 0)
	{
		assert(ret != NULL);
		PARAM_PROLOGUE;
		PARAM_OBJECT	(self, AActor);
		PARAM_CLASS		(checktype, AActor);
		PARAM_INT_OPT	(pick_pointer)		{ pick_pointer = AAPTR_DEFAULT; }
		PARAM_BOOL_OPT	(match_superclass)	{ match_superclass = false; }

		self = COPY_AAPTR(self, pick_pointer);
		if (self == NULL)
		{
			ret->SetInt(false);
		}
		else if (match_superclass)
		{
			ret->SetInt(self->IsKindOf(checktype));
		}
		else
		{
			ret->SetInt(self->GetClass() == checktype);
		}
		return 1;
	}
	return 0;
}

//==========================================================================
//
// IsPointerEqual
//
// NON-ACTION function to check if two pointers are equal.
//
//==========================================================================

DEFINE_ACTION_FUNCTION_PARAMS(AActor, IsPointerEqual)
{
	if (numret > 0)
	{
		assert(ret != NULL);
		PARAM_PROLOGUE;
		PARAM_OBJECT	(self, AActor);
		PARAM_INT		(ptr_select1);
		PARAM_INT		(ptr_select2);

		ret->SetInt(COPY_AAPTR(self, ptr_select1) == COPY_AAPTR(self, ptr_select2));
		return 1;
	}
	return 0;
}

//==========================================================================
//
// A_RearrangePointers
//
// Allow an actor to change its relationship to other actors by
// copying pointers freely between TARGET MASTER and TRACER.
// Can also assign null value, but does not duplicate A_ClearTarget.
//
//==========================================================================


DEFINE_ACTION_FUNCTION_PARAMS(AActor, A_RearrangePointers)
{
	PARAM_ACTION_PROLOGUE;
	PARAM_INT		(ptr_target);
	PARAM_INT_OPT	(ptr_master)		{ ptr_master = AAPTR_DEFAULT; }
	PARAM_INT_OPT	(ptr_tracer)		{ ptr_tracer = AAPTR_TRACER; }
	PARAM_INT_OPT	(flags)				{ flags = 0; }

	// Rearrange pointers internally

	// Fetch all values before modification, so that all fields can get original values
	AActor
		*gettarget = self->target,
		*getmaster = self->master,
		*gettracer = self->tracer;

	switch (ptr_target) // pick the new target
	{
	case AAPTR_MASTER:
		self->target = getmaster;
		if (!(PTROP_UNSAFETARGET & flags)) VerifyTargetChain(self);
		break;
	case AAPTR_TRACER:
		self->target = gettracer;
		if (!(PTROP_UNSAFETARGET & flags)) VerifyTargetChain(self);
		break;
	case AAPTR_NULL:
		self->target = NULL;
		// THIS IS NOT "A_ClearTarget", so no other targeting info is removed
		break;
	}

	// presently permitting non-monsters to set master
	switch (ptr_master) // pick the new master
	{
	case AAPTR_TARGET:
		self->master = gettarget;
		if (!(PTROP_UNSAFEMASTER & flags)) VerifyMasterChain(self);
		break;
	case AAPTR_TRACER:
		self->master = gettracer;
		if (!(PTROP_UNSAFEMASTER & flags)) VerifyMasterChain(self);
		break;
	case AAPTR_NULL:
		self->master = NULL;
		break;
	}

	switch (ptr_tracer) // pick the new tracer
	{
	case AAPTR_TARGET:
		self->tracer = gettarget;
		break; // no verification deemed necessary; the engine never follows a tracer chain(?)
	case AAPTR_MASTER:
		self->tracer = getmaster;
		break; // no verification deemed necessary; the engine never follows a tracer chain(?)
	case AAPTR_NULL:
		self->tracer = NULL;
		break;
	}
	return 0;
}

//==========================================================================
//
// A_TransferPointer
//
// Copy one pointer (MASTER, TARGET or TRACER) from this actor (SELF),
// or from this actor's MASTER, TARGET or TRACER.
//
// You can copy any one of that actor's pointers
//
// Assign the copied pointer to any one pointer in SELF,
// MASTER, TARGET or TRACER.
//
// Any attempt to make an actor point to itself will replace the pointer
// with a null value.
//
//==========================================================================

DEFINE_ACTION_FUNCTION_PARAMS(AActor, A_TransferPointer)
{
	PARAM_ACTION_PROLOGUE;
	PARAM_INT		(ptr_source);
	PARAM_INT		(ptr_recipient);
	PARAM_INT		(ptr_sourcefield);
	PARAM_INT_OPT	(ptr_recipientfield)	{ ptr_recipientfield = AAPTR_DEFAULT; }
	PARAM_INT_OPT	(flags)					{ flags = 0; }

	AActor *source, *recipient;

	// Exchange pointers with actors to whom you have pointers (or with yourself, if you must)
	source = COPY_AAPTR(self, ptr_source);
	recipient = COPY_AAPTR(self, ptr_recipient);	// pick an actor to store the provided pointer value
	if (recipient == NULL)
	{
		return 0;
	}

	// convert source from dataprovider to data
	source = COPY_AAPTR(source, ptr_sourcefield);
	if (source == recipient)
	{ // The recepient should not acquire a pointer to itself; will write NULL}
		source = NULL;
	}
	if (ptr_recipientfield == AAPTR_DEFAULT)
	{ // If default: Write to same field as data was read from
		ptr_recipientfield = ptr_sourcefield;
	}
	ASSIGN_AAPTR(recipient, ptr_recipientfield, source, flags);
	return 0;
}

//==========================================================================
//
// A_CopyFriendliness
//
// Join forces with one of the actors you are pointing to (MASTER by default)
//
// Normal CopyFriendliness reassigns health. This function will not.
//
//==========================================================================

DEFINE_ACTION_FUNCTION_PARAMS(AActor, A_CopyFriendliness)
{
	PARAM_ACTION_PROLOGUE;
	PARAM_INT_OPT	(ptr_source)	{ ptr_source = AAPTR_MASTER; }
	
	if (self->player != NULL)
	{
		return 0;
	}

	AActor *source = COPY_AAPTR(self, ptr_source);
	if (source != NULL)
	{ // No change in current target or health
		self->CopyFriendliness(source, false, false);
	}
	return 0;
}

//==========================================================================
//
// Simple flag changers
//
//==========================================================================
DEFINE_ACTION_FUNCTION(AActor, A_SetSolid)
{
	PARAM_ACTION_PROLOGUE;
	self->flags |= MF_SOLID;
	return 0;
}

DEFINE_ACTION_FUNCTION(AActor, A_UnsetSolid)
{
	PARAM_ACTION_PROLOGUE;
	self->flags &= ~MF_SOLID;
	return 0;
}

DEFINE_ACTION_FUNCTION(AActor, A_SetFloat)
{
	PARAM_ACTION_PROLOGUE;
	self->flags |= MF_FLOAT;
	return 0;
}

DEFINE_ACTION_FUNCTION(AActor, A_UnsetFloat)
{
	PARAM_ACTION_PROLOGUE;
	self->flags &= ~(MF_FLOAT|MF_INFLOAT);
	return 0;
}

//==========================================================================
//
// Customizable attack functions which use actor parameters.
//
//==========================================================================
static void DoAttack (AActor *self, bool domelee, bool domissile,
					  int MeleeDamage, FSoundID MeleeSound, PClassActor *MissileType,fixed_t MissileHeight)
{
	if (self->target == NULL) return;

	A_FaceTarget (self);
	if (domelee && MeleeDamage>0 && self->CheckMeleeRange ())
	{
		int damage = pr_camelee.HitDice(MeleeDamage);
		if (MeleeSound) S_Sound (self, CHAN_WEAPON, MeleeSound, 1, ATTN_NORM);
		int newdam = P_DamageMobj (self->target, self, self, damage, NAME_Melee);
		P_TraceBleed (newdam > 0 ? newdam : damage, self->target, self);
	}
	else if (domissile && MissileType != NULL)
	{
		// This seemingly senseless code is needed for proper aiming.
		self->z += MissileHeight + self->GetBobOffset() - 32*FRACUNIT;
		AActor *missile = P_SpawnMissileXYZ (self->x, self->y, self->z + 32*FRACUNIT, self, self->target, MissileType, false);
		self->z -= MissileHeight + self->GetBobOffset() - 32*FRACUNIT;

		if (missile)
		{
			// automatic handling of seeker missiles
			if (missile->flags2&MF2_SEEKERMISSILE)
			{
				missile->tracer=self->target;
			}
			P_CheckMissileSpawn(missile, self->radius);
		}
	}
}

DEFINE_ACTION_FUNCTION(AActor, A_MeleeAttack)
{
	PARAM_ACTION_PROLOGUE;
	int MeleeDamage = self->GetClass()->MeleeDamage;
	FSoundID MeleeSound = self->GetClass()->MeleeSound;
	DoAttack(self, true, false, MeleeDamage, MeleeSound, NULL, 0);
	return 0;
}

DEFINE_ACTION_FUNCTION(AActor, A_MissileAttack)
{
	PARAM_ACTION_PROLOGUE;
	PClassActor *MissileType = PClass::FindActor(self->GetClass()->MissileName);
	fixed_t MissileHeight = self->GetClass()->MissileHeight;
	DoAttack(self, false, true, 0, 0, MissileType, MissileHeight);
	return 0;
}

DEFINE_ACTION_FUNCTION(AActor, A_ComboAttack)
{
	PARAM_ACTION_PROLOGUE;
	int MeleeDamage = self->GetClass()->MeleeDamage;
	FSoundID MeleeSound = self->GetClass()->MeleeSound;
	PClassActor *MissileType = PClass::FindActor(self->GetClass()->MissileName);
	fixed_t MissileHeight = self->GetClass()->MissileHeight;
	DoAttack(self, true, true, MeleeDamage, MeleeSound, MissileType, MissileHeight);
	return 0;
}

DEFINE_ACTION_FUNCTION_PARAMS(AActor, A_BasicAttack)
{
	PARAM_ACTION_PROLOGUE;
	PARAM_INT	(melee_damage);
	PARAM_SOUND	(melee_sound);
	PARAM_CLASS	(missile_type, AActor);
	PARAM_FIXED	(missile_height);

	if (missile_type != NULL)
	{
		DoAttack(self, true, true, melee_damage, melee_sound, missile_type, missile_height);
	}
	return 0;
}

//==========================================================================
//
// Custom sound functions. 
//
//==========================================================================

DEFINE_ACTION_FUNCTION_PARAMS(AActor, A_PlaySound)
{
	PARAM_ACTION_PROLOGUE;
	PARAM_SOUND_OPT	(soundid)		{ soundid = "weapons/pistol"; }
	PARAM_INT_OPT	(channel)		{ channel = CHAN_BODY; }
	PARAM_FLOAT_OPT	(volume)		{ volume = 1; }
	PARAM_BOOL_OPT	(looping)		{ looping = false; }
	PARAM_FLOAT_OPT	(attenuation)	{ attenuation = ATTN_NORM; }

	if (!looping)
	{
		S_Sound (self, channel, soundid, (float)volume, (float)attenuation);
	}
	else
	{
		if (!S_IsActorPlayingSomething (self, channel&7, soundid))
		{
			S_Sound (self, channel | CHAN_LOOP, soundid, (float)volume, (float)attenuation);
		}
	}
	return 0;
}

DEFINE_ACTION_FUNCTION_PARAMS(AActor, A_StopSound)
{
	PARAM_ACTION_PROLOGUE;
	PARAM_INT_OPT(slot) { slot = CHAN_VOICE; }

	S_StopSound(self, slot);
	return 0;
}

//==========================================================================
//
// These come from a time when DECORATE constants did not exist yet and
// the sound interface was less flexible. As a result the parameters are
// not optimal and these functions have been deprecated in favor of extending
// A_PlaySound and A_StopSound.
//
//==========================================================================

DEFINE_ACTION_FUNCTION_PARAMS(AActor, A_PlayWeaponSound)
{
	PARAM_ACTION_PROLOGUE;
	PARAM_SOUND(soundid);

	S_Sound(self, CHAN_WEAPON, soundid, 1, ATTN_NORM);
	return 0;
}

DEFINE_ACTION_FUNCTION_PARAMS(AActor, A_PlaySoundEx)
{
	PARAM_ACTION_PROLOGUE;
	PARAM_SOUND		(soundid);
	PARAM_NAME		(channel);
	PARAM_BOOL_OPT	(looping)		  { looping = false; }
	PARAM_INT_OPT	(attenuation_raw) { attenuation_raw = 0; }

	float attenuation;
	switch (attenuation_raw)
	{
		case -1: attenuation = ATTN_STATIC;	break; // drop off rapidly
		default:
		case  0: attenuation = ATTN_NORM;	break; // normal
		case  1:
		case  2: attenuation = ATTN_NONE;	break; // full volume
	}

	if (channel < NAME_Auto || channel > NAME_SoundSlot7)
	{
		channel = NAME_Auto;
	}

	if (!looping)
	{
		S_Sound (self, int(channel) - NAME_Auto, soundid, 1, attenuation);
	}
	else
	{
		if (!S_IsActorPlayingSomething (self, int(channel) - NAME_Auto, soundid))
		{
			S_Sound (self, (int(channel) - NAME_Auto) | CHAN_LOOP, soundid, 1, attenuation);
		}
	}
	return 0;
}

DEFINE_ACTION_FUNCTION_PARAMS(AActor, A_StopSoundEx)
{
	PARAM_ACTION_PROLOGUE;
	PARAM_NAME(channel);

	if (channel > NAME_Auto && channel <= NAME_SoundSlot7)
	{
		S_StopSound (self, int(channel) - NAME_Auto);
	}
	return 0;
}

//==========================================================================
//
// Generic seeker missile function
//
//==========================================================================
static FRandom pr_seekermissile ("SeekerMissile");
enum
{
	SMF_LOOK = 1,
	SMF_PRECISE = 2,
	SMF_CURSPEED = 4,
};
DEFINE_ACTION_FUNCTION_PARAMS(AActor, A_SeekerMissile)
{
	PARAM_ACTION_PROLOGUE;
	PARAM_INT(ang1);
	PARAM_INT(ang2);
	PARAM_INT_OPT(flags)	{ flags = 0; }
	PARAM_INT_OPT(chance)	{ chance = 50; }
	PARAM_INT_OPT(distance)	{ distance = 10; }

	if ((flags & SMF_LOOK) && (self->tracer == 0) && (pr_seekermissile()<chance))
	{
		self->tracer = P_RoughMonsterSearch (self, distance, true);
	}
	if (!P_SeekerMissile(self, clamp<int>(ang1, 0, 90) * ANGLE_1, clamp<int>(ang2, 0, 90) * ANGLE_1, !!(flags & SMF_PRECISE), !!(flags & SMF_CURSPEED)))
	{
		if (flags & SMF_LOOK)
		{ // This monster is no longer seekable, so let us look for another one next time.
			self->tracer = NULL;
		}
	}
	return 0;
}

//==========================================================================
//
// Hitscan attack with a customizable amount of bullets (specified in damage)
//
//==========================================================================
DEFINE_ACTION_FUNCTION(AActor, A_BulletAttack)
{
	PARAM_ACTION_PROLOGUE;

	int i;
	int bangle;
	int slope;
		
	if (!self->target) return 0;

	A_FaceTarget (self);
	bangle = self->angle;

	slope = P_AimLineAttack (self, bangle, MISSILERANGE);

	S_Sound (self, CHAN_WEAPON, self->AttackSound, 1, ATTN_NORM);
	for (i = self->GetMissileDamage (0, 1); i > 0; --i)
    {
		int angle = bangle + (pr_cabullet.Random2() << 20);
		int damage = ((pr_cabullet()%5)+1)*3;
		P_LineAttack(self, angle, MISSILERANGE, slope, damage,
			NAME_Hitscan, NAME_BulletPuff);
    }
	return 0;
}


//==========================================================================
//
// Do the state jump
//
//==========================================================================
static void DoJump(AActor *self, AActor *stateowner, FState *callingstate, FState *jumpto)
{
	if (jumpto == NULL) return;

	if (stateowner->flags5 & MF5_INSTATECALL)
	{
		stateowner->state = jumpto;
	}
	else if (self->player != NULL && callingstate == self->player->psprites[ps_weapon].state)
	{
		P_SetPsprite(self->player, ps_weapon, jumpto);
	}
	else if (self->player != NULL && callingstate == self->player->psprites[ps_flash].state)
	{
		P_SetPsprite(self->player, ps_flash, jumpto);
	}
	else if (callingstate == self->state)
	{
		// Rather than using self->SetState(jumpto) to set the state,
		// set the state directly. Since this function is only called by
		// action functions, which are only called by SetState(), we
		// know that somewhere above us in the stack, a SetState()
		// call is waiting for us to return. We use the flag OF_StateChanged
		// to cause it to bypass the normal next state mechanism and use
		// the one we set here instead.
		self->state = jumpto;
		self->ObjectFlags |= OF_StateChanged;
	}
	else
	{ // something went very wrong. This should never happen.
		assert(false);
	}
}

// This is just to avoid having to directly reference the internally defined
// CallingState and statecall parameters in the code below.
#define ACTION_JUMP(offset) DoJump(self, stateowner, callingstate, offset)

//==========================================================================
//
// State jump function
//
//==========================================================================
DEFINE_ACTION_FUNCTION_PARAMS(AActor, A_Jump)
{
	PARAM_ACTION_PROLOGUE;
	PARAM_INT_OPT(maxchance) { maxchance = 256; }

	paramnum++;		// Increment paramnum to point at the first jump target
	int count = numparam - paramnum;
	if (count > 0 && (maxchance >= 256 || pr_cajump() < maxchance))
	{
		int jumpnum = (count == 1 ? 0 : (pr_cajump() % count));
		PARAM_STATE_AT(paramnum + jumpnum, jumpto);
		ACTION_JUMP(jumpto);
	}
	ACTION_SET_RESULT(false);	// Jumps should never set the result for inventory state chains!
	return numret;
}

//==========================================================================
//
// State jump function
//
//==========================================================================
DEFINE_ACTION_FUNCTION_PARAMS(AActor, A_JumpIfHealthLower)
{
	PARAM_ACTION_PROLOGUE;
	PARAM_INT		(health);
	PARAM_STATE		(jump);
	PARAM_INT_OPT	(ptr_selector)	{ ptr_selector = AAPTR_DEFAULT; }

	AActor *measured;

	measured = COPY_AAPTR(self, ptr_selector);

	if (measured != NULL && measured->health < health)
	{
		ACTION_JUMP(jump);
	}
	ACTION_SET_RESULT(false);	// Jumps should never set the result for inventory state chains!
	return numret;
}

//==========================================================================
//
// State jump function
//
//==========================================================================
DEFINE_ACTION_FUNCTION_PARAMS(AActor, A_JumpIfTargetOutsideMeleeRange)
{
	PARAM_ACTION_PROLOGUE;
	PARAM_STATE(jump);

	if (!self->CheckMeleeRange())
	{
		ACTION_JUMP(jump);
	}
	ACTION_SET_RESULT(false);	// Jumps should never set the result for inventory state chains!
	return numret;
}

//==========================================================================
//
// State jump function
//
//==========================================================================
DEFINE_ACTION_FUNCTION_PARAMS(AActor, A_JumpIfTargetInsideMeleeRange)
{
	PARAM_ACTION_PROLOGUE;
	PARAM_STATE(jump);

	if (self->CheckMeleeRange())
	{
		ACTION_JUMP(jump);
	}
	ACTION_SET_RESULT(false);	// Jumps should never set the result for inventory state chains!
	return numret;
}

//==========================================================================
//
// State jump function
//
//==========================================================================
static int DoJumpIfCloser(AActor *target, VM_ARGS)
{
	PARAM_ACTION_PROLOGUE;
	PARAM_FIXED	(dist);
	PARAM_STATE	(jump);

	ACTION_SET_RESULT(false);	// Jumps should never set the result for inventory state chains!

	// No target - no jump
	if (target != NULL && P_AproxDistance(self->x-target->x, self->y-target->y) < dist &&
		( (self->z > target->z && self->z - (target->z + target->height) < dist) || 
		  (self->z <=target->z && target->z - (self->z + self->height) < dist) 
		)
	   )
	{
		ACTION_JUMP(jump);
	}
	return numret;
}

DEFINE_ACTION_FUNCTION_PARAMS(AActor, A_JumpIfCloser)
{
	PARAM_ACTION_PROLOGUE;

	AActor *target;

	if (self->player == NULL)
	{
		target = self->target;
	}
	else
	{
		// Does the player aim at something that can be shot?
		P_BulletSlope(self, &target);
	}
	return DoJumpIfCloser(target, VM_ARGS_NAMES);
}

DEFINE_ACTION_FUNCTION_PARAMS(AActor, A_JumpIfTracerCloser)
{
	PARAM_ACTION_PROLOGUE;
	return DoJumpIfCloser(self->tracer, VM_ARGS_NAMES);
}

DEFINE_ACTION_FUNCTION_PARAMS(AActor, A_JumpIfMasterCloser)
{
	PARAM_ACTION_PROLOGUE;
	return DoJumpIfCloser(self->master, VM_ARGS_NAMES);
}

//==========================================================================
//
// State jump function
//
//==========================================================================
int DoJumpIfInventory(AActor *owner, AActor *self, AActor *stateowner, FState *callingstate, VMValue *param, int numparam, VMReturn *ret, int numret)
{
	int paramnum = NAP-1;
	PARAM_CLASS		(itemtype, AInventory);
	PARAM_INT		(itemamount);
	PARAM_STATE		(label);
	PARAM_INT_OPT	(setowner) { setowner = AAPTR_DEFAULT; }

	ACTION_SET_RESULT(false);	// Jumps should never set the result for inventory state chains!

	if (itemtype == NULL)
	{
		return numret;
	}
	owner = COPY_AAPTR(owner, setowner);
	if (owner == NULL)
	{
		return numret;
	}

	AInventory *item = owner->FindInventory(itemtype);

	if (item)
	{
		if (itemamount > 0)
		{
			if (item->Amount >= itemamount)
				ACTION_JUMP(label);
		}
		else if (item->Amount >= item->MaxAmount)
		{
			ACTION_JUMP(label);
		}
	}
	return numret;
}

DEFINE_ACTION_FUNCTION_PARAMS(AActor, A_JumpIfInventory)
{
	PARAM_ACTION_PROLOGUE;
	return DoJumpIfInventory(self, self, stateowner, callingstate, param, numparam, ret, numret);
}

DEFINE_ACTION_FUNCTION_PARAMS(AActor, A_JumpIfInTargetInventory)
{
	PARAM_ACTION_PROLOGUE;
	return DoJumpIfInventory(self->target, self, stateowner, callingstate, param, numparam, ret, numret);
}

//==========================================================================
//
// State jump function
//
//==========================================================================
DEFINE_ACTION_FUNCTION_PARAMS(AActor, A_JumpIfArmorType)
{
	PARAM_ACTION_PROLOGUE;
	PARAM_NAME	 (type);
	PARAM_STATE	 (label);
	PARAM_INT_OPT(amount) { amount = 1; }

	ACTION_SET_RESULT(false);	// Jumps should never set the result for inventory state chains!

	ABasicArmor *armor = (ABasicArmor *)self->FindInventory(NAME_BasicArmor);

	if (armor && armor->ArmorType == type && armor->Amount >= amount)
		ACTION_JUMP(label);
	return numret;
}

//==========================================================================
//
// Parameterized version of A_Explode
//
//==========================================================================

enum
{
	XF_HURTSOURCE = 1,
	XF_NOTMISSILE = 4,
};

DEFINE_ACTION_FUNCTION_PARAMS(AActor, A_Explode)
{
	PARAM_ACTION_PROLOGUE;
	PARAM_INT_OPT	(damage)		   { damage = -1; }
	PARAM_INT_OPT	(distance)		   { distance = -1; }
	PARAM_INT_OPT	(flags)			   { flags = XF_HURTSOURCE; }
	PARAM_BOOL_OPT	(alert)			   { alert = false; }
	PARAM_INT_OPT	(fulldmgdistance)  { fulldmgdistance = 0; }
	PARAM_INT_OPT	(nails)			   { nails = 0; }
	PARAM_INT_OPT	(naildamage)	   { naildamage = 10; }
	PARAM_CLASS_OPT	(pufftype, AActor) { pufftype = PClass::FindActor(NAME_BulletPuff); }

	if (damage < 0)	// get parameters from metadata
	{
		damage = self->GetClass()->ExplosionDamage;
		distance = self->GetClass()->ExplosionRadius;
		flags = !self->GetClass()->DontHurtShooter;
		alert = false;
	}
	if (distance <= 0) distance = damage;

	// NailBomb effect, from SMMU but not from its source code: instead it was implemented and
	// generalized from the documentation at http://www.doomworld.com/eternity/engine/codeptrs.html

	if (nails)
	{
		angle_t ang;
		for (int i = 0; i < nails; i++)
		{
			ang = i*(ANGLE_MAX/nails);
			// Comparing the results of a test wad with Eternity, it seems A_NailBomb does not aim
			P_LineAttack (self, ang, MISSILERANGE, 0,
				//P_AimLineAttack (self, ang, MISSILERANGE), 
				naildamage, NAME_Hitscan, pufftype);
		}
	}

	P_RadiusAttack (self, self->target, damage, distance, self->DamageType, flags, fulldmgdistance);
	P_CheckSplash(self, distance<<FRACBITS);
	if (alert && self->target != NULL && self->target->player != NULL)
	{
		validcount++;
		P_RecursiveSound (self->Sector, self->target, false, 0);
	}
	return 0;
}

//==========================================================================
//
// A_RadiusThrust
//
//==========================================================================

enum
{
	RTF_AFFECTSOURCE = 1,
	RTF_NOIMPACTDAMAGE = 2,
	RTF_NOTMISSILE = 4,
};

DEFINE_ACTION_FUNCTION_PARAMS(AActor, A_RadiusThrust)
{
	PARAM_ACTION_PROLOGUE;
	PARAM_INT_OPT	(force)					{ force = 128; }
	PARAM_INT_OPT	(distance)				{ distance = -1; }
	PARAM_INT_OPT	(flags)					{ flags = RTF_AFFECTSOURCE; }
	PARAM_INT_OPT	(fullthrustdistance)	{ fullthrustdistance = 0; }

	bool sourcenothrust = false;

	if (force == 0) force = 128;
	if (distance <= 0) distance = abs(force);

	// Temporarily negate MF2_NODMGTHRUST on the shooter, since it renders this function useless.
	if (!(flags & RTF_NOTMISSILE) && self->target != NULL && self->target->flags2 & MF2_NODMGTHRUST)
	{
		sourcenothrust = true;
		self->target->flags2 &= ~MF2_NODMGTHRUST;
	}

	P_RadiusAttack (self, self->target, force, distance, self->DamageType, flags | RADF_NODAMAGE, fullthrustdistance);
	P_CheckSplash(self, distance << FRACBITS);

	if (sourcenothrust)
	{
		self->target->flags2 |= MF2_NODMGTHRUST;
	}
	return 0;
}

//==========================================================================
//
// Execute a line special / script
//
//==========================================================================
DEFINE_ACTION_FUNCTION_PARAMS(AActor, A_CallSpecial)
{
	PARAM_ACTION_PROLOGUE;
	PARAM_INT		(special);
	PARAM_INT_OPT	(arg1) { arg1 = 0; }
	PARAM_INT_OPT	(arg2) { arg2 = 0; }
	PARAM_INT_OPT	(arg3) { arg3 = 0; }
	PARAM_INT_OPT	(arg4) { arg4 = 0; }
	PARAM_INT_OPT	(arg5) { arg5 = 0; }

	bool res = !!P_ExecuteSpecial(special, NULL, self, false, arg1, arg2, arg3, arg4, arg5);

	ACTION_SET_RESULT(res);
	return numret;
}

//==========================================================================
//
// The ultimate code pointer: Fully customizable missiles!
//
//==========================================================================
enum CM_Flags
{
	CMF_AIMMODE = 3,
	CMF_TRACKOWNER = 4,
	CMF_CHECKTARGETDEAD = 8,

	CMF_ABSOLUTEPITCH = 16,
	CMF_OFFSETPITCH = 32,
	CMF_SAVEPITCH = 64,

	CMF_ABSOLUTEANGLE = 128
};

DEFINE_ACTION_FUNCTION_PARAMS(AActor, A_CustomMissile)
{
	PARAM_ACTION_PROLOGUE;
	PARAM_CLASS		(ti, AActor);
	PARAM_FIXED_OPT	(spawnheight) { spawnheight = 32*FRACUNIT; }
	PARAM_INT_OPT	(spawnofs_xy) { spawnofs_xy = 0; }
	PARAM_ANGLE_OPT	(angle)		  { angle = 0; }
	PARAM_INT_OPT	(flags)		  { flags = 0; }
	PARAM_ANGLE_OPT	(pitch)		  { pitch = 0; }
	PARAM_INT_OPT	(ptr)		  { ptr = AAPTR_TARGET; }

	AActor *ref = COPY_AAPTR(self, ptr);

	int aimmode = flags & CMF_AIMMODE;

	AActor * targ;
	AActor * missile;

	if (ref != NULL || aimmode == 2)
	{
		if (ti) 
		{
			angle_t ang = (self->angle - ANGLE_90) >> ANGLETOFINESHIFT;
			fixed_t x = spawnofs_xy * finecosine[ang];
			fixed_t y = spawnofs_xy * finesine[ang];
			fixed_t z = spawnheight + self->GetBobOffset() - 32*FRACUNIT + (self->player? self->player->crouchoffset : 0);

			switch (aimmode)
			{
			case 0:
			default:
				// same adjustment as above (in all 3 directions this time) - for better aiming!
				self->x += x;
				self->y += y;
				self->z += z;
				missile = P_SpawnMissileXYZ(self->x, self->y, self->z + 32*FRACUNIT, self, ref, ti, false);
				self->x -= x;
				self->y -= y;
				self->z -= z;
				break;

			case 1:
				missile = P_SpawnMissileXYZ(self->x+x, self->y+y, self->z + self->GetBobOffset() + spawnheight, self, ref, ti, false);
				break;

			case 2:
				self->x += x;
				self->y += y;
				missile = P_SpawnMissileAngleZSpeed(self, self->z + self->GetBobOffset() + spawnheight, ti, self->angle, 0, GetDefaultByType(ti)->Speed, self, false);
 				self->x -= x;
				self->y -= y;

				flags |= CMF_ABSOLUTEPITCH;

				break;
			}

			if (missile != NULL)
			{
				// Use the actual velocity instead of the missile's Speed property
				// so that this can handle missiles with a high vertical velocity 
				// component properly.

				fixed_t missilespeed;

				if ( (CMF_ABSOLUTEPITCH|CMF_OFFSETPITCH) & flags)
				{
					if (CMF_OFFSETPITCH & flags)
					{
							FVector2 velocity (missile->velx, missile->vely);
							pitch += R_PointToAngle2(0,0, (fixed_t)velocity.Length(), missile->velz);
					}
					ang = pitch >> ANGLETOFINESHIFT;
					missilespeed = abs(FixedMul(finecosine[ang], missile->Speed));
					missile->velz = FixedMul(finesine[ang], missile->Speed);
				}
				else
				{
					FVector2 velocity (missile->velx, missile->vely);
					missilespeed = (fixed_t)velocity.Length();
				}

				if (CMF_SAVEPITCH & flags)
				{
					missile->pitch = pitch;
					// In aimmode 0 and 1 without absolutepitch or offsetpitch, the pitch parameter
					// contains the unapplied parameter. In that case, it is set as pitch without
					// otherwise affecting the spawned actor.
				}

				missile->angle = (CMF_ABSOLUTEANGLE & flags) ? angle : missile->angle + angle ;

				ang = missile->angle >> ANGLETOFINESHIFT;
				missile->velx = FixedMul(missilespeed, finecosine[ang]);
				missile->vely = FixedMul(missilespeed, finesine[ang]);
	
				// handle projectile shooting projectiles - track the
				// links back to a real owner
                if (self->isMissile(!!(flags & CMF_TRACKOWNER)))
                {
                	AActor *owner = self ;//->target;
                	while (owner->isMissile(!!(flags & CMF_TRACKOWNER)) && owner->target)
						owner = owner->target;
                	targ = owner;
                	missile->target = owner;
					// automatic handling of seeker missiles
					if (self->flags & missile->flags2 & MF2_SEEKERMISSILE)
					{
						missile->tracer = self->tracer;
					}
                }
				else if (missile->flags2 & MF2_SEEKERMISSILE)
				{
					// automatic handling of seeker missiles
					missile->tracer = self->target;
				}
				// we must redo the spectral check here because the owner is set after spawning so the FriendPlayer value may be wrong
				if (missile->flags4 & MF4_SPECTRAL)
				{
					if (missile->target != NULL)
					{
						missile->SetFriendPlayer(missile->target->player);
					}
					else
					{
						missile->FriendPlayer = 0;
					}
				}
				P_CheckMissileSpawn(missile, self->radius);
			}
		}
	}
	else if (flags & CMF_CHECKTARGETDEAD)
	{
		// Target is dead and the attack shall be aborted.
		if (self->SeeState != NULL && (self->health > 0 || !(self->flags3 & MF3_ISMONSTER)))
			self->SetState(self->SeeState);
	}
	return 0;
}

//==========================================================================
//
// An even more customizable hitscan attack
//
//==========================================================================
enum CBA_Flags
{
	CBAF_AIMFACING = 1,
	CBAF_NORANDOM = 2,
	CBAF_EXPLICITANGLE = 4,
	CBAF_NOPITCH = 8,
	CBAF_NORANDOMPUFFZ = 16,
};

DEFINE_ACTION_FUNCTION_PARAMS(AActor, A_CustomBulletAttack)
{
	PARAM_ACTION_PROLOGUE;
	PARAM_ANGLE		(spread_xy);
	PARAM_ANGLE		(spread_z);
	PARAM_INT		(numbullets);
	PARAM_INT		(damageperbullet);
	PARAM_CLASS_OPT	(pufftype, AActor) { pufftype = PClass::FindActor(NAME_BulletPuff); }
	PARAM_FIXED_OPT	(range)			   { range = MISSILERANGE; }
	PARAM_INT_OPT	(flags)			   { flags = 0; }
	PARAM_INT_OPT	(ptr)			   { ptr = AAPTR_TARGET; }

	AActor *ref = COPY_AAPTR(self, ptr);

	if (range == 0)
		range = MISSILERANGE;

	int i;
	int bangle;
	int bslope = 0;
	int laflags = (flags & CBAF_NORANDOMPUFFZ)? LAF_NORANDOMPUFFZ : 0;

	if (ref != NULL || (flags & CBAF_AIMFACING))
	{
		if (!(flags & CBAF_AIMFACING))
		{
			A_Face(self, ref);
		}
		bangle = self->angle;

		if (!(flags & CBAF_NOPITCH)) bslope = P_AimLineAttack (self, bangle, MISSILERANGE);

		S_Sound (self, CHAN_WEAPON, self->AttackSound, 1, ATTN_NORM);
		for (i = 0; i < numbullets; i++)
		{
			int angle = bangle;
			int slope = bslope;

			if (flags & CBAF_EXPLICITANGLE)
			{
				angle += spread_xy;
				slope += spread_z;
			}
			else
			{
				angle += pr_cwbullet.Random2() * (spread_xy / 255);
				slope += pr_cwbullet.Random2() * (spread_z / 255);
			}

			int damage = damageperbullet;

			if (!(flags & CBAF_NORANDOM))
				damage *= ((pr_cabullet()%3)+1);

			P_LineAttack(self, angle, range, slope, damage, NAME_Hitscan, pufftype, laflags);
		}
    }
	return 0;
}

//==========================================================================
//
// A fully customizable melee attack
//
//==========================================================================
DEFINE_ACTION_FUNCTION_PARAMS(AActor, A_CustomMeleeAttack)
{
	PARAM_ACTION_PROLOGUE;
	PARAM_INT_OPT	(damage)	 { damage = 0; }
	PARAM_SOUND_OPT	(meleesound) { meleesound = 0; }
	PARAM_SOUND_OPT	(misssound)	 { misssound = 0; }
	PARAM_NAME_OPT	(damagetype) { damagetype = NAME_None; }
	PARAM_BOOL_OPT	(bleed)		 { bleed = true; }

	if (damagetype == NAME_None)
		damagetype = NAME_Melee;	// Melee is the default type

	if (!self->target)
		return 0;
				
	A_FaceTarget (self);
	if (self->CheckMeleeRange ())
	{
		if (meleesound)
			S_Sound (self, CHAN_WEAPON, meleesound, 1, ATTN_NORM);
		int newdam = P_DamageMobj (self->target, self, self, damage, damagetype);
		if (bleed)
			P_TraceBleed (newdam > 0 ? newdam : damage, self->target, self);
	}
	else
	{
		if (misssound)
			S_Sound (self, CHAN_WEAPON, misssound, 1, ATTN_NORM);
	}
	return 0;
}

//==========================================================================
//
// A fully customizable combo attack
//
//==========================================================================
DEFINE_ACTION_FUNCTION_PARAMS(AActor, A_CustomComboAttack)
{
	PARAM_ACTION_PROLOGUE;
	PARAM_CLASS		(ti, AActor);
	PARAM_FIXED		(spawnheight);
	PARAM_INT		(damage);
	PARAM_SOUND_OPT	(meleesound)	{ meleesound = 0; }
	PARAM_NAME_OPT	(damagetype)	{ damagetype = NAME_Melee; }
	PARAM_BOOL_OPT	(bleed)			{ bleed = true; }

	if (!self->target)
		return 0;
				
	A_FaceTarget (self);
	if (self->CheckMeleeRange())
	{
		if (damagetype == NAME_None)
			damagetype = NAME_Melee;	// Melee is the default type
		if (meleesound)
			S_Sound (self, CHAN_WEAPON, meleesound, 1, ATTN_NORM);
		int newdam = P_DamageMobj (self->target, self, self, damage, damagetype);
		if (bleed)
			P_TraceBleed (newdam > 0 ? newdam : damage, self->target, self);
	}
	else if (ti) 
	{
		// This seemingly senseless code is needed for proper aiming.
		self->z += spawnheight + self->GetBobOffset() - 32*FRACUNIT;
		AActor *missile = P_SpawnMissileXYZ (self->x, self->y, self->z + 32*FRACUNIT, self, self->target, ti, false);
		self->z -= spawnheight + self->GetBobOffset() - 32*FRACUNIT;

		if (missile)
		{
			// automatic handling of seeker missiles
			if (missile->flags2 & MF2_SEEKERMISSILE)
			{
				missile->tracer = self->target;
			}
			P_CheckMissileSpawn(missile, self->radius);
		}
	}
	return 0;
}

//==========================================================================
//
// State jump function
//
//==========================================================================
DEFINE_ACTION_FUNCTION_PARAMS(AActor, A_JumpIfNoAmmo)
{
	PARAM_ACTION_PROLOGUE;
	PARAM_STATE(jump);

	ACTION_SET_RESULT(false);	// Jumps should never set the result for inventory state chains!
	if (!ACTION_CALL_FROM_WEAPON())
		return numret;

	if (!self->player->ReadyWeapon->CheckAmmo(self->player->ReadyWeapon->bAltFire, false, true))
	{
		ACTION_JUMP(jump);
	}
	return numret;
}


//==========================================================================
//
// An even more customizable hitscan attack
//
//==========================================================================
enum FB_Flags
{
	FBF_USEAMMO = 1,
	FBF_NORANDOM = 2,
	FBF_EXPLICITANGLE = 4,
	FBF_NOPITCH = 8,
	FBF_NOFLASH = 16,
	FBF_NORANDOMPUFFZ = 32,
};

DEFINE_ACTION_FUNCTION_PARAMS(AActor, A_FireBullets)
{
	PARAM_ACTION_PROLOGUE;
	PARAM_ANGLE		(spread_xy);
	PARAM_ANGLE		(spread_z);
	PARAM_INT		(numbullets);
	PARAM_INT		(damageperbullet);
	PARAM_CLASS_OPT	(pufftype, AActor)	{ pufftype = NULL; }
	PARAM_INT_OPT	(flags)				{ flags = FBF_USEAMMO; }
	PARAM_FIXED_OPT	(range)				{ range = 0; }

	if (!self->player) return 0;

	player_t *player = self->player;
	AWeapon *weapon = player->ReadyWeapon;

	int i;
	int bangle;
	int bslope = 0;
	int laflags = (flags & FBF_NORANDOMPUFFZ)? LAF_NORANDOMPUFFZ : 0;

	if ((flags & FBF_USEAMMO) && weapon)
	{
		if (!weapon->DepleteAmmo(weapon->bAltFire, true))
			return 0;	// out of ammo
	}
	
	if (range == 0)
		range = PLAYERMISSILERANGE;

	if (!(flags & FBF_NOFLASH)) static_cast<APlayerPawn *>(self)->PlayAttacking2 ();

	if (!(flags & FBF_NOPITCH)) bslope = P_BulletSlope(self);
	bangle = self->angle;

	if (pufftype == NULL)
		pufftype = PClass::FindActor(NAME_BulletPuff);

	if (weapon != NULL)
	{
		S_Sound(self, CHAN_WEAPON, weapon->AttackSound, 1, ATTN_NORM);
	}

	if ((numbullets == 1 && !player->refire) || numbullets == 0)
	{
		int damage = damageperbullet;

		if (!(flags & FBF_NORANDOM))
			damage *= ((pr_cwbullet()%3)+1);

		P_LineAttack(self, bangle, range, bslope, damage, NAME_Hitscan, pufftype, laflags);
	}
	else 
	{
		if (numbullets < 0)
			numbullets = 1;
		for (i = 0; i < numbullets; i++)
		{
			int angle = bangle;
			int slope = bslope;

			if (flags & FBF_EXPLICITANGLE)
			{
				angle += spread_xy;
				slope += spread_z;
			}
			else
			{
				angle += pr_cwbullet.Random2() * (spread_xy / 255);
				slope += pr_cwbullet.Random2() * (spread_z / 255);
			}

			int damage = damageperbullet;

			if (!(flags & FBF_NORANDOM))
				damage *= ((pr_cwbullet()%3)+1);

			P_LineAttack(self, angle, range, slope, damage, NAME_Hitscan, pufftype, laflags);
		}
	}
	return 0;
}


//==========================================================================
//
// A_FireProjectile
//
//==========================================================================
enum FP_Flags
{
	FPF_AIMATANGLE = 1,
	FPF_TRANSFERTRANSLATION = 2,
};
DEFINE_ACTION_FUNCTION_PARAMS(AActor, A_FireCustomMissile)
{
	PARAM_ACTION_PROLOGUE;
	PARAM_CLASS		(ti, AActor);
	PARAM_ANGLE_OPT	(angle)			{ angle = 0; }
	PARAM_BOOL_OPT	(useammo)		{ useammo = true; }
	PARAM_INT_OPT	(spawnofs_xy)	{ spawnofs_xy = 0; }
	PARAM_FIXED_OPT	(spawnheight)	{ spawnheight = 0; }
	PARAM_INT_OPT	(flags)			{ flags = 0; }
	PARAM_ANGLE_OPT	(pitch)			{ pitch = 0; }

	if (!self->player)
		return 0;

	player_t *player = self->player;
	AWeapon *weapon = player->ReadyWeapon;
	AActor *linetarget;

		// Only use ammo if called from a weapon
	if (useammo && ACTION_CALL_FROM_WEAPON() && weapon)
	{
		if (!weapon->DepleteAmmo(weapon->bAltFire, true))
			return 0;	// out of ammo
	}

	if (ti) 
	{
		angle_t ang = (self->angle - ANGLE_90) >> ANGLETOFINESHIFT;
		fixed_t x = spawnofs_xy * finecosine[ang];
		fixed_t y = spawnofs_xy * finesine[ang];
		fixed_t z = spawnheight;
		fixed_t shootangle = self->angle;

		if (flags & FPF_AIMATANGLE) shootangle += angle;

		// Temporarily adjusts the pitch
		fixed_t saved_player_pitch = self->pitch;
		self->pitch -= pitch;
		AActor *misl = P_SpawnPlayerMissile (self, x, y, z, ti, shootangle, &linetarget);
		self->pitch = saved_player_pitch;
		// automatic handling of seeker missiles
		if (misl)
		{
			if (flags & FPF_TRANSFERTRANSLATION)
				misl->Translation = self->Translation;
			if (linetarget && (misl->flags2 & MF2_SEEKERMISSILE))
				misl->tracer = linetarget;
			if (!(flags & FPF_AIMATANGLE))
			{
				// This original implementation is to aim straight ahead and then offset
				// the angle from the resulting direction. 
				FVector3 velocity(misl->velx, misl->vely, 0);
				fixed_t missilespeed = (fixed_t)velocity.Length();
				misl->angle += angle;
				angle_t an = misl->angle >> ANGLETOFINESHIFT;
				misl->velx = FixedMul (missilespeed, finecosine[an]);
				misl->vely = FixedMul (missilespeed, finesine[an]);
			}
		}
	}
	return 0;
}


//==========================================================================
//
// A_CustomPunch
//
// Berserk is not handled here. That can be done with A_CheckIfInventory
//
//==========================================================================

enum
{
	CPF_USEAMMO = 1,
	CPF_DAGGER = 2,
	CPF_PULLIN = 4,
	CPF_NORANDOMPUFFZ = 8,
	CPF_NOTURN = 16,
	CPF_STEALARMOR = 32,
};

DEFINE_ACTION_FUNCTION_PARAMS(AActor, A_CustomPunch)
{
	PARAM_ACTION_PROLOGUE;
	PARAM_INT		(damage);
	PARAM_BOOL_OPT	(norandom)			{ norandom = false; }
	PARAM_INT_OPT	(flags)				{ flags = CPF_USEAMMO; }
	PARAM_CLASS_OPT	(pufftype, AActor)	{ pufftype = NULL; }
	PARAM_FIXED_OPT	(range)				{ range = 0; }
	PARAM_FIXED_OPT	(lifesteal)			{ lifesteal = 0; }
	PARAM_INT_OPT	(lifestealmax)		{ lifestealmax = 0; }
	PARAM_CLASS_OPT	(armorbonustype, ABasicArmorBonus)	{ armorbonustype = NULL; }

	if (!self->player)
		return 0;

	player_t *player = self->player;
	AWeapon *weapon = player->ReadyWeapon;


	angle_t 	angle;
	int 		pitch;
	AActor *	linetarget;
	int			actualdamage;

	if (!norandom)
		damage *= pr_cwpunch() % 8 + 1;

	angle = self->angle + (pr_cwpunch.Random2() << 18);
	if (range == 0)
		range = MELEERANGE;
	pitch = P_AimLineAttack (self, angle, range, &linetarget);

	// only use ammo when actually hitting something!
	if ((flags & CPF_USEAMMO) && linetarget && weapon)
	{
		if (!weapon->DepleteAmmo(weapon->bAltFire, true))
			return 0;	// out of ammo
	}

	if (pufftype == NULL)
		pufftype = PClass::FindActor(NAME_BulletPuff);
	int puffFlags = LAF_ISMELEEATTACK | ((flags & CPF_NORANDOMPUFFZ) ? LAF_NORANDOMPUFFZ : 0);

	P_LineAttack (self, angle, range, pitch, damage, NAME_Melee, pufftype, puffFlags, &linetarget, &actualdamage);

	if (linetarget)
	{
		if (lifesteal && !(linetarget->flags5 & MF5_DONTDRAIN))
		{
			if (flags & CPF_STEALARMOR)
			{
				if (armorbonustype == NULL)
				{
					armorbonustype = dyn_cast<ABasicArmorBonus::MetaClass>(PClass::FindClass("ArmorBonus"));
				}
				if (armorbonustype != NULL)
				{
					assert(armorbonustype->IsDescendantOf(RUNTIME_CLASS(ABasicArmorBonus)));
					ABasicArmorBonus *armorbonus = static_cast<ABasicArmorBonus *>(Spawn(armorbonustype, 0,0,0, NO_REPLACE));
					armorbonus->SaveAmount *= (actualdamage * lifesteal) >> FRACBITS;
					armorbonus->MaxSaveAmount = lifestealmax <= 0 ? armorbonus->MaxSaveAmount : lifestealmax;
					armorbonus->flags |= MF_DROPPED;
					armorbonus->ClearCounters();

					if (!armorbonus->CallTryPickup(self))
					{
						armorbonus->Destroy ();
					}
				}
			}
			else
			{
				P_GiveBody (self, (actualdamage * lifesteal) >> FRACBITS, lifestealmax);
			}
		}
		if (weapon != NULL)
		{
			S_Sound (self, CHAN_WEAPON, weapon->AttackSound, 1, ATTN_NORM);
		}

		if (!(flags & CPF_NOTURN))
		{
			// turn to face target
			self->angle = R_PointToAngle2 (self->x, self->y, linetarget->x, linetarget->y);
		}

		if (flags & CPF_PULLIN) self->flags |= MF_JUSTATTACKED;
		if (flags & CPF_DAGGER) P_DaggerAlert (self, linetarget);
	}
	return 0;
}


//==========================================================================
//
// customizable railgun attack function
//
//==========================================================================
DEFINE_ACTION_FUNCTION_PARAMS(AActor, A_RailAttack)
{
	PARAM_ACTION_PROLOGUE;
	PARAM_INT		(damage);
	PARAM_INT_OPT	(spawnofs_xy)		{ spawnofs_xy = 0; }
	PARAM_BOOL_OPT	(useammo)			{ useammo = true; }
	PARAM_COLOR_OPT	(color1)			{ color1 = 0; }
	PARAM_COLOR_OPT	(color2)			{ color2 = 0; }
	PARAM_INT_OPT	(flags)				{ flags = 0; }
	PARAM_FLOAT_OPT	(maxdiff)			{ maxdiff = 0; }
	PARAM_CLASS_OPT	(pufftype, AActor)	{ pufftype = PClass::FindActor(NAME_BulletPuff); }
	PARAM_ANGLE_OPT	(spread_xy)			{ spread_xy = 0; }
	PARAM_ANGLE_OPT	(spread_z)			{ spread_z = 0; }
	PARAM_FIXED_OPT	(range)				{ range = 0; }
	PARAM_INT_OPT	(duration)			{ duration = 0; }
	PARAM_FLOAT_OPT	(sparsity)			{ sparsity = 1; }
	PARAM_FLOAT_OPT	(driftspeed)		{ driftspeed = 1; }
	PARAM_CLASS_OPT	(spawnclass, AActor){ spawnclass = NULL; }
	PARAM_FIXED_OPT	(spawnofs_z)		{ spawnofs_z = 0; }
	PARAM_INT_OPT	(SpiralOffset)		{ SpiralOffset = 270; }
	
	if (range == 0) range = 8192*FRACUNIT;
	if (sparsity == 0) sparsity=1.0;

	if (self->player == NULL)
		return 0;

	AWeapon *weapon = self->player->ReadyWeapon;

	// only use ammo when actually hitting something!
	if (useammo)
	{
		if (!weapon->DepleteAmmo(weapon->bAltFire, true))
			return 0;	// out of ammo
	}

	angle_t angle;
	angle_t slope;

	if (flags & RAF_EXPLICITANGLE)
	{
		angle = spread_xy;
		slope = spread_z;
	}
	else
	{
		angle = pr_crailgun.Random2() * (spread_xy / 255);
		slope = pr_crailgun.Random2() * (spread_z / 255);
	}

	P_RailAttack (self, damage, spawnofs_xy, spawnofs_z, color1, color2, maxdiff, flags, pufftype, angle, slope, range, duration, sparsity, driftspeed, spawnclass, SpiralOffset);
	return 0;
}

//==========================================================================
//
// also for monsters
//
//==========================================================================
enum
{
	CRF_DONTAIM = 0,
	CRF_AIMPARALLEL = 1,
	CRF_AIMDIRECT = 2,
	CRF_EXPLICITANGLE = 4,
};

DEFINE_ACTION_FUNCTION_PARAMS(AActor, A_CustomRailgun)
{
	PARAM_ACTION_PROLOGUE;
	PARAM_INT		(damage);
	PARAM_INT_OPT	(spawnofs_xy)		{ spawnofs_xy = 0; }
	PARAM_COLOR_OPT	(color1)			{ color1 = 0; }
	PARAM_COLOR_OPT	(color2)			{ color2 = 0; }
	PARAM_INT_OPT	(flags)				{ flags = 0; }
	PARAM_INT_OPT	(aim)				{ aim = CRF_DONTAIM; }
	PARAM_FLOAT_OPT	(maxdiff)			{ maxdiff = 0; }
	PARAM_CLASS_OPT	(pufftype, AActor)	{ pufftype = PClass::FindActor(NAME_BulletPuff); }
	PARAM_ANGLE_OPT	(spread_xy)			{ spread_xy = 0; }
	PARAM_ANGLE_OPT	(spread_z)			{ spread_z = 0; }
	PARAM_FIXED_OPT	(range)				{ range = 0; }
	PARAM_INT_OPT	(duration)			{ duration = 0; }
	PARAM_FLOAT_OPT	(sparsity)			{ sparsity = 1; }
	PARAM_FLOAT_OPT	(driftspeed)		{ driftspeed = 1; }
	PARAM_CLASS_OPT	(spawnclass, AActor){ spawnclass = NULL; }
	PARAM_FIXED_OPT	(spawnofs_z)		{ spawnofs_z = 0; }
	PARAM_INT_OPT	(SpiralOffset)		{ SpiralOffset = 270; }

	if (range == 0) range = 8192*FRACUNIT;
	if (sparsity == 0) sparsity = 1;

	AActor *linetarget;

	fixed_t saved_x = self->x;
	fixed_t saved_y = self->y;
	angle_t saved_angle = self->angle;
	fixed_t saved_pitch = self->pitch;

	if (aim && self->target == NULL)
	{
		return 0;
	}
	// [RH] Andy Baker's stealth monsters
	if (self->flags & MF_STEALTH)
	{
		self->visdir = 1;
	}

	self->flags &= ~MF_AMBUSH;


	if (aim)
	{
		self->angle = R_PointToAngle2 (self->x,
										self->y,
										self->target->x,
										self->target->y);
	}
	self->pitch = P_AimLineAttack (self, self->angle, MISSILERANGE, &linetarget, ANGLE_1*60, 0, aim ? self->target : NULL);
	if (linetarget == NULL && aim)
	{
		// We probably won't hit the target, but aim at it anyway so we don't look stupid.
		TVector2<double> xydiff(self->target->x - self->x, self->target->y - self->y);
		double zdiff = (self->target->z + (self->target->height>>1)) -
						(self->z + (self->height>>1) - self->floorclip);
		self->pitch = int(atan2(zdiff, xydiff.Length()) * ANGLE_180 / -M_PI);
	}
	// Let the aim trail behind the player
	if (aim)
	{
		saved_angle = self->angle = R_PointToAngle2 (self->x, self->y,
										self->target->x - self->target->velx * 3,
										self->target->y - self->target->vely * 3);

		if (aim == CRF_AIMDIRECT)
		{
			// Tricky: We must offset to the angle of the current position
			// but then change the angle again to ensure proper aim.
			self->x += spawnofs_xy * finecosine[self->angle];
			self->y += spawnofs_xy * finesine[self->angle];
			spawnofs_xy = 0;
			self->angle = R_PointToAngle2 (self->x, self->y,
											self->target->x - self->target->velx * 3,
											self->target->y - self->target->vely * 3);
		}

		if (self->target->flags & MF_SHADOW)
		{
			angle_t rnd = pr_crailgun.Random2() << 21;
			self->angle += rnd;
			saved_angle = rnd;
		}
	}

	angle_t angle = (self->angle - ANG90) >> ANGLETOFINESHIFT;

	angle_t angleoffset;
	angle_t slopeoffset;

	if (flags & CRF_EXPLICITANGLE)
	{
		angleoffset = spread_xy;
		slopeoffset = spread_z;
	}
	else
	{
		angleoffset = pr_crailgun.Random2() * (spread_xy / 255);
		slopeoffset = pr_crailgun.Random2() * (spread_z / 255);
	}

	P_RailAttack (self, damage, spawnofs_xy, spawnofs_z, color1, color2, maxdiff, flags, pufftype, angleoffset, slopeoffset, range, duration, sparsity, driftspeed, spawnclass,SpiralOffset);

	self->x = saved_x;
	self->y = saved_y;
	self->angle = saved_angle;
	self->pitch = saved_pitch;
	return 0;
}

//===========================================================================
//
// DoGiveInventory
//
//===========================================================================

static int DoGiveInventory(AActor *receiver, bool orresult, VM_ARGS)
{
	int paramnum = NAP-1;
	PARAM_CLASS		(mi, AInventory);
	PARAM_INT_OPT	(amount)			{ amount = 1; }

	if (!orresult)
	{
		PARAM_INT_OPT(setreceiver)		{ setreceiver = AAPTR_DEFAULT; }
		receiver = COPY_AAPTR(receiver, setreceiver);
	}
	if (receiver == NULL)
	{ // If there's nothing to receive it, it's obviously a fail, right?
		ACTION_SET_RESULT(false);
		return numret;
	}

	bool res = true;
	
	if (amount <= 0)
	{
		amount = 1;
	}
	if (mi) 
	{
		AInventory *item = static_cast<AInventory *>(Spawn(mi, 0, 0, 0, NO_REPLACE));
		if (item == NULL)
		{
			ACTION_SET_RESULT(false);
			return numret;
		}
		if (item->IsKindOf(RUNTIME_CLASS(AHealth)))
		{
			item->Amount *= amount;
		}
		else
		{
			item->Amount = amount;
		}
		item->flags |= MF_DROPPED;
		item->ClearCounters();
		if (!item->CallTryPickup(receiver))
		{
			item->Destroy();
			res = false;
		}
		else
		{
			res = true;
		}
	}
	else
	{
		res = false;
	}
	if (!orresult)
	{
		ACTION_SET_RESULT(res);
	}
	else
	{
		ACTION_OR_RESULT(res);
	}
	return numret;
}

DEFINE_ACTION_FUNCTION_PARAMS(AActor, A_GiveInventory)
{
	PARAM_ACTION_PROLOGUE;
	return DoGiveInventory(self, false, VM_ARGS_NAMES);
}	

DEFINE_ACTION_FUNCTION_PARAMS(AActor, A_GiveToTarget)
{
	PARAM_ACTION_PROLOGUE;
	return DoGiveInventory(self->target, false, VM_ARGS_NAMES);
}

DEFINE_ACTION_FUNCTION_PARAMS(AActor, A_GiveToChildren)
{
	PARAM_ACTION_PROLOGUE;

	TThinkerIterator<AActor> it;
	AActor *mo;

	ACTION_SET_RESULT(false);
	while ((mo = it.Next()))
	{
		if (mo->master == self)
		{
			numret = DoGiveInventory(mo, true, VM_ARGS_NAMES);
		}
	}
	return numret;
}

DEFINE_ACTION_FUNCTION_PARAMS(AActor, A_GiveToSiblings)
{
	PARAM_ACTION_PROLOGUE;

	TThinkerIterator<AActor> it;
	AActor *mo;

	ACTION_SET_RESULT(false);
	if (self->master != NULL)
	{
		while ((mo = it.Next()))
		{
			if (mo->master == self->master && mo != self)
			{
				numret = DoGiveInventory(mo, true, VM_ARGS_NAMES);
			}
		}
	}
	return numret;
}

//===========================================================================
//
// A_TakeInventory
//
//===========================================================================

enum
{
	TIF_NOTAKEINFINITE = 1,
};

int DoTakeInventory(AActor *receiver, bool orresult, VM_ARGS)
{
	int paramnum = NAP-1;
	PARAM_CLASS		(itemtype, AInventory);
	PARAM_INT_OPT	(amount)		{ amount = 0; }
	PARAM_INT_OPT	(flags)			{ flags = 0; }
	
	if (itemtype == NULL)
	{
		ACTION_SET_RESULT(true);
		return numret;
	}
	if (!orresult)
	{
		PARAM_INT_OPT(setreceiver)	{ setreceiver = AAPTR_DEFAULT; }
		receiver = COPY_AAPTR(receiver, setreceiver);
	}
	if (receiver == NULL)
	{
		ACTION_SET_RESULT(false);
		return numret;
	}

	bool res = receiver->TakeInventory(itemtype, amount, true, (flags & TIF_NOTAKEINFINITE) != 0);
	
	if (!orresult)
	{
		ACTION_SET_RESULT(res);
	}
	else
	{
		ACTION_OR_RESULT(res);
	}
	return numret;
}

DEFINE_ACTION_FUNCTION_PARAMS(AActor, A_TakeInventory)
{
	PARAM_ACTION_PROLOGUE;
	return DoTakeInventory(self, false, VM_ARGS_NAMES);
}	

DEFINE_ACTION_FUNCTION_PARAMS(AActor, A_TakeFromTarget)
{
	PARAM_ACTION_PROLOGUE;
	return DoTakeInventory(self->target, false, VM_ARGS_NAMES);
}	

DEFINE_ACTION_FUNCTION_PARAMS(AActor, A_TakeFromChildren)
{
	PARAM_ACTION_PROLOGUE;
	ACTION_SET_RESULT(false);

	TThinkerIterator<AActor> it;
	AActor * mo;

	while ((mo = it.Next()))
	{
		if (mo->master == self)
		{
			DoTakeInventory(mo, true, VM_ARGS_NAMES);
		}
	}
	return numret;
}

DEFINE_ACTION_FUNCTION_PARAMS(AActor, A_TakeFromSiblings)
{
	PARAM_ACTION_PROLOGUE;
	ACTION_SET_RESULT(false);

	TThinkerIterator<AActor> it;
	AActor * mo;

	if (self->master != NULL)
	{
		while ((mo = it.Next()))
		{
			if (mo->master == self->master && mo != self)
			{
				DoTakeInventory(mo, true, VM_ARGS_NAMES);
			}
		}
	}
	return numret;
}

//===========================================================================
//
// Common code for A_SpawnItem and A_SpawnItemEx
//
//===========================================================================

enum SIX_Flags
{
	SIXF_TRANSFERTRANSLATION	= 0x00000001,
	SIXF_ABSOLUTEPOSITION		= 0x00000002,
	SIXF_ABSOLUTEANGLE			= 0x00000004,
	SIXF_ABSOLUTEVELOCITY		= 0x00000008,
	SIXF_SETMASTER				= 0x00000010,
	SIXF_NOCHECKPOSITION		= 0x00000020,
	SIXF_TELEFRAG				= 0x00000040,
	SIXF_CLIENTSIDE				= 0x00000080,	// only used by Skulldronum
	SIXF_TRANSFERAMBUSHFLAG		= 0x00000100,
	SIXF_TRANSFERPITCH			= 0x00000200,
	SIXF_TRANSFERPOINTERS		= 0x00000400,
	SIXF_USEBLOODCOLOR			= 0x00000800,
	SIXF_CLEARCALLERTID			= 0x00001000,
	SIXF_MULTIPLYSPEED			= 0x00002000,
	SIXF_TRANSFERSCALE			= 0x00004000,
	SIXF_TRANSFERSPECIAL		= 0x00008000,
	SIXF_CLEARCALLERSPECIAL		= 0x00010000,
	SIXF_TRANSFERSTENCILCOL		= 0x00020000,
	SIXF_TRANSFERALPHA			= 0x00040000,
	SIXF_TRANSFERRENDERSTYLE	= 0x00080000,
	SIXF_SETTARGET				= 0x00100000,
	SIXF_SETTRACER				= 0x00200000,
	SIXF_NOPOINTERS				= 0x00400000,
	SIXF_ORIGINATOR				= 0x00800000,
	SIXF_TRANSFERSPRITEFRAME	= 0x01000000,
	SIXF_TRANSFERROLL			= 0x02000000,
};

static bool InitSpawnedItem(AActor *self, AActor *mo, int flags)
{
	if (mo == NULL)
	{
		return false;
	}
	AActor *originator = self;

	if (!(mo->flags2 & MF2_DONTTRANSLATE))
	{
		if (flags & SIXF_TRANSFERTRANSLATION)
		{
			mo->Translation = self->Translation;
		}
		else if (flags & SIXF_USEBLOODCOLOR)
		{
			// [XA] Use the spawning actor's BloodColor to translate the newly-spawned object.
			PalEntry bloodcolor = self->GetBloodColor();
			mo->Translation = TRANSLATION(TRANSLATION_Blood, bloodcolor.a);
		}
	}
	if (flags & SIXF_TRANSFERPOINTERS)
	{
		mo->target = self->target;
		mo->master = self->master; // This will be overridden later if SIXF_SETMASTER is set
		mo->tracer = self->tracer;
	}

	mo->angle = self->angle;
	if (flags & SIXF_TRANSFERPITCH)
	{
		mo->pitch = self->pitch;
	}
	if (!(flags & SIXF_ORIGINATOR))
	{
		while (originator && originator->isMissile())
		{
			originator = originator->target;
		}
	}
	if (flags & SIXF_TELEFRAG) 
	{
		P_TeleportMove(mo, mo->x, mo->y, mo->z, true);
		// This is needed to ensure consistent behavior.
		// Otherwise it will only spawn if nothing gets telefragged
		flags |= SIXF_NOCHECKPOSITION;	
	}
	if (mo->flags3 & MF3_ISMONSTER)
	{
		if (!(flags & SIXF_NOCHECKPOSITION) && !P_TestMobjLocation(mo))
		{
			// The monster is blocked so don't spawn it at all!
			mo->ClearCounters();
			mo->Destroy();
			return false;
		}
		else if (originator && !(flags & SIXF_NOPOINTERS))
		{
			if (originator->flags3 & MF3_ISMONSTER)
			{
				// If this is a monster transfer all friendliness information
				mo->CopyFriendliness(originator, true);
			}
			else if (originator->player)
			{
				// A player always spawns a monster friendly to him
				mo->flags |= MF_FRIENDLY;
				mo->SetFriendPlayer(originator->player);

				AActor * attacker=originator->player->attacker;
				if (attacker)
				{
					if (!(attacker->flags&MF_FRIENDLY) || 
						(deathmatch && attacker->FriendPlayer!=0 && attacker->FriendPlayer!=mo->FriendPlayer))
					{
						// Target the monster which last attacked the player
						mo->LastHeard = mo->target = attacker;
					}
				}
			}
		}
	}
	else if (!(flags & SIXF_TRANSFERPOINTERS))
	{
		// If this is a missile or something else set the target to the originator
		mo->target = originator ? originator : self;
	}
	if (flags & SIXF_NOPOINTERS)
	{
		//[MC]Intentionally eliminate pointers. Overrides TRANSFERPOINTERS, but is overridden by SETMASTER/TARGET/TRACER.
		mo->LastHeard = NULL; //Sanity check.
		mo->target = NULL;
		mo->master = NULL;
		mo->tracer = NULL;
	}
	if (flags & SIXF_SETMASTER)
	{ // don't let it attack you (optional)!
		mo->master = originator;
	}
	if (flags & SIXF_SETTARGET)
	{
		mo->target = originator;
	}
	if (flags & SIXF_SETTRACER)
	{
		mo->tracer = originator;
	}
	if (flags & SIXF_TRANSFERSCALE)
	{
		mo->scaleX = self->scaleX;
		mo->scaleY = self->scaleY;
	}
	if (flags & SIXF_TRANSFERAMBUSHFLAG)
	{
		mo->flags = (mo->flags & ~MF_AMBUSH) | (self->flags & MF_AMBUSH);
	}
	if (flags & SIXF_CLEARCALLERTID)
	{
		self->RemoveFromHash();
		self->tid = 0;
	}
	if (flags & SIXF_TRANSFERSPECIAL)
	{
		mo->special = self->special;
		memcpy(mo->args, self->args, sizeof(self->args));
	}
	if (flags & SIXF_CLEARCALLERSPECIAL)
	{
		self->special = 0;
		memset(self->args, 0, sizeof(self->args));
	}
	if (flags & SIXF_TRANSFERSTENCILCOL)
	{
		mo->fillcolor = self->fillcolor;
	}
	if (flags & SIXF_TRANSFERALPHA)
	{
		mo->alpha = self->alpha;
	}
	if (flags & SIXF_TRANSFERRENDERSTYLE)
	{
		mo->RenderStyle = self->RenderStyle;
	}
	
	if (flags & SIXF_TRANSFERSPRITEFRAME)
	{
		mo->sprite = self->sprite;
		mo->frame = self->frame;
	}

	if (flags & SIXF_TRANSFERROLL)
	{
		mo->roll = self->roll;
	}

	return true;
}

//===========================================================================
//
// A_SpawnItem
//
// Spawns an item in front of the caller like Heretic's time bomb
//
//===========================================================================

DEFINE_ACTION_FUNCTION_PARAMS(AActor, A_SpawnItem)
{
	PARAM_ACTION_PROLOGUE;
	PARAM_CLASS_OPT	(missile, AActor)		{ missile = PClass::FindActor("Unknown"); }
	PARAM_FIXED_OPT	(distance)				{ distance = 0; }
	PARAM_FIXED_OPT	(zheight)				{ zheight = 0; }
	PARAM_BOOL_OPT	(useammo)				{ useammo = true; }
	PARAM_BOOL_OPT	(transfer_translation)	{ transfer_translation = false; }

	if (missile == NULL)
	{
		ACTION_SET_RESULT(false);
		return numret;
	}

	ACTION_SET_RESULT(true);
	// Don't spawn monsters if this actor has been massacred
	if (self->DamageType == NAME_Massacre && (GetDefaultByType(missile)->flags3 & MF3_ISMONSTER))
	{
		return numret;
	}

	if (distance == 0) 
	{
		// use the minimum distance that does not result in an overlap
		distance = (self->radius + GetDefaultByType(missile)->radius) >> FRACBITS;
	}

	if (ACTION_CALL_FROM_WEAPON())
	{
		// Used from a weapon, so use some ammo
		AWeapon *weapon = self->player->ReadyWeapon;

		if (weapon == NULL)
			return numret;
		if (useammo && !weapon->DepleteAmmo(weapon->bAltFire))
			return numret;
	}

	AActor *mo = Spawn(missile, 
					self->x + FixedMul(distance, finecosine[self->angle>>ANGLETOFINESHIFT]), 
					self->y + FixedMul(distance, finesine[self->angle>>ANGLETOFINESHIFT]), 
					self->z - self->floorclip + self->GetBobOffset() + zheight, ALLOW_REPLACE);

	int flags = (transfer_translation ? SIXF_TRANSFERTRANSLATION : 0) + (useammo ? SIXF_SETMASTER : 0);
	bool res = InitSpawnedItem(self, mo, flags);
	ACTION_SET_RESULT(res);	// for an inventory item's use state
	return numret;
}

//===========================================================================
//
// A_SpawnItemEx
//
// Enhanced spawning function
//
//===========================================================================
DEFINE_ACTION_FUNCTION_PARAMS(AActor, A_SpawnItemEx)
{
	PARAM_ACTION_PROLOGUE;
	PARAM_CLASS		(missile, AActor);
	PARAM_FIXED_OPT	(xofs)		{ xofs = 0; }
	PARAM_FIXED_OPT	(yofs)		{ yofs = 0; }
	PARAM_FIXED_OPT	(zofs)		{ zofs = 0; }
	PARAM_FIXED_OPT	(xvel)		{ xvel = 0; }
	PARAM_FIXED_OPT	(yvel)		{ yvel = 0; }
	PARAM_FIXED_OPT	(zvel)		{ zvel = 0; }
	PARAM_ANGLE_OPT	(angle)		{ angle = 0; }
	PARAM_INT_OPT	(flags)		{ flags = 0; }
	PARAM_INT_OPT	(chance)	{ chance = 0; }
	PARAM_INT_OPT	(tid)		{ tid = 0; }

	if (missile == NULL) 
	{
		ACTION_SET_RESULT(false);
		return numret;
	}

	ACTION_SET_RESULT(true);
	if (chance > 0 && pr_spawnitemex() < chance)
		return numret;

	// Don't spawn monsters if this actor has been massacred
	if (self->DamageType == NAME_Massacre && (GetDefaultByType(missile)->flags3 & MF3_ISMONSTER))
		return numret;

	fixed_t x, y;

	if (!(flags & SIXF_ABSOLUTEANGLE))
	{
		angle += self->angle;
	}

	angle_t ang = angle >> ANGLETOFINESHIFT;

	if (flags & SIXF_ABSOLUTEPOSITION)
	{
		x = self->x + xofs;
		y = self->y + yofs;
	}
	else
	{
		// in relative mode negative y values mean 'left' and positive ones mean 'right'
		// This is the inverse orientation of the absolute mode!
		x = self->x + FixedMul(xofs, finecosine[ang]) + FixedMul(yofs, finesine[ang]);
		y = self->y + FixedMul(xofs, finesine[ang]) - FixedMul(yofs, finecosine[ang]);
	}

	if (!(flags & SIXF_ABSOLUTEVELOCITY))
	{
		// Same orientation issue here!
		fixed_t newxvel = FixedMul(xvel, finecosine[ang]) + FixedMul(yvel, finesine[ang]);
		yvel = FixedMul(xvel, finesine[ang]) - FixedMul(yvel, finecosine[ang]);
		xvel = newxvel;
	}

	AActor *mo = Spawn(missile, x, y, self->z - self->floorclip + self->GetBobOffset() + zofs, ALLOW_REPLACE);
	bool res = InitSpawnedItem(self, mo, flags);
	ACTION_SET_RESULT(res);	// for an inventory item's use state
	if (res)
	{
		if (tid != 0)
		{
			assert(mo->tid == 0);
			mo->tid = tid;
			mo->AddToHash();
		}
		if (flags & SIXF_MULTIPLYSPEED)
		{
			mo->velx = FixedMul(xvel, mo->Speed);
			mo->vely = FixedMul(yvel, mo->Speed);
			mo->velz = FixedMul(zvel, mo->Speed);
		}
		else
		{
			mo->velx = xvel;
			mo->vely = yvel;
			mo->velz = zvel;
		}
		mo->angle = angle;
	}
	return numret;
}

//===========================================================================
//
// A_ThrowGrenade
//
// Throws a grenade (like Hexen's fighter flechette)
//
//===========================================================================
DEFINE_ACTION_FUNCTION_PARAMS(AActor, A_ThrowGrenade)
{
	PARAM_ACTION_PROLOGUE;
	PARAM_CLASS		(missile, AActor);
	PARAM_FIXED_OPT	(zheight)		{ zheight = 0; }
	PARAM_FIXED_OPT	(xyvel)			{ xyvel = 0; }
	PARAM_FIXED_OPT	(zvel)			{ zvel = 0; }
	PARAM_BOOL_OPT	(useammo)		{ useammo = true; }

	ACTION_SET_RESULT(true);
	if (missile == NULL)
		return numret;

	if (ACTION_CALL_FROM_WEAPON())
	{
		// Used from a weapon, so use some ammo
		AWeapon *weapon = self->player->ReadyWeapon;

		if (weapon == NULL)
			return numret;
		if (useammo && !weapon->DepleteAmmo(weapon->bAltFire))
			return numret;
	}

	AActor *bo;

	bo = Spawn(missile, self->x, self->y, 
			self->z - self->floorclip + self->GetBobOffset() + zheight + 35*FRACUNIT + (self->player? self->player->crouchoffset : 0),
			ALLOW_REPLACE);
	if (bo)
	{
		P_PlaySpawnSound(bo, self);
		if (xyvel != 0)
			bo->Speed = xyvel;
		bo->angle = self->angle + (((pr_grenade()&7) - 4) << 24);

		angle_t pitch = angle_t(-self->pitch) >> ANGLETOFINESHIFT;
		angle_t angle = bo->angle >> ANGLETOFINESHIFT;

		// There are two vectors we are concerned about here: xy and z. We rotate
		// them separately according to the shooter's pitch and then sum them to
		// get the final velocity vector to shoot with.

		fixed_t xy_xyscale = FixedMul(bo->Speed, finecosine[pitch]);
		fixed_t xy_velz = FixedMul(bo->Speed, finesine[pitch]);
		fixed_t xy_velx = FixedMul(xy_xyscale, finecosine[angle]);
		fixed_t xy_vely = FixedMul(xy_xyscale, finesine[angle]);

		pitch = angle_t(self->pitch) >> ANGLETOFINESHIFT;
		fixed_t z_xyscale = FixedMul(zvel, finesine[pitch]);
		fixed_t z_velz = FixedMul(zvel, finecosine[pitch]);
		fixed_t z_velx = FixedMul(z_xyscale, finecosine[angle]);
		fixed_t z_vely = FixedMul(z_xyscale, finesine[angle]);

		bo->velx = xy_velx + z_velx + (self->velx >> 1);
		bo->vely = xy_vely + z_vely + (self->vely >> 1);
		bo->velz = xy_velz + z_velz;

		bo->target = self;
		P_CheckMissileSpawn (bo, self->radius);
	} 
	else
	{
		ACTION_SET_RESULT(false);
	}
	return numret;
}


//===========================================================================
//
// A_Recoil
//
//===========================================================================
DEFINE_ACTION_FUNCTION_PARAMS(AActor, A_Recoil)
{
	PARAM_ACTION_PROLOGUE;
	PARAM_FIXED(xyvel);

	angle_t angle = self->angle + ANG180;
	angle >>= ANGLETOFINESHIFT;
	self->velx += FixedMul(xyvel, finecosine[angle]);
	self->vely += FixedMul(xyvel, finesine[angle]);
	return 0;
}


//===========================================================================
//
// A_SelectWeapon
//
//===========================================================================
DEFINE_ACTION_FUNCTION_PARAMS(AActor, A_SelectWeapon)
{
	PARAM_ACTION_PROLOGUE;
	PARAM_CLASS(cls, AWeapon);

	if (cls == NULL || self->player == NULL) 
	{
		ACTION_SET_RESULT(false);
		return numret;
	}

	AWeapon *weaponitem = static_cast<AWeapon*>(self->FindInventory(cls));

	if (weaponitem != NULL && weaponitem->IsKindOf(RUNTIME_CLASS(AWeapon)))
	{
		if (self->player->ReadyWeapon != weaponitem)
		{
			self->player->PendingWeapon = weaponitem;
		}
		ACTION_SET_RESULT(true);
	}
	else
	{
		ACTION_SET_RESULT(false);
	}
	return numret;
}


//===========================================================================
//
// A_Print
//
//===========================================================================
EXTERN_CVAR(Float, con_midtime)

DEFINE_ACTION_FUNCTION_PARAMS(AActor, A_Print)
{
	PARAM_ACTION_PROLOGUE;
	PARAM_STRING	(text);
	PARAM_FLOAT_OPT	(time)		{ time = 0; }
	PARAM_NAME_OPT	(fontname)	{ fontname = NAME_None; }

	if (text[0] == '$') text = GStrings(&text[1]);
	if (self->CheckLocalView (consoleplayer) ||
		(self->target != NULL && self->target->CheckLocalView (consoleplayer)))
	{
		float saved = con_midtime;
		FFont *font = NULL;
		
		if (fontname != NAME_None)
		{
			font = V_GetFont(fontname);
		}
		if (time > 0)
		{
			con_midtime = float(time);
		}
		FString formatted = strbin1(text);
		C_MidPrint(font != NULL ? font : SmallFont, formatted.GetChars());
		con_midtime = saved;
	}
	ACTION_SET_RESULT(false);	// Prints should never set the result for inventory state chains!
	return numret;
}

//===========================================================================
//
// A_PrintBold
//
//===========================================================================

DEFINE_ACTION_FUNCTION_PARAMS(AActor, A_PrintBold)
{
	PARAM_ACTION_PROLOGUE;
	PARAM_STRING	(text);
	PARAM_FLOAT_OPT	(time)		{ time = 0; }
	PARAM_NAME_OPT	(fontname)	{ fontname = NAME_None; }

	float saved = con_midtime;
	FFont *font = NULL;
	
	if (text[0] == '$') text = GStrings(&text[1]);
	if (fontname != NAME_None)
	{
		font = V_GetFont(fontname);
	}
	if (time > 0)
	{
		con_midtime = float(time);
	}
	FString formatted = strbin1(text);
	C_MidPrintBold(font != NULL ? font : SmallFont, formatted.GetChars());
	con_midtime = saved;
	ACTION_SET_RESULT(false);	// Prints should never set the result for inventory state chains!
	return numret;
}

//===========================================================================
//
// A_Log
//
//===========================================================================

DEFINE_ACTION_FUNCTION_PARAMS(AActor, A_Log)
{
	PARAM_ACTION_PROLOGUE;
	PARAM_STRING(text);

	if (text[0] == '$') text = GStrings(&text[1]);
	FString formatted = strbin1(text);
	Printf("%s\n", formatted.GetChars());
	ACTION_SET_RESULT(false);	// Prints should never set the result for inventory state chains!
	return numret;
}

//=========================================================================
//
// A_LogInt
//
//===========================================================================

DEFINE_ACTION_FUNCTION_PARAMS(AActor, A_LogInt)
{
	PARAM_ACTION_PROLOGUE;
	PARAM_INT(num);
	Printf("%d\n", num);
	ACTION_SET_RESULT(false);	// Prints should never set the result for inventory state chains!
	return numret;
}

//===========================================================================
//
// A_SetTranslucent
//
//===========================================================================
DEFINE_ACTION_FUNCTION_PARAMS(AActor, A_SetTranslucent)
{
	PARAM_ACTION_PROLOGUE;
	PARAM_FIXED		(alpha);
	PARAM_INT_OPT	(mode)	{ mode = 0; }

	mode = mode == 0 ? STYLE_Translucent : mode == 2 ? STYLE_Fuzzy : STYLE_Add;

	self->RenderStyle.Flags &= ~STYLEF_Alpha1;
	self->alpha = clamp<fixed_t>(alpha, 0, FRACUNIT);
	self->RenderStyle = ERenderStyle(mode);
	return 0;
}

//===========================================================================
//
// A_FadeIn
//
// Fades the actor in
//
//===========================================================================

enum FadeFlags
{
	FTF_REMOVE =	1 << 0,
	FTF_CLAMP =		1 << 1,
};

DEFINE_ACTION_FUNCTION_PARAMS(AActor, A_FadeIn)
{
	PARAM_ACTION_PROLOGUE;
	PARAM_FIXED_OPT(reduce)	{ reduce = FRACUNIT/10; }
	PARAM_INT_OPT(flags)	{ flags = 0; }

	if (reduce == 0)
	{
		reduce = FRACUNIT / 10;
	}
	self->RenderStyle.Flags &= ~STYLEF_Alpha1;
	self->alpha += reduce;

	if (self->alpha >= FRACUNIT)
	{
		if (flags & FTF_CLAMP)
		{
			self->alpha = FRACUNIT;
		}
		if (flags & FTF_REMOVE)
		{
			self->Destroy();
		}
	}
	return 0;
}

//===========================================================================
//
// A_FadeOut
//
// fades the actor out and destroys it when done
//
//===========================================================================
DEFINE_ACTION_FUNCTION_PARAMS(AActor, A_FadeOut)
{
	PARAM_ACTION_PROLOGUE;
	PARAM_FIXED_OPT(reduce)	{ reduce = FRACUNIT/10; }
	PARAM_INT_OPT(flags)	{ flags = FTF_REMOVE; }

	if (reduce == 0)
	{
		reduce = FRACUNIT/10;
	}
	self->RenderStyle.Flags &= ~STYLEF_Alpha1;
	self->alpha -= reduce;
	if (self->alpha <= 0)
	{
		if (flags & FTF_CLAMP)
		{
			self->alpha = 0;
		}
		if (flags & FTF_REMOVE)
		{
			self->Destroy();
		}
	}
	return 0;
}

//===========================================================================
//
// A_FadeTo
//
// fades the actor to a specified transparency by a specified amount and
// destroys it if so desired
//
//===========================================================================
DEFINE_ACTION_FUNCTION_PARAMS(AActor, A_FadeTo)
{
	PARAM_ACTION_PROLOGUE;
	PARAM_FIXED		(target);
	PARAM_FIXED_OPT	(amount)		{ amount = fixed_t(0.1*FRACUNIT); }
	PARAM_INT_OPT	(flags)			{ flags = 0; }

	self->RenderStyle.Flags &= ~STYLEF_Alpha1;

	if (self->alpha > target)
	{
		self->alpha -= amount;

		if (self->alpha < target)
		{
			self->alpha = target;
		}
	}
	else if (self->alpha < target)
	{
		self->alpha += amount;

		if (self->alpha > target)
		{
			self->alpha = target;
		}
	}
	if (flags & FTF_CLAMP)
	{
		self->alpha = clamp(self->alpha, 0, FRACUNIT);
	}
	if (self->alpha == target && (flags & FTF_REMOVE))
	{
		self->Destroy();
	}
	return 0;
}

//===========================================================================
//
// A_Scale(float scalex, optional float scaley)
//
// Scales the actor's graphics. If scaley is 0, use scalex.
//
//===========================================================================
DEFINE_ACTION_FUNCTION_PARAMS(AActor, A_SetScale)
{
	PARAM_ACTION_PROLOGUE;
	PARAM_FIXED		(scalex);
	PARAM_FIXED_OPT	(scaley)	{ scaley = scalex; }
	PARAM_INT_OPT	(ptr)		{ ptr = AAPTR_DEFAULT; }

	AActor *ref = COPY_AAPTR(self, ptr);

	if (ref != NULL)
	{
		ref->scaleX = scalex;
		ref->scaleY = scaley;
	}
	return 0;
}

//===========================================================================
//
// A_SetMass(int mass)
//
// Sets the actor's mass.
//
//===========================================================================
DEFINE_ACTION_FUNCTION_PARAMS(AActor, A_SetMass)
{
	PARAM_ACTION_PROLOGUE;
	PARAM_INT		(mass);

	self->Mass = mass;
	return 0;
}

//===========================================================================
//
// A_SpawnDebris
//
//===========================================================================
DEFINE_ACTION_FUNCTION_PARAMS(AActor, A_SpawnDebris)
{
	PARAM_ACTION_PROLOGUE;
	PARAM_CLASS		(debris, AActor);
	PARAM_BOOL_OPT	(transfer_translation)	{ transfer_translation = false; }
	PARAM_FIXED_OPT	(mult_h)				{ mult_h = FRACUNIT; }
	PARAM_FIXED_OPT	(mult_v)				{ mult_v = FRACUNIT; }
	int i;
	AActor *mo;

	if (debris == NULL)
		return 0;

	// only positive values make sense here
	if (mult_v <= 0)
		mult_v = FRACUNIT;
	if (mult_h <= 0)
		mult_h = FRACUNIT;
	
	for (i = 0; i < GetDefaultByType(debris)->health; i++)
	{
		mo = Spawn(debris, self->x+((pr_spawndebris()-128)<<12),
			self->y + ((pr_spawndebris()-128)<<12), 
			self->z + (pr_spawndebris()*self->height/256+self->GetBobOffset()), ALLOW_REPLACE);
		if (mo)
		{
			if (transfer_translation)
			{
				mo->Translation = self->Translation;
			}
			if (i < mo->GetClass()->NumOwnedStates)
			{
				mo->SetState (mo->GetClass()->OwnedStates + i);
			}
			mo->velz = FixedMul(mult_v, ((pr_spawndebris()&7)+5)*FRACUNIT);
			mo->velx = FixedMul(mult_h, pr_spawndebris.Random2()<<(FRACBITS-6));
			mo->vely = FixedMul(mult_h, pr_spawndebris.Random2()<<(FRACBITS-6));
		}
	}
	return 0;
}


//===========================================================================
//
// A_CheckSight
// jumps if no player can see this actor
//
//===========================================================================
DEFINE_ACTION_FUNCTION_PARAMS(AActor, A_CheckSight)
{
	PARAM_ACTION_PROLOGUE;
	PARAM_STATE(jump);

	ACTION_SET_RESULT(false);	// Jumps should never set the result for inventory state chains!

	for (int i = 0; i < MAXPLAYERS; i++) 
	{
		if (playeringame[i])
		{
			// Always check sight from each player.
			if (P_CheckSight(players[i].mo, self, SF_IGNOREVISIBILITY))
			{
				return numret;
			}
			// If a player is viewing from a non-player, then check that too.
			if (players[i].camera != NULL && players[i].camera->player == NULL &&
				P_CheckSight(players[i].camera, self, SF_IGNOREVISIBILITY))
			{
				return numret;
			}
		}
	}

	ACTION_JUMP(jump);
	return numret;
}

//===========================================================================
//
// A_CheckSightOrRange
// Jumps if this actor is out of range of all players *and* out of sight.
// Useful for maps with many multi-actor special effects.
//
//===========================================================================
static bool DoCheckSightOrRange(AActor *self, AActor *camera, double range, bool twodi)
{
	if (camera == NULL)
	{
		return false;
	}
	// Check distance first, since it's cheaper than checking sight.
	double dx = self->x - camera->x;
	double dy = self->y - camera->y;
	double dz;
	fixed_t eyez = (camera->z + camera->height - (camera->height>>2));	// same eye height as P_CheckSight
	if (eyez > self->z + self->height)
	{
		dz = self->z + self->height - eyez;
	}
	else if (eyez < self->z)
	{
		dz = self->z - eyez;
	}
	else
	{
		dz = 0;
	}
	double distance = (dx * dx) + (dy * dy) + (twodi == 0? (dz * dz) : 0);
	if (distance <= range){
		// Within range
		return true;
	}

	// Now check LOS.
	if (P_CheckSight(camera, self, SF_IGNOREVISIBILITY))
	{ // Visible
		return true;
	}
	return false;
}

DEFINE_ACTION_FUNCTION_PARAMS(AActor, A_CheckSightOrRange)
{
	PARAM_ACTION_PROLOGUE;
	PARAM_FLOAT(range);
	PARAM_STATE(jump);
	PARAM_BOOL_OPT(twodi)	{ twodi = false; }

	ACTION_SET_RESULT(false);	// Jumps should never set the result for inventory state chains!

	range = range * range * (double(FRACUNIT) * FRACUNIT);		// no need for square roots
	for (int i = 0; i < MAXPLAYERS; ++i)
	{
		if (playeringame[i])
		{
			// Always check from each player.
			if (DoCheckSightOrRange(self, players[i].mo, range, twodi))
			{
				return numret;
			}
			// If a player is viewing from a non-player, check that too.
			if (players[i].camera != NULL && players[i].camera->player == NULL &&
				DoCheckSightOrRange(self, players[i].camera, range, twodi))
			{
				return numret;
			}
		}
	}
	ACTION_JUMP(jump);
	return numret;
}

//===========================================================================
//
// A_CheckRange
// Jumps if this actor is out of range of all players.
//
//===========================================================================
static bool DoCheckRange(AActor *self, AActor *camera, double range, bool twodi)
{
	if (camera == NULL)
	{
		return false;
	}
	// Check distance first, since it's cheaper than checking sight.
	double dx = self->x - camera->x;
	double dy = self->y - camera->y;
	double dz;
	fixed_t eyez = (camera->z + camera->height - (camera->height>>2));	// same eye height as P_CheckSight
	if (eyez > self->z + self->height){
		dz = self->z + self->height - eyez;
	}
	else if (eyez < self->z){
		dz = self->z - eyez;
	}
	else{
		dz = 0;
	}
	double distance = (dx * dx) + (dy * dy) + (twodi == 0? (dz * dz) : 0);
	if (distance <= range){
		// Within range
		return true;
	}
	return false;
}

DEFINE_ACTION_FUNCTION_PARAMS(AActor, A_CheckRange)
{
	PARAM_ACTION_PROLOGUE;
	PARAM_FLOAT(range);
	PARAM_STATE(jump);
	PARAM_BOOL_OPT(twodi)	{ twodi = false; }

	ACTION_SET_RESULT(false);	// Jumps should never set the result for inventory state chains!

	range = range * range * (double(FRACUNIT) * FRACUNIT);		// no need for square roots
	for (int i = 0; i < MAXPLAYERS; ++i)
	{
		if (playeringame[i])
		{
			// Always check from each player.
			if (DoCheckRange(self, players[i].mo, range, twodi))
			{
				return numret;
			}
			// If a player is viewing from a non-player, check that too.
			if (players[i].camera != NULL && players[i].camera->player == NULL &&
				DoCheckRange(self, players[i].camera, range, twodi))
			{
				return numret;
			}
		}
	}
	ACTION_JUMP(jump);
	return numret;
}


//===========================================================================
//
// Inventory drop
//
//===========================================================================
DEFINE_ACTION_FUNCTION_PARAMS(AActor, A_DropInventory)
{
	PARAM_ACTION_PROLOGUE;
	PARAM_CLASS(drop, AInventory);

	if (drop)
	{
		AInventory *inv = self->FindInventory(drop);
		if (inv)
		{
			self->DropInventory(inv);
		}
	}
	return 0;
}


//===========================================================================
//
// A_SetBlend
//
//===========================================================================
DEFINE_ACTION_FUNCTION_PARAMS(AActor, A_SetBlend)
{
	PARAM_ACTION_PROLOGUE;
	PARAM_COLOR		(color);
	PARAM_FLOAT		(alpha);
	PARAM_INT		(tics);
	PARAM_COLOR_OPT	(color2)	{ color2 = 0; }

	if (color == MAKEARGB(255,255,255,255))
		color = 0;
	if (color2 == MAKEARGB(255,255,255,255))
		color2 = 0;
	if (color2.a == 0)
		color2 = color;

	new DFlashFader(color.r/255.f, color.g/255.f, color.b/255.f, float(alpha),
					color2.r/255.f, color2.g/255.f, color2.b/255.f, 0,
					float(tics)/TICRATE, self);
	return 0;
}


//===========================================================================
//
// A_JumpIf
//
//===========================================================================
DEFINE_ACTION_FUNCTION_PARAMS(AActor, A_JumpIf)
{
	PARAM_ACTION_PROLOGUE;
	PARAM_BOOL	(condition);
	PARAM_STATE	(jump);

	ACTION_SET_RESULT(false);	// Jumps should never set the result for inventory state chains!
	if (condition)
		ACTION_JUMP(jump);
	return numret;
}

//===========================================================================
//
// A_CountdownArg
//
//===========================================================================
DEFINE_ACTION_FUNCTION_PARAMS(AActor, A_CountdownArg)
{
	PARAM_ACTION_PROLOGUE;
	PARAM_INT(argnum);
	PARAM_STATE_OPT(state)	{ state = self->FindState(NAME_Death); }

	if (argnum > 0 && argnum < (int)countof(self->args))
	{
		if (!self->args[argnum]--)
		{
			if (self->flags & MF_MISSILE)
			{
				P_ExplodeMissile(self, NULL, NULL);
			}
			else if (self->flags & MF_SHOOTABLE)
			{
				P_DamageMobj(self, NULL, NULL, self->health, NAME_None, DMG_FORCED);
			}
			else
			{
				self->SetState(self->FindState(NAME_Death));
			}
		}
		else
		{
			self->SetState(state);
		}
	}
	return 0;
}

//============================================================================
//
// A_Burst
//
//============================================================================

DEFINE_ACTION_FUNCTION_PARAMS(AActor, A_Burst)
{
	PARAM_ACTION_PROLOGUE;
	PARAM_CLASS(chunk, AActor);

	int i, numChunks;
	AActor * mo;

	if (chunk == NULL)
	{
		return 0;
	}

	self->velx = self->vely = self->velz = 0;
	self->height = self->GetDefault()->height;

	// [RH] In Hexen, this creates a random number of shards (range [24,56])
	// with no relation to the size of the self shattering. I think it should
	// base the number of shards on the size of the dead thing, so bigger
	// things break up into more shards than smaller things.
	// An self with radius 20 and height 64 creates ~40 chunks.
	numChunks = MAX<int> (4, (self->radius>>FRACBITS)*(self->height>>FRACBITS)/32);
	i = (pr_burst.Random2()) % (numChunks/4);
	for (i = MAX (24, numChunks + i); i >= 0; i--)
	{
		mo = Spawn(chunk,
			self->x + (((pr_burst()-128)*self->radius)>>7),
			self->y + (((pr_burst()-128)*self->radius)>>7),
			self->z + (pr_burst()*self->height/255 + self->GetBobOffset()), ALLOW_REPLACE);

		if (mo)
		{
			mo->velz = FixedDiv(mo->z - self->z, self->height)<<2;
			mo->velx = pr_burst.Random2 () << (FRACBITS-7);
			mo->vely = pr_burst.Random2 () << (FRACBITS-7);
			mo->RenderStyle = self->RenderStyle;
			mo->alpha = self->alpha;
			mo->CopyFriendliness(self, true);
		}
	}

	// [RH] Do some stuff to make this more useful outside Hexen
	if (self->flags4 & MF4_BOSSDEATH)
	{
		CALL_ACTION(A_BossDeath, self);
	}
	A_Unblock(self, true);

	self->Destroy ();
	return 0;
}

//===========================================================================
//
// A_CheckFloor
// [GRB] Jumps if actor is standing on floor
//
//===========================================================================
DEFINE_ACTION_FUNCTION_PARAMS(AActor, A_CheckFloor)
{
	PARAM_ACTION_PROLOGUE;
	PARAM_STATE(jump);

	ACTION_SET_RESULT(false);	// Jumps should never set the result for inventory state chains!
	if (self->z <= self->floorz)
	{
		ACTION_JUMP(jump);
	}
	return numret;
}

//===========================================================================
//
// A_CheckCeiling
// [GZ] Totally copied from A_CheckFloor, jumps if actor touches ceiling
//

//===========================================================================
DEFINE_ACTION_FUNCTION_PARAMS(AActor, A_CheckCeiling)
{
	PARAM_ACTION_PROLOGUE;
	PARAM_STATE(jump);

	ACTION_SET_RESULT(false);
	if (self->z + self->height >= self->ceilingz) // Height needs to be counted
	{
		ACTION_JUMP(jump);
	}
	return numret;
}

//===========================================================================
//
// A_Stop
// resets all velocity of the actor to 0
//
//===========================================================================
DEFINE_ACTION_FUNCTION(AActor, A_Stop)
{
	PARAM_ACTION_PROLOGUE;
	self->velx = self->vely = self->velz = 0;
	if (self->player && self->player->mo == self && !(self->player->cheats & CF_PREDICTING))
	{
		self->player->mo->PlayIdle();
		self->player->velx = self->player->vely = 0;
	}
	return 0;
}

static void CheckStopped(AActor *self)
{
	if (self->player != NULL &&
		self->player->mo == self &&
		!(self->player->cheats & CF_PREDICTING) &&
		!(self->velx | self->vely | self->velz))
	{
		self->player->mo->PlayIdle();
		self->player->velx = self->player->vely = 0;
	}
}

//===========================================================================
//
// A_Respawn
//
//===========================================================================

DECLARE_ACTION(A_RestoreSpecialPosition)

enum RS_Flags
{
	RSF_FOG=1,
	RSF_KEEPTARGET=2,
	RSF_TELEFRAG=4,
};

DEFINE_ACTION_FUNCTION_PARAMS(AActor, A_Respawn)
{
	PARAM_ACTION_PROLOGUE;
	PARAM_INT_OPT(flags) { flags = RSF_FOG; }

	bool oktorespawn = false;
	fixed_t oldx = self->x;
	fixed_t oldy = self->y;
	fixed_t oldz = self->z;

	self->flags |= MF_SOLID;
	self->height = self->GetDefault()->height;
	CALL_ACTION(A_RestoreSpecialPosition, self);

	if (flags & RSF_TELEFRAG)
	{
		// [KS] DIE DIE DIE DIE erm *ahem* =)
		oktorespawn = P_TeleportMove(self, self->x, self->y, self->z, true);
		if (oktorespawn)
		{ // Need to do this over again, since P_TeleportMove() will redo
		  // it with the proper point-on-side calculation.
			self->UnlinkFromWorld();
			self->LinkToWorld(true);
			sector_t *sec = self->Sector;
			self->dropoffz =
			self->floorz = sec->floorplane.ZatPoint(self->x, self->y);
			self->ceilingz = sec->ceilingplane.ZatPoint(self->x, self->y);
			P_FindFloorCeiling(self, FFCF_ONLYSPAWNPOS);
		}
	}
	else
	{
		oktorespawn = P_CheckPosition(self, self->x, self->y, true);
	}

	if (oktorespawn)
	{
		AActor *defs = self->GetDefault();
		self->health = defs->health;

		// [KS] Don't keep target, because it could be self if the monster committed suicide
		//      ...Actually it's better off an option, so you have better control over monster behavior.
		if (!(flags & RSF_KEEPTARGET))
		{
			self->target = NULL;
			self->LastHeard = NULL;
			self->lastenemy = NULL;
		}
		else
		{
			// Don't attack yourself (Re: "Marine targets itself after suicide")
			if (self->target == self)
				self->target = NULL;
			if (self->lastenemy == self)
				self->lastenemy = NULL;
		}

		self->flags  = (defs->flags & ~MF_FRIENDLY) | (self->flags & MF_FRIENDLY);
		self->flags2 = defs->flags2;
		self->flags3 = (defs->flags3 & ~(MF3_NOSIGHTCHECK | MF3_HUNTPLAYERS)) | (self->flags3 & (MF3_NOSIGHTCHECK | MF3_HUNTPLAYERS));
		self->flags4 = (defs->flags4 & ~MF4_NOHATEPLAYERS) | (self->flags4 & MF4_NOHATEPLAYERS);
		self->flags5 = defs->flags5;
		self->flags6 = defs->flags6;
		self->flags7 = defs->flags7;
		self->SetState (self->SpawnState);
		self->renderflags &= ~RF_INVISIBLE;

		if (flags & RSF_FOG)
		{
			P_SpawnTeleportFog(self, oldx, oldy, oldz, true, true);
			P_SpawnTeleportFog(self, self->x, self->y, self->z, false, true);
		}
		if (self->CountsAsKill())
		{
			level.total_monsters++;
		}
	}
	else
	{
		self->flags &= ~MF_SOLID;
	}
	return 0;
}


//==========================================================================
//
// A_PlayerSkinCheck
//
//==========================================================================

DEFINE_ACTION_FUNCTION_PARAMS(AActor, A_PlayerSkinCheck)
{
	PARAM_ACTION_PROLOGUE;
	PARAM_STATE(jump);

	ACTION_SET_RESULT(false);	// Jumps should never set the result for inventory state chains!
	if (self->player != NULL &&
		skins[self->player->userinfo.GetSkin()].othergame)
	{
		ACTION_JUMP(jump);
	}
	return numret;
}

//===========================================================================
//
// A_SetGravity
//
//===========================================================================
DEFINE_ACTION_FUNCTION_PARAMS(AActor, A_SetGravity)
{
	PARAM_ACTION_PROLOGUE;
	PARAM_FIXED(gravity);
	
	self->gravity = clamp<fixed_t>(gravity, 0, FRACUNIT*10); 
	return 0;
}


// [KS] *** Start of my modifications ***

//===========================================================================
//
// A_ClearTarget
//
//===========================================================================

DEFINE_ACTION_FUNCTION(AActor, A_ClearTarget)
{
	PARAM_ACTION_PROLOGUE;
	self->target = NULL;
	self->LastHeard = NULL;
	self->lastenemy = NULL;
	return 0;
}

//==========================================================================
//
// A_CheckLOF (state jump, int flags = CRF_AIM_VERT|CRF_AIM_HOR,
//    fixed range = 0, angle angle = 0, angle pitch = 0, 
//    fixed offsetheight = 32, fixed offsetwidth = 0,
//	  int ptr_target = AAPTR_DEFAULT (target) )
//
//==========================================================================

enum CLOF_flags
{
	CLOFF_NOAIM_VERT =			0x00000001,
	CLOFF_NOAIM_HORZ =			0x00000002,

	CLOFF_JUMPENEMY =			0x00000004,
	CLOFF_JUMPFRIEND =			0x00000008,
	CLOFF_JUMPOBJECT =			0x00000010,
	CLOFF_JUMPNONHOSTILE =		0x00000020,

	CLOFF_SKIPENEMY =			0x00000040,
	CLOFF_SKIPFRIEND =			0x00000080,
	CLOFF_SKIPOBJECT =			0x00000100,
	CLOFF_SKIPNONHOSTILE =		0x00000200,

	CLOFF_MUSTBESHOOTABLE =		0x00000400,

	CLOFF_SKIPTARGET =			0x00000800,
	CLOFF_ALLOWNULL =			0x00001000,
	CLOFF_CHECKPARTIAL =		0x00002000,

	CLOFF_MUSTBEGHOST =			0x00004000,
	CLOFF_IGNOREGHOST =			0x00008000,
	
	CLOFF_MUSTBESOLID =			0x00010000,
	CLOFF_BEYONDTARGET =		0x00020000,

	CLOFF_FROMBASE =			0x00040000,
	CLOFF_MUL_HEIGHT =			0x00080000,
	CLOFF_MUL_WIDTH =			0x00100000,

	CLOFF_JUMP_ON_MISS =		0x00200000,
	CLOFF_AIM_VERT_NOOFFSET =	0x00400000,

	CLOFF_SETTARGET =			0x00800000,
	CLOFF_SETMASTER =			0x01000000,
	CLOFF_SETTRACER =			0x02000000,
};

struct LOFData
{
	AActor *Self;
	AActor *Target;
	int Flags;
	bool BadActor;
};

ETraceStatus CheckLOFTraceFunc(FTraceResults &trace, void *userdata)
{
	LOFData *data = (LOFData *)userdata;
	int flags = data->Flags;

	if (trace.HitType != TRACE_HitActor)
	{
		return TRACE_Stop;
	}
	if (trace.Actor == data->Target)
	{
		if (flags & CLOFF_SKIPTARGET)
		{
			if (flags & CLOFF_BEYONDTARGET)
			{
				return TRACE_Skip;
			}
			return TRACE_Abort;
		}
		return TRACE_Stop;
	}
	if (flags & CLOFF_MUSTBESHOOTABLE)
	{ // all shootability checks go here
		if (!(trace.Actor->flags & MF_SHOOTABLE))
		{
			return TRACE_Skip;
		}
		if (trace.Actor->flags2 & MF2_NONSHOOTABLE)
		{
			return TRACE_Skip;
		}
	}
	if ((flags & CLOFF_MUSTBESOLID) && !(trace.Actor->flags & MF_SOLID))
	{
		return TRACE_Skip;
	}
	if (flags & CLOFF_MUSTBEGHOST)
	{
		if (!(trace.Actor->flags3 & MF3_GHOST))
		{
			return TRACE_Skip;
		}
	}
	else if (flags & CLOFF_IGNOREGHOST)
	{
		if (trace.Actor->flags3 & MF3_GHOST)
		{
			return TRACE_Skip;
		}
	}
	if (
			((flags & CLOFF_JUMPENEMY) && data->Self->IsHostile(trace.Actor)) ||
			((flags & CLOFF_JUMPFRIEND) && data->Self->IsFriend(trace.Actor)) ||
			((flags & CLOFF_JUMPOBJECT) && !(trace.Actor->flags3 & MF3_ISMONSTER)) ||
			((flags & CLOFF_JUMPNONHOSTILE) && (trace.Actor->flags3 & MF3_ISMONSTER) && !data->Self->IsHostile(trace.Actor))
		)
	{
		return TRACE_Stop;
	}
	if (
			((flags & CLOFF_SKIPENEMY) && data->Self->IsHostile(trace.Actor)) ||
			((flags & CLOFF_SKIPFRIEND) && data->Self->IsFriend(trace.Actor)) ||
			((flags & CLOFF_SKIPOBJECT) && !(trace.Actor->flags3 & MF3_ISMONSTER)) ||
			((flags & CLOFF_SKIPNONHOSTILE) && (trace.Actor->flags3 & MF3_ISMONSTER) && !data->Self->IsHostile(trace.Actor))
		)
	{
		return TRACE_Skip;
	}
	data->BadActor = true;
	return TRACE_Abort;
}

DEFINE_ACTION_FUNCTION_PARAMS(AActor, A_CheckLOF)
{
	// Check line of fire

	/*
		Not accounted for / I don't know how it works: FLOORCLIP
	*/

	AActor *target;
	fixed_t
		x1, y1, z1,
		vx, vy, vz;

	PARAM_ACTION_PROLOGUE;
	PARAM_STATE		(jump);
	PARAM_INT_OPT	(flags)			{ flags = 0; }
	PARAM_FIXED_OPT	(range)			{ range = 0; }
	PARAM_FIXED_OPT	(minrange)		{ minrange = 0; }
	{
		PARAM_ANGLE_OPT	(angle)			{ angle = 0; }
		PARAM_ANGLE_OPT	(pitch)			{ pitch = 0; }
		PARAM_FIXED_OPT	(offsetheight)	{ offsetheight = 0; }
		PARAM_FIXED_OPT	(offsetwidth)	{ offsetwidth = 0; }
		PARAM_INT_OPT	(ptr_target)	{ ptr_target = AAPTR_DEFAULT; }

		ACTION_SET_RESULT(false);	// Jumps should never set the result for inventory state chains!
		
		target = COPY_AAPTR(self, ptr_target == AAPTR_DEFAULT ? AAPTR_TARGET|AAPTR_PLAYER_GETTARGET|AAPTR_NULL : ptr_target); // no player-support by default

		if (flags & CLOFF_MUL_HEIGHT)
		{
			if (self->player != NULL)
			{
				// Synced with hitscan: self->player->mo->height is strangely conscientious about getting the right actor for player
				offsetheight = FixedMul(offsetheight, FixedMul (self->player->mo->height, self->player->crouchfactor));
			}
			else
			{
				offsetheight = FixedMul(offsetheight, self->height);
			}
		}
		if (flags & CLOFF_MUL_WIDTH)
		{
			offsetwidth = FixedMul(self->radius, offsetwidth);
		}
		
		x1 = self->x;
		y1 = self->y;
		z1 = self->z + offsetheight - self->floorclip;

		if (!(flags & CLOFF_FROMBASE))
		{ // default to hitscan origin

			// Synced with hitscan: self->height is strangely NON-conscientious about getting the right actor for player
			z1 += (self->height >> 1);
			if (self->player != NULL)
			{
				z1 += FixedMul (self->player->mo->AttackZOffset, self->player->crouchfactor);
			}
			else
			{
				z1 += 8*FRACUNIT;
			}
		}

		if (target)
		{
			FVector2 xyvec(target->x - x1, target->y - y1);
			fixed_t distance = P_AproxDistance((fixed_t)xyvec.Length(), target->z - z1);

			if (range && !(flags & CLOFF_CHECKPARTIAL))
			{
				if (distance > range)
					return numret;
			}

			{
				angle_t ang;

				if (flags & CLOFF_NOAIM_HORZ)
				{
					ang = self->angle;
				}
				else ang = R_PointToAngle2 (x1, y1, target->x, target->y);
				
				angle += ang;
				
				ang >>= ANGLETOFINESHIFT;
				x1 += FixedMul(offsetwidth, finesine[ang]);
				y1 -= FixedMul(offsetwidth, finecosine[ang]);
			}

			if (flags & CLOFF_NOAIM_VERT)
			{
				pitch += self->pitch;
			}
			else if (flags & CLOFF_AIM_VERT_NOOFFSET)
			{
				pitch += R_PointToAngle2 (0,0, (fixed_t)xyvec.Length(), target->z - z1 + offsetheight + target->height / 2);
			}
			else
			{
				pitch += R_PointToAngle2 (0,0, (fixed_t)xyvec.Length(), target->z - z1 + target->height / 2);
			}
		}
		else if (flags & CLOFF_ALLOWNULL)
		{
			angle += self->angle;
			pitch += self->pitch;

			angle_t ang = self->angle >> ANGLETOFINESHIFT;
			x1 += FixedMul(offsetwidth, finesine[ang]);
			y1 -= FixedMul(offsetwidth, finecosine[ang]);
		}
		else
		{
			return numret;
		}

		angle >>= ANGLETOFINESHIFT;
		pitch = (0-pitch)>>ANGLETOFINESHIFT;

		vx = FixedMul (finecosine[pitch], finecosine[angle]);
		vy = FixedMul (finecosine[pitch], finesine[angle]);
		vz = -finesine[pitch];
	}

	/* Variable set:

		jump, flags, target
		x1,y1,z1 (trace point of origin)
		vx,vy,vz (trace unit vector)
		range
	*/

	sector_t *sec = P_PointInSector(x1, y1);

	if (range == 0)
	{
		range = (self->player != NULL) ? PLAYERMISSILERANGE : MISSILERANGE;
	}

	FTraceResults trace;
	LOFData lof_data;

	lof_data.Self = self;
	lof_data.Target = target;
	lof_data.Flags = flags;
	lof_data.BadActor = false;

	Trace(x1, y1, z1, sec, vx, vy, vz, range, 0xFFFFFFFF, ML_BLOCKEVERYTHING, self, trace, 0,
		CheckLOFTraceFunc, &lof_data);

	if (trace.HitType == TRACE_HitActor ||
		((flags & CLOFF_JUMP_ON_MISS) && !lof_data.BadActor && trace.HitType != TRACE_HitNone))
	{
		if (minrange > 0 && trace.Distance < minrange)
		{
			return numret;
		}
		if ((trace.HitType == TRACE_HitActor) && (trace.Actor != NULL) && !(lof_data.BadActor))
		{
			if (flags & (CLOFF_SETTARGET))	self->target = trace.Actor;
			if (flags & (CLOFF_SETMASTER))	self->master = trace.Actor;
			if (flags & (CLOFF_SETTRACER))	self->tracer = trace.Actor;
		}
		ACTION_JUMP(jump);
	}
	return numret;
}

//==========================================================================
//
// A_JumpIfTargetInLOS (state label, optional fixed fov, optional int flags,
// optional fixed dist_max, optional fixed dist_close)
//
// Jumps if the actor can see its target, or if the player has a linetarget.
// ProjectileTarget affects how projectiles are treated. If set, it will use
// the target of the projectile for seekers, and ignore the target for
// normal projectiles. If not set, it will use the missile's owner instead
// (the default). ProjectileTarget is now flag JLOSF_PROJECTILE. dist_max
// sets the maximum distance that actor can see, 0 means forever. dist_close
// uses special behavior if certain flags are set, 0 means no checks.
//
//==========================================================================

enum JLOS_flags
{
	JLOSF_PROJECTILE =		1 << 0,
	JLOSF_NOSIGHT =			1 << 1,
	JLOSF_CLOSENOFOV = 		1 << 2,
	JLOSF_CLOSENOSIGHT =	1 << 3,
	JLOSF_CLOSENOJUMP =		1 << 4,
	JLOSF_DEADNOJUMP =		1 << 5,
	JLOSF_CHECKMASTER =		1 << 6,
	JLOSF_TARGETLOS =		1 << 7,
	JLOSF_FLIPFOV =			1 << 8,
	JLOSF_ALLYNOJUMP =		1 << 9,
	JLOSF_COMBATANTONLY =	1 << 10,
	JLOSF_NOAUTOAIM =		1 << 11,
	JLOSF_CHECKTRACER =		1 << 12,
};

DEFINE_ACTION_FUNCTION_PARAMS(AActor, A_JumpIfTargetInLOS)
{
	PARAM_ACTION_PROLOGUE;
	PARAM_STATE		(jump);
	PARAM_ANGLE_OPT	(fov)			{ fov = 0; }
	PARAM_INT_OPT	(flags)			{ flags = 0; }
	PARAM_FIXED_OPT	(dist_max)		{ dist_max = 0; }
	PARAM_FIXED_OPT	(dist_close)	{ dist_close = 0; }

	angle_t an;
	AActor *target, *viewport;

	ACTION_SET_RESULT(false);	// Jumps should never set the result for inventory state chains!

	bool doCheckSight;

	if (!self->player)
	{
		if (flags & JLOSF_CHECKMASTER)
		{
			target = self->master;
		}
		else if ((self->flags & MF_MISSILE && (flags & JLOSF_PROJECTILE)) || (flags & JLOSF_CHECKTRACER))
		{
			if ((self->flags2 & MF2_SEEKERMISSILE) || (flags & JLOSF_CHECKTRACER))
				target = self->tracer;
			else
				target = NULL;
		}
		else
		{
			target = self->target;
		}

		if (target == NULL)
			return numret; // [KS] Let's not call P_CheckSight unnecessarily in this case.
		
		if ((flags & JLOSF_DEADNOJUMP) && (target->health <= 0))
		{
			return numret;
		}

		doCheckSight = !(flags & JLOSF_NOSIGHT);
	}
	else
	{
		// Does the player aim at something that can be shot?
		P_AimLineAttack(self, self->angle, MISSILERANGE, &target, (flags & JLOSF_NOAUTOAIM) ? ANGLE_1/2 : 0);
		
		if (!target) return numret;

		switch (flags & (JLOSF_TARGETLOS|JLOSF_FLIPFOV))
		{
		case JLOSF_TARGETLOS|JLOSF_FLIPFOV:
			// target makes sight check, player makes fov check; player has verified fov
			fov = 0;
			// fall-through
		case JLOSF_TARGETLOS:
			doCheckSight = !(flags & JLOSF_NOSIGHT); // The target is responsible for sight check and fov
			break;
		default:
			// player has verified sight and fov
			fov = 0;
			// fall-through
		case JLOSF_FLIPFOV: // Player has verified sight, but target must verify fov
			doCheckSight = false;
			break;
		}
	}

	// [FDARI] If target is not a combatant, don't jump
	if ( (flags & JLOSF_COMBATANTONLY) && (!target->player) && !(target->flags3 & MF3_ISMONSTER))
		return numret;

	// [FDARI] If actors share team, don't jump
	if ((flags & JLOSF_ALLYNOJUMP) && self->IsFriend(target))
		return numret;

	fixed_t distance = P_AproxDistance(target->x - self->x, target->y - self->y);
	distance = P_AproxDistance(distance, target->z - self->z);

	if (dist_max && (distance > dist_max))
		return numret;

	if (dist_close && (distance < dist_close))
	{
		if (flags & JLOSF_CLOSENOJUMP)
			return numret;

		if (flags & JLOSF_CLOSENOFOV)
			fov = 0;

		if (flags & JLOSF_CLOSENOSIGHT)
			doCheckSight = false;
	}

	if (flags & JLOSF_TARGETLOS) { viewport = target; target = self; }
	else { viewport = self; }

	if (doCheckSight && !P_CheckSight (viewport, target, SF_IGNOREVISIBILITY))
		return numret;

	if (flags & JLOSF_FLIPFOV)
	{
		if (viewport == self) { viewport = target; target = self; }
		else { target = viewport; viewport = self; }
	}

	if (fov && (fov < ANGLE_MAX))
	{
		an = R_PointToAngle2 (viewport->x,
							  viewport->y,
							  target->x,
							  target->y)
			- viewport->angle;

		if (an > (fov / 2) && an < (ANGLE_MAX - (fov / 2)))
		{
			return numret; // [KS] Outside of FOV - return
		}

	}

	ACTION_JUMP(jump);
	return numret;
}


//==========================================================================
//
// A_JumpIfInTargetLOS (state label, optional fixed fov, optional int flags
// optional fixed dist_max, optional fixed dist_close)
//
//==========================================================================

DEFINE_ACTION_FUNCTION_PARAMS(AActor, A_JumpIfInTargetLOS)
{
	PARAM_ACTION_PROLOGUE;
	PARAM_STATE		(jump);
	PARAM_ANGLE_OPT	(fov)			{ fov = 0; }
	PARAM_INT_OPT	(flags)			{ flags = 0; }
	PARAM_FIXED_OPT	(dist_max)		{ dist_max = 0; }
	PARAM_FIXED_OPT	(dist_close)	{ dist_close = 0; }

	angle_t an;
	AActor *target;

	ACTION_SET_RESULT(false);	// Jumps should never set the result for inventory state chains!

	if (flags & JLOSF_CHECKMASTER)
	{
		target = self->master;
	}
	else if (self->flags & MF_MISSILE && (flags & JLOSF_PROJECTILE))
	{
		if (self->flags2 & MF2_SEEKERMISSILE)
			target = self->tracer;
		else
			target = NULL;
	}
	else
	{
		target = self->target;
	}

	if (target == NULL)
	{ // [KS] Let's not call P_CheckSight unnecessarily in this case.
		return numret;
	}

	if ((flags & JLOSF_DEADNOJUMP) && (target->health <= 0))
	{
		return numret;
	}

	fixed_t distance = P_AproxDistance(target->x - self->x, target->y - self->y);
	distance = P_AproxDistance(distance, target->z - self->z);

	if (dist_max && (distance > dist_max))
	{
		return numret;
	}

	bool doCheckSight = !(flags & JLOSF_NOSIGHT);

	if (dist_close && (distance < dist_close))
	{
		if (flags & JLOSF_CLOSENOJUMP)
			return numret;

		if (flags & JLOSF_CLOSENOFOV)
			fov = 0;

		if (flags & JLOSF_CLOSENOSIGHT)
			doCheckSight = false;
	}

	if (fov && (fov < ANGLE_MAX))
	{
		an = R_PointToAngle2 (target->x,
							  target->y,
							  self->x,
							  self->y)
			- target->angle;

		if (an > (fov / 2) && an < (ANGLE_MAX - (fov / 2)))
		{
			return numret; // [KS] Outside of FOV - return
		}
	}
	if (doCheckSight && !P_CheckSight (target, self, SF_IGNOREVISIBILITY))
		return numret;

	ACTION_JUMP(jump);
	return numret;
}

//===========================================================================
//
// Modified code pointer from Skulltag
//
//===========================================================================

DEFINE_ACTION_FUNCTION_PARAMS(AActor, A_CheckForReload)
{
	PARAM_ACTION_PROLOGUE;

	if ( self->player == NULL || self->player->ReadyWeapon == NULL )
		return 0;

	PARAM_INT		(count);
	PARAM_STATE		(jump);
	PARAM_BOOL_OPT	(dontincrement)		{ dontincrement = false; }

	if (count <= 0)
		return 0;

	AWeapon *weapon = self->player->ReadyWeapon;

	int ReloadCounter = weapon->ReloadCounter;
	if (!dontincrement || ReloadCounter != 0)
		ReloadCounter = (weapon->ReloadCounter+1) % count;
	else // 0 % 1 = 1?  So how do we check if the weapon was never fired?  We should only do this when we're not incrementing the counter though.
		ReloadCounter = 1;

	// If we have not made our last shot...
	if (ReloadCounter != 0)
	{
		// Go back to the refire frames, instead of continuing on to the reload frames.
		ACTION_JUMP(jump);
	}
	else
	{
		// We need to reload. However, don't reload if we're out of ammo.
		weapon->CheckAmmo(false, false);
	}

	if (!dontincrement)
		weapon->ReloadCounter = ReloadCounter;
	return 0;
}

//===========================================================================
//
// Resets the counter for the above function
//
//===========================================================================

DEFINE_ACTION_FUNCTION(AActor, A_ResetReloadCounter)
{
	PARAM_ACTION_PROLOGUE;

	if (self->player == NULL || self->player->ReadyWeapon == NULL)
		return 0;

	AWeapon *weapon = self->player->ReadyWeapon;
	weapon->ReloadCounter = 0;
	return 0;
}

//===========================================================================
//
// A_ChangeFlag
//
//===========================================================================
DEFINE_ACTION_FUNCTION_PARAMS(AActor, A_ChangeFlag)
{
	PARAM_ACTION_PROLOGUE;
	PARAM_STRING	(flagname);
	PARAM_BOOL		(value);

	const char *dot = strchr(flagname, '.');
	FFlagDef *fd;
	PClassActor *cls = self->GetClass();

	if (dot != NULL)
	{
		FString part1(flagname.GetChars(), dot - flagname);
		fd = FindFlag(cls, part1, dot + 1);
	}
	else
	{
		fd = FindFlag(cls, flagname, NULL);
	}

	if (fd != NULL)
	{
		bool kill_before, kill_after;
		INTBOOL item_before, item_after;
		INTBOOL secret_before, secret_after;

		kill_before = self->CountsAsKill();
		item_before = self->flags & MF_COUNTITEM;
		secret_before = self->flags5 & MF5_COUNTSECRET;

		if (fd->structoffset == -1)
		{
			HandleDeprecatedFlags(self, cls, value, fd->flagbit);
		}
		else
		{
			ActorFlags *flagp = (ActorFlags*) (((char*)self) + fd->structoffset);

			// If these 2 flags get changed we need to update the blockmap and sector links.
			bool linkchange = flagp == &self->flags && (fd->flagbit == MF_NOBLOCKMAP || fd->flagbit == MF_NOSECTOR);

			if (linkchange) self->UnlinkFromWorld();
			ModActorFlag(self, fd, value);
			if (linkchange) self->LinkToWorld();
		}
		kill_after = self->CountsAsKill();
		item_after = self->flags & MF_COUNTITEM;
		secret_after = self->flags5 & MF5_COUNTSECRET;
		// Was this monster previously worth a kill but no longer is?
		// Or vice versa?
		if (kill_before != kill_after)
		{
			if (kill_after)
			{ // It counts as a kill now.
				level.total_monsters++;
			}
			else
			{ // It no longer counts as a kill.
				level.total_monsters--;
			}
		}
		// same for items
		if (item_before != item_after)
		{
			if (item_after)
			{ // It counts as an item now.
				level.total_items++;
			}
			else
			{ // It no longer counts as an item
				level.total_items--;
			}
		}
		// and secretd
		if (secret_before != secret_after)
		{
			if (secret_after)
			{ // It counts as an secret now.
				level.total_secrets++;
			}
			else
			{ // It no longer counts as an secret
				level.total_secrets--;
			}
		}
	}
	else
	{
		Printf("Unknown flag '%s' in '%s'\n", flagname.GetChars(), cls->TypeName.GetChars());
	}
	return 0;
}

//===========================================================================
//
// A_CheckFlag
//
//===========================================================================

DEFINE_ACTION_FUNCTION_PARAMS(AActor, A_CheckFlag)
{
	PARAM_ACTION_PROLOGUE;
	PARAM_STRING	(flagname);
	PARAM_STATE		(jumpto);
	PARAM_INT_OPT	(checkpointer)	{ checkpointer = AAPTR_DEFAULT; }

	ACTION_SET_RESULT(false);	// Jumps should never set the result for inventory state chains!

	AActor *owner = COPY_AAPTR(self, checkpointer);
	if (owner == NULL)
	{
		return numret;
	}

	if (CheckActorFlag(owner, flagname))
	{
		ACTION_JUMP(jumpto);
	}
	return numret;
}


//===========================================================================
//
// A_RaiseMaster
//
//===========================================================================
DEFINE_ACTION_FUNCTION(AActor, A_RaiseMaster)
{
	PARAM_ACTION_PROLOGUE;
	PARAM_BOOL_OPT(copy)	{ copy = false; }

	if (self->master != NULL)
	{
		P_Thing_Raise(self->master, copy ? self : NULL);
	}
	return 0;
}

//===========================================================================
//
// A_RaiseChildren
//
//===========================================================================
DEFINE_ACTION_FUNCTION(AActor, A_RaiseChildren)
{
	PARAM_ACTION_PROLOGUE;
	PARAM_BOOL_OPT(copy)	{ copy = false; }

	TThinkerIterator<AActor> it;
	AActor *mo;

	while ((mo = it.Next()) != NULL)
	{
		if (mo->master == self)
		{
			P_Thing_Raise(mo, copy ? self : NULL);
		}
	}
	return 0;
}

//===========================================================================
//
// A_RaiseSiblings
//
//===========================================================================
DEFINE_ACTION_FUNCTION(AActor, A_RaiseSiblings)
{
	PARAM_ACTION_PROLOGUE;
	PARAM_BOOL_OPT(copy)	{ copy = false; }

	TThinkerIterator<AActor> it;
	AActor *mo;

	if (self->master != NULL)
	{
		while ((mo = it.Next()) != NULL)
		{
			if (mo->master == self->master && mo != self)
			{
				P_Thing_Raise(mo, copy ? self : NULL);
			}
		}
	}
	return 0;
}
 
 //===========================================================================
 //
// [TP] A_FaceConsolePlayer
//
//===========================================================================
DEFINE_ACTION_FUNCTION_PARAMS (AActor, A_FaceConsolePlayer)
{
	PARAM_ACTION_PROLOGUE;
	PARAM_ANGLE_OPT(max_turn_angle) { max_turn_angle = 0; }
	// NOTE: It does nothing for zdoom.
	return 0;
}

//===========================================================================
//
// A_MonsterRefire
//
// Keep firing unless target got out of sight
//
//===========================================================================
DEFINE_ACTION_FUNCTION_PARAMS(AActor, A_MonsterRefire)
{
	PARAM_ACTION_PROLOGUE;
	PARAM_INT	(prob);
	PARAM_STATE	(jump);

	ACTION_SET_RESULT(false);	// Jumps should never set the result for inventory state chains!
	A_FaceTarget(self);

	if (pr_monsterrefire() < prob)
		return numret;

	if (self->target == NULL
		|| P_HitFriend (self)
		|| self->target->health <= 0
		|| !P_CheckSight (self, self->target, SF_SEEPASTBLOCKEVERYTHING|SF_SEEPASTSHOOTABLELINES) )
	{
		ACTION_JUMP(jump);
	}
	return numret;
}

//===========================================================================
//
// A_SetAngle
//
// Set actor's angle (in degrees).
//
//===========================================================================
enum
{
	SPF_FORCECLAMP = 1,	// players always clamp
	SPF_INTERPOLATE = 2,
};


DEFINE_ACTION_FUNCTION_PARAMS(AActor, A_SetAngle)
{
	PARAM_ACTION_PROLOGUE;
	PARAM_ANGLE_OPT(angle)	{ angle = 0; }
	PARAM_INT_OPT(flags)	{ flags = 0; }
	PARAM_INT_OPT(ptr)		{ ptr = AAPTR_DEFAULT; }

	AActor *ref = COPY_AAPTR(self, ptr);
	if (ref != NULL)
	{
		ref->SetAngle(angle, !!(flags & SPF_INTERPOLATE));
	}
	return 0;
}

//===========================================================================
//
// A_SetPitch
//
// Set actor's pitch (in degrees).
//
//===========================================================================

DEFINE_ACTION_FUNCTION_PARAMS(AActor, A_SetPitch)
{
	PARAM_ACTION_PROLOGUE;
	PARAM_ANGLE(pitch);
	PARAM_INT_OPT(flags)	{ flags = 0; }
	PARAM_INT_OPT(ptr)		{ ptr = AAPTR_DEFAULT; }

	AActor *ref = COPY_AAPTR(self, ptr);

	if (ref == NULL)
	{
		return 0;
	}

	if (ref->player != NULL || (flags & SPF_FORCECLAMP))
	{ // clamp the pitch we set
		int min, max;

		if (ref->player != NULL)
		{
			min = ref->player->MinPitch;
			max = ref->player->MaxPitch;
		}
		else
		{
			min = -ANGLE_90 + (1 << ANGLETOFINESHIFT);
			max = ANGLE_90 - (1 << ANGLETOFINESHIFT);
		}
		pitch = clamp<int>(pitch, min, max);
	}

	ref->SetPitch(pitch, !!(flags & SPF_INTERPOLATE), !!(flags & SPF_FORCECLAMP));
	return 0;
}

//===========================================================================
//
// [Nash] A_SetRoll
//
// Set actor's roll (in degrees).
//
//===========================================================================

DEFINE_ACTION_FUNCTION_PARAMS(AActor, A_SetRoll)
{
	PARAM_ACTION_PROLOGUE;
	PARAM_ANGLE		(roll);
	PARAM_INT_OPT	(flags)		{ flags = 0; }
	PARAM_INT_OPT	(ptr)		{ ptr = AAPTR_DEFAULT; }
	AActor *ref = COPY_AAPTR(self, ptr);

	if (ref != NULL)
	{
		ref->SetRoll(roll, !!(flags & SPF_INTERPOLATE));
	}
	return 0;
}

//===========================================================================
//
// A_ScaleVelocity
//
// Scale actor's velocity.
//
//===========================================================================

DEFINE_ACTION_FUNCTION_PARAMS(AActor, A_ScaleVelocity)
{
	PARAM_ACTION_PROLOGUE;
	PARAM_FIXED(scale);
	PARAM_INT_OPT(ptr)	{ ptr = AAPTR_DEFAULT; }

	AActor *ref = COPY_AAPTR(self, ptr);

	if (ref == NULL)
	{
		return 0;
	}

	INTBOOL was_moving = ref->velx | ref->vely | ref->velz;

	ref->velx = FixedMul(ref->velx, scale);
	ref->vely = FixedMul(ref->vely, scale);
	ref->velz = FixedMul(ref->velz, scale);

	// If the actor was previously moving but now is not, and is a player,
	// update its player variables. (See A_Stop.)
	if (was_moving)
	{
		CheckStopped(ref);
	}
	return 0;
}

//===========================================================================
//
// A_ChangeVelocity
//
//===========================================================================

DEFINE_ACTION_FUNCTION_PARAMS(AActor, A_ChangeVelocity)
{
<<<<<<< HEAD
	PARAM_ACTION_PROLOGUE;
	PARAM_FIXED_OPT	(x)		{ x = 0; }
	PARAM_FIXED_OPT	(y)		{ y = 0; }
	PARAM_FIXED_OPT	(z)		{ z = 0; }
	PARAM_INT_OPT	(flags)	{ flags = 0; }
	PARAM_INT_OPT	(ptr)	{ ptr = AAPTR_DEFAULT; }
=======
	ACTION_PARAM_START(5);
	ACTION_PARAM_FIXED(x, 0);
	ACTION_PARAM_FIXED(y, 1);
	ACTION_PARAM_FIXED(z, 2);
	ACTION_PARAM_INT(flags, 3);
	ACTION_PARAM_INT(ptr, 4);
>>>>>>> 78c21bfb

	AActor *ref = COPY_AAPTR(self, ptr);

	if (ref == NULL)
	{
		return 0;
	}

	INTBOOL was_moving = ref->velx | ref->vely | ref->velz;

	fixed_t vx = x, vy = y, vz = z;
	fixed_t sina = finesine[ref->angle >> ANGLETOFINESHIFT];
	fixed_t cosa = finecosine[ref->angle >> ANGLETOFINESHIFT];

	if (flags & 1)	// relative axes - make x, y relative to actor's current angle
	{
		vx = DMulScale16(x, cosa, -y, sina);
		vy = DMulScale16(x, sina,  y, cosa);
	}
	if (flags & 2)	// discard old velocity - replace old velocity with new velocity
	{
		ref->velx = vx;
		ref->vely = vy;
		ref->velz = vz;
	}
	else	// add new velocity to old velocity
	{
		ref->velx += vx;
		ref->vely += vy;
		ref->velz += vz;
	}

	if (was_moving)
	{
		CheckStopped(ref);
	}
	return 0;
}

//===========================================================================
//
// A_SetArg
//
//===========================================================================

DEFINE_ACTION_FUNCTION_PARAMS(AActor, A_SetArg)
{
	PARAM_ACTION_PROLOGUE;
	PARAM_INT(pos);
	PARAM_INT(value);

	// Set the value of the specified arg
	if ((size_t)pos < countof(self->args))
	{
		self->args[pos] = value;
	}
	return 0;
}

//===========================================================================
//
// A_SetSpecial
//
//===========================================================================

DEFINE_ACTION_FUNCTION_PARAMS(AActor, A_SetSpecial)
{
	PARAM_ACTION_PROLOGUE;
	PARAM_INT		(spec);
	PARAM_INT_OPT	(arg0)	{ arg0 = 0; }
	PARAM_INT_OPT	(arg1)	{ arg1 = 0; }
	PARAM_INT_OPT	(arg2)	{ arg2 = 0; }
	PARAM_INT_OPT	(arg3)	{ arg3 = 0; }
	PARAM_INT_OPT	(arg4)	{ arg4 = 0; }
	
	self->special = spec;
	self->args[0] = arg0;
	self->args[1] = arg1;
	self->args[2] = arg2;
	self->args[3] = arg3;
	self->args[4] = arg4;
	return 0;
}

//===========================================================================
//
// A_SetUserVar
//
//===========================================================================

DEFINE_ACTION_FUNCTION_PARAMS(AActor, A_SetUserVar)
{
	PARAM_ACTION_PROLOGUE;
	PARAM_NAME	(varname);
	PARAM_INT	(value);

	PField *var = dyn_cast<PField>(self->GetClass()->Symbols.FindSymbol(varname, true));

	if (var == NULL || (var->Flags & VARF_Native) || !var->Type->IsKindOf(RUNTIME_CLASS(PBasicType)))
	{
		Printf("%s is not a user variable in class %s\n", varname.GetChars(),
			self->GetClass()->TypeName.GetChars());
		return 0;
	}
	// Set the value of the specified user variable.
	var->Type->SetValue(reinterpret_cast<BYTE *>(self) + var->Offset, value);
	return 0;
}

//===========================================================================
//
// A_SetUserArray
//
//===========================================================================

DEFINE_ACTION_FUNCTION_PARAMS(AActor, A_SetUserArray)
{
	PARAM_ACTION_PROLOGUE;
	PARAM_NAME	(varname);
	PARAM_INT	(pos);
	PARAM_INT	(value);

	PField *var = dyn_cast<PField>(self->GetClass()->Symbols.FindSymbol(varname, true));

	if (var == NULL || (var->Flags & VARF_Native) ||
		!var->Type->IsKindOf(RUNTIME_CLASS(PArray)) ||
		!static_cast<PArray *>(var->Type)->ElementType->IsKindOf(RUNTIME_CLASS(PBasicType)))
	{
		Printf("%s is not a user array in class %s\n", varname.GetChars(),
			self->GetClass()->TypeName.GetChars());
		return 0;
	}
	PArray *arraytype = static_cast<PArray *>(var->Type);
	if ((unsigned)pos >= arraytype->ElementCount)
	{
		Printf("%d is out of bounds in array %s in class %s\n", pos, varname.GetChars(),
			self->GetClass()->TypeName.GetChars());
		return 0;
	}
	// Set the value of the specified user array at index pos.
	arraytype->ElementType->SetValue(reinterpret_cast<BYTE *>(self) + var->Offset + arraytype->ElementSize * pos, value);
	return 0;
}

//===========================================================================
//
// A_Teleport([state teleportstate, [class targettype,
// [class fogtype, [int flags, [fixed mindist,
// [fixed maxdist]]]]]])
//
// Attempts to teleport to a targettype at least mindist away and at most
// maxdist away (0 means unlimited). If successful, spawn a fogtype at old
// location and place calling actor in teleportstate. 
//
//===========================================================================
enum T_Flags
{
	TF_TELEFRAG =		0x00000001, // Allow telefrag in order to teleport.
	TF_RANDOMDECIDE =	0x00000002, // Randomly fail based on health. (A_Srcr2Decide)
	TF_FORCED =			0x00000004, // Forget what's in the way. TF_Telefrag takes precedence though.
	TF_KEEPVELOCITY =	0x00000008, // Preserve velocity.
	TF_KEEPANGLE =		0x00000010, // Keep angle.
	TF_USESPOTZ =		0x00000020, // Set the z to the spot's z, instead of the floor.
	TF_NOSRCFOG =		0x00000040, // Don't leave any fog behind when teleporting.
	TF_NODESTFOG =		0x00000080, // Don't spawn any fog at the arrival position.
	TF_USEACTORFOG =	0x00000100, // Use the actor's TeleFogSourceType and TeleFogDestType fogs.
	TF_NOJUMP =			0x00000200, // Don't jump after teleporting.
	TF_OVERRIDE =		0x00000400, // Ignore NOTELEPORT.
};

DEFINE_ACTION_FUNCTION_PARAMS(AActor, A_Teleport)
{
	PARAM_ACTION_PROLOGUE;
	PARAM_STATE_OPT		(teleport_state)			{ teleport_state = NULL; }
	PARAM_CLASS_OPT		(target_type, ASpecialSpot)	{ target_type = PClass::FindActor("BossSpot"); }
	PARAM_CLASS_OPT		(fog_type, AActor)			{ fog_type = PClass::FindActor("TeleportFog"); }
	PARAM_INT_OPT		(flags)						{ flags = 0; }
	PARAM_FIXED_OPT		(mindist)					{ mindist = 128 << FRACBITS; }
	PARAM_FIXED_OPT		(maxdist)					{ maxdist = 128 << FRACBITS; }
	PARAM_INT_OPT		(ptr)						{ ptr = AAPTR_DEFAULT; }

	AActor *ref = COPY_AAPTR(self, ptr);

	ACTION_SET_RESULT(false);
	if (!ref)
	{
		return numret;
	}

	if ((ref->flags2 & MF2_NOTELEPORT) && !(flags & TF_OVERRIDE))
	{
		return numret;
	}

	// Randomly choose not to teleport like A_Srcr2Decide.
	if (flags & TF_RANDOMDECIDE)
	{
		static const int chance[] =
		{
			192, 120, 120, 120, 64, 64, 32, 16, 0
		};

		unsigned int chanceindex = ref->health / ((ref->SpawnHealth()/8 == 0) ? 1 : ref->SpawnHealth()/8);

		if (chanceindex >= countof(chance))
		{
			chanceindex = countof(chance) - 1;
		}

		if (pr_teleport() >= chance[chanceindex])
		{
			return numret;
		}
	}

	DSpotState *state = DSpotState::GetSpotState();
	if (state == NULL)
	{
		return numret;
	}

	if (target_type == NULL)
	{
		target_type = PClass::FindActor("BossSpot");
	}

	AActor * spot = state->GetSpotWithMinMaxDistance(target_type, ref->x, ref->y, mindist, maxdist);
	if (spot == NULL)
	{
		return numret;
	}

	fixed_t prevX = ref->x;
	fixed_t prevY = ref->y;
	fixed_t prevZ = ref->z;
	fixed_t aboveFloor = spot->z - spot->floorz;
	fixed_t finalz = spot->floorz + aboveFloor;

	if (spot->z + ref->height > spot->ceilingz)
		finalz = spot->ceilingz - ref->height;
	else if (spot->z < spot->floorz)
		finalz = spot->floorz;

	//Take precedence and cooperate with telefragging first.
	bool tele_result = P_TeleportMove(ref, spot->x, spot->y, finalz, flags & TF_TELEFRAG);

	if (!tele_result && (flags & TF_FORCED))
	{
		//If for some reason the original move didn't work, regardless of telefrag, force it to move.
		ref->SetOrigin(spot->x, spot->y, finalz);
		tele_result = true;
	}

	AActor *fog1 = NULL, *fog2 = NULL;
	if (tele_result)
	{
		//If a fog type is defined in the parameter, or the user wants to use the actor's predefined fogs,
		//and if there's no desire to be fogless, spawn a fog based upon settings.
		if (fog_type || (flags & TF_USEACTORFOG))
		{ 
			if (!(flags & TF_NOSRCFOG))
			{
				if (flags & TF_USEACTORFOG)
					P_SpawnTeleportFog(ref, prevX, prevY, prevZ, true, true);
				else
				{
					fog1 = Spawn(fog_type, prevX, prevY, prevZ, ALLOW_REPLACE);
					if (fog1 != NULL)
						fog1->target = ref;
				}
			}
			if (!(flags & TF_NODESTFOG))
			{
				if (flags & TF_USEACTORFOG)
					P_SpawnTeleportFog(ref, ref->x, ref->y, ref->z, false, true);
				else
				{
					fog2 = Spawn(fog_type, ref->x, ref->y, ref->z, ALLOW_REPLACE);
					if (fog2 != NULL)
						fog2->target = ref;
				}
			}
		}
		
		if (flags & TF_USESPOTZ)
			ref->z = spot->z;
		else
			ref->z = ref->floorz;

		self->z = (flags & TF_USESPOTZ) ? spot->z : self->floorz;

		if (!(flags & TF_KEEPANGLE))
			ref->angle = spot->angle;

		if (!(flags & TF_KEEPVELOCITY))
			ref->velx = ref->vely = ref->velz = 0;

		if (!(flags & TF_NOJUMP)) //The state jump should only happen with the calling actor.
		{
			ACTION_SET_RESULT(false); // Jumps should never set the result for inventory state chains!
			if (teleport_state == NULL)
			{
				// Default to Teleport.
				teleport_state = self->FindState("Teleport");
				// If still nothing, then return.
				if (teleport_state == NULL)
				{
					return numret;
				}
			}
			ACTION_JUMP(teleport_state);
			return numret;
		}
	}
	ACTION_SET_RESULT(tele_result);
	return numret;
}

//===========================================================================
//
// A_Turn
//
//===========================================================================

DEFINE_ACTION_FUNCTION_PARAMS(AActor, A_Turn)
{
	PARAM_ACTION_PROLOGUE;
	PARAM_ANGLE_OPT(angle) { angle = 0; }
	self->angle += angle;
	return 0;
}

//===========================================================================
//
// A_Quake
//
//===========================================================================

DEFINE_ACTION_FUNCTION_PARAMS(AActor, A_Quake)
{
	PARAM_ACTION_PROLOGUE;
	PARAM_INT		(intensity);
	PARAM_INT		(duration);
	PARAM_INT		(damrad);
	PARAM_INT		(tremrad);
	PARAM_SOUND_OPT	(sound)	{ sound = "world/quake"; }

	P_StartQuake(self, 0, intensity, duration, damrad, tremrad, sound);
	return 0;
}

//===========================================================================
//
// A_QuakeEx
//
// Extended version of A_Quake. Takes individual axis into account and can
// take a flag.
//===========================================================================

DEFINE_ACTION_FUNCTION_PARAMS(AActor, A_QuakeEx)
{
	PARAM_ACTION_PROLOGUE;
	PARAM_INT(intensityX);
	PARAM_INT(intensityY);
	PARAM_INT(intensityZ);
	PARAM_INT(duration);
	PARAM_INT(damrad);
	PARAM_INT(tremrad);
	PARAM_SOUND_OPT	(sound)	{ sound = "world/quake"; }
	PARAM_INT_OPT(flags) { flags = 0; }
	PARAM_FLOAT_OPT(mulWaveX) { mulWaveX = 1.; }
	PARAM_FLOAT_OPT(mulWaveY) { mulWaveY = 1.; }
	PARAM_FLOAT_OPT(mulWaveZ) { mulWaveZ = 1.; }
	P_StartQuakeXYZ(self, 0, intensityX, intensityY, intensityZ, duration, damrad, tremrad, sound, flags, mulWaveX, mulWaveY, mulWaveZ);
	return 0;
}

//===========================================================================
//
// A_Weave
//
//===========================================================================

void A_Weave(AActor *self, int xyspeed, int zspeed, fixed_t xydist, fixed_t zdist)
{
	fixed_t newX, newY;
	int weaveXY, weaveZ;
	int angle;
	fixed_t dist;

	weaveXY = self->WeaveIndexXY & 63;
	weaveZ = self->WeaveIndexZ & 63;
	angle = (self->angle + ANG90) >> ANGLETOFINESHIFT;

	if (xydist != 0 && xyspeed != 0)
	{
		dist = MulScale13(finesine[weaveXY << BOBTOFINESHIFT], xydist);
		newX = self->x - FixedMul (finecosine[angle], dist);
		newY = self->y - FixedMul (finesine[angle], dist);
		weaveXY = (weaveXY + xyspeed) & 63;
		dist = MulScale13(finesine[weaveXY << BOBTOFINESHIFT], xydist);
		newX += FixedMul (finecosine[angle], dist);
		newY += FixedMul (finesine[angle], dist);
		if (!(self->flags5 & MF5_NOINTERACTION))
		{
			P_TryMove (self, newX, newY, true);
		}
		else
		{
			self->UnlinkFromWorld ();
			self->flags |= MF_NOBLOCKMAP;
			self->x = newX;
			self->y = newY;
			self->LinkToWorld ();
		}
		self->WeaveIndexXY = weaveXY;
	}
	if (zdist != 0 && zspeed != 0)
	{
		self->z -= MulScale13(finesine[weaveZ << BOBTOFINESHIFT], zdist);
		weaveZ = (weaveZ + zspeed) & 63;
		self->z += MulScale13(finesine[weaveZ << BOBTOFINESHIFT], zdist);
		self->WeaveIndexZ = weaveZ;
	}
}

DEFINE_ACTION_FUNCTION_PARAMS(AActor, A_Weave)
{
	PARAM_ACTION_PROLOGUE;
	PARAM_INT	(xspeed);
	PARAM_INT	(yspeed);
	PARAM_FIXED	(xdist);
	PARAM_FIXED	(ydist);
	A_Weave(self, xspeed, yspeed, xdist, ydist);
	return 0;
}




//===========================================================================
//
// A_LineEffect
//
// This allows linedef effects to be activated inside deh frames.
//
//===========================================================================

DEFINE_ACTION_FUNCTION_PARAMS(AActor, A_LineEffect)
{
	PARAM_ACTION_PROLOGUE;
	PARAM_INT_OPT(special)	{ special = 0; }
	PARAM_INT_OPT(tag)		{ tag = 0; }

	line_t junk;
	maplinedef_t oldjunk;
	bool res = false;
	if (!(self->flags6 & MF6_LINEDONE))						// Unless already used up
	{
		if ((oldjunk.special = special))					// Linedef type
		{
			oldjunk.tag = tag;								// Sector tag for linedef
			P_TranslateLineDef(&junk, &oldjunk);			// Turn into native type
			res = !!P_ExecuteSpecial(junk.special, NULL, self, false, junk.args[0], 
				junk.args[1], junk.args[2], junk.args[3], junk.args[4]); 
			if (res && !(junk.flags & ML_REPEAT_SPECIAL))	// If only once,
				self->flags6 |= MF6_LINEDONE;				// no more for this thing
		}
	}
	ACTION_SET_RESULT(res);
	return numret;
}

//==========================================================================
//
// A Wolf3D-style attack codepointer
//
//==========================================================================
enum WolfAttackFlags
{
	WAF_NORANDOM	= 1,
	WAF_USEPUFF		= 2,
};

DEFINE_ACTION_FUNCTION_PARAMS(AActor, A_WolfAttack)
{
	PARAM_ACTION_PROLOGUE;
	PARAM_INT_OPT	(flags)				{ flags = 0; }
	PARAM_SOUND_OPT	(sound)				{ sound = "weapons/pistol"; }
	PARAM_FIXED_OPT	(snipe)				{ snipe = FRACUNIT; }
	PARAM_INT_OPT	(maxdamage)			{ maxdamage = 64; }
	PARAM_INT_OPT	(blocksize)			{ blocksize = 128; }
	PARAM_INT_OPT	(pointblank)		{ pointblank = 2; }
	PARAM_INT_OPT	(longrange)			{ longrange = 4; }
	PARAM_FIXED_OPT	(runspeed)			{ runspeed = 160*FRACUNIT; }
	PARAM_CLASS_OPT	(pufftype, AActor)	{ pufftype = PClass::FindActor(NAME_BulletPuff); }

	if (!self->target)
		return 0;

	// Enemy can't see target
	if (!P_CheckSight(self, self->target))
		return 0;

	A_FaceTarget (self);

	// Target can dodge if it can see enemy
	angle_t angle = R_PointToAngle2(self->target->x, self->target->y, self->x, self->y) - self->target->angle;
	angle >>= 24;
	bool dodge = (P_CheckSight(self->target, self) && (angle>226 || angle<30));

	// Distance check is simplistic
	fixed_t dx = abs (self->x - self->target->x);
	fixed_t dy = abs (self->y - self->target->y);
	fixed_t dz;
	fixed_t dist = dx > dy ? dx : dy;

	// Some enemies are more precise
	dist = FixedMul(dist, snipe);

	// Convert distance into integer number of blocks
	dist >>= FRACBITS;
	dist /= blocksize;

	// Now for the speed accuracy thingie
	fixed_t speed = FixedMul(self->target->velx, self->target->velx)
				  + FixedMul(self->target->vely, self->target->vely)
				  + FixedMul(self->target->velz, self->target->velz);
	int hitchance = speed < runspeed ? 256 : 160;

	// Distance accuracy (factoring dodge)
	hitchance -= dist * (dodge ? 16 : 8);

	// While we're here, we may as well do something for this:
	if (self->target->flags & MF_SHADOW)
	{
		hitchance >>= 2;
	}

	// The attack itself
	if (pr_cabullet() < hitchance)
	{
		// Compute position for spawning blood/puff
		dx = self->target->x;
		dy = self->target->y;
		dz = self->target->z + (self->target->height>>1);
		angle = R_PointToAngle2(dx, dy, self->x, self->y);
		
		dx += FixedMul(self->target->radius, finecosine[angle>>ANGLETOFINESHIFT]);
		dy += FixedMul(self->target->radius, finesine[angle>>ANGLETOFINESHIFT]);

		int damage = flags & WAF_NORANDOM ? maxdamage : (1 + (pr_cabullet() % maxdamage));
		if (dist >= pointblank)
			damage >>= 1;
		if (dist >= longrange)
			damage >>= 1;
		FName mod = NAME_None;
		bool spawnblood = !((self->target->flags & MF_NOBLOOD) 
			|| (self->target->flags2 & (MF2_INVULNERABLE|MF2_DORMANT)));
		if (flags & WAF_USEPUFF && pufftype)
		{
			AActor *dpuff = GetDefaultByType(pufftype->GetReplacement());
			mod = dpuff->DamageType;

			if (dpuff->flags2 & MF2_THRUGHOST && self->target->flags3 & MF3_GHOST)
				damage = 0;
			
			if ((0 && dpuff->flags3 & MF3_PUFFONACTORS) || !spawnblood)
			{
				spawnblood = false;
				P_SpawnPuff(self, pufftype, dx, dy, dz, angle, 0);
			}
		}
		else if (self->target->flags3 & MF3_GHOST)
			damage >>= 2;
		if (damage)
		{
			int newdam = P_DamageMobj(self->target, self, self, damage, mod, DMG_THRUSTLESS);
			if (spawnblood)
			{
				P_SpawnBlood(dx, dy, dz, angle, newdam > 0 ? newdam : damage, self->target);
				P_TraceBleed(newdam > 0 ? newdam : damage, self->target, R_PointToAngle2(self->x, self->y, dx, dy), 0);
			}
		}
	}

	// And finally, let's play the sound
	S_Sound (self, CHAN_WEAPON, sound, 1, ATTN_NORM);
	return 0;
}


//==========================================================================
//
// A_Warp
//
//==========================================================================

DEFINE_ACTION_FUNCTION_PARAMS(AActor, A_Warp)
{
<<<<<<< HEAD
	PARAM_ACTION_PROLOGUE;
	PARAM_INT		(destination_selector);
	PARAM_FIXED_OPT	(xofs)				{ xofs = 0; }
	PARAM_FIXED_OPT	(yofs)				{ yofs = 0; }
	PARAM_FIXED_OPT	(zofs)				{ zofs = 0; }
	PARAM_ANGLE_OPT	(angle)				{ angle = 0; }
	PARAM_INT_OPT	(flags)				{ flags = 0; }
	PARAM_STATE_OPT	(success_state)		{ success_state = NULL; }

	AActor *reference = COPY_AAPTR(self, destination_selector);

	//If there is no actor to warp to, fail.
	if (!reference)
	{
		ACTION_SET_RESULT(false);
		return numret;
=======
	ACTION_PARAM_START(7);

	ACTION_PARAM_INT(destination_selector, 0);
	ACTION_PARAM_FIXED(xofs, 1);
	ACTION_PARAM_FIXED(yofs, 2);
	ACTION_PARAM_FIXED(zofs, 3);
	ACTION_PARAM_ANGLE(angle, 4);
	ACTION_PARAM_INT(flags, 5);
	ACTION_PARAM_STATE(success_state, 6);
	
	AActor *reference;
	
	if((flags & WARPF_USETID))
	{
		reference = SingleActorFromTID(destination_selector, self);
>>>>>>> 78c21bfb
	}
	else
	{
		reference = COPY_AAPTR(self, destination_selector);
	}

	//If there is no actor to warp to, fail.
	if (!reference)
	{
		ACTION_SET_RESULT(false);
		return;
	}
<<<<<<< HEAD

	if (!(flags & WARPF_ABSOLUTEPOSITION))
	{
		if (!(flags & WARPF_ABSOLUTEOFFSET))
		{
			angle_t fineangle = angle >> ANGLETOFINESHIFT;
			fixed_t xofs1 = xofs;

			// (borrowed from A_SpawnItemEx, assumed workable)
			// in relative mode negative y values mean 'left' and positive ones mean 'right'
			// This is the inverse orientation of the absolute mode!

			xofs = FixedMul(xofs1, finecosine[fineangle]) + FixedMul(yofs, finesine[fineangle]);
			yofs = FixedMul(xofs1, finesine[fineangle]) - FixedMul(yofs, finecosine[fineangle]);
		}

		if (flags & WARPF_TOFLOOR)
		{
			// set correct xy

			caller->SetOrigin(
				reference->x + xofs,
				reference->y + yofs,
				reference->z);

			// now the caller's floorz should be appropriate for the assigned xy-position
			// assigning position again with
			
			if (zofs)
			{
				// extra unlink, link and environment calculation
				caller->SetOrigin(
					caller->x,
					caller->y,
					caller->floorz + zofs);
			}
			else
			{
				// if there is no offset, there should be no ill effect from moving down to the
				// already identified floor

				// A_Teleport does the same thing anyway
				caller->z = caller->floorz;
			}
		}
		else
		{
			caller->SetOrigin(
				reference->x + xofs,
				reference->y + yofs,
				reference->z + zofs);
		}
	}
	else //[MC] The idea behind "absolute" is meant to be "absolute". Override everything, just like A_SpawnItemEx's.
	{
		if (flags & WARPF_TOFLOOR)
		{
			caller->SetOrigin(xofs, yofs, caller->floorz + zofs);
		}
		else
		{
			caller->SetOrigin(xofs, yofs, zofs);
		}
	}
	if ((flags & WARPF_NOCHECKPOSITION) || P_TestMobjLocation(caller))
	{
		if (flags & WARPF_TESTONLY)
		{
			caller->SetOrigin(oldx, oldy, oldz);
		}
		else
		{
			caller->angle = angle;

			if (flags & WARPF_STOP)
			{
				caller->velx = 0;
				caller->vely = 0;
				caller->velz = 0;
			}

			if (flags & WARPF_WARPINTERPOLATION)
			{
				caller->PrevX += caller->x - oldx;
				caller->PrevY += caller->y - oldy;
				caller->PrevZ += caller->z - oldz;
			}
			else if (flags & WARPF_COPYINTERPOLATION)
			{
				caller->PrevX = caller->x + reference->PrevX - reference->x;
				caller->PrevY = caller->y + reference->PrevY - reference->y;
				caller->PrevZ = caller->z + reference->PrevZ - reference->z;
			}
			else if (!(flags & WARPF_INTERPOLATE))
			{
				caller->PrevX = caller->x;
				caller->PrevY = caller->y;
				caller->PrevZ = caller->z;
			}

			if ((flags & WARPF_BOB) && (reference->flags2 & MF2_FLOATBOB))
			{
				caller->z += reference->GetBobOffset();
			}
		}


=======

	if (P_Thing_Warp(self, reference, xofs, yofs, zofs, angle, flags))
	{
>>>>>>> 78c21bfb
		if (success_state)
		{
			ACTION_SET_RESULT(false);	// Jumps should never set the result for inventory state chains!
			// in this case, you have the statejump to help you handle all the success anyway.
			ACTION_JUMP(success_state);
			return numret;
		}

		ACTION_SET_RESULT(true);
	}
	else
	{
		ACTION_SET_RESULT(false);
	}
	return numret;
}

//==========================================================================
//
// ACS_Named* stuff

//
// These are exactly like their un-named line special equivalents, except
// they take strings instead of integers to indicate which script to run.
// Some of these probably aren't very useful, but they are included for
// the sake of completeness.
//
//==========================================================================

DEFINE_ACTION_FUNCTION_PARAMS(AActor, ACS_NamedExecuteWithResult)
{
	PARAM_ACTION_PROLOGUE;
	PARAM_NAME		(scriptname);
	PARAM_INT_OPT	(arg1)				{ arg1 = 0; }
	PARAM_INT_OPT	(arg2)				{ arg2 = 0; }
	PARAM_INT_OPT	(arg3)				{ arg3 = 0; }
	PARAM_INT_OPT	(arg4)				{ arg4 = 0; }

	int res = P_ExecuteSpecial(ACS_ExecuteWithResult, NULL, self, false, -scriptname, arg1, arg2, arg3, arg4);
	ACTION_SET_RESULT(res);
	return numret;
}

DEFINE_ACTION_FUNCTION_PARAMS(AActor, ACS_NamedExecute)
{
	PARAM_ACTION_PROLOGUE;
	PARAM_NAME		(scriptname);
	PARAM_INT_OPT	(mapnum)			{ mapnum = 0; }
	PARAM_INT_OPT	(arg1)				{ arg1 = 0; }
	PARAM_INT_OPT	(arg2)				{ arg2 = 0; }
	PARAM_INT_OPT	(arg3)				{ arg3 = 0; }

	int res = P_ExecuteSpecial(ACS_Execute, NULL, self, false, -scriptname, mapnum, arg1, arg2, arg3);
	ACTION_SET_RESULT(res);
	return numret;
}

DEFINE_ACTION_FUNCTION_PARAMS(AActor, ACS_NamedExecuteAlways)
{
	PARAM_ACTION_PROLOGUE;
	PARAM_NAME		(scriptname);
	PARAM_INT_OPT	(mapnum)			{ mapnum = 0; }
	PARAM_INT_OPT	(arg1)				{ arg1 = 0; }
	PARAM_INT_OPT	(arg2)				{ arg2 = 0; }
	PARAM_INT_OPT	(arg3)				{ arg3 = 0; }

	int res = P_ExecuteSpecial(ACS_ExecuteAlways, NULL, self, false, -scriptname, mapnum, arg1, arg2, arg3);
	ACTION_SET_RESULT(res);
	return numret;
}

DEFINE_ACTION_FUNCTION_PARAMS(AActor, ACS_NamedLockedExecute)
{
	PARAM_ACTION_PROLOGUE;
	PARAM_NAME		(scriptname);
	PARAM_INT_OPT	(mapnum)			{ mapnum = 0; }
	PARAM_INT_OPT	(arg1)				{ arg1 = 0; }
	PARAM_INT_OPT	(arg2)				{ arg2 = 0; }
	PARAM_INT_OPT	(lock)				{ lock = 0; }

	int res = P_ExecuteSpecial(ACS_LockedExecute, NULL, self, false, -scriptname, mapnum, arg1, arg2, lock);
	ACTION_SET_RESULT(res);
	return numret;
}

DEFINE_ACTION_FUNCTION_PARAMS(AActor, ACS_NamedLockedExecuteDoor)
{
	PARAM_ACTION_PROLOGUE;
	PARAM_NAME		(scriptname);
	PARAM_INT_OPT	(mapnum)			{ mapnum = 0; }
	PARAM_INT_OPT	(arg1)				{ arg1 = 0; }
	PARAM_INT_OPT	(arg2)				{ arg2 = 0; }
	PARAM_INT_OPT	(lock)				{ lock = 0; }

	int res = P_ExecuteSpecial(ACS_LockedExecuteDoor, NULL, self, false, -scriptname, mapnum, arg1, arg2, lock);
	ACTION_SET_RESULT(res);
	return numret;
}

DEFINE_ACTION_FUNCTION_PARAMS(AActor, ACS_NamedSuspend)
{
	PARAM_ACTION_PROLOGUE;
	PARAM_NAME		(scriptname);
	PARAM_INT_OPT	(mapnum)			{ mapnum = 0; }

	int res = P_ExecuteSpecial(ACS_Suspend, NULL, self, false, -scriptname, mapnum, 0, 0, 0);
	ACTION_SET_RESULT(res);
	return numret;
}

DEFINE_ACTION_FUNCTION_PARAMS(AActor, ACS_NamedTerminate)
{
	PARAM_ACTION_PROLOGUE;
	PARAM_NAME		(scriptname);
	PARAM_INT_OPT	(mapnum)			{ mapnum = 0; }

	int res = P_ExecuteSpecial(ACS_Terminate, NULL, self, false, -scriptname, mapnum, 0, 0, 0);
	ACTION_SET_RESULT(res);
	return numret;
}


static bool DoCheckSpecies(AActor *mo, FName filterSpecies, bool exclude)
{
	FName actorSpecies = mo->GetSpecies();
	if (filterSpecies == NAME_None) return true;
	return exclude ? (actorSpecies != filterSpecies) : (actorSpecies == filterSpecies);
}

static bool DoCheckClass(AActor *mo, const PClass *filterClass, bool exclude)
{
	const PClass *actorClass = mo->GetClass();
	if (filterClass == NULL) return true;
	return exclude ? (actorClass != filterClass) : (actorClass == filterClass);
}
//==========================================================================
//
// A_RadiusGive(item, distance, flags, amount, filter, species)
//
// Uses code roughly similar to A_Explode (but without all the compatibility
// baggage and damage computation code) to give an item to all eligible mobjs
// in range.
//
//==========================================================================
enum RadiusGiveFlags
{
	RGF_GIVESELF	=   1 << 0,
	RGF_PLAYERS		=   1 << 1,
	RGF_MONSTERS	=   1 << 2,
	RGF_OBJECTS		=   1 << 3,
	RGF_VOODOO		=	1 << 4,
	RGF_CORPSES		=	1 << 5,
	RGF_MASK		=	2111,
	RGF_NOTARGET	=	1 << 6,
	RGF_NOTRACER	=	1 << 7,
	RGF_NOMASTER	=	1 << 8,
	RGF_CUBE		=	1 << 9,
	RGF_NOSIGHT		=	1 << 10,
	RGF_MISSILES	=	1 << 11,
	RGF_INCLUSIVE	=	1 << 12,
	RGF_ITEMS		=	1 << 13,
	RGF_KILLED		=	1 << 14,
	RGF_EXFILTER	=	1 << 15,
	RGF_EXSPECIES	=	1 << 16,
	RGF_EITHER		=	1 << 17,
};

DEFINE_ACTION_FUNCTION_PARAMS(AActor, A_RadiusGive)
{
<<<<<<< HEAD
	PARAM_ACTION_PROLOGUE;
	PARAM_CLASS		(item, AInventory);
	PARAM_FIXED		(distance);
	PARAM_INT		(flags);
	PARAM_INT_OPT	(amount)	{ amount = 0; }
=======
	ACTION_PARAM_START(6);
	ACTION_PARAM_CLASS(item, 0);
	ACTION_PARAM_FIXED(distance, 1);
	ACTION_PARAM_INT(flags, 2);
	ACTION_PARAM_INT(amount, 3);
	ACTION_PARAM_CLASS(filter, 4);
	ACTION_PARAM_NAME(species, 5);
>>>>>>> 78c21bfb

	// We need a valid item, valid targets, and a valid range
	if (item == NULL || (flags & RGF_MASK) == 0 || !flags || distance <= 0)
	{
		return 0;
	}
	
	if (amount == 0)
	{
		amount = 1;
	}
	FBlockThingsIterator it(FBoundingBox(self->x, self->y, distance));
	double distsquared = double(distance) * double(distance);

	AActor *thing;
	while ((thing = it.Next()))
	{
		//[MC] Check for a filter, species, and the related exfilter/expecies/either flag(s).
		bool filterpass = DoCheckClass(thing, filter, !!(flags & RGF_EXFILTER)),
			speciespass = DoCheckSpecies(thing, species, !!(flags & RGF_EXSPECIES));

		if ((flags & RGF_EITHER) ? (!(filterpass || speciespass)) : (!(filterpass && speciespass)))
		{
			if (thing != self)	//Don't let filter and species obstruct RGF_GIVESELF.
				continue;
		}

		if (thing == self)
		{
			if (!(flags & RGF_GIVESELF))
				continue;
		}

		//Check for target, master, and tracer flagging.
		bool targetPass = true;
		bool masterPass = true;
		bool tracerPass = true;
		bool ptrPass = false;
		if ((thing != self) && (flags & (RGF_NOTARGET | RGF_NOMASTER | RGF_NOTRACER)))
		{
			if ((thing == self->target) && (flags & RGF_NOTARGET))
				targetPass = false;
			if ((thing == self->master) && (flags & RGF_NOMASTER))
				masterPass = false;
			if ((thing == self->tracer) && (flags & RGF_NOTRACER))
				tracerPass = false;

			ptrPass = (flags & RGF_INCLUSIVE) ? (targetPass || masterPass || tracerPass) : (targetPass && masterPass && tracerPass);

			//We should not care about what the actor is here. It's safe to abort this actor.
			if (!ptrPass)
				continue;
		}

		//Next, actor flag checking. 
		bool selfPass = !!((flags & RGF_GIVESELF) && thing == self);
		bool corpsePass = !!((flags & RGF_CORPSES) && thing->flags & MF_CORPSE);
		bool killedPass = !!((flags & RGF_KILLED) && thing->flags6 & MF6_KILLED);
		bool monsterPass = !!((flags & RGF_MONSTERS) && thing->flags3 & MF3_ISMONSTER);
		bool objectPass = !!((flags & RGF_OBJECTS) && ((thing->flags & MF_SHOOTABLE) || (thing->flags6 & MF6_VULNERABLE)));
		bool playerPass = !!((flags & RGF_PLAYERS) && (thing->player != NULL) && (thing->player->mo == thing));
		bool voodooPass = !!((flags & RGF_VOODOO) && (thing->player != NULL) && (thing->player->mo != thing));
		//Self calls priority over the rest of this.
		if (!selfPass)
		{
			//If it's specifically a monster/object/player/voodoo... Can be either or...
			if (monsterPass || objectPass || playerPass || voodooPass)
			{
				//...and is dead, without desire to give to the dead...
				if (((thing->health <= 0) && !(corpsePass || killedPass)))
				{
					//Skip!
					continue;
				}
			}
		}

		bool itemPass = !!((flags & RGF_ITEMS) && thing->IsKindOf(RUNTIME_CLASS(AInventory)));
		bool missilePass = !!((flags & RGF_MISSILES) && thing->flags & MF_MISSILE);

<<<<<<< HEAD
		if ((flags & RGF_NOSIGHT) || P_CheckSight (thing, self, SF_IGNOREVISIBILITY|SF_IGNOREWATERBOUNDARY))
		{ // OK to give; target is in direct path, or the
		  // monster doesn't care about it being in line of sight.
			AInventory *gift = static_cast<AInventory *>(Spawn (item, 0, 0, 0, NO_REPLACE));
			if (gift->IsKindOf(RUNTIME_CLASS(AHealth)))
			{
				gift->Amount *= amount;
=======
		if (selfPass || monsterPass || corpsePass || killedPass || itemPass || objectPass || missilePass || playerPass || voodooPass)
		{
			if (flags & RGF_CUBE)
			{ // check if inside a cube
				if (fabs((double)thing->x - self->x) > (double)distance ||
					fabs((double)thing->y - self->y) > (double)distance ||
					fabs((double)(thing->z + thing->height / 2) - (self->z + self->height / 2)) > (double)distance)
				{
					continue;
				}
>>>>>>> 78c21bfb
			}
			else
			{ // check if inside a sphere
				TVector3<double> tpos(thing->x, thing->y, thing->z + thing->height / 2);
				TVector3<double> spos(self->x, self->y, self->z + self->height / 2);
				if ((tpos - spos).LengthSquared() > distsquared)
				{
					continue;
				}
			}

			if ((flags & RGF_NOSIGHT) || P_CheckSight(thing, self, SF_IGNOREVISIBILITY | SF_IGNOREWATERBOUNDARY))
			{ // OK to give; target is in direct path, or the monster doesn't care about it being in line of sight.
				AInventory *gift = static_cast<AInventory *>(Spawn(item, 0, 0, 0, NO_REPLACE));
				if (gift->IsKindOf(RUNTIME_CLASS(AHealth)))
				{
					gift->Amount *= amount;
				}
				else
				{
					gift->Amount = amount;
				}
				gift->flags |= MF_DROPPED;
				gift->ClearCounters();
				if (!gift->CallTryPickup(thing))
				{
					gift->Destroy();
				}
			}
		}
	}
	return 0;
}

//==========================================================================
//
// A_SetTics
//
//==========================================================================

DEFINE_ACTION_FUNCTION_PARAMS(AActor, A_SetTics)
{
	PARAM_ACTION_PROLOGUE;
	PARAM_INT(tics_to_set);

	if (stateowner != self && self->player != NULL && stateowner->IsKindOf(RUNTIME_CLASS(AWeapon)))
	{ // Is this a weapon? Need to check psp states for a match, then. Blah.
		for (int i = 0; i < NUMPSPRITES; ++i)
		{
			if (self->player->psprites[i].state == callingstate)
			{
				self->player->psprites[i].tics = tics_to_set;
				return 0;
			}
		}
	}
	// Just set tics for self.
	self->tics = tics_to_set;
	return 0;
}

//==========================================================================
//
// A_SetDamageType
//
//==========================================================================

DEFINE_ACTION_FUNCTION_PARAMS(AActor, A_SetDamageType)
{
	PARAM_ACTION_PROLOGUE;
	PARAM_NAME(damagetype);

	self->DamageType = damagetype;
	return 0;
}

//==========================================================================
//
// A_DropItem
//
//==========================================================================

DEFINE_ACTION_FUNCTION_PARAMS(AActor, A_DropItem)
{
	PARAM_ACTION_PROLOGUE;
	PARAM_CLASS   (spawntype, AActor);
	PARAM_INT_OPT (amount)		{ amount = -1; }
	PARAM_INT_OPT (chance)		{ chance = 256; }

	P_DropItem(self, spawntype, amount, chance);
	return 0;
}

//==========================================================================
//
// A_SetSpeed
//
//==========================================================================

DEFINE_ACTION_FUNCTION_PARAMS(AActor, A_SetSpeed)
{
	PARAM_ACTION_PROLOGUE;
	PARAM_INT(speed);
	PARAM_INT_OPT(ptr)	{ ptr = AAPTR_DEFAULT; }

	AActor *ref = COPY_AAPTR(self, ptr);

	if (ref != NULL)
	{
		ref->Speed = speed;
	}
	return 0;
}

<<<<<<< HEAD
static bool DoCheckSpecies(AActor *mo, FName filterSpecies, bool exclude)
{
	FName actorSpecies = mo->GetSpecies();
	if (filterSpecies == NAME_None) return true;
	return exclude ? (actorSpecies != filterSpecies) : (actorSpecies == filterSpecies);
}

static bool DoCheckClass(AActor *mo, PClassActor *filterClass, bool exclude)
{
	const PClass *actorClass = mo->GetClass();
	if (filterClass == NULL) return true;
	return exclude ? (actorClass != filterClass) : (actorClass == filterClass);
}

=======
>>>>>>> 78c21bfb
//===========================================================================
//
// Common A_Damage handler
//
// A_Damage* (int amount, str damagetype, int flags, str filter, str species)
// Damages the specified actor by the specified amount. Negative values heal.
// Flags: See below.
// Filter: Specified actor is the only type allowed to be affected.
// Species: Specified species is the only type allowed to be affected.
//
// Examples: 
// A_Damage(20,"Normal",DMSS_FOILINVUL,0,"DemonicSpecies") <--Only actors 
//	with a species "DemonicSpecies" will be affected. Use 0 to not filter by actor.
//
//===========================================================================

enum DMSS
{
	DMSS_FOILINVUL			= 1,	//Foil invulnerability
	DMSS_AFFECTARMOR		= 2,	//Make it affect armor
	DMSS_KILL				= 4,	//Damages them for their current health
	DMSS_NOFACTOR			= 8,	//Ignore DamageFactors
	DMSS_FOILBUDDHA			= 16,	//Can kill actors with Buddha flag, except the player.
	DMSS_NOPROTECT			= 32,	//Ignores PowerProtection entirely
	DMSS_EXFILTER			= 64,	//Changes filter into a blacklisted class instead of whitelisted.
	DMSS_EXSPECIES			= 128,	// ^ but with species instead.
	DMSS_EITHER				= 256,  //Allow either type or species to be affected.
};

static void DoDamage(AActor *dmgtarget, AActor *self, int amount, FName DamageType, int flags, PClassActor *filter, FName species)
{
	bool filterpass = DoCheckClass(dmgtarget, filter, !!(flags & DMSS_EXFILTER)),
		speciespass = DoCheckSpecies(dmgtarget, species, !!(flags & DMSS_EXSPECIES));
	if ((flags & DMSS_EITHER) ? (filterpass || speciespass) : (filterpass && speciespass))
	{
		int dmgFlags = 0;
		if (flags & DMSS_FOILINVUL)
			dmgFlags |= DMG_FOILINVUL;
		if (flags & DMSS_FOILBUDDHA)
			dmgFlags |= DMG_FOILBUDDHA;
		if (flags & (DMSS_KILL | DMSS_NOFACTOR)) //Kill implies NoFactor
			dmgFlags |= DMG_NO_FACTOR;
		if (!(flags & DMSS_AFFECTARMOR) || (flags & DMSS_KILL)) //Kill overrides AffectArmor
			dmgFlags |= DMG_NO_ARMOR;
		if (flags & DMSS_KILL) //Kill adds the value of the damage done to it. Allows for more controlled extreme death types.
			amount += dmgtarget->health;
		if (flags & DMSS_NOPROTECT) //Ignore PowerProtection.
			dmgFlags |= DMG_NO_PROTECT;
	
		if (amount > 0)
		{ //Should wind up passing them through just fine.
			P_DamageMobj(dmgtarget, self, self, amount, DamageType, dmgFlags);
		}
		else if (amount < 0)
		{
			amount = -amount;
			P_GiveBody(dmgtarget, amount);
		}
	}
}

//===========================================================================
//
//
//
//===========================================================================
DEFINE_ACTION_FUNCTION_PARAMS(AActor, A_DamageSelf)
{
	PARAM_ACTION_PROLOGUE;
	PARAM_INT		(amount);
	PARAM_NAME_OPT	(damagetype)	{ damagetype = NAME_None; }
	PARAM_INT_OPT	(flags)			{ flags = 0; }
	PARAM_CLASS_OPT	(filter, AActor){ filter = NULL; }
	PARAM_NAME_OPT	(species)		{ species = NAME_None; }

	DoDamage(self, self, amount, damagetype, flags, filter, species);
	return 0;
}

//===========================================================================
//
//
//
//===========================================================================
DEFINE_ACTION_FUNCTION_PARAMS(AActor, A_DamageTarget)
{
	PARAM_ACTION_PROLOGUE;
	PARAM_INT		(amount);
	PARAM_NAME_OPT	(damagetype)	{ damagetype = NAME_None; }
	PARAM_INT_OPT	(flags)			{ flags = 0; }
	PARAM_CLASS_OPT	(filter, AActor){ filter = NULL; }
	PARAM_NAME_OPT	(species)		{ species = NAME_None; }

	if (self->target != NULL)
		DoDamage(self->target, self, amount, damagetype, flags, filter, species);
	return 0;
}

//===========================================================================
//
//
//
//===========================================================================
DEFINE_ACTION_FUNCTION_PARAMS(AActor, A_DamageTracer)
{
	PARAM_ACTION_PROLOGUE;
	PARAM_INT		(amount);
	PARAM_NAME_OPT	(damagetype)	{ damagetype = NAME_None; }
	PARAM_INT_OPT	(flags)			{ flags = 0; }
	PARAM_CLASS_OPT	(filter, AActor){ filter = NULL; }
	PARAM_NAME_OPT	(species)		{ species = NAME_None; }

	if (self->tracer != NULL)
		DoDamage(self->tracer, self, amount, damagetype, flags, filter, species);
	return 0;
}

//===========================================================================
//
//
//
//===========================================================================
DEFINE_ACTION_FUNCTION_PARAMS(AActor, A_DamageMaster)
{
	PARAM_ACTION_PROLOGUE;
	PARAM_INT		(amount);
	PARAM_NAME_OPT	(damagetype)	{ damagetype = NAME_None; }
	PARAM_INT_OPT	(flags)			{ flags = 0; }
	PARAM_CLASS_OPT	(filter, AActor){ filter = NULL; }
	PARAM_NAME_OPT	(species)		{ species = NAME_None; }

	if (self->master != NULL)
		DoDamage(self->master, self, amount, damagetype, flags, filter, species);
	return 0;
}

//===========================================================================
//
//
//
//===========================================================================
DEFINE_ACTION_FUNCTION_PARAMS(AActor, A_DamageChildren)
{
	PARAM_ACTION_PROLOGUE;
	PARAM_INT		(amount);
	PARAM_NAME_OPT	(damagetype)	{ damagetype = NAME_None; }
	PARAM_INT_OPT	(flags)			{ flags = 0; }
	PARAM_CLASS_OPT	(filter, AActor){ filter = NULL; }
	PARAM_NAME_OPT	(species)		{ species = NAME_None; }

	TThinkerIterator<AActor> it;
	AActor *mo;

	while ( (mo = it.Next()) )
	{
		if (mo->master == self)
			DoDamage(mo, self, amount, damagetype, flags, filter, species);
	}
	return 0;
}

//===========================================================================
//
//
//
//===========================================================================
DEFINE_ACTION_FUNCTION_PARAMS(AActor, A_DamageSiblings)
{
	PARAM_ACTION_PROLOGUE;
	PARAM_INT		(amount);
	PARAM_NAME_OPT	(damagetype)	{ damagetype = NAME_None; }
	PARAM_INT_OPT	(flags)			{ flags = 0; }
	PARAM_CLASS_OPT	(filter, AActor){ filter = NULL; }
	PARAM_NAME_OPT	(species)		{ species = NAME_None; }

	TThinkerIterator<AActor> it;
	AActor *mo;

	if (self->master != NULL)
	{
		while ((mo = it.Next()))
		{
			if (mo->master == self->master && mo != self)
				DoDamage(mo, self, amount, damagetype, flags, filter, species);
		}
	}
	return 0;
}


//===========================================================================
//
// A_Kill*(damagetype, int flags)
//
//===========================================================================
enum KILS
{
	KILS_FOILINVUL		= 1 << 0,
	KILS_KILLMISSILES	= 1 << 1,
	KILS_NOMONSTERS		= 1 << 2,
	KILS_FOILBUDDHA		= 1 << 3,
	KILS_EXFILTER		= 1 << 4,
	KILS_EXSPECIES		= 1 << 5,
	KILS_EITHER			= 1 << 6,
};

static void DoKill(AActor *killtarget, AActor *self, FName damagetype, int flags, PClassActor *filter, FName species)
{
	bool filterpass = DoCheckClass(killtarget, filter, !!(flags & KILS_EXFILTER)),
		speciespass = DoCheckSpecies(killtarget, species, !!(flags & KILS_EXSPECIES));
	if ((flags & KILS_EITHER) ? (filterpass || speciespass) : (filterpass && speciespass)) //Check this first. I think it'll save the engine a lot more time this way.
	{
		int dmgFlags = DMG_NO_ARMOR | DMG_NO_FACTOR;

		if (KILS_FOILINVUL)
			dmgFlags |= DMG_FOILINVUL;
		if (KILS_FOILBUDDHA)
			dmgFlags |= DMG_FOILBUDDHA;
	
		if ((killtarget->flags & MF_MISSILE) && (flags & KILS_KILLMISSILES))
		{
			//[MC] Now that missiles can set masters, lets put in a check to properly destroy projectiles. BUT FIRST! New feature~!
			//Check to see if it's invulnerable. Disregarded if foilinvul is on, but never works on a missile with NODAMAGE
			//since that's the whole point of it.
			if ((!(killtarget->flags2 & MF2_INVULNERABLE) || (flags & KILS_FOILINVUL)) &&
				(!(killtarget->flags7 & MF7_BUDDHA) || (flags & KILS_FOILBUDDHA)) && 
				!(killtarget->flags5 & MF5_NODAMAGE))
			{
				P_ExplodeMissile(killtarget, NULL, NULL);
			}
		}
		if (!(flags & KILS_NOMONSTERS))
		{
			P_DamageMobj(killtarget, self, self, killtarget->health, damagetype, dmgFlags);
		}
	}
}


//===========================================================================
//
// A_KillTarget(damagetype, int flags)
//
//===========================================================================
DEFINE_ACTION_FUNCTION_PARAMS(AActor, A_KillTarget)
{
	PARAM_ACTION_PROLOGUE;
	PARAM_NAME_OPT	(damagetype)	{ damagetype = NAME_None; }
	PARAM_INT_OPT	(flags)			{ flags = 0; }
	PARAM_CLASS_OPT	(filter, AActor){ filter = NULL; }
	PARAM_NAME_OPT	(species)		{ species = NAME_None; }

	if (self->target != NULL)
		DoKill(self->target, self, damagetype, flags, filter, species);
	return 0;
}

//===========================================================================
//
// A_KillTracer(damagetype, int flags)
//
//===========================================================================
DEFINE_ACTION_FUNCTION_PARAMS(AActor, A_KillTracer)
{
	PARAM_ACTION_PROLOGUE;
	PARAM_NAME_OPT	(damagetype)	{ damagetype = NAME_None; }
	PARAM_INT_OPT	(flags)			{ flags = 0; }
	PARAM_CLASS_OPT	(filter, AActor){ filter = NULL; }
	PARAM_NAME_OPT	(species)		{ species = NAME_None; }

	if (self->tracer != NULL)
		DoKill(self->tracer, self, damagetype, flags, filter, species);
	return 0;
}

//===========================================================================
//
// A_KillMaster(damagetype, int flags)
//
//===========================================================================
DEFINE_ACTION_FUNCTION_PARAMS(AActor, A_KillMaster)
{
	PARAM_ACTION_PROLOGUE;
	PARAM_NAME_OPT	(damagetype)	{ damagetype = NAME_None; }
	PARAM_INT_OPT	(flags)			{ flags = 0; }
	PARAM_CLASS_OPT	(filter, AActor){ filter = NULL; }
	PARAM_NAME_OPT	(species)		{ species = NAME_None; }

	if (self->master != NULL)
		DoKill(self->master, self, damagetype, flags, filter, species);
	return 0;
}

//===========================================================================
//
// A_KillChildren(damagetype, int flags)
//
//===========================================================================
DEFINE_ACTION_FUNCTION_PARAMS(AActor, A_KillChildren)
{
	PARAM_ACTION_PROLOGUE;
	PARAM_NAME_OPT	(damagetype)	{ damagetype = NAME_None; }
	PARAM_INT_OPT	(flags)			{ flags = 0; }
	PARAM_CLASS_OPT	(filter, AActor){ filter = NULL; }
	PARAM_NAME_OPT	(species)		{ species = NAME_None; }

	TThinkerIterator<AActor> it;
	AActor *mo;

	while ( (mo = it.Next()) )
	{
		if (mo->master == self) 
		{
			DoKill(mo, self, damagetype, flags, filter, species);
		}
	}
	return 0;
}

//===========================================================================
//
// A_KillSiblings(damagetype, int flags)
//
//===========================================================================
DEFINE_ACTION_FUNCTION_PARAMS(AActor, A_KillSiblings)
{
	PARAM_ACTION_PROLOGUE;
	PARAM_NAME_OPT	(damagetype)	{ damagetype = NAME_None; }
	PARAM_INT_OPT	(flags)			{ flags = 0; }
	PARAM_CLASS_OPT	(filter, AActor){ filter = NULL; }
	PARAM_NAME_OPT	(species)		{ species = NAME_None; }

	TThinkerIterator<AActor> it;
	AActor *mo;

	if (self->master != NULL)
	{
		while ( (mo = it.Next()) )
		{
			if (mo->master == self->master && mo != self)
			{ 
				DoKill(mo, self, damagetype, flags, filter, species);
			}
		}
	}
	return 0;
}

//===========================================================================
//
// DoRemove
//
//===========================================================================

enum RMVF_flags
{
	RMVF_MISSILES		= 1 << 0,
	RMVF_NOMONSTERS		= 1 << 1,
	RMVF_MISC			= 1 << 2,
	RMVF_EVERYTHING		= 1 << 3,
	RMVF_EXFILTER		= 1 << 4,
	RMVF_EXSPECIES		= 1 << 5,
	RMVF_EITHER			= 1 << 6,
};

static void DoRemove(AActor *removetarget, int flags, PClassActor *filter, FName species)
{
	bool filterpass = DoCheckClass(removetarget, filter, !!(flags & RMVF_EXFILTER)),
		speciespass = DoCheckSpecies(removetarget, species, !!(flags & RMVF_EXSPECIES));
	if ((flags & RMVF_EITHER) ? (filterpass || speciespass) : (filterpass && speciespass))
	{
		if ((flags & RMVF_EVERYTHING))
		{
			P_RemoveThing(removetarget);
		}
		if ((flags & RMVF_MISC) && !((removetarget->flags3 & MF3_ISMONSTER) && (removetarget->flags & MF_MISSILE)))
		{
			P_RemoveThing(removetarget);
		}
		if ((removetarget->flags3 & MF3_ISMONSTER) && !(flags & RMVF_NOMONSTERS))
		{
			P_RemoveThing(removetarget);
		}
		if ((removetarget->flags & MF_MISSILE) && (flags & RMVF_MISSILES))
		{
			P_RemoveThing(removetarget);
		}
	}
}

//===========================================================================
//
// A_RemoveTarget
//
//===========================================================================
DEFINE_ACTION_FUNCTION_PARAMS(AActor, A_RemoveTarget)
{
	PARAM_ACTION_PROLOGUE;
	PARAM_INT_OPT(flags) { flags = 0; }
	PARAM_CLASS_OPT	(filter, AActor){ filter = NULL; }
	PARAM_NAME_OPT	(species)		{ species = NAME_None; }

	if (self->target != NULL)
	{
		DoRemove(self->target, flags, filter, species);
	}
	return 0;
}

//===========================================================================
//
// A_RemoveTracer
//
//===========================================================================
DEFINE_ACTION_FUNCTION_PARAMS(AActor, A_RemoveTracer)
{
	PARAM_ACTION_PROLOGUE;
	PARAM_INT_OPT(flags) { flags = 0; }
	PARAM_CLASS_OPT	(filter, AActor){ filter = NULL; }
	PARAM_NAME_OPT	(species)		{ species = NAME_None; }

	if (self->tracer != NULL)
	{
		DoRemove(self->tracer, flags, filter, species);
	}
	return 0;
}

//===========================================================================
//
// A_RemoveMaster
//
//===========================================================================
DEFINE_ACTION_FUNCTION_PARAMS(AActor, A_RemoveMaster)
{
	PARAM_ACTION_PROLOGUE;
	PARAM_INT_OPT	(flags)			{ flags = 0; }
	PARAM_CLASS_OPT	(filter, AActor){ filter = NULL; }
	PARAM_NAME_OPT	(species)		{ species = NAME_None; }

	if (self->master != NULL)
	{
		DoRemove(self->master, flags, filter, species);
	}
	return 0;
}

//===========================================================================
//
// A_RemoveChildren
//
//===========================================================================
DEFINE_ACTION_FUNCTION_PARAMS(AActor, A_RemoveChildren)
{
	PARAM_ACTION_PROLOGUE;
	PARAM_BOOL_OPT	(removeall)		{ removeall = false; }
	PARAM_INT_OPT	(flags)			{ flags = 0; }
	PARAM_CLASS_OPT	(filter, AActor){ filter = NULL; }
	PARAM_NAME_OPT	(species)		{ species = NAME_None; }

	TThinkerIterator<AActor> it;
	AActor *mo;

	while ((mo = it.Next()) != NULL)
	{
		if (mo->master == self && (mo->health <= 0 || removeall))
		{
			DoRemove(mo, flags, filter, species);
		}
	}
	return 0;
}

//===========================================================================
//
// A_RemoveSiblings
//
//===========================================================================
DEFINE_ACTION_FUNCTION_PARAMS(AActor, A_RemoveSiblings)
{
	PARAM_ACTION_PROLOGUE;
	PARAM_BOOL_OPT	(removeall)		{ removeall = false; }
	PARAM_INT_OPT	(flags)			{ flags = 0; }
	PARAM_CLASS_OPT	(filter, AActor){ filter = NULL; }
	PARAM_NAME_OPT	(species)		{ species = NAME_None; }

	TThinkerIterator<AActor> it;
	AActor *mo;

	if (self->master != NULL)
	{
		while ((mo = it.Next()) != NULL)
		{
			if (mo->master == self->master && mo != self && (mo->health <= 0 || removeall))
			{
				DoRemove(mo, flags, filter, species);
			}
		}
	}
	return 0;
}

//===========================================================================
//
// A_Remove
//
//===========================================================================
DEFINE_ACTION_FUNCTION_PARAMS(AActor, A_Remove)
{
	PARAM_ACTION_PROLOGUE;
	PARAM_INT		(removee);
	PARAM_INT_OPT	(flags)			{ flags = 0; }
	PARAM_CLASS_OPT	(filter, AActor){ filter = NULL; }
	PARAM_NAME_OPT	(species)		{ species = NAME_None; }

	AActor *reference = COPY_AAPTR(self, removee);
	if (reference != NULL)
	{
		DoRemove(reference, flags, filter, species);
	}
	return 0;
}

//===========================================================================
//
// A_SetTeleFog
//
// Sets the teleport fog(s) for the calling actor.
// Takes a name of the classes for the source and destination.
//===========================================================================

DEFINE_ACTION_FUNCTION_PARAMS(AActor, A_SetTeleFog)
{
	PARAM_ACTION_PROLOGUE;
	PARAM_CLASS(oldpos, AActor);
	PARAM_CLASS(newpos, AActor);

	self->TeleFogSourceType = oldpos;
	self->TeleFogDestType = newpos;
	return 0;
}

//===========================================================================
//
// A_SwapTeleFog
//
// Switches the source and dest telefogs around. 
//===========================================================================

DEFINE_ACTION_FUNCTION(AActor, A_SwapTeleFog)
{
	PARAM_ACTION_PROLOGUE;
	if ((self->TeleFogSourceType != self->TeleFogDestType)) //Does nothing if they're the same.
	{
		PClassActor *temp = self->TeleFogSourceType;
		self->TeleFogSourceType = self->TeleFogDestType;
		self->TeleFogDestType = temp;
	}
	return 0;
}

//===========================================================================
//
// A_SetFloatBobPhase
//
// Changes the FloatBobPhase of the actor.
//===========================================================================

DEFINE_ACTION_FUNCTION_PARAMS(AActor, A_SetFloatBobPhase)
{
	PARAM_ACTION_PROLOGUE;
	PARAM_INT(bob);

	//Respect float bob phase limits.
	if (self && (bob >= 0 && bob <= 63))
	{
		self->FloatBobPhase = bob;
	}
	return 0;
}

//===========================================================================
// A_SetHealth
//
// Changes the health of the actor.
// Takes a pointer as well.
//===========================================================================

DEFINE_ACTION_FUNCTION_PARAMS(AActor, A_SetHealth)
{
	PARAM_ACTION_PROLOGUE;
	PARAM_INT		(health);
	PARAM_INT_OPT	(ptr)	{ ptr = AAPTR_DEFAULT; }

	AActor *mobj = COPY_AAPTR(self, ptr);

	if (!mobj)
	{
		return 0;
	}

	player_t *player = mobj->player;
	if (player)
	{
		if (health <= 0)
			player->mo->health = mobj->health = player->health = 1; //Copied from the buddha cheat.
		else
			player->mo->health = mobj->health = player->health = health;
	}
	else if (mobj)
	{
		if (health <= 0)
			mobj->health = 1;
		else
			mobj->health = health;
	}
	return 0;
}

//===========================================================================
// A_ResetHealth
//
// Resets the health of the actor to default, except if their dead.
// Takes a pointer.
//===========================================================================

DEFINE_ACTION_FUNCTION_PARAMS(AActor, A_ResetHealth)
{
	PARAM_ACTION_PROLOGUE;
	PARAM_INT_OPT(ptr)	{ ptr = AAPTR_DEFAULT; }

	AActor *mobj = COPY_AAPTR(self, ptr);

	if (!mobj)
	{
		return 0;
	}

	player_t *player = mobj->player;
	if (player && (player->mo->health > 0))
	{
		player->health = player->mo->health = player->mo->GetDefault()->health; //Copied from the resurrect cheat.
	}
	else if (mobj && (mobj->health > 0))
	{
		mobj->health = mobj->SpawnHealth();
	}
	return 0;
}

//===========================================================================
// A_JumpIfHigherOrLower
//
// Jumps if a target, master, or tracer is higher or lower than the calling 
// actor. Can also specify how much higher/lower the actor needs to be than 
// itself. Can also take into account the height of the actor in question,
// depending on which it's checking. This means adding height of the
// calling actor's self if the pointer is higher, or height of the pointer 
// if its lower.
//===========================================================================

DEFINE_ACTION_FUNCTION_PARAMS(AActor, A_JumpIfHigherOrLower)
{
	PARAM_ACTION_PROLOGUE;
	PARAM_STATE(high);
	PARAM_STATE(low);
	PARAM_FIXED_OPT(offsethigh) { offsethigh = 0; }
	PARAM_FIXED_OPT(offsetlow)  { offsetlow = 0; }
	PARAM_BOOL_OPT(includeHeight)  { includeHeight = true; }
	PARAM_INT_OPT(ptr)  { ptr = AAPTR_TARGET; }

	AActor *mobj = COPY_AAPTR(self, ptr);


	ACTION_SET_RESULT(false); //No inventory jump chains please.
	if (mobj != NULL && mobj != self) //AAPTR_DEFAULT is completely useless in this regard.
	{
		if ((high) && (mobj->z > ((includeHeight ? self->height : 0) + self->z + offsethigh)))
			ACTION_JUMP(high);
		else if ((low) && (mobj->z + (includeHeight ? mobj->height : 0)) < (self->z + offsetlow))
			ACTION_JUMP(low);
	}
	return numret;
}


//===========================================================================
//
// A_SetRipperLevel(int level)
//
// Sets the ripper level of the calling actor.
//===========================================================================
DEFINE_ACTION_FUNCTION_PARAMS(AActor, A_SetRipperLevel)
{
	PARAM_ACTION_PROLOGUE;
	PARAM_INT(level);
	self->RipperLevel = level;
	return 0;
}

//===========================================================================
//
// A_SetRipMin(int min)
//
// Sets the minimum level a ripper must be in order to rip through this actor.
//===========================================================================
DEFINE_ACTION_FUNCTION_PARAMS(AActor, A_SetRipMin)
{
	PARAM_ACTION_PROLOGUE;
	PARAM_INT(min);
	self->RipLevelMin = min;
	return 0;
}

//===========================================================================
//
// A_SetRipMax(int max)
//
// Sets the minimum level a ripper must be in order to rip through this actor.
//===========================================================================
DEFINE_ACTION_FUNCTION_PARAMS(AActor, A_SetRipMax)
{
	PARAM_ACTION_PROLOGUE;
	PARAM_INT(max);
	self->RipLevelMax = max;
	return 0;
}<|MERGE_RESOLUTION|>--- conflicted
+++ resolved
@@ -1,6323 +1,6154 @@
-/*
-** thingdef.cpp
-**
-** Code pointers for Actor definitions
-**
-**---------------------------------------------------------------------------
-** Copyright 2002-2006 Christoph Oelckers
-** Copyright 2004-2006 Randy Heit
-** All rights reserved.
-**
-** Redistribution and use in source and binary forms, with or without
-** modification, are permitted provided that the following conditions
-** are met:
-**
-** 1. Redistributions of source code must retain the above copyright
-**    notice, this list of conditions and the following disclaimer.
-** 2. Redistributions in binary form must reproduce the above copyright
-**    notice, this list of conditions and the following disclaimer in the
-**    documentation and/or other materials provided with the distribution.
-** 3. The name of the author may not be used to endorse or promote products
-**    derived from this software without specific prior written permission.
-** 4. When not used as part of ZDoom or a ZDoom derivative, this code will be
-**    covered by the terms of the GNU General Public License as published by
-**    the Free Software Foundation; either version 2 of the License, or (at
-**    your option) any later version.
-**
-** THIS SOFTWARE IS PROVIDED BY THE AUTHOR ``AS IS'' AND ANY EXPRESS OR
-** IMPLIED WARRANTIES, INCLUDING, BUT NOT LIMITED TO, THE IMPLIED WARRANTIES
-** OF MERCHANTABILITY AND FITNESS FOR A PARTICULAR PURPOSE ARE DISCLAIMED.
-** IN NO EVENT SHALL THE AUTHOR BE LIABLE FOR ANY DIRECT, INDIRECT,
-** INCIDENTAL, SPECIAL, EXEMPLARY, OR CONSEQUENTIAL DAMAGES (INCLUDING, BUT
-** NOT LIMITED TO, PROCUREMENT OF SUBSTITUTE GOODS OR SERVICES; LOSS OF USE,
-** DATA, OR PROFITS; OR BUSINESS INTERRUPTION) HOWEVER CAUSED AND ON ANY
-** THEORY OF LIABILITY, WHETHER IN CONTRACT, STRICT LIABILITY, OR TORT
-** (INCLUDING NEGLIGENCE OR OTHERWISE) ARISING IN ANY WAY OUT OF THE USE OF
-** THIS SOFTWARE, EVEN IF ADVISED OF THE POSSIBILITY OF SUCH DAMAGE.
-**---------------------------------------------------------------------------
-**
-*/
-
-#include "gi.h"
-#include "g_level.h"
-#include "actor.h"
-#include "info.h"
-#include "sc_man.h"
-#include "tarray.h"
-#include "w_wad.h"
-#include "templates.h"
-#include "r_defs.h"
-#include "a_pickups.h"
-#include "s_sound.h"
-#include "cmdlib.h"
-#include "p_lnspec.h"
-#include "p_enemy.h"
-#include "a_action.h"
-#include "decallib.h"
-#include "m_random.h"
-#include "i_system.h"
-#include "p_local.h"
-#include "c_console.h"
-#include "doomerrors.h"
-#include "a_sharedglobal.h"
-#include "thingdef/thingdef.h"
-#include "v_video.h"
-#include "v_font.h"
-#include "doomstat.h"
-#include "v_palette.h"
-#include "g_shared/a_specialspot.h"
-#include "actorptrselect.h"
-#include "m_bbox.h"
-#include "r_data/r_translate.h"
-#include "p_trace.h"
-#include "p_setup.h"
-#include "gstrings.h"
-
-
-static FRandom pr_camissile ("CustomActorfire");
-static FRandom pr_camelee ("CustomMelee");
-static FRandom pr_cabullet ("CustomBullet");
-static FRandom pr_cajump ("CustomJump");
-static FRandom pr_cwbullet ("CustomWpBullet");
-static FRandom pr_cwjump ("CustomWpJump");
-static FRandom pr_cwpunch ("CustomWpPunch");
-static FRandom pr_grenade ("ThrowGrenade");
-static FRandom pr_crailgun ("CustomRailgun");
-static FRandom pr_spawndebris ("SpawnDebris");
-static FRandom pr_spawnitemex ("SpawnItemEx");
-static FRandom pr_burst ("Burst");
-static FRandom pr_monsterrefire ("MonsterRefire");
-static FRandom pr_teleport("A_Teleport");
-
-//==========================================================================
-//
-// ACustomInventory :: CallStateChain
-//
-// Executes the code pointers in a chain of states
-// until there is no next state
-//
-//==========================================================================
-
-bool ACustomInventory::CallStateChain (AActor *actor, FState *state)
-{
-	INTBOOL result = false;
-	int counter = 0;
-	int retval, numret;
-	VMReturn ret;
-	ret.IntAt(&retval);
-	VMValue params[3] = { actor, this, 0 };
-
-	this->flags5 |= MF5_INSTATECALL;
-	FState *savedstate = this->state;
-
-	while (state != NULL)
-	{
-		this->state = state;
-
-		if (state->ActionFunc != NULL)
-		{
-			VMFrameStack stack;
-
-			params[2] = VMValue(state, ATAG_STATE);
-			retval = true;	// assume success
-			numret = stack.Call(state->ActionFunc, params, countof(params), &ret, 1);
-			// As long as even one state succeeds, the whole chain succeeds unless aborted below.
-			result |= retval;
-		}
-
-		// Since there are no delays it is a good idea to check for infinite loops here!
-		counter++;
-		if (counter >= 10000)	break;
-
-		if (this->state == state) 
-		{
-			FState *next = state->GetNextState();
-
-			if (state == next) 
-			{ // Abort immediately if the state jumps to itself!
-				result = false;
-				break;
-			}
-			
-			// If both variables are still the same there was no jump
-			// so we must advance to the next state.
-			state = next;
-		}
-		else 
-		{
-			state = this->state;
-		}
-	}
-	this->flags5 &= ~MF5_INSTATECALL;
-	this->state = savedstate;
-	return !!result;
-}
-
-//==========================================================================
-//
-// CheckClass
-//
-// NON-ACTION function to check a pointer's class.
-//
-//==========================================================================
-
-DEFINE_ACTION_FUNCTION(AActor, CheckClass)
-{
-	if (numret > 0)
-	{
-		assert(ret != NULL);
-		PARAM_PROLOGUE;
-		PARAM_OBJECT	(self, AActor);
-		PARAM_CLASS		(checktype, AActor);
-		PARAM_INT_OPT	(pick_pointer)		{ pick_pointer = AAPTR_DEFAULT; }
-		PARAM_BOOL_OPT	(match_superclass)	{ match_superclass = false; }
-
-		self = COPY_AAPTR(self, pick_pointer);
-		if (self == NULL)
-		{
-			ret->SetInt(false);
-		}
-		else if (match_superclass)
-		{
-			ret->SetInt(self->IsKindOf(checktype));
-		}
-		else
-		{
-			ret->SetInt(self->GetClass() == checktype);
-		}
-		return 1;
-	}
-	return 0;
-}
-
-//==========================================================================
-//
-// IsPointerEqual
-//
-// NON-ACTION function to check if two pointers are equal.
-//
-//==========================================================================
-
-DEFINE_ACTION_FUNCTION_PARAMS(AActor, IsPointerEqual)
-{
-	if (numret > 0)
-	{
-		assert(ret != NULL);
-		PARAM_PROLOGUE;
-		PARAM_OBJECT	(self, AActor);
-		PARAM_INT		(ptr_select1);
-		PARAM_INT		(ptr_select2);
-
-		ret->SetInt(COPY_AAPTR(self, ptr_select1) == COPY_AAPTR(self, ptr_select2));
-		return 1;
-	}
-	return 0;
-}
-
-//==========================================================================
-//
-// A_RearrangePointers
-//
-// Allow an actor to change its relationship to other actors by
-// copying pointers freely between TARGET MASTER and TRACER.
-// Can also assign null value, but does not duplicate A_ClearTarget.
-//
-//==========================================================================
-
-
-DEFINE_ACTION_FUNCTION_PARAMS(AActor, A_RearrangePointers)
-{
-	PARAM_ACTION_PROLOGUE;
-	PARAM_INT		(ptr_target);
-	PARAM_INT_OPT	(ptr_master)		{ ptr_master = AAPTR_DEFAULT; }
-	PARAM_INT_OPT	(ptr_tracer)		{ ptr_tracer = AAPTR_TRACER; }
-	PARAM_INT_OPT	(flags)				{ flags = 0; }
-
-	// Rearrange pointers internally
-
-	// Fetch all values before modification, so that all fields can get original values
-	AActor
-		*gettarget = self->target,
-		*getmaster = self->master,
-		*gettracer = self->tracer;
-
-	switch (ptr_target) // pick the new target
-	{
-	case AAPTR_MASTER:
-		self->target = getmaster;
-		if (!(PTROP_UNSAFETARGET & flags)) VerifyTargetChain(self);
-		break;
-	case AAPTR_TRACER:
-		self->target = gettracer;
-		if (!(PTROP_UNSAFETARGET & flags)) VerifyTargetChain(self);
-		break;
-	case AAPTR_NULL:
-		self->target = NULL;
-		// THIS IS NOT "A_ClearTarget", so no other targeting info is removed
-		break;
-	}
-
-	// presently permitting non-monsters to set master
-	switch (ptr_master) // pick the new master
-	{
-	case AAPTR_TARGET:
-		self->master = gettarget;
-		if (!(PTROP_UNSAFEMASTER & flags)) VerifyMasterChain(self);
-		break;
-	case AAPTR_TRACER:
-		self->master = gettracer;
-		if (!(PTROP_UNSAFEMASTER & flags)) VerifyMasterChain(self);
-		break;
-	case AAPTR_NULL:
-		self->master = NULL;
-		break;
-	}
-
-	switch (ptr_tracer) // pick the new tracer
-	{
-	case AAPTR_TARGET:
-		self->tracer = gettarget;
-		break; // no verification deemed necessary; the engine never follows a tracer chain(?)
-	case AAPTR_MASTER:
-		self->tracer = getmaster;
-		break; // no verification deemed necessary; the engine never follows a tracer chain(?)
-	case AAPTR_NULL:
-		self->tracer = NULL;
-		break;
-	}
-	return 0;
-}
-
-//==========================================================================
-//
-// A_TransferPointer
-//
-// Copy one pointer (MASTER, TARGET or TRACER) from this actor (SELF),
-// or from this actor's MASTER, TARGET or TRACER.
-//
-// You can copy any one of that actor's pointers
-//
-// Assign the copied pointer to any one pointer in SELF,
-// MASTER, TARGET or TRACER.
-//
-// Any attempt to make an actor point to itself will replace the pointer
-// with a null value.
-//
-//==========================================================================
-
-DEFINE_ACTION_FUNCTION_PARAMS(AActor, A_TransferPointer)
-{
-	PARAM_ACTION_PROLOGUE;
-	PARAM_INT		(ptr_source);
-	PARAM_INT		(ptr_recipient);
-	PARAM_INT		(ptr_sourcefield);
-	PARAM_INT_OPT	(ptr_recipientfield)	{ ptr_recipientfield = AAPTR_DEFAULT; }
-	PARAM_INT_OPT	(flags)					{ flags = 0; }
-
-	AActor *source, *recipient;
-
-	// Exchange pointers with actors to whom you have pointers (or with yourself, if you must)
-	source = COPY_AAPTR(self, ptr_source);
-	recipient = COPY_AAPTR(self, ptr_recipient);	// pick an actor to store the provided pointer value
-	if (recipient == NULL)
-	{
-		return 0;
-	}
-
-	// convert source from dataprovider to data
-	source = COPY_AAPTR(source, ptr_sourcefield);
-	if (source == recipient)
-	{ // The recepient should not acquire a pointer to itself; will write NULL}
-		source = NULL;
-	}
-	if (ptr_recipientfield == AAPTR_DEFAULT)
-	{ // If default: Write to same field as data was read from
-		ptr_recipientfield = ptr_sourcefield;
-	}
-	ASSIGN_AAPTR(recipient, ptr_recipientfield, source, flags);
-	return 0;
-}
-
-//==========================================================================
-//
-// A_CopyFriendliness
-//
-// Join forces with one of the actors you are pointing to (MASTER by default)
-//
-// Normal CopyFriendliness reassigns health. This function will not.
-//
-//==========================================================================
-
-DEFINE_ACTION_FUNCTION_PARAMS(AActor, A_CopyFriendliness)
-{
-	PARAM_ACTION_PROLOGUE;
-	PARAM_INT_OPT	(ptr_source)	{ ptr_source = AAPTR_MASTER; }
-	
-	if (self->player != NULL)
-	{
-		return 0;
-	}
-
-	AActor *source = COPY_AAPTR(self, ptr_source);
-	if (source != NULL)
-	{ // No change in current target or health
-		self->CopyFriendliness(source, false, false);
-	}
-	return 0;
-}
-
-//==========================================================================
-//
-// Simple flag changers
-//
-//==========================================================================
-DEFINE_ACTION_FUNCTION(AActor, A_SetSolid)
-{
-	PARAM_ACTION_PROLOGUE;
-	self->flags |= MF_SOLID;
-	return 0;
-}
-
-DEFINE_ACTION_FUNCTION(AActor, A_UnsetSolid)
-{
-	PARAM_ACTION_PROLOGUE;
-	self->flags &= ~MF_SOLID;
-	return 0;
-}
-
-DEFINE_ACTION_FUNCTION(AActor, A_SetFloat)
-{
-	PARAM_ACTION_PROLOGUE;
-	self->flags |= MF_FLOAT;
-	return 0;
-}
-
-DEFINE_ACTION_FUNCTION(AActor, A_UnsetFloat)
-{
-	PARAM_ACTION_PROLOGUE;
-	self->flags &= ~(MF_FLOAT|MF_INFLOAT);
-	return 0;
-}
-
-//==========================================================================
-//
-// Customizable attack functions which use actor parameters.
-//
-//==========================================================================
-static void DoAttack (AActor *self, bool domelee, bool domissile,
-					  int MeleeDamage, FSoundID MeleeSound, PClassActor *MissileType,fixed_t MissileHeight)
-{
-	if (self->target == NULL) return;
-
-	A_FaceTarget (self);
-	if (domelee && MeleeDamage>0 && self->CheckMeleeRange ())
-	{
-		int damage = pr_camelee.HitDice(MeleeDamage);
-		if (MeleeSound) S_Sound (self, CHAN_WEAPON, MeleeSound, 1, ATTN_NORM);
-		int newdam = P_DamageMobj (self->target, self, self, damage, NAME_Melee);
-		P_TraceBleed (newdam > 0 ? newdam : damage, self->target, self);
-	}
-	else if (domissile && MissileType != NULL)
-	{
-		// This seemingly senseless code is needed for proper aiming.
-		self->z += MissileHeight + self->GetBobOffset() - 32*FRACUNIT;
-		AActor *missile = P_SpawnMissileXYZ (self->x, self->y, self->z + 32*FRACUNIT, self, self->target, MissileType, false);
-		self->z -= MissileHeight + self->GetBobOffset() - 32*FRACUNIT;
-
-		if (missile)
-		{
-			// automatic handling of seeker missiles
-			if (missile->flags2&MF2_SEEKERMISSILE)
-			{
-				missile->tracer=self->target;
-			}
-			P_CheckMissileSpawn(missile, self->radius);
-		}
-	}
-}
-
-DEFINE_ACTION_FUNCTION(AActor, A_MeleeAttack)
-{
-	PARAM_ACTION_PROLOGUE;
-	int MeleeDamage = self->GetClass()->MeleeDamage;
-	FSoundID MeleeSound = self->GetClass()->MeleeSound;
-	DoAttack(self, true, false, MeleeDamage, MeleeSound, NULL, 0);
-	return 0;
-}
-
-DEFINE_ACTION_FUNCTION(AActor, A_MissileAttack)
-{
-	PARAM_ACTION_PROLOGUE;
-	PClassActor *MissileType = PClass::FindActor(self->GetClass()->MissileName);
-	fixed_t MissileHeight = self->GetClass()->MissileHeight;
-	DoAttack(self, false, true, 0, 0, MissileType, MissileHeight);
-	return 0;
-}
-
-DEFINE_ACTION_FUNCTION(AActor, A_ComboAttack)
-{
-	PARAM_ACTION_PROLOGUE;
-	int MeleeDamage = self->GetClass()->MeleeDamage;
-	FSoundID MeleeSound = self->GetClass()->MeleeSound;
-	PClassActor *MissileType = PClass::FindActor(self->GetClass()->MissileName);
-	fixed_t MissileHeight = self->GetClass()->MissileHeight;
-	DoAttack(self, true, true, MeleeDamage, MeleeSound, MissileType, MissileHeight);
-	return 0;
-}
-
-DEFINE_ACTION_FUNCTION_PARAMS(AActor, A_BasicAttack)
-{
-	PARAM_ACTION_PROLOGUE;
-	PARAM_INT	(melee_damage);
-	PARAM_SOUND	(melee_sound);
-	PARAM_CLASS	(missile_type, AActor);
-	PARAM_FIXED	(missile_height);
-
-	if (missile_type != NULL)
-	{
-		DoAttack(self, true, true, melee_damage, melee_sound, missile_type, missile_height);
-	}
-	return 0;
-}
-
-//==========================================================================
-//
-// Custom sound functions. 
-//
-//==========================================================================
-
-DEFINE_ACTION_FUNCTION_PARAMS(AActor, A_PlaySound)
-{
-	PARAM_ACTION_PROLOGUE;
-	PARAM_SOUND_OPT	(soundid)		{ soundid = "weapons/pistol"; }
-	PARAM_INT_OPT	(channel)		{ channel = CHAN_BODY; }
-	PARAM_FLOAT_OPT	(volume)		{ volume = 1; }
-	PARAM_BOOL_OPT	(looping)		{ looping = false; }
-	PARAM_FLOAT_OPT	(attenuation)	{ attenuation = ATTN_NORM; }
-
-	if (!looping)
-	{
-		S_Sound (self, channel, soundid, (float)volume, (float)attenuation);
-	}
-	else
-	{
-		if (!S_IsActorPlayingSomething (self, channel&7, soundid))
-		{
-			S_Sound (self, channel | CHAN_LOOP, soundid, (float)volume, (float)attenuation);
-		}
-	}
-	return 0;
-}
-
-DEFINE_ACTION_FUNCTION_PARAMS(AActor, A_StopSound)
-{
-	PARAM_ACTION_PROLOGUE;
-	PARAM_INT_OPT(slot) { slot = CHAN_VOICE; }
-
-	S_StopSound(self, slot);
-	return 0;
-}
-
-//==========================================================================
-//
-// These come from a time when DECORATE constants did not exist yet and
-// the sound interface was less flexible. As a result the parameters are
-// not optimal and these functions have been deprecated in favor of extending
-// A_PlaySound and A_StopSound.
-//
-//==========================================================================
-
-DEFINE_ACTION_FUNCTION_PARAMS(AActor, A_PlayWeaponSound)
-{
-	PARAM_ACTION_PROLOGUE;
-	PARAM_SOUND(soundid);
-
-	S_Sound(self, CHAN_WEAPON, soundid, 1, ATTN_NORM);
-	return 0;
-}
-
-DEFINE_ACTION_FUNCTION_PARAMS(AActor, A_PlaySoundEx)
-{
-	PARAM_ACTION_PROLOGUE;
-	PARAM_SOUND		(soundid);
-	PARAM_NAME		(channel);
-	PARAM_BOOL_OPT	(looping)		  { looping = false; }
-	PARAM_INT_OPT	(attenuation_raw) { attenuation_raw = 0; }
-
-	float attenuation;
-	switch (attenuation_raw)
-	{
-		case -1: attenuation = ATTN_STATIC;	break; // drop off rapidly
-		default:
-		case  0: attenuation = ATTN_NORM;	break; // normal
-		case  1:
-		case  2: attenuation = ATTN_NONE;	break; // full volume
-	}
-
-	if (channel < NAME_Auto || channel > NAME_SoundSlot7)
-	{
-		channel = NAME_Auto;
-	}
-
-	if (!looping)
-	{
-		S_Sound (self, int(channel) - NAME_Auto, soundid, 1, attenuation);
-	}
-	else
-	{
-		if (!S_IsActorPlayingSomething (self, int(channel) - NAME_Auto, soundid))
-		{
-			S_Sound (self, (int(channel) - NAME_Auto) | CHAN_LOOP, soundid, 1, attenuation);
-		}
-	}
-	return 0;
-}
-
-DEFINE_ACTION_FUNCTION_PARAMS(AActor, A_StopSoundEx)
-{
-	PARAM_ACTION_PROLOGUE;
-	PARAM_NAME(channel);
-
-	if (channel > NAME_Auto && channel <= NAME_SoundSlot7)
-	{
-		S_StopSound (self, int(channel) - NAME_Auto);
-	}
-	return 0;
-}
-
-//==========================================================================
-//
-// Generic seeker missile function
-//
-//==========================================================================
-static FRandom pr_seekermissile ("SeekerMissile");
-enum
-{
-	SMF_LOOK = 1,
-	SMF_PRECISE = 2,
-	SMF_CURSPEED = 4,
-};
-DEFINE_ACTION_FUNCTION_PARAMS(AActor, A_SeekerMissile)
-{
-	PARAM_ACTION_PROLOGUE;
-	PARAM_INT(ang1);
-	PARAM_INT(ang2);
-	PARAM_INT_OPT(flags)	{ flags = 0; }
-	PARAM_INT_OPT(chance)	{ chance = 50; }
-	PARAM_INT_OPT(distance)	{ distance = 10; }
-
-	if ((flags & SMF_LOOK) && (self->tracer == 0) && (pr_seekermissile()<chance))
-	{
-		self->tracer = P_RoughMonsterSearch (self, distance, true);
-	}
-	if (!P_SeekerMissile(self, clamp<int>(ang1, 0, 90) * ANGLE_1, clamp<int>(ang2, 0, 90) * ANGLE_1, !!(flags & SMF_PRECISE), !!(flags & SMF_CURSPEED)))
-	{
-		if (flags & SMF_LOOK)
-		{ // This monster is no longer seekable, so let us look for another one next time.
-			self->tracer = NULL;
-		}
-	}
-	return 0;
-}
-
-//==========================================================================
-//
-// Hitscan attack with a customizable amount of bullets (specified in damage)
-//
-//==========================================================================
-DEFINE_ACTION_FUNCTION(AActor, A_BulletAttack)
-{
-	PARAM_ACTION_PROLOGUE;
-
-	int i;
-	int bangle;
-	int slope;
-		
-	if (!self->target) return 0;
-
-	A_FaceTarget (self);
-	bangle = self->angle;
-
-	slope = P_AimLineAttack (self, bangle, MISSILERANGE);
-
-	S_Sound (self, CHAN_WEAPON, self->AttackSound, 1, ATTN_NORM);
-	for (i = self->GetMissileDamage (0, 1); i > 0; --i)
-    {
-		int angle = bangle + (pr_cabullet.Random2() << 20);
-		int damage = ((pr_cabullet()%5)+1)*3;
-		P_LineAttack(self, angle, MISSILERANGE, slope, damage,
-			NAME_Hitscan, NAME_BulletPuff);
-    }
-	return 0;
-}
-
-
-//==========================================================================
-//
-// Do the state jump
-//
-//==========================================================================
-static void DoJump(AActor *self, AActor *stateowner, FState *callingstate, FState *jumpto)
-{
-	if (jumpto == NULL) return;
-
-	if (stateowner->flags5 & MF5_INSTATECALL)
-	{
-		stateowner->state = jumpto;
-	}
-	else if (self->player != NULL && callingstate == self->player->psprites[ps_weapon].state)
-	{
-		P_SetPsprite(self->player, ps_weapon, jumpto);
-	}
-	else if (self->player != NULL && callingstate == self->player->psprites[ps_flash].state)
-	{
-		P_SetPsprite(self->player, ps_flash, jumpto);
-	}
-	else if (callingstate == self->state)
-	{
-		// Rather than using self->SetState(jumpto) to set the state,
-		// set the state directly. Since this function is only called by
-		// action functions, which are only called by SetState(), we
-		// know that somewhere above us in the stack, a SetState()
-		// call is waiting for us to return. We use the flag OF_StateChanged
-		// to cause it to bypass the normal next state mechanism and use
-		// the one we set here instead.
-		self->state = jumpto;
-		self->ObjectFlags |= OF_StateChanged;
-	}
-	else
-	{ // something went very wrong. This should never happen.
-		assert(false);
-	}
-}
-
-// This is just to avoid having to directly reference the internally defined
-// CallingState and statecall parameters in the code below.
-#define ACTION_JUMP(offset) DoJump(self, stateowner, callingstate, offset)
-
-//==========================================================================
-//
-// State jump function
-//
-//==========================================================================
-DEFINE_ACTION_FUNCTION_PARAMS(AActor, A_Jump)
-{
-	PARAM_ACTION_PROLOGUE;
-	PARAM_INT_OPT(maxchance) { maxchance = 256; }
-
-	paramnum++;		// Increment paramnum to point at the first jump target
-	int count = numparam - paramnum;
-	if (count > 0 && (maxchance >= 256 || pr_cajump() < maxchance))
-	{
-		int jumpnum = (count == 1 ? 0 : (pr_cajump() % count));
-		PARAM_STATE_AT(paramnum + jumpnum, jumpto);
-		ACTION_JUMP(jumpto);
-	}
-	ACTION_SET_RESULT(false);	// Jumps should never set the result for inventory state chains!
-	return numret;
-}
-
-//==========================================================================
-//
-// State jump function
-//
-//==========================================================================
-DEFINE_ACTION_FUNCTION_PARAMS(AActor, A_JumpIfHealthLower)
-{
-	PARAM_ACTION_PROLOGUE;
-	PARAM_INT		(health);
-	PARAM_STATE		(jump);
-	PARAM_INT_OPT	(ptr_selector)	{ ptr_selector = AAPTR_DEFAULT; }
-
-	AActor *measured;
-
-	measured = COPY_AAPTR(self, ptr_selector);
-
-	if (measured != NULL && measured->health < health)
-	{
-		ACTION_JUMP(jump);
-	}
-	ACTION_SET_RESULT(false);	// Jumps should never set the result for inventory state chains!
-	return numret;
-}
-
-//==========================================================================
-//
-// State jump function
-//
-//==========================================================================
-DEFINE_ACTION_FUNCTION_PARAMS(AActor, A_JumpIfTargetOutsideMeleeRange)
-{
-	PARAM_ACTION_PROLOGUE;
-	PARAM_STATE(jump);
-
-	if (!self->CheckMeleeRange())
-	{
-		ACTION_JUMP(jump);
-	}
-	ACTION_SET_RESULT(false);	// Jumps should never set the result for inventory state chains!
-	return numret;
-}
-
-//==========================================================================
-//
-// State jump function
-//
-//==========================================================================
-DEFINE_ACTION_FUNCTION_PARAMS(AActor, A_JumpIfTargetInsideMeleeRange)
-{
-	PARAM_ACTION_PROLOGUE;
-	PARAM_STATE(jump);
-
-	if (self->CheckMeleeRange())
-	{
-		ACTION_JUMP(jump);
-	}
-	ACTION_SET_RESULT(false);	// Jumps should never set the result for inventory state chains!
-	return numret;
-}
-
-//==========================================================================
-//
-// State jump function
-//
-//==========================================================================
-static int DoJumpIfCloser(AActor *target, VM_ARGS)
-{
-	PARAM_ACTION_PROLOGUE;
-	PARAM_FIXED	(dist);
-	PARAM_STATE	(jump);
-
-	ACTION_SET_RESULT(false);	// Jumps should never set the result for inventory state chains!
-
-	// No target - no jump
-	if (target != NULL && P_AproxDistance(self->x-target->x, self->y-target->y) < dist &&
-		( (self->z > target->z && self->z - (target->z + target->height) < dist) || 
-		  (self->z <=target->z && target->z - (self->z + self->height) < dist) 
-		)
-	   )
-	{
-		ACTION_JUMP(jump);
-	}
-	return numret;
-}
-
-DEFINE_ACTION_FUNCTION_PARAMS(AActor, A_JumpIfCloser)
-{
-	PARAM_ACTION_PROLOGUE;
-
-	AActor *target;
-
-	if (self->player == NULL)
-	{
-		target = self->target;
-	}
-	else
-	{
-		// Does the player aim at something that can be shot?
-		P_BulletSlope(self, &target);
-	}
-	return DoJumpIfCloser(target, VM_ARGS_NAMES);
-}
-
-DEFINE_ACTION_FUNCTION_PARAMS(AActor, A_JumpIfTracerCloser)
-{
-	PARAM_ACTION_PROLOGUE;
-	return DoJumpIfCloser(self->tracer, VM_ARGS_NAMES);
-}
-
-DEFINE_ACTION_FUNCTION_PARAMS(AActor, A_JumpIfMasterCloser)
-{
-	PARAM_ACTION_PROLOGUE;
-	return DoJumpIfCloser(self->master, VM_ARGS_NAMES);
-}
-
-//==========================================================================
-//
-// State jump function
-//
-//==========================================================================
-int DoJumpIfInventory(AActor *owner, AActor *self, AActor *stateowner, FState *callingstate, VMValue *param, int numparam, VMReturn *ret, int numret)
-{
-	int paramnum = NAP-1;
-	PARAM_CLASS		(itemtype, AInventory);
-	PARAM_INT		(itemamount);
-	PARAM_STATE		(label);
-	PARAM_INT_OPT	(setowner) { setowner = AAPTR_DEFAULT; }
-
-	ACTION_SET_RESULT(false);	// Jumps should never set the result for inventory state chains!
-
-	if (itemtype == NULL)
-	{
-		return numret;
-	}
-	owner = COPY_AAPTR(owner, setowner);
-	if (owner == NULL)
-	{
-		return numret;
-	}
-
-	AInventory *item = owner->FindInventory(itemtype);
-
-	if (item)
-	{
-		if (itemamount > 0)
-		{
-			if (item->Amount >= itemamount)
-				ACTION_JUMP(label);
-		}
-		else if (item->Amount >= item->MaxAmount)
-		{
-			ACTION_JUMP(label);
-		}
-	}
-	return numret;
-}
-
-DEFINE_ACTION_FUNCTION_PARAMS(AActor, A_JumpIfInventory)
-{
-	PARAM_ACTION_PROLOGUE;
-	return DoJumpIfInventory(self, self, stateowner, callingstate, param, numparam, ret, numret);
-}
-
-DEFINE_ACTION_FUNCTION_PARAMS(AActor, A_JumpIfInTargetInventory)
-{
-	PARAM_ACTION_PROLOGUE;
-	return DoJumpIfInventory(self->target, self, stateowner, callingstate, param, numparam, ret, numret);
-}
-
-//==========================================================================
-//
-// State jump function
-//
-//==========================================================================
-DEFINE_ACTION_FUNCTION_PARAMS(AActor, A_JumpIfArmorType)
-{
-	PARAM_ACTION_PROLOGUE;
-	PARAM_NAME	 (type);
-	PARAM_STATE	 (label);
-	PARAM_INT_OPT(amount) { amount = 1; }
-
-	ACTION_SET_RESULT(false);	// Jumps should never set the result for inventory state chains!
-
-	ABasicArmor *armor = (ABasicArmor *)self->FindInventory(NAME_BasicArmor);
-
-	if (armor && armor->ArmorType == type && armor->Amount >= amount)
-		ACTION_JUMP(label);
-	return numret;
-}
-
-//==========================================================================
-//
-// Parameterized version of A_Explode
-//
-//==========================================================================
-
-enum
-{
-	XF_HURTSOURCE = 1,
-	XF_NOTMISSILE = 4,
-};
-
-DEFINE_ACTION_FUNCTION_PARAMS(AActor, A_Explode)
-{
-	PARAM_ACTION_PROLOGUE;
-	PARAM_INT_OPT	(damage)		   { damage = -1; }
-	PARAM_INT_OPT	(distance)		   { distance = -1; }
-	PARAM_INT_OPT	(flags)			   { flags = XF_HURTSOURCE; }
-	PARAM_BOOL_OPT	(alert)			   { alert = false; }
-	PARAM_INT_OPT	(fulldmgdistance)  { fulldmgdistance = 0; }
-	PARAM_INT_OPT	(nails)			   { nails = 0; }
-	PARAM_INT_OPT	(naildamage)	   { naildamage = 10; }
-	PARAM_CLASS_OPT	(pufftype, AActor) { pufftype = PClass::FindActor(NAME_BulletPuff); }
-
-	if (damage < 0)	// get parameters from metadata
-	{
-		damage = self->GetClass()->ExplosionDamage;
-		distance = self->GetClass()->ExplosionRadius;
-		flags = !self->GetClass()->DontHurtShooter;
-		alert = false;
-	}
-	if (distance <= 0) distance = damage;
-
-	// NailBomb effect, from SMMU but not from its source code: instead it was implemented and
-	// generalized from the documentation at http://www.doomworld.com/eternity/engine/codeptrs.html
-
-	if (nails)
-	{
-		angle_t ang;
-		for (int i = 0; i < nails; i++)
-		{
-			ang = i*(ANGLE_MAX/nails);
-			// Comparing the results of a test wad with Eternity, it seems A_NailBomb does not aim
-			P_LineAttack (self, ang, MISSILERANGE, 0,
-				//P_AimLineAttack (self, ang, MISSILERANGE), 
-				naildamage, NAME_Hitscan, pufftype);
-		}
-	}
-
-	P_RadiusAttack (self, self->target, damage, distance, self->DamageType, flags, fulldmgdistance);
-	P_CheckSplash(self, distance<<FRACBITS);
-	if (alert && self->target != NULL && self->target->player != NULL)
-	{
-		validcount++;
-		P_RecursiveSound (self->Sector, self->target, false, 0);
-	}
-	return 0;
-}
-
-//==========================================================================
-//
-// A_RadiusThrust
-//
-//==========================================================================
-
-enum
-{
-	RTF_AFFECTSOURCE = 1,
-	RTF_NOIMPACTDAMAGE = 2,
-	RTF_NOTMISSILE = 4,
-};
-
-DEFINE_ACTION_FUNCTION_PARAMS(AActor, A_RadiusThrust)
-{
-	PARAM_ACTION_PROLOGUE;
-	PARAM_INT_OPT	(force)					{ force = 128; }
-	PARAM_INT_OPT	(distance)				{ distance = -1; }
-	PARAM_INT_OPT	(flags)					{ flags = RTF_AFFECTSOURCE; }
-	PARAM_INT_OPT	(fullthrustdistance)	{ fullthrustdistance = 0; }
-
-	bool sourcenothrust = false;
-
-	if (force == 0) force = 128;
-	if (distance <= 0) distance = abs(force);
-
-	// Temporarily negate MF2_NODMGTHRUST on the shooter, since it renders this function useless.
-	if (!(flags & RTF_NOTMISSILE) && self->target != NULL && self->target->flags2 & MF2_NODMGTHRUST)
-	{
-		sourcenothrust = true;
-		self->target->flags2 &= ~MF2_NODMGTHRUST;
-	}
-
-	P_RadiusAttack (self, self->target, force, distance, self->DamageType, flags | RADF_NODAMAGE, fullthrustdistance);
-	P_CheckSplash(self, distance << FRACBITS);
-
-	if (sourcenothrust)
-	{
-		self->target->flags2 |= MF2_NODMGTHRUST;
-	}
-	return 0;
-}
-
-//==========================================================================
-//
-// Execute a line special / script
-//
-//==========================================================================
-DEFINE_ACTION_FUNCTION_PARAMS(AActor, A_CallSpecial)
-{
-	PARAM_ACTION_PROLOGUE;
-	PARAM_INT		(special);
-	PARAM_INT_OPT	(arg1) { arg1 = 0; }
-	PARAM_INT_OPT	(arg2) { arg2 = 0; }
-	PARAM_INT_OPT	(arg3) { arg3 = 0; }
-	PARAM_INT_OPT	(arg4) { arg4 = 0; }
-	PARAM_INT_OPT	(arg5) { arg5 = 0; }
-
-	bool res = !!P_ExecuteSpecial(special, NULL, self, false, arg1, arg2, arg3, arg4, arg5);
-
-	ACTION_SET_RESULT(res);
-	return numret;
-}
-
-//==========================================================================
-//
-// The ultimate code pointer: Fully customizable missiles!
-//
-//==========================================================================
-enum CM_Flags
-{
-	CMF_AIMMODE = 3,
-	CMF_TRACKOWNER = 4,
-	CMF_CHECKTARGETDEAD = 8,
-
-	CMF_ABSOLUTEPITCH = 16,
-	CMF_OFFSETPITCH = 32,
-	CMF_SAVEPITCH = 64,
-
-	CMF_ABSOLUTEANGLE = 128
-};
-
-DEFINE_ACTION_FUNCTION_PARAMS(AActor, A_CustomMissile)
-{
-	PARAM_ACTION_PROLOGUE;
-	PARAM_CLASS		(ti, AActor);
-	PARAM_FIXED_OPT	(spawnheight) { spawnheight = 32*FRACUNIT; }
-	PARAM_INT_OPT	(spawnofs_xy) { spawnofs_xy = 0; }
-	PARAM_ANGLE_OPT	(angle)		  { angle = 0; }
-	PARAM_INT_OPT	(flags)		  { flags = 0; }
-	PARAM_ANGLE_OPT	(pitch)		  { pitch = 0; }
-	PARAM_INT_OPT	(ptr)		  { ptr = AAPTR_TARGET; }
-
-	AActor *ref = COPY_AAPTR(self, ptr);
-
-	int aimmode = flags & CMF_AIMMODE;
-
-	AActor * targ;
-	AActor * missile;
-
-	if (ref != NULL || aimmode == 2)
-	{
-		if (ti) 
-		{
-			angle_t ang = (self->angle - ANGLE_90) >> ANGLETOFINESHIFT;
-			fixed_t x = spawnofs_xy * finecosine[ang];
-			fixed_t y = spawnofs_xy * finesine[ang];
-			fixed_t z = spawnheight + self->GetBobOffset() - 32*FRACUNIT + (self->player? self->player->crouchoffset : 0);
-
-			switch (aimmode)
-			{
-			case 0:
-			default:
-				// same adjustment as above (in all 3 directions this time) - for better aiming!
-				self->x += x;
-				self->y += y;
-				self->z += z;
-				missile = P_SpawnMissileXYZ(self->x, self->y, self->z + 32*FRACUNIT, self, ref, ti, false);
-				self->x -= x;
-				self->y -= y;
-				self->z -= z;
-				break;
-
-			case 1:
-				missile = P_SpawnMissileXYZ(self->x+x, self->y+y, self->z + self->GetBobOffset() + spawnheight, self, ref, ti, false);
-				break;
-
-			case 2:
-				self->x += x;
-				self->y += y;
-				missile = P_SpawnMissileAngleZSpeed(self, self->z + self->GetBobOffset() + spawnheight, ti, self->angle, 0, GetDefaultByType(ti)->Speed, self, false);
- 				self->x -= x;
-				self->y -= y;
-
-				flags |= CMF_ABSOLUTEPITCH;
-
-				break;
-			}
-
-			if (missile != NULL)
-			{
-				// Use the actual velocity instead of the missile's Speed property
-				// so that this can handle missiles with a high vertical velocity 
-				// component properly.
-
-				fixed_t missilespeed;
-
-				if ( (CMF_ABSOLUTEPITCH|CMF_OFFSETPITCH) & flags)
-				{
-					if (CMF_OFFSETPITCH & flags)
-					{
-							FVector2 velocity (missile->velx, missile->vely);
-							pitch += R_PointToAngle2(0,0, (fixed_t)velocity.Length(), missile->velz);
-					}
-					ang = pitch >> ANGLETOFINESHIFT;
-					missilespeed = abs(FixedMul(finecosine[ang], missile->Speed));
-					missile->velz = FixedMul(finesine[ang], missile->Speed);
-				}
-				else
-				{
-					FVector2 velocity (missile->velx, missile->vely);
-					missilespeed = (fixed_t)velocity.Length();
-				}
-
-				if (CMF_SAVEPITCH & flags)
-				{
-					missile->pitch = pitch;
-					// In aimmode 0 and 1 without absolutepitch or offsetpitch, the pitch parameter
-					// contains the unapplied parameter. In that case, it is set as pitch without
-					// otherwise affecting the spawned actor.
-				}
-
-				missile->angle = (CMF_ABSOLUTEANGLE & flags) ? angle : missile->angle + angle ;
-
-				ang = missile->angle >> ANGLETOFINESHIFT;
-				missile->velx = FixedMul(missilespeed, finecosine[ang]);
-				missile->vely = FixedMul(missilespeed, finesine[ang]);
-	
-				// handle projectile shooting projectiles - track the
-				// links back to a real owner
-                if (self->isMissile(!!(flags & CMF_TRACKOWNER)))
-                {
-                	AActor *owner = self ;//->target;
-                	while (owner->isMissile(!!(flags & CMF_TRACKOWNER)) && owner->target)
-						owner = owner->target;
-                	targ = owner;
-                	missile->target = owner;
-					// automatic handling of seeker missiles
-					if (self->flags & missile->flags2 & MF2_SEEKERMISSILE)
-					{
-						missile->tracer = self->tracer;
-					}
-                }
-				else if (missile->flags2 & MF2_SEEKERMISSILE)
-				{
-					// automatic handling of seeker missiles
-					missile->tracer = self->target;
-				}
-				// we must redo the spectral check here because the owner is set after spawning so the FriendPlayer value may be wrong
-				if (missile->flags4 & MF4_SPECTRAL)
-				{
-					if (missile->target != NULL)
-					{
-						missile->SetFriendPlayer(missile->target->player);
-					}
-					else
-					{
-						missile->FriendPlayer = 0;
-					}
-				}
-				P_CheckMissileSpawn(missile, self->radius);
-			}
-		}
-	}
-	else if (flags & CMF_CHECKTARGETDEAD)
-	{
-		// Target is dead and the attack shall be aborted.
-		if (self->SeeState != NULL && (self->health > 0 || !(self->flags3 & MF3_ISMONSTER)))
-			self->SetState(self->SeeState);
-	}
-	return 0;
-}
-
-//==========================================================================
-//
-// An even more customizable hitscan attack
-//
-//==========================================================================
-enum CBA_Flags
-{
-	CBAF_AIMFACING = 1,
-	CBAF_NORANDOM = 2,
-	CBAF_EXPLICITANGLE = 4,
-	CBAF_NOPITCH = 8,
-	CBAF_NORANDOMPUFFZ = 16,
-};
-
-DEFINE_ACTION_FUNCTION_PARAMS(AActor, A_CustomBulletAttack)
-{
-	PARAM_ACTION_PROLOGUE;
-	PARAM_ANGLE		(spread_xy);
-	PARAM_ANGLE		(spread_z);
-	PARAM_INT		(numbullets);
-	PARAM_INT		(damageperbullet);
-	PARAM_CLASS_OPT	(pufftype, AActor) { pufftype = PClass::FindActor(NAME_BulletPuff); }
-	PARAM_FIXED_OPT	(range)			   { range = MISSILERANGE; }
-	PARAM_INT_OPT	(flags)			   { flags = 0; }
-	PARAM_INT_OPT	(ptr)			   { ptr = AAPTR_TARGET; }
-
-	AActor *ref = COPY_AAPTR(self, ptr);
-
-	if (range == 0)
-		range = MISSILERANGE;
-
-	int i;
-	int bangle;
-	int bslope = 0;
-	int laflags = (flags & CBAF_NORANDOMPUFFZ)? LAF_NORANDOMPUFFZ : 0;
-
-	if (ref != NULL || (flags & CBAF_AIMFACING))
-	{
-		if (!(flags & CBAF_AIMFACING))
-		{
-			A_Face(self, ref);
-		}
-		bangle = self->angle;
-
-		if (!(flags & CBAF_NOPITCH)) bslope = P_AimLineAttack (self, bangle, MISSILERANGE);
-
-		S_Sound (self, CHAN_WEAPON, self->AttackSound, 1, ATTN_NORM);
-		for (i = 0; i < numbullets; i++)
-		{
-			int angle = bangle;
-			int slope = bslope;
-
-			if (flags & CBAF_EXPLICITANGLE)
-			{
-				angle += spread_xy;
-				slope += spread_z;
-			}
-			else
-			{
-				angle += pr_cwbullet.Random2() * (spread_xy / 255);
-				slope += pr_cwbullet.Random2() * (spread_z / 255);
-			}
-
-			int damage = damageperbullet;
-
-			if (!(flags & CBAF_NORANDOM))
-				damage *= ((pr_cabullet()%3)+1);
-
-			P_LineAttack(self, angle, range, slope, damage, NAME_Hitscan, pufftype, laflags);
-		}
-    }
-	return 0;
-}
-
-//==========================================================================
-//
-// A fully customizable melee attack
-//
-//==========================================================================
-DEFINE_ACTION_FUNCTION_PARAMS(AActor, A_CustomMeleeAttack)
-{
-	PARAM_ACTION_PROLOGUE;
-	PARAM_INT_OPT	(damage)	 { damage = 0; }
-	PARAM_SOUND_OPT	(meleesound) { meleesound = 0; }
-	PARAM_SOUND_OPT	(misssound)	 { misssound = 0; }
-	PARAM_NAME_OPT	(damagetype) { damagetype = NAME_None; }
-	PARAM_BOOL_OPT	(bleed)		 { bleed = true; }
-
-	if (damagetype == NAME_None)
-		damagetype = NAME_Melee;	// Melee is the default type
-
-	if (!self->target)
-		return 0;
-				
-	A_FaceTarget (self);
-	if (self->CheckMeleeRange ())
-	{
-		if (meleesound)
-			S_Sound (self, CHAN_WEAPON, meleesound, 1, ATTN_NORM);
-		int newdam = P_DamageMobj (self->target, self, self, damage, damagetype);
-		if (bleed)
-			P_TraceBleed (newdam > 0 ? newdam : damage, self->target, self);
-	}
-	else
-	{
-		if (misssound)
-			S_Sound (self, CHAN_WEAPON, misssound, 1, ATTN_NORM);
-	}
-	return 0;
-}
-
-//==========================================================================
-//
-// A fully customizable combo attack
-//
-//==========================================================================
-DEFINE_ACTION_FUNCTION_PARAMS(AActor, A_CustomComboAttack)
-{
-	PARAM_ACTION_PROLOGUE;
-	PARAM_CLASS		(ti, AActor);
-	PARAM_FIXED		(spawnheight);
-	PARAM_INT		(damage);
-	PARAM_SOUND_OPT	(meleesound)	{ meleesound = 0; }
-	PARAM_NAME_OPT	(damagetype)	{ damagetype = NAME_Melee; }
-	PARAM_BOOL_OPT	(bleed)			{ bleed = true; }
-
-	if (!self->target)
-		return 0;
-				
-	A_FaceTarget (self);
-	if (self->CheckMeleeRange())
-	{
-		if (damagetype == NAME_None)
-			damagetype = NAME_Melee;	// Melee is the default type
-		if (meleesound)
-			S_Sound (self, CHAN_WEAPON, meleesound, 1, ATTN_NORM);
-		int newdam = P_DamageMobj (self->target, self, self, damage, damagetype);
-		if (bleed)
-			P_TraceBleed (newdam > 0 ? newdam : damage, self->target, self);
-	}
-	else if (ti) 
-	{
-		// This seemingly senseless code is needed for proper aiming.
-		self->z += spawnheight + self->GetBobOffset() - 32*FRACUNIT;
-		AActor *missile = P_SpawnMissileXYZ (self->x, self->y, self->z + 32*FRACUNIT, self, self->target, ti, false);
-		self->z -= spawnheight + self->GetBobOffset() - 32*FRACUNIT;
-
-		if (missile)
-		{
-			// automatic handling of seeker missiles
-			if (missile->flags2 & MF2_SEEKERMISSILE)
-			{
-				missile->tracer = self->target;
-			}
-			P_CheckMissileSpawn(missile, self->radius);
-		}
-	}
-	return 0;
-}
-
-//==========================================================================
-//
-// State jump function
-//
-//==========================================================================
-DEFINE_ACTION_FUNCTION_PARAMS(AActor, A_JumpIfNoAmmo)
-{
-	PARAM_ACTION_PROLOGUE;
-	PARAM_STATE(jump);
-
-	ACTION_SET_RESULT(false);	// Jumps should never set the result for inventory state chains!
-	if (!ACTION_CALL_FROM_WEAPON())
-		return numret;
-
-	if (!self->player->ReadyWeapon->CheckAmmo(self->player->ReadyWeapon->bAltFire, false, true))
-	{
-		ACTION_JUMP(jump);
-	}
-	return numret;
-}
-
-
-//==========================================================================
-//
-// An even more customizable hitscan attack
-//
-//==========================================================================
-enum FB_Flags
-{
-	FBF_USEAMMO = 1,
-	FBF_NORANDOM = 2,
-	FBF_EXPLICITANGLE = 4,
-	FBF_NOPITCH = 8,
-	FBF_NOFLASH = 16,
-	FBF_NORANDOMPUFFZ = 32,
-};
-
-DEFINE_ACTION_FUNCTION_PARAMS(AActor, A_FireBullets)
-{
-	PARAM_ACTION_PROLOGUE;
-	PARAM_ANGLE		(spread_xy);
-	PARAM_ANGLE		(spread_z);
-	PARAM_INT		(numbullets);
-	PARAM_INT		(damageperbullet);
-	PARAM_CLASS_OPT	(pufftype, AActor)	{ pufftype = NULL; }
-	PARAM_INT_OPT	(flags)				{ flags = FBF_USEAMMO; }
-	PARAM_FIXED_OPT	(range)				{ range = 0; }
-
-	if (!self->player) return 0;
-
-	player_t *player = self->player;
-	AWeapon *weapon = player->ReadyWeapon;
-
-	int i;
-	int bangle;
-	int bslope = 0;
-	int laflags = (flags & FBF_NORANDOMPUFFZ)? LAF_NORANDOMPUFFZ : 0;
-
-	if ((flags & FBF_USEAMMO) && weapon)
-	{
-		if (!weapon->DepleteAmmo(weapon->bAltFire, true))
-			return 0;	// out of ammo
-	}
-	
-	if (range == 0)
-		range = PLAYERMISSILERANGE;
-
-	if (!(flags & FBF_NOFLASH)) static_cast<APlayerPawn *>(self)->PlayAttacking2 ();
-
-	if (!(flags & FBF_NOPITCH)) bslope = P_BulletSlope(self);
-	bangle = self->angle;
-
-	if (pufftype == NULL)
-		pufftype = PClass::FindActor(NAME_BulletPuff);
-
-	if (weapon != NULL)
-	{
-		S_Sound(self, CHAN_WEAPON, weapon->AttackSound, 1, ATTN_NORM);
-	}
-
-	if ((numbullets == 1 && !player->refire) || numbullets == 0)
-	{
-		int damage = damageperbullet;
-
-		if (!(flags & FBF_NORANDOM))
-			damage *= ((pr_cwbullet()%3)+1);
-
-		P_LineAttack(self, bangle, range, bslope, damage, NAME_Hitscan, pufftype, laflags);
-	}
-	else 
-	{
-		if (numbullets < 0)
-			numbullets = 1;
-		for (i = 0; i < numbullets; i++)
-		{
-			int angle = bangle;
-			int slope = bslope;
-
-			if (flags & FBF_EXPLICITANGLE)
-			{
-				angle += spread_xy;
-				slope += spread_z;
-			}
-			else
-			{
-				angle += pr_cwbullet.Random2() * (spread_xy / 255);
-				slope += pr_cwbullet.Random2() * (spread_z / 255);
-			}
-
-			int damage = damageperbullet;
-
-			if (!(flags & FBF_NORANDOM))
-				damage *= ((pr_cwbullet()%3)+1);
-
-			P_LineAttack(self, angle, range, slope, damage, NAME_Hitscan, pufftype, laflags);
-		}
-	}
-	return 0;
-}
-
-
-//==========================================================================
-//
-// A_FireProjectile
-//
-//==========================================================================
-enum FP_Flags
-{
-	FPF_AIMATANGLE = 1,
-	FPF_TRANSFERTRANSLATION = 2,
-};
-DEFINE_ACTION_FUNCTION_PARAMS(AActor, A_FireCustomMissile)
-{
-	PARAM_ACTION_PROLOGUE;
-	PARAM_CLASS		(ti, AActor);
-	PARAM_ANGLE_OPT	(angle)			{ angle = 0; }
-	PARAM_BOOL_OPT	(useammo)		{ useammo = true; }
-	PARAM_INT_OPT	(spawnofs_xy)	{ spawnofs_xy = 0; }
-	PARAM_FIXED_OPT	(spawnheight)	{ spawnheight = 0; }
-	PARAM_INT_OPT	(flags)			{ flags = 0; }
-	PARAM_ANGLE_OPT	(pitch)			{ pitch = 0; }
-
-	if (!self->player)
-		return 0;
-
-	player_t *player = self->player;
-	AWeapon *weapon = player->ReadyWeapon;
-	AActor *linetarget;
-
-		// Only use ammo if called from a weapon
-	if (useammo && ACTION_CALL_FROM_WEAPON() && weapon)
-	{
-		if (!weapon->DepleteAmmo(weapon->bAltFire, true))
-			return 0;	// out of ammo
-	}
-
-	if (ti) 
-	{
-		angle_t ang = (self->angle - ANGLE_90) >> ANGLETOFINESHIFT;
-		fixed_t x = spawnofs_xy * finecosine[ang];
-		fixed_t y = spawnofs_xy * finesine[ang];
-		fixed_t z = spawnheight;
-		fixed_t shootangle = self->angle;
-
-		if (flags & FPF_AIMATANGLE) shootangle += angle;
-
-		// Temporarily adjusts the pitch
-		fixed_t saved_player_pitch = self->pitch;
-		self->pitch -= pitch;
-		AActor *misl = P_SpawnPlayerMissile (self, x, y, z, ti, shootangle, &linetarget);
-		self->pitch = saved_player_pitch;
-		// automatic handling of seeker missiles
-		if (misl)
-		{
-			if (flags & FPF_TRANSFERTRANSLATION)
-				misl->Translation = self->Translation;
-			if (linetarget && (misl->flags2 & MF2_SEEKERMISSILE))
-				misl->tracer = linetarget;
-			if (!(flags & FPF_AIMATANGLE))
-			{
-				// This original implementation is to aim straight ahead and then offset
-				// the angle from the resulting direction. 
-				FVector3 velocity(misl->velx, misl->vely, 0);
-				fixed_t missilespeed = (fixed_t)velocity.Length();
-				misl->angle += angle;
-				angle_t an = misl->angle >> ANGLETOFINESHIFT;
-				misl->velx = FixedMul (missilespeed, finecosine[an]);
-				misl->vely = FixedMul (missilespeed, finesine[an]);
-			}
-		}
-	}
-	return 0;
-}
-
-
-//==========================================================================
-//
-// A_CustomPunch
-//
-// Berserk is not handled here. That can be done with A_CheckIfInventory
-//
-//==========================================================================
-
-enum
-{
-	CPF_USEAMMO = 1,
-	CPF_DAGGER = 2,
-	CPF_PULLIN = 4,
-	CPF_NORANDOMPUFFZ = 8,
-	CPF_NOTURN = 16,
-	CPF_STEALARMOR = 32,
-};
-
-DEFINE_ACTION_FUNCTION_PARAMS(AActor, A_CustomPunch)
-{
-	PARAM_ACTION_PROLOGUE;
-	PARAM_INT		(damage);
-	PARAM_BOOL_OPT	(norandom)			{ norandom = false; }
-	PARAM_INT_OPT	(flags)				{ flags = CPF_USEAMMO; }
-	PARAM_CLASS_OPT	(pufftype, AActor)	{ pufftype = NULL; }
-	PARAM_FIXED_OPT	(range)				{ range = 0; }
-	PARAM_FIXED_OPT	(lifesteal)			{ lifesteal = 0; }
-	PARAM_INT_OPT	(lifestealmax)		{ lifestealmax = 0; }
-	PARAM_CLASS_OPT	(armorbonustype, ABasicArmorBonus)	{ armorbonustype = NULL; }
-
-	if (!self->player)
-		return 0;
-
-	player_t *player = self->player;
-	AWeapon *weapon = player->ReadyWeapon;
-
-
-	angle_t 	angle;
-	int 		pitch;
-	AActor *	linetarget;
-	int			actualdamage;
-
-	if (!norandom)
-		damage *= pr_cwpunch() % 8 + 1;
-
-	angle = self->angle + (pr_cwpunch.Random2() << 18);
-	if (range == 0)
-		range = MELEERANGE;
-	pitch = P_AimLineAttack (self, angle, range, &linetarget);
-
-	// only use ammo when actually hitting something!
-	if ((flags & CPF_USEAMMO) && linetarget && weapon)
-	{
-		if (!weapon->DepleteAmmo(weapon->bAltFire, true))
-			return 0;	// out of ammo
-	}
-
-	if (pufftype == NULL)
-		pufftype = PClass::FindActor(NAME_BulletPuff);
-	int puffFlags = LAF_ISMELEEATTACK | ((flags & CPF_NORANDOMPUFFZ) ? LAF_NORANDOMPUFFZ : 0);
-
-	P_LineAttack (self, angle, range, pitch, damage, NAME_Melee, pufftype, puffFlags, &linetarget, &actualdamage);
-
-	if (linetarget)
-	{
-		if (lifesteal && !(linetarget->flags5 & MF5_DONTDRAIN))
-		{
-			if (flags & CPF_STEALARMOR)
-			{
-				if (armorbonustype == NULL)
-				{
-					armorbonustype = dyn_cast<ABasicArmorBonus::MetaClass>(PClass::FindClass("ArmorBonus"));
-				}
-				if (armorbonustype != NULL)
-				{
-					assert(armorbonustype->IsDescendantOf(RUNTIME_CLASS(ABasicArmorBonus)));
-					ABasicArmorBonus *armorbonus = static_cast<ABasicArmorBonus *>(Spawn(armorbonustype, 0,0,0, NO_REPLACE));
-					armorbonus->SaveAmount *= (actualdamage * lifesteal) >> FRACBITS;
-					armorbonus->MaxSaveAmount = lifestealmax <= 0 ? armorbonus->MaxSaveAmount : lifestealmax;
-					armorbonus->flags |= MF_DROPPED;
-					armorbonus->ClearCounters();
-
-					if (!armorbonus->CallTryPickup(self))
-					{
-						armorbonus->Destroy ();
-					}
-				}
-			}
-			else
-			{
-				P_GiveBody (self, (actualdamage * lifesteal) >> FRACBITS, lifestealmax);
-			}
-		}
-		if (weapon != NULL)
-		{
-			S_Sound (self, CHAN_WEAPON, weapon->AttackSound, 1, ATTN_NORM);
-		}
-
-		if (!(flags & CPF_NOTURN))
-		{
-			// turn to face target
-			self->angle = R_PointToAngle2 (self->x, self->y, linetarget->x, linetarget->y);
-		}
-
-		if (flags & CPF_PULLIN) self->flags |= MF_JUSTATTACKED;
-		if (flags & CPF_DAGGER) P_DaggerAlert (self, linetarget);
-	}
-	return 0;
-}
-
-
-//==========================================================================
-//
-// customizable railgun attack function
-//
-//==========================================================================
-DEFINE_ACTION_FUNCTION_PARAMS(AActor, A_RailAttack)
-{
-	PARAM_ACTION_PROLOGUE;
-	PARAM_INT		(damage);
-	PARAM_INT_OPT	(spawnofs_xy)		{ spawnofs_xy = 0; }
-	PARAM_BOOL_OPT	(useammo)			{ useammo = true; }
-	PARAM_COLOR_OPT	(color1)			{ color1 = 0; }
-	PARAM_COLOR_OPT	(color2)			{ color2 = 0; }
-	PARAM_INT_OPT	(flags)				{ flags = 0; }
-	PARAM_FLOAT_OPT	(maxdiff)			{ maxdiff = 0; }
-	PARAM_CLASS_OPT	(pufftype, AActor)	{ pufftype = PClass::FindActor(NAME_BulletPuff); }
-	PARAM_ANGLE_OPT	(spread_xy)			{ spread_xy = 0; }
-	PARAM_ANGLE_OPT	(spread_z)			{ spread_z = 0; }
-	PARAM_FIXED_OPT	(range)				{ range = 0; }
-	PARAM_INT_OPT	(duration)			{ duration = 0; }
-	PARAM_FLOAT_OPT	(sparsity)			{ sparsity = 1; }
-	PARAM_FLOAT_OPT	(driftspeed)		{ driftspeed = 1; }
-	PARAM_CLASS_OPT	(spawnclass, AActor){ spawnclass = NULL; }
-	PARAM_FIXED_OPT	(spawnofs_z)		{ spawnofs_z = 0; }
-	PARAM_INT_OPT	(SpiralOffset)		{ SpiralOffset = 270; }
-	
-	if (range == 0) range = 8192*FRACUNIT;
-	if (sparsity == 0) sparsity=1.0;
-
-	if (self->player == NULL)
-		return 0;
-
-	AWeapon *weapon = self->player->ReadyWeapon;
-
-	// only use ammo when actually hitting something!
-	if (useammo)
-	{
-		if (!weapon->DepleteAmmo(weapon->bAltFire, true))
-			return 0;	// out of ammo
-	}
-
-	angle_t angle;
-	angle_t slope;
-
-	if (flags & RAF_EXPLICITANGLE)
-	{
-		angle = spread_xy;
-		slope = spread_z;
-	}
-	else
-	{
-		angle = pr_crailgun.Random2() * (spread_xy / 255);
-		slope = pr_crailgun.Random2() * (spread_z / 255);
-	}
-
-	P_RailAttack (self, damage, spawnofs_xy, spawnofs_z, color1, color2, maxdiff, flags, pufftype, angle, slope, range, duration, sparsity, driftspeed, spawnclass, SpiralOffset);
-	return 0;
-}
-
-//==========================================================================
-//
-// also for monsters
-//
-//==========================================================================
-enum
-{
-	CRF_DONTAIM = 0,
-	CRF_AIMPARALLEL = 1,
-	CRF_AIMDIRECT = 2,
-	CRF_EXPLICITANGLE = 4,
-};
-
-DEFINE_ACTION_FUNCTION_PARAMS(AActor, A_CustomRailgun)
-{
-	PARAM_ACTION_PROLOGUE;
-	PARAM_INT		(damage);
-	PARAM_INT_OPT	(spawnofs_xy)		{ spawnofs_xy = 0; }
-	PARAM_COLOR_OPT	(color1)			{ color1 = 0; }
-	PARAM_COLOR_OPT	(color2)			{ color2 = 0; }
-	PARAM_INT_OPT	(flags)				{ flags = 0; }
-	PARAM_INT_OPT	(aim)				{ aim = CRF_DONTAIM; }
-	PARAM_FLOAT_OPT	(maxdiff)			{ maxdiff = 0; }
-	PARAM_CLASS_OPT	(pufftype, AActor)	{ pufftype = PClass::FindActor(NAME_BulletPuff); }
-	PARAM_ANGLE_OPT	(spread_xy)			{ spread_xy = 0; }
-	PARAM_ANGLE_OPT	(spread_z)			{ spread_z = 0; }
-	PARAM_FIXED_OPT	(range)				{ range = 0; }
-	PARAM_INT_OPT	(duration)			{ duration = 0; }
-	PARAM_FLOAT_OPT	(sparsity)			{ sparsity = 1; }
-	PARAM_FLOAT_OPT	(driftspeed)		{ driftspeed = 1; }
-	PARAM_CLASS_OPT	(spawnclass, AActor){ spawnclass = NULL; }
-	PARAM_FIXED_OPT	(spawnofs_z)		{ spawnofs_z = 0; }
-	PARAM_INT_OPT	(SpiralOffset)		{ SpiralOffset = 270; }
-
-	if (range == 0) range = 8192*FRACUNIT;
-	if (sparsity == 0) sparsity = 1;
-
-	AActor *linetarget;
-
-	fixed_t saved_x = self->x;
-	fixed_t saved_y = self->y;
-	angle_t saved_angle = self->angle;
-	fixed_t saved_pitch = self->pitch;
-
-	if (aim && self->target == NULL)
-	{
-		return 0;
-	}
-	// [RH] Andy Baker's stealth monsters
-	if (self->flags & MF_STEALTH)
-	{
-		self->visdir = 1;
-	}
-
-	self->flags &= ~MF_AMBUSH;
-
-
-	if (aim)
-	{
-		self->angle = R_PointToAngle2 (self->x,
-										self->y,
-										self->target->x,
-										self->target->y);
-	}
-	self->pitch = P_AimLineAttack (self, self->angle, MISSILERANGE, &linetarget, ANGLE_1*60, 0, aim ? self->target : NULL);
-	if (linetarget == NULL && aim)
-	{
-		// We probably won't hit the target, but aim at it anyway so we don't look stupid.
-		TVector2<double> xydiff(self->target->x - self->x, self->target->y - self->y);
-		double zdiff = (self->target->z + (self->target->height>>1)) -
-						(self->z + (self->height>>1) - self->floorclip);
-		self->pitch = int(atan2(zdiff, xydiff.Length()) * ANGLE_180 / -M_PI);
-	}
-	// Let the aim trail behind the player
-	if (aim)
-	{
-		saved_angle = self->angle = R_PointToAngle2 (self->x, self->y,
-										self->target->x - self->target->velx * 3,
-										self->target->y - self->target->vely * 3);
-
-		if (aim == CRF_AIMDIRECT)
-		{
-			// Tricky: We must offset to the angle of the current position
-			// but then change the angle again to ensure proper aim.
-			self->x += spawnofs_xy * finecosine[self->angle];
-			self->y += spawnofs_xy * finesine[self->angle];
-			spawnofs_xy = 0;
-			self->angle = R_PointToAngle2 (self->x, self->y,
-											self->target->x - self->target->velx * 3,
-											self->target->y - self->target->vely * 3);
-		}
-
-		if (self->target->flags & MF_SHADOW)
-		{
-			angle_t rnd = pr_crailgun.Random2() << 21;
-			self->angle += rnd;
-			saved_angle = rnd;
-		}
-	}
-
-	angle_t angle = (self->angle - ANG90) >> ANGLETOFINESHIFT;
-
-	angle_t angleoffset;
-	angle_t slopeoffset;
-
-	if (flags & CRF_EXPLICITANGLE)
-	{
-		angleoffset = spread_xy;
-		slopeoffset = spread_z;
-	}
-	else
-	{
-		angleoffset = pr_crailgun.Random2() * (spread_xy / 255);
-		slopeoffset = pr_crailgun.Random2() * (spread_z / 255);
-	}
-
-	P_RailAttack (self, damage, spawnofs_xy, spawnofs_z, color1, color2, maxdiff, flags, pufftype, angleoffset, slopeoffset, range, duration, sparsity, driftspeed, spawnclass,SpiralOffset);
-
-	self->x = saved_x;
-	self->y = saved_y;
-	self->angle = saved_angle;
-	self->pitch = saved_pitch;
-	return 0;
-}
-
-//===========================================================================
-//
-// DoGiveInventory
-//
-//===========================================================================
-
-static int DoGiveInventory(AActor *receiver, bool orresult, VM_ARGS)
-{
-	int paramnum = NAP-1;
-	PARAM_CLASS		(mi, AInventory);
-	PARAM_INT_OPT	(amount)			{ amount = 1; }
-
-	if (!orresult)
-	{
-		PARAM_INT_OPT(setreceiver)		{ setreceiver = AAPTR_DEFAULT; }
-		receiver = COPY_AAPTR(receiver, setreceiver);
-	}
-	if (receiver == NULL)
-	{ // If there's nothing to receive it, it's obviously a fail, right?
-		ACTION_SET_RESULT(false);
-		return numret;
-	}
-
-	bool res = true;
-	
-	if (amount <= 0)
-	{
-		amount = 1;
-	}
-	if (mi) 
-	{
-		AInventory *item = static_cast<AInventory *>(Spawn(mi, 0, 0, 0, NO_REPLACE));
-		if (item == NULL)
-		{
-			ACTION_SET_RESULT(false);
-			return numret;
-		}
-		if (item->IsKindOf(RUNTIME_CLASS(AHealth)))
-		{
-			item->Amount *= amount;
-		}
-		else
-		{
-			item->Amount = amount;
-		}
-		item->flags |= MF_DROPPED;
-		item->ClearCounters();
-		if (!item->CallTryPickup(receiver))
-		{
-			item->Destroy();
-			res = false;
-		}
-		else
-		{
-			res = true;
-		}
-	}
-	else
-	{
-		res = false;
-	}
-	if (!orresult)
-	{
-		ACTION_SET_RESULT(res);
-	}
-	else
-	{
-		ACTION_OR_RESULT(res);
-	}
-	return numret;
-}
-
-DEFINE_ACTION_FUNCTION_PARAMS(AActor, A_GiveInventory)
-{
-	PARAM_ACTION_PROLOGUE;
-	return DoGiveInventory(self, false, VM_ARGS_NAMES);
-}	
-
-DEFINE_ACTION_FUNCTION_PARAMS(AActor, A_GiveToTarget)
-{
-	PARAM_ACTION_PROLOGUE;
-	return DoGiveInventory(self->target, false, VM_ARGS_NAMES);
-}
-
-DEFINE_ACTION_FUNCTION_PARAMS(AActor, A_GiveToChildren)
-{
-	PARAM_ACTION_PROLOGUE;
-
-	TThinkerIterator<AActor> it;
-	AActor *mo;
-
-	ACTION_SET_RESULT(false);
-	while ((mo = it.Next()))
-	{
-		if (mo->master == self)
-		{
-			numret = DoGiveInventory(mo, true, VM_ARGS_NAMES);
-		}
-	}
-	return numret;
-}
-
-DEFINE_ACTION_FUNCTION_PARAMS(AActor, A_GiveToSiblings)
-{
-	PARAM_ACTION_PROLOGUE;
-
-	TThinkerIterator<AActor> it;
-	AActor *mo;
-
-	ACTION_SET_RESULT(false);
-	if (self->master != NULL)
-	{
-		while ((mo = it.Next()))
-		{
-			if (mo->master == self->master && mo != self)
-			{
-				numret = DoGiveInventory(mo, true, VM_ARGS_NAMES);
-			}
-		}
-	}
-	return numret;
-}
-
-//===========================================================================
-//
-// A_TakeInventory
-//
-//===========================================================================
-
-enum
-{
-	TIF_NOTAKEINFINITE = 1,
-};
-
-int DoTakeInventory(AActor *receiver, bool orresult, VM_ARGS)
-{
-	int paramnum = NAP-1;
-	PARAM_CLASS		(itemtype, AInventory);
-	PARAM_INT_OPT	(amount)		{ amount = 0; }
-	PARAM_INT_OPT	(flags)			{ flags = 0; }
-	
-	if (itemtype == NULL)
-	{
-		ACTION_SET_RESULT(true);
-		return numret;
-	}
-	if (!orresult)
-	{
-		PARAM_INT_OPT(setreceiver)	{ setreceiver = AAPTR_DEFAULT; }
-		receiver = COPY_AAPTR(receiver, setreceiver);
-	}
-	if (receiver == NULL)
-	{
-		ACTION_SET_RESULT(false);
-		return numret;
-	}
-
-	bool res = receiver->TakeInventory(itemtype, amount, true, (flags & TIF_NOTAKEINFINITE) != 0);
-	
-	if (!orresult)
-	{
-		ACTION_SET_RESULT(res);
-	}
-	else
-	{
-		ACTION_OR_RESULT(res);
-	}
-	return numret;
-}
-
-DEFINE_ACTION_FUNCTION_PARAMS(AActor, A_TakeInventory)
-{
-	PARAM_ACTION_PROLOGUE;
-	return DoTakeInventory(self, false, VM_ARGS_NAMES);
-}	
-
-DEFINE_ACTION_FUNCTION_PARAMS(AActor, A_TakeFromTarget)
-{
-	PARAM_ACTION_PROLOGUE;
-	return DoTakeInventory(self->target, false, VM_ARGS_NAMES);
-}	
-
-DEFINE_ACTION_FUNCTION_PARAMS(AActor, A_TakeFromChildren)
-{
-	PARAM_ACTION_PROLOGUE;
-	ACTION_SET_RESULT(false);
-
-	TThinkerIterator<AActor> it;
-	AActor * mo;
-
-	while ((mo = it.Next()))
-	{
-		if (mo->master == self)
-		{
-			DoTakeInventory(mo, true, VM_ARGS_NAMES);
-		}
-	}
-	return numret;
-}
-
-DEFINE_ACTION_FUNCTION_PARAMS(AActor, A_TakeFromSiblings)
-{
-	PARAM_ACTION_PROLOGUE;
-	ACTION_SET_RESULT(false);
-
-	TThinkerIterator<AActor> it;
-	AActor * mo;
-
-	if (self->master != NULL)
-	{
-		while ((mo = it.Next()))
-		{
-			if (mo->master == self->master && mo != self)
-			{
-				DoTakeInventory(mo, true, VM_ARGS_NAMES);
-			}
-		}
-	}
-	return numret;
-}
-
-//===========================================================================
-//
-// Common code for A_SpawnItem and A_SpawnItemEx
-//
-//===========================================================================
-
-enum SIX_Flags
-{
-	SIXF_TRANSFERTRANSLATION	= 0x00000001,
-	SIXF_ABSOLUTEPOSITION		= 0x00000002,
-	SIXF_ABSOLUTEANGLE			= 0x00000004,
-	SIXF_ABSOLUTEVELOCITY		= 0x00000008,
-	SIXF_SETMASTER				= 0x00000010,
-	SIXF_NOCHECKPOSITION		= 0x00000020,
-	SIXF_TELEFRAG				= 0x00000040,
-	SIXF_CLIENTSIDE				= 0x00000080,	// only used by Skulldronum
-	SIXF_TRANSFERAMBUSHFLAG		= 0x00000100,
-	SIXF_TRANSFERPITCH			= 0x00000200,
-	SIXF_TRANSFERPOINTERS		= 0x00000400,
-	SIXF_USEBLOODCOLOR			= 0x00000800,
-	SIXF_CLEARCALLERTID			= 0x00001000,
-	SIXF_MULTIPLYSPEED			= 0x00002000,
-	SIXF_TRANSFERSCALE			= 0x00004000,
-	SIXF_TRANSFERSPECIAL		= 0x00008000,
-	SIXF_CLEARCALLERSPECIAL		= 0x00010000,
-	SIXF_TRANSFERSTENCILCOL		= 0x00020000,
-	SIXF_TRANSFERALPHA			= 0x00040000,
-	SIXF_TRANSFERRENDERSTYLE	= 0x00080000,
-	SIXF_SETTARGET				= 0x00100000,
-	SIXF_SETTRACER				= 0x00200000,
-	SIXF_NOPOINTERS				= 0x00400000,
-	SIXF_ORIGINATOR				= 0x00800000,
-	SIXF_TRANSFERSPRITEFRAME	= 0x01000000,
-	SIXF_TRANSFERROLL			= 0x02000000,
-};
-
-static bool InitSpawnedItem(AActor *self, AActor *mo, int flags)
-{
-	if (mo == NULL)
-	{
-		return false;
-	}
-	AActor *originator = self;
-
-	if (!(mo->flags2 & MF2_DONTTRANSLATE))
-	{
-		if (flags & SIXF_TRANSFERTRANSLATION)
-		{
-			mo->Translation = self->Translation;
-		}
-		else if (flags & SIXF_USEBLOODCOLOR)
-		{
-			// [XA] Use the spawning actor's BloodColor to translate the newly-spawned object.
-			PalEntry bloodcolor = self->GetBloodColor();
-			mo->Translation = TRANSLATION(TRANSLATION_Blood, bloodcolor.a);
-		}
-	}
-	if (flags & SIXF_TRANSFERPOINTERS)
-	{
-		mo->target = self->target;
-		mo->master = self->master; // This will be overridden later if SIXF_SETMASTER is set
-		mo->tracer = self->tracer;
-	}
-
-	mo->angle = self->angle;
-	if (flags & SIXF_TRANSFERPITCH)
-	{
-		mo->pitch = self->pitch;
-	}
-	if (!(flags & SIXF_ORIGINATOR))
-	{
-		while (originator && originator->isMissile())
-		{
-			originator = originator->target;
-		}
-	}
-	if (flags & SIXF_TELEFRAG) 
-	{
-		P_TeleportMove(mo, mo->x, mo->y, mo->z, true);
-		// This is needed to ensure consistent behavior.
-		// Otherwise it will only spawn if nothing gets telefragged
-		flags |= SIXF_NOCHECKPOSITION;	
-	}
-	if (mo->flags3 & MF3_ISMONSTER)
-	{
-		if (!(flags & SIXF_NOCHECKPOSITION) && !P_TestMobjLocation(mo))
-		{
-			// The monster is blocked so don't spawn it at all!
-			mo->ClearCounters();
-			mo->Destroy();
-			return false;
-		}
-		else if (originator && !(flags & SIXF_NOPOINTERS))
-		{
-			if (originator->flags3 & MF3_ISMONSTER)
-			{
-				// If this is a monster transfer all friendliness information
-				mo->CopyFriendliness(originator, true);
-			}
-			else if (originator->player)
-			{
-				// A player always spawns a monster friendly to him
-				mo->flags |= MF_FRIENDLY;
-				mo->SetFriendPlayer(originator->player);
-
-				AActor * attacker=originator->player->attacker;
-				if (attacker)
-				{
-					if (!(attacker->flags&MF_FRIENDLY) || 
-						(deathmatch && attacker->FriendPlayer!=0 && attacker->FriendPlayer!=mo->FriendPlayer))
-					{
-						// Target the monster which last attacked the player
-						mo->LastHeard = mo->target = attacker;
-					}
-				}
-			}
-		}
-	}
-	else if (!(flags & SIXF_TRANSFERPOINTERS))
-	{
-		// If this is a missile or something else set the target to the originator
-		mo->target = originator ? originator : self;
-	}
-	if (flags & SIXF_NOPOINTERS)
-	{
-		//[MC]Intentionally eliminate pointers. Overrides TRANSFERPOINTERS, but is overridden by SETMASTER/TARGET/TRACER.
-		mo->LastHeard = NULL; //Sanity check.
-		mo->target = NULL;
-		mo->master = NULL;
-		mo->tracer = NULL;
-	}
-	if (flags & SIXF_SETMASTER)
-	{ // don't let it attack you (optional)!
-		mo->master = originator;
-	}
-	if (flags & SIXF_SETTARGET)
-	{
-		mo->target = originator;
-	}
-	if (flags & SIXF_SETTRACER)
-	{
-		mo->tracer = originator;
-	}
-	if (flags & SIXF_TRANSFERSCALE)
-	{
-		mo->scaleX = self->scaleX;
-		mo->scaleY = self->scaleY;
-	}
-	if (flags & SIXF_TRANSFERAMBUSHFLAG)
-	{
-		mo->flags = (mo->flags & ~MF_AMBUSH) | (self->flags & MF_AMBUSH);
-	}
-	if (flags & SIXF_CLEARCALLERTID)
-	{
-		self->RemoveFromHash();
-		self->tid = 0;
-	}
-	if (flags & SIXF_TRANSFERSPECIAL)
-	{
-		mo->special = self->special;
-		memcpy(mo->args, self->args, sizeof(self->args));
-	}
-	if (flags & SIXF_CLEARCALLERSPECIAL)
-	{
-		self->special = 0;
-		memset(self->args, 0, sizeof(self->args));
-	}
-	if (flags & SIXF_TRANSFERSTENCILCOL)
-	{
-		mo->fillcolor = self->fillcolor;
-	}
-	if (flags & SIXF_TRANSFERALPHA)
-	{
-		mo->alpha = self->alpha;
-	}
-	if (flags & SIXF_TRANSFERRENDERSTYLE)
-	{
-		mo->RenderStyle = self->RenderStyle;
-	}
-	
-	if (flags & SIXF_TRANSFERSPRITEFRAME)
-	{
-		mo->sprite = self->sprite;
-		mo->frame = self->frame;
-	}
-
-	if (flags & SIXF_TRANSFERROLL)
-	{
-		mo->roll = self->roll;
-	}
-
-	return true;
-}
-
-//===========================================================================
-//
-// A_SpawnItem
-//
-// Spawns an item in front of the caller like Heretic's time bomb
-//
-//===========================================================================
-
-DEFINE_ACTION_FUNCTION_PARAMS(AActor, A_SpawnItem)
-{
-	PARAM_ACTION_PROLOGUE;
-	PARAM_CLASS_OPT	(missile, AActor)		{ missile = PClass::FindActor("Unknown"); }
-	PARAM_FIXED_OPT	(distance)				{ distance = 0; }
-	PARAM_FIXED_OPT	(zheight)				{ zheight = 0; }
-	PARAM_BOOL_OPT	(useammo)				{ useammo = true; }
-	PARAM_BOOL_OPT	(transfer_translation)	{ transfer_translation = false; }
-
-	if (missile == NULL)
-	{
-		ACTION_SET_RESULT(false);
-		return numret;
-	}
-
-	ACTION_SET_RESULT(true);
-	// Don't spawn monsters if this actor has been massacred
-	if (self->DamageType == NAME_Massacre && (GetDefaultByType(missile)->flags3 & MF3_ISMONSTER))
-	{
-		return numret;
-	}
-
-	if (distance == 0) 
-	{
-		// use the minimum distance that does not result in an overlap
-		distance = (self->radius + GetDefaultByType(missile)->radius) >> FRACBITS;
-	}
-
-	if (ACTION_CALL_FROM_WEAPON())
-	{
-		// Used from a weapon, so use some ammo
-		AWeapon *weapon = self->player->ReadyWeapon;
-
-		if (weapon == NULL)
-			return numret;
-		if (useammo && !weapon->DepleteAmmo(weapon->bAltFire))
-			return numret;
-	}
-
-	AActor *mo = Spawn(missile, 
-					self->x + FixedMul(distance, finecosine[self->angle>>ANGLETOFINESHIFT]), 
-					self->y + FixedMul(distance, finesine[self->angle>>ANGLETOFINESHIFT]), 
-					self->z - self->floorclip + self->GetBobOffset() + zheight, ALLOW_REPLACE);
-
-	int flags = (transfer_translation ? SIXF_TRANSFERTRANSLATION : 0) + (useammo ? SIXF_SETMASTER : 0);
-	bool res = InitSpawnedItem(self, mo, flags);
-	ACTION_SET_RESULT(res);	// for an inventory item's use state
-	return numret;
-}
-
-//===========================================================================
-//
-// A_SpawnItemEx
-//
-// Enhanced spawning function
-//
-//===========================================================================
-DEFINE_ACTION_FUNCTION_PARAMS(AActor, A_SpawnItemEx)
-{
-	PARAM_ACTION_PROLOGUE;
-	PARAM_CLASS		(missile, AActor);
-	PARAM_FIXED_OPT	(xofs)		{ xofs = 0; }
-	PARAM_FIXED_OPT	(yofs)		{ yofs = 0; }
-	PARAM_FIXED_OPT	(zofs)		{ zofs = 0; }
-	PARAM_FIXED_OPT	(xvel)		{ xvel = 0; }
-	PARAM_FIXED_OPT	(yvel)		{ yvel = 0; }
-	PARAM_FIXED_OPT	(zvel)		{ zvel = 0; }
-	PARAM_ANGLE_OPT	(angle)		{ angle = 0; }
-	PARAM_INT_OPT	(flags)		{ flags = 0; }
-	PARAM_INT_OPT	(chance)	{ chance = 0; }
-	PARAM_INT_OPT	(tid)		{ tid = 0; }
-
-	if (missile == NULL) 
-	{
-		ACTION_SET_RESULT(false);
-		return numret;
-	}
-
-	ACTION_SET_RESULT(true);
-	if (chance > 0 && pr_spawnitemex() < chance)
-		return numret;
-
-	// Don't spawn monsters if this actor has been massacred
-	if (self->DamageType == NAME_Massacre && (GetDefaultByType(missile)->flags3 & MF3_ISMONSTER))
-		return numret;
-
-	fixed_t x, y;
-
-	if (!(flags & SIXF_ABSOLUTEANGLE))
-	{
-		angle += self->angle;
-	}
-
-	angle_t ang = angle >> ANGLETOFINESHIFT;
-
-	if (flags & SIXF_ABSOLUTEPOSITION)
-	{
-		x = self->x + xofs;
-		y = self->y + yofs;
-	}
-	else
-	{
-		// in relative mode negative y values mean 'left' and positive ones mean 'right'
-		// This is the inverse orientation of the absolute mode!
-		x = self->x + FixedMul(xofs, finecosine[ang]) + FixedMul(yofs, finesine[ang]);
-		y = self->y + FixedMul(xofs, finesine[ang]) - FixedMul(yofs, finecosine[ang]);
-	}
-
-	if (!(flags & SIXF_ABSOLUTEVELOCITY))
-	{
-		// Same orientation issue here!
-		fixed_t newxvel = FixedMul(xvel, finecosine[ang]) + FixedMul(yvel, finesine[ang]);
-		yvel = FixedMul(xvel, finesine[ang]) - FixedMul(yvel, finecosine[ang]);
-		xvel = newxvel;
-	}
-
-	AActor *mo = Spawn(missile, x, y, self->z - self->floorclip + self->GetBobOffset() + zofs, ALLOW_REPLACE);
-	bool res = InitSpawnedItem(self, mo, flags);
-	ACTION_SET_RESULT(res);	// for an inventory item's use state
-	if (res)
-	{
-		if (tid != 0)
-		{
-			assert(mo->tid == 0);
-			mo->tid = tid;
-			mo->AddToHash();
-		}
-		if (flags & SIXF_MULTIPLYSPEED)
-		{
-			mo->velx = FixedMul(xvel, mo->Speed);
-			mo->vely = FixedMul(yvel, mo->Speed);
-			mo->velz = FixedMul(zvel, mo->Speed);
-		}
-		else
-		{
-			mo->velx = xvel;
-			mo->vely = yvel;
-			mo->velz = zvel;
-		}
-		mo->angle = angle;
-	}
-	return numret;
-}
-
-//===========================================================================
-//
-// A_ThrowGrenade
-//
-// Throws a grenade (like Hexen's fighter flechette)
-//
-//===========================================================================
-DEFINE_ACTION_FUNCTION_PARAMS(AActor, A_ThrowGrenade)
-{
-	PARAM_ACTION_PROLOGUE;
-	PARAM_CLASS		(missile, AActor);
-	PARAM_FIXED_OPT	(zheight)		{ zheight = 0; }
-	PARAM_FIXED_OPT	(xyvel)			{ xyvel = 0; }
-	PARAM_FIXED_OPT	(zvel)			{ zvel = 0; }
-	PARAM_BOOL_OPT	(useammo)		{ useammo = true; }
-
-	ACTION_SET_RESULT(true);
-	if (missile == NULL)
-		return numret;
-
-	if (ACTION_CALL_FROM_WEAPON())
-	{
-		// Used from a weapon, so use some ammo
-		AWeapon *weapon = self->player->ReadyWeapon;
-
-		if (weapon == NULL)
-			return numret;
-		if (useammo && !weapon->DepleteAmmo(weapon->bAltFire))
-			return numret;
-	}
-
-	AActor *bo;
-
-	bo = Spawn(missile, self->x, self->y, 
-			self->z - self->floorclip + self->GetBobOffset() + zheight + 35*FRACUNIT + (self->player? self->player->crouchoffset : 0),
-			ALLOW_REPLACE);
-	if (bo)
-	{
-		P_PlaySpawnSound(bo, self);
-		if (xyvel != 0)
-			bo->Speed = xyvel;
-		bo->angle = self->angle + (((pr_grenade()&7) - 4) << 24);
-
-		angle_t pitch = angle_t(-self->pitch) >> ANGLETOFINESHIFT;
-		angle_t angle = bo->angle >> ANGLETOFINESHIFT;
-
-		// There are two vectors we are concerned about here: xy and z. We rotate
-		// them separately according to the shooter's pitch and then sum them to
-		// get the final velocity vector to shoot with.
-
-		fixed_t xy_xyscale = FixedMul(bo->Speed, finecosine[pitch]);
-		fixed_t xy_velz = FixedMul(bo->Speed, finesine[pitch]);
-		fixed_t xy_velx = FixedMul(xy_xyscale, finecosine[angle]);
-		fixed_t xy_vely = FixedMul(xy_xyscale, finesine[angle]);
-
-		pitch = angle_t(self->pitch) >> ANGLETOFINESHIFT;
-		fixed_t z_xyscale = FixedMul(zvel, finesine[pitch]);
-		fixed_t z_velz = FixedMul(zvel, finecosine[pitch]);
-		fixed_t z_velx = FixedMul(z_xyscale, finecosine[angle]);
-		fixed_t z_vely = FixedMul(z_xyscale, finesine[angle]);
-
-		bo->velx = xy_velx + z_velx + (self->velx >> 1);
-		bo->vely = xy_vely + z_vely + (self->vely >> 1);
-		bo->velz = xy_velz + z_velz;
-
-		bo->target = self;
-		P_CheckMissileSpawn (bo, self->radius);
-	} 
-	else
-	{
-		ACTION_SET_RESULT(false);
-	}
-	return numret;
-}
-
-
-//===========================================================================
-//
-// A_Recoil
-//
-//===========================================================================
-DEFINE_ACTION_FUNCTION_PARAMS(AActor, A_Recoil)
-{
-	PARAM_ACTION_PROLOGUE;
-	PARAM_FIXED(xyvel);
-
-	angle_t angle = self->angle + ANG180;
-	angle >>= ANGLETOFINESHIFT;
-	self->velx += FixedMul(xyvel, finecosine[angle]);
-	self->vely += FixedMul(xyvel, finesine[angle]);
-	return 0;
-}
-
-
-//===========================================================================
-//
-// A_SelectWeapon
-//
-//===========================================================================
-DEFINE_ACTION_FUNCTION_PARAMS(AActor, A_SelectWeapon)
-{
-	PARAM_ACTION_PROLOGUE;
-	PARAM_CLASS(cls, AWeapon);
-
-	if (cls == NULL || self->player == NULL) 
-	{
-		ACTION_SET_RESULT(false);
-		return numret;
-	}
-
-	AWeapon *weaponitem = static_cast<AWeapon*>(self->FindInventory(cls));
-
-	if (weaponitem != NULL && weaponitem->IsKindOf(RUNTIME_CLASS(AWeapon)))
-	{
-		if (self->player->ReadyWeapon != weaponitem)
-		{
-			self->player->PendingWeapon = weaponitem;
-		}
-		ACTION_SET_RESULT(true);
-	}
-	else
-	{
-		ACTION_SET_RESULT(false);
-	}
-	return numret;
-}
-
-
-//===========================================================================
-//
-// A_Print
-//
-//===========================================================================
-EXTERN_CVAR(Float, con_midtime)
-
-DEFINE_ACTION_FUNCTION_PARAMS(AActor, A_Print)
-{
-	PARAM_ACTION_PROLOGUE;
-	PARAM_STRING	(text);
-	PARAM_FLOAT_OPT	(time)		{ time = 0; }
-	PARAM_NAME_OPT	(fontname)	{ fontname = NAME_None; }
-
-	if (text[0] == '$') text = GStrings(&text[1]);
-	if (self->CheckLocalView (consoleplayer) ||
-		(self->target != NULL && self->target->CheckLocalView (consoleplayer)))
-	{
-		float saved = con_midtime;
-		FFont *font = NULL;
-		
-		if (fontname != NAME_None)
-		{
-			font = V_GetFont(fontname);
-		}
-		if (time > 0)
-		{
-			con_midtime = float(time);
-		}
-		FString formatted = strbin1(text);
-		C_MidPrint(font != NULL ? font : SmallFont, formatted.GetChars());
-		con_midtime = saved;
-	}
-	ACTION_SET_RESULT(false);	// Prints should never set the result for inventory state chains!
-	return numret;
-}
-
-//===========================================================================
-//
-// A_PrintBold
-//
-//===========================================================================
-
-DEFINE_ACTION_FUNCTION_PARAMS(AActor, A_PrintBold)
-{
-	PARAM_ACTION_PROLOGUE;
-	PARAM_STRING	(text);
-	PARAM_FLOAT_OPT	(time)		{ time = 0; }
-	PARAM_NAME_OPT	(fontname)	{ fontname = NAME_None; }
-
-	float saved = con_midtime;
-	FFont *font = NULL;
-	
-	if (text[0] == '$') text = GStrings(&text[1]);
-	if (fontname != NAME_None)
-	{
-		font = V_GetFont(fontname);
-	}
-	if (time > 0)
-	{
-		con_midtime = float(time);
-	}
-	FString formatted = strbin1(text);
-	C_MidPrintBold(font != NULL ? font : SmallFont, formatted.GetChars());
-	con_midtime = saved;
-	ACTION_SET_RESULT(false);	// Prints should never set the result for inventory state chains!
-	return numret;
-}
-
-//===========================================================================
-//
-// A_Log
-//
-//===========================================================================
-
-DEFINE_ACTION_FUNCTION_PARAMS(AActor, A_Log)
-{
-	PARAM_ACTION_PROLOGUE;
-	PARAM_STRING(text);
-
-	if (text[0] == '$') text = GStrings(&text[1]);
-	FString formatted = strbin1(text);
-	Printf("%s\n", formatted.GetChars());
-	ACTION_SET_RESULT(false);	// Prints should never set the result for inventory state chains!
-	return numret;
-}
-
-//=========================================================================
-//
-// A_LogInt
-//
-//===========================================================================
-
-DEFINE_ACTION_FUNCTION_PARAMS(AActor, A_LogInt)
-{
-	PARAM_ACTION_PROLOGUE;
-	PARAM_INT(num);
-	Printf("%d\n", num);
-	ACTION_SET_RESULT(false);	// Prints should never set the result for inventory state chains!
-	return numret;
-}
-
-//===========================================================================
-//
-// A_SetTranslucent
-//
-//===========================================================================
-DEFINE_ACTION_FUNCTION_PARAMS(AActor, A_SetTranslucent)
-{
-	PARAM_ACTION_PROLOGUE;
-	PARAM_FIXED		(alpha);
-	PARAM_INT_OPT	(mode)	{ mode = 0; }
-
-	mode = mode == 0 ? STYLE_Translucent : mode == 2 ? STYLE_Fuzzy : STYLE_Add;
-
-	self->RenderStyle.Flags &= ~STYLEF_Alpha1;
-	self->alpha = clamp<fixed_t>(alpha, 0, FRACUNIT);
-	self->RenderStyle = ERenderStyle(mode);
-	return 0;
-}
-
-//===========================================================================
-//
-// A_FadeIn
-//
-// Fades the actor in
-//
-//===========================================================================
-
-enum FadeFlags
-{
-	FTF_REMOVE =	1 << 0,
-	FTF_CLAMP =		1 << 1,
-};
-
-DEFINE_ACTION_FUNCTION_PARAMS(AActor, A_FadeIn)
-{
-	PARAM_ACTION_PROLOGUE;
-	PARAM_FIXED_OPT(reduce)	{ reduce = FRACUNIT/10; }
-	PARAM_INT_OPT(flags)	{ flags = 0; }
-
-	if (reduce == 0)
-	{
-		reduce = FRACUNIT / 10;
-	}
-	self->RenderStyle.Flags &= ~STYLEF_Alpha1;
-	self->alpha += reduce;
-
-	if (self->alpha >= FRACUNIT)
-	{
-		if (flags & FTF_CLAMP)
-		{
-			self->alpha = FRACUNIT;
-		}
-		if (flags & FTF_REMOVE)
-		{
-			self->Destroy();
-		}
-	}
-	return 0;
-}
-
-//===========================================================================
-//
-// A_FadeOut
-//
-// fades the actor out and destroys it when done
-//
-//===========================================================================
-DEFINE_ACTION_FUNCTION_PARAMS(AActor, A_FadeOut)
-{
-	PARAM_ACTION_PROLOGUE;
-	PARAM_FIXED_OPT(reduce)	{ reduce = FRACUNIT/10; }
-	PARAM_INT_OPT(flags)	{ flags = FTF_REMOVE; }
-
-	if (reduce == 0)
-	{
-		reduce = FRACUNIT/10;
-	}
-	self->RenderStyle.Flags &= ~STYLEF_Alpha1;
-	self->alpha -= reduce;
-	if (self->alpha <= 0)
-	{
-		if (flags & FTF_CLAMP)
-		{
-			self->alpha = 0;
-		}
-		if (flags & FTF_REMOVE)
-		{
-			self->Destroy();
-		}
-	}
-	return 0;
-}
-
-//===========================================================================
-//
-// A_FadeTo
-//
-// fades the actor to a specified transparency by a specified amount and
-// destroys it if so desired
-//
-//===========================================================================
-DEFINE_ACTION_FUNCTION_PARAMS(AActor, A_FadeTo)
-{
-	PARAM_ACTION_PROLOGUE;
-	PARAM_FIXED		(target);
-	PARAM_FIXED_OPT	(amount)		{ amount = fixed_t(0.1*FRACUNIT); }
-	PARAM_INT_OPT	(flags)			{ flags = 0; }
-
-	self->RenderStyle.Flags &= ~STYLEF_Alpha1;
-
-	if (self->alpha > target)
-	{
-		self->alpha -= amount;
-
-		if (self->alpha < target)
-		{
-			self->alpha = target;
-		}
-	}
-	else if (self->alpha < target)
-	{
-		self->alpha += amount;
-
-		if (self->alpha > target)
-		{
-			self->alpha = target;
-		}
-	}
-	if (flags & FTF_CLAMP)
-	{
-		self->alpha = clamp(self->alpha, 0, FRACUNIT);
-	}
-	if (self->alpha == target && (flags & FTF_REMOVE))
-	{
-		self->Destroy();
-	}
-	return 0;
-}
-
-//===========================================================================
-//
-// A_Scale(float scalex, optional float scaley)
-//
-// Scales the actor's graphics. If scaley is 0, use scalex.
-//
-//===========================================================================
-DEFINE_ACTION_FUNCTION_PARAMS(AActor, A_SetScale)
-{
-	PARAM_ACTION_PROLOGUE;
-	PARAM_FIXED		(scalex);
-	PARAM_FIXED_OPT	(scaley)	{ scaley = scalex; }
-	PARAM_INT_OPT	(ptr)		{ ptr = AAPTR_DEFAULT; }
-
-	AActor *ref = COPY_AAPTR(self, ptr);
-
-	if (ref != NULL)
-	{
-		ref->scaleX = scalex;
-		ref->scaleY = scaley;
-	}
-	return 0;
-}
-
-//===========================================================================
-//
-// A_SetMass(int mass)
-//
-// Sets the actor's mass.
-//
-//===========================================================================
-DEFINE_ACTION_FUNCTION_PARAMS(AActor, A_SetMass)
-{
-	PARAM_ACTION_PROLOGUE;
-	PARAM_INT		(mass);
-
-	self->Mass = mass;
-	return 0;
-}
-
-//===========================================================================
-//
-// A_SpawnDebris
-//
-//===========================================================================
-DEFINE_ACTION_FUNCTION_PARAMS(AActor, A_SpawnDebris)
-{
-	PARAM_ACTION_PROLOGUE;
-	PARAM_CLASS		(debris, AActor);
-	PARAM_BOOL_OPT	(transfer_translation)	{ transfer_translation = false; }
-	PARAM_FIXED_OPT	(mult_h)				{ mult_h = FRACUNIT; }
-	PARAM_FIXED_OPT	(mult_v)				{ mult_v = FRACUNIT; }
-	int i;
-	AActor *mo;
-
-	if (debris == NULL)
-		return 0;
-
-	// only positive values make sense here
-	if (mult_v <= 0)
-		mult_v = FRACUNIT;
-	if (mult_h <= 0)
-		mult_h = FRACUNIT;
-	
-	for (i = 0; i < GetDefaultByType(debris)->health; i++)
-	{
-		mo = Spawn(debris, self->x+((pr_spawndebris()-128)<<12),
-			self->y + ((pr_spawndebris()-128)<<12), 
-			self->z + (pr_spawndebris()*self->height/256+self->GetBobOffset()), ALLOW_REPLACE);
-		if (mo)
-		{
-			if (transfer_translation)
-			{
-				mo->Translation = self->Translation;
-			}
-			if (i < mo->GetClass()->NumOwnedStates)
-			{
-				mo->SetState (mo->GetClass()->OwnedStates + i);
-			}
-			mo->velz = FixedMul(mult_v, ((pr_spawndebris()&7)+5)*FRACUNIT);
-			mo->velx = FixedMul(mult_h, pr_spawndebris.Random2()<<(FRACBITS-6));
-			mo->vely = FixedMul(mult_h, pr_spawndebris.Random2()<<(FRACBITS-6));
-		}
-	}
-	return 0;
-}
-
-
-//===========================================================================
-//
-// A_CheckSight
-// jumps if no player can see this actor
-//
-//===========================================================================
-DEFINE_ACTION_FUNCTION_PARAMS(AActor, A_CheckSight)
-{
-	PARAM_ACTION_PROLOGUE;
-	PARAM_STATE(jump);
-
-	ACTION_SET_RESULT(false);	// Jumps should never set the result for inventory state chains!
-
-	for (int i = 0; i < MAXPLAYERS; i++) 
-	{
-		if (playeringame[i])
-		{
-			// Always check sight from each player.
-			if (P_CheckSight(players[i].mo, self, SF_IGNOREVISIBILITY))
-			{
-				return numret;
-			}
-			// If a player is viewing from a non-player, then check that too.
-			if (players[i].camera != NULL && players[i].camera->player == NULL &&
-				P_CheckSight(players[i].camera, self, SF_IGNOREVISIBILITY))
-			{
-				return numret;
-			}
-		}
-	}
-
-	ACTION_JUMP(jump);
-	return numret;
-}
-
-//===========================================================================
-//
-// A_CheckSightOrRange
-// Jumps if this actor is out of range of all players *and* out of sight.
-// Useful for maps with many multi-actor special effects.
-//
-//===========================================================================
-static bool DoCheckSightOrRange(AActor *self, AActor *camera, double range, bool twodi)
-{
-	if (camera == NULL)
-	{
-		return false;
-	}
-	// Check distance first, since it's cheaper than checking sight.
-	double dx = self->x - camera->x;
-	double dy = self->y - camera->y;
-	double dz;
-	fixed_t eyez = (camera->z + camera->height - (camera->height>>2));	// same eye height as P_CheckSight
-	if (eyez > self->z + self->height)
-	{
-		dz = self->z + self->height - eyez;
-	}
-	else if (eyez < self->z)
-	{
-		dz = self->z - eyez;
-	}
-	else
-	{
-		dz = 0;
-	}
-	double distance = (dx * dx) + (dy * dy) + (twodi == 0? (dz * dz) : 0);
-	if (distance <= range){
-		// Within range
-		return true;
-	}
-
-	// Now check LOS.
-	if (P_CheckSight(camera, self, SF_IGNOREVISIBILITY))
-	{ // Visible
-		return true;
-	}
-	return false;
-}
-
-DEFINE_ACTION_FUNCTION_PARAMS(AActor, A_CheckSightOrRange)
-{
-	PARAM_ACTION_PROLOGUE;
-	PARAM_FLOAT(range);
-	PARAM_STATE(jump);
-	PARAM_BOOL_OPT(twodi)	{ twodi = false; }
-
-	ACTION_SET_RESULT(false);	// Jumps should never set the result for inventory state chains!
-
-	range = range * range * (double(FRACUNIT) * FRACUNIT);		// no need for square roots
-	for (int i = 0; i < MAXPLAYERS; ++i)
-	{
-		if (playeringame[i])
-		{
-			// Always check from each player.
-			if (DoCheckSightOrRange(self, players[i].mo, range, twodi))
-			{
-				return numret;
-			}
-			// If a player is viewing from a non-player, check that too.
-			if (players[i].camera != NULL && players[i].camera->player == NULL &&
-				DoCheckSightOrRange(self, players[i].camera, range, twodi))
-			{
-				return numret;
-			}
-		}
-	}
-	ACTION_JUMP(jump);
-	return numret;
-}
-
-//===========================================================================
-//
-// A_CheckRange
-// Jumps if this actor is out of range of all players.
-//
-//===========================================================================
-static bool DoCheckRange(AActor *self, AActor *camera, double range, bool twodi)
-{
-	if (camera == NULL)
-	{
-		return false;
-	}
-	// Check distance first, since it's cheaper than checking sight.
-	double dx = self->x - camera->x;
-	double dy = self->y - camera->y;
-	double dz;
-	fixed_t eyez = (camera->z + camera->height - (camera->height>>2));	// same eye height as P_CheckSight
-	if (eyez > self->z + self->height){
-		dz = self->z + self->height - eyez;
-	}
-	else if (eyez < self->z){
-		dz = self->z - eyez;
-	}
-	else{
-		dz = 0;
-	}
-	double distance = (dx * dx) + (dy * dy) + (twodi == 0? (dz * dz) : 0);
-	if (distance <= range){
-		// Within range
-		return true;
-	}
-	return false;
-}
-
-DEFINE_ACTION_FUNCTION_PARAMS(AActor, A_CheckRange)
-{
-	PARAM_ACTION_PROLOGUE;
-	PARAM_FLOAT(range);
-	PARAM_STATE(jump);
-	PARAM_BOOL_OPT(twodi)	{ twodi = false; }
-
-	ACTION_SET_RESULT(false);	// Jumps should never set the result for inventory state chains!
-
-	range = range * range * (double(FRACUNIT) * FRACUNIT);		// no need for square roots
-	for (int i = 0; i < MAXPLAYERS; ++i)
-	{
-		if (playeringame[i])
-		{
-			// Always check from each player.
-			if (DoCheckRange(self, players[i].mo, range, twodi))
-			{
-				return numret;
-			}
-			// If a player is viewing from a non-player, check that too.
-			if (players[i].camera != NULL && players[i].camera->player == NULL &&
-				DoCheckRange(self, players[i].camera, range, twodi))
-			{
-				return numret;
-			}
-		}
-	}
-	ACTION_JUMP(jump);
-	return numret;
-}
-
-
-//===========================================================================
-//
-// Inventory drop
-//
-//===========================================================================
-DEFINE_ACTION_FUNCTION_PARAMS(AActor, A_DropInventory)
-{
-	PARAM_ACTION_PROLOGUE;
-	PARAM_CLASS(drop, AInventory);
-
-	if (drop)
-	{
-		AInventory *inv = self->FindInventory(drop);
-		if (inv)
-		{
-			self->DropInventory(inv);
-		}
-	}
-	return 0;
-}
-
-
-//===========================================================================
-//
-// A_SetBlend
-//
-//===========================================================================
-DEFINE_ACTION_FUNCTION_PARAMS(AActor, A_SetBlend)
-{
-	PARAM_ACTION_PROLOGUE;
-	PARAM_COLOR		(color);
-	PARAM_FLOAT		(alpha);
-	PARAM_INT		(tics);
-	PARAM_COLOR_OPT	(color2)	{ color2 = 0; }
-
-	if (color == MAKEARGB(255,255,255,255))
-		color = 0;
-	if (color2 == MAKEARGB(255,255,255,255))
-		color2 = 0;
-	if (color2.a == 0)
-		color2 = color;
-
-	new DFlashFader(color.r/255.f, color.g/255.f, color.b/255.f, float(alpha),
-					color2.r/255.f, color2.g/255.f, color2.b/255.f, 0,
-					float(tics)/TICRATE, self);
-	return 0;
-}
-
-
-//===========================================================================
-//
-// A_JumpIf
-//
-//===========================================================================
-DEFINE_ACTION_FUNCTION_PARAMS(AActor, A_JumpIf)
-{
-	PARAM_ACTION_PROLOGUE;
-	PARAM_BOOL	(condition);
-	PARAM_STATE	(jump);
-
-	ACTION_SET_RESULT(false);	// Jumps should never set the result for inventory state chains!
-	if (condition)
-		ACTION_JUMP(jump);
-	return numret;
-}
-
-//===========================================================================
-//
-// A_CountdownArg
-//
-//===========================================================================
-DEFINE_ACTION_FUNCTION_PARAMS(AActor, A_CountdownArg)
-{
-	PARAM_ACTION_PROLOGUE;
-	PARAM_INT(argnum);
-	PARAM_STATE_OPT(state)	{ state = self->FindState(NAME_Death); }
-
-	if (argnum > 0 && argnum < (int)countof(self->args))
-	{
-		if (!self->args[argnum]--)
-		{
-			if (self->flags & MF_MISSILE)
-			{
-				P_ExplodeMissile(self, NULL, NULL);
-			}
-			else if (self->flags & MF_SHOOTABLE)
-			{
-				P_DamageMobj(self, NULL, NULL, self->health, NAME_None, DMG_FORCED);
-			}
-			else
-			{
-				self->SetState(self->FindState(NAME_Death));
-			}
-		}
-		else
-		{
-			self->SetState(state);
-		}
-	}
-	return 0;
-}
-
-//============================================================================
-//
-// A_Burst
-//
-//============================================================================
-
-DEFINE_ACTION_FUNCTION_PARAMS(AActor, A_Burst)
-{
-	PARAM_ACTION_PROLOGUE;
-	PARAM_CLASS(chunk, AActor);
-
-	int i, numChunks;
-	AActor * mo;
-
-	if (chunk == NULL)
-	{
-		return 0;
-	}
-
-	self->velx = self->vely = self->velz = 0;
-	self->height = self->GetDefault()->height;
-
-	// [RH] In Hexen, this creates a random number of shards (range [24,56])
-	// with no relation to the size of the self shattering. I think it should
-	// base the number of shards on the size of the dead thing, so bigger
-	// things break up into more shards than smaller things.
-	// An self with radius 20 and height 64 creates ~40 chunks.
-	numChunks = MAX<int> (4, (self->radius>>FRACBITS)*(self->height>>FRACBITS)/32);
-	i = (pr_burst.Random2()) % (numChunks/4);
-	for (i = MAX (24, numChunks + i); i >= 0; i--)
-	{
-		mo = Spawn(chunk,
-			self->x + (((pr_burst()-128)*self->radius)>>7),
-			self->y + (((pr_burst()-128)*self->radius)>>7),
-			self->z + (pr_burst()*self->height/255 + self->GetBobOffset()), ALLOW_REPLACE);
-
-		if (mo)
-		{
-			mo->velz = FixedDiv(mo->z - self->z, self->height)<<2;
-			mo->velx = pr_burst.Random2 () << (FRACBITS-7);
-			mo->vely = pr_burst.Random2 () << (FRACBITS-7);
-			mo->RenderStyle = self->RenderStyle;
-			mo->alpha = self->alpha;
-			mo->CopyFriendliness(self, true);
-		}
-	}
-
-	// [RH] Do some stuff to make this more useful outside Hexen
-	if (self->flags4 & MF4_BOSSDEATH)
-	{
-		CALL_ACTION(A_BossDeath, self);
-	}
-	A_Unblock(self, true);
-
-	self->Destroy ();
-	return 0;
-}
-
-//===========================================================================
-//
-// A_CheckFloor
-// [GRB] Jumps if actor is standing on floor
-//
-//===========================================================================
-DEFINE_ACTION_FUNCTION_PARAMS(AActor, A_CheckFloor)
-{
-	PARAM_ACTION_PROLOGUE;
-	PARAM_STATE(jump);
-
-	ACTION_SET_RESULT(false);	// Jumps should never set the result for inventory state chains!
-	if (self->z <= self->floorz)
-	{
-		ACTION_JUMP(jump);
-	}
-	return numret;
-}
-
-//===========================================================================
-//
-// A_CheckCeiling
-// [GZ] Totally copied from A_CheckFloor, jumps if actor touches ceiling
-//
-
-//===========================================================================
-DEFINE_ACTION_FUNCTION_PARAMS(AActor, A_CheckCeiling)
-{
-	PARAM_ACTION_PROLOGUE;
-	PARAM_STATE(jump);
-
-	ACTION_SET_RESULT(false);
-	if (self->z + self->height >= self->ceilingz) // Height needs to be counted
-	{
-		ACTION_JUMP(jump);
-	}
-	return numret;
-}
-
-//===========================================================================
-//
-// A_Stop
-// resets all velocity of the actor to 0
-//
-//===========================================================================
-DEFINE_ACTION_FUNCTION(AActor, A_Stop)
-{
-	PARAM_ACTION_PROLOGUE;
-	self->velx = self->vely = self->velz = 0;
-	if (self->player && self->player->mo == self && !(self->player->cheats & CF_PREDICTING))
-	{
-		self->player->mo->PlayIdle();
-		self->player->velx = self->player->vely = 0;
-	}
-	return 0;
-}
-
-static void CheckStopped(AActor *self)
-{
-	if (self->player != NULL &&
-		self->player->mo == self &&
-		!(self->player->cheats & CF_PREDICTING) &&
-		!(self->velx | self->vely | self->velz))
-	{
-		self->player->mo->PlayIdle();
-		self->player->velx = self->player->vely = 0;
-	}
-}
-
-//===========================================================================
-//
-// A_Respawn
-//
-//===========================================================================
-
-DECLARE_ACTION(A_RestoreSpecialPosition)
-
-enum RS_Flags
-{
-	RSF_FOG=1,
-	RSF_KEEPTARGET=2,
-	RSF_TELEFRAG=4,
-};
-
-DEFINE_ACTION_FUNCTION_PARAMS(AActor, A_Respawn)
-{
-	PARAM_ACTION_PROLOGUE;
-	PARAM_INT_OPT(flags) { flags = RSF_FOG; }
-
-	bool oktorespawn = false;
-	fixed_t oldx = self->x;
-	fixed_t oldy = self->y;
-	fixed_t oldz = self->z;
-
-	self->flags |= MF_SOLID;
-	self->height = self->GetDefault()->height;
-	CALL_ACTION(A_RestoreSpecialPosition, self);
-
-	if (flags & RSF_TELEFRAG)
-	{
-		// [KS] DIE DIE DIE DIE erm *ahem* =)
-		oktorespawn = P_TeleportMove(self, self->x, self->y, self->z, true);
-		if (oktorespawn)
-		{ // Need to do this over again, since P_TeleportMove() will redo
-		  // it with the proper point-on-side calculation.
-			self->UnlinkFromWorld();
-			self->LinkToWorld(true);
-			sector_t *sec = self->Sector;
-			self->dropoffz =
-			self->floorz = sec->floorplane.ZatPoint(self->x, self->y);
-			self->ceilingz = sec->ceilingplane.ZatPoint(self->x, self->y);
-			P_FindFloorCeiling(self, FFCF_ONLYSPAWNPOS);
-		}
-	}
-	else
-	{
-		oktorespawn = P_CheckPosition(self, self->x, self->y, true);
-	}
-
-	if (oktorespawn)
-	{
-		AActor *defs = self->GetDefault();
-		self->health = defs->health;
-
-		// [KS] Don't keep target, because it could be self if the monster committed suicide
-		//      ...Actually it's better off an option, so you have better control over monster behavior.
-		if (!(flags & RSF_KEEPTARGET))
-		{
-			self->target = NULL;
-			self->LastHeard = NULL;
-			self->lastenemy = NULL;
-		}
-		else
-		{
-			// Don't attack yourself (Re: "Marine targets itself after suicide")
-			if (self->target == self)
-				self->target = NULL;
-			if (self->lastenemy == self)
-				self->lastenemy = NULL;
-		}
-
-		self->flags  = (defs->flags & ~MF_FRIENDLY) | (self->flags & MF_FRIENDLY);
-		self->flags2 = defs->flags2;
-		self->flags3 = (defs->flags3 & ~(MF3_NOSIGHTCHECK | MF3_HUNTPLAYERS)) | (self->flags3 & (MF3_NOSIGHTCHECK | MF3_HUNTPLAYERS));
-		self->flags4 = (defs->flags4 & ~MF4_NOHATEPLAYERS) | (self->flags4 & MF4_NOHATEPLAYERS);
-		self->flags5 = defs->flags5;
-		self->flags6 = defs->flags6;
-		self->flags7 = defs->flags7;
-		self->SetState (self->SpawnState);
-		self->renderflags &= ~RF_INVISIBLE;
-
-		if (flags & RSF_FOG)
-		{
-			P_SpawnTeleportFog(self, oldx, oldy, oldz, true, true);
-			P_SpawnTeleportFog(self, self->x, self->y, self->z, false, true);
-		}
-		if (self->CountsAsKill())
-		{
-			level.total_monsters++;
-		}
-	}
-	else
-	{
-		self->flags &= ~MF_SOLID;
-	}
-	return 0;
-}
-
-
-//==========================================================================
-//
-// A_PlayerSkinCheck
-//
-//==========================================================================
-
-DEFINE_ACTION_FUNCTION_PARAMS(AActor, A_PlayerSkinCheck)
-{
-	PARAM_ACTION_PROLOGUE;
-	PARAM_STATE(jump);
-
-	ACTION_SET_RESULT(false);	// Jumps should never set the result for inventory state chains!
-	if (self->player != NULL &&
-		skins[self->player->userinfo.GetSkin()].othergame)
-	{
-		ACTION_JUMP(jump);
-	}
-	return numret;
-}
-
-//===========================================================================
-//
-// A_SetGravity
-//
-//===========================================================================
-DEFINE_ACTION_FUNCTION_PARAMS(AActor, A_SetGravity)
-{
-	PARAM_ACTION_PROLOGUE;
-	PARAM_FIXED(gravity);
-	
-	self->gravity = clamp<fixed_t>(gravity, 0, FRACUNIT*10); 
-	return 0;
-}
-
-
-// [KS] *** Start of my modifications ***
-
-//===========================================================================
-//
-// A_ClearTarget
-//
-//===========================================================================
-
-DEFINE_ACTION_FUNCTION(AActor, A_ClearTarget)
-{
-	PARAM_ACTION_PROLOGUE;
-	self->target = NULL;
-	self->LastHeard = NULL;
-	self->lastenemy = NULL;
-	return 0;
-}
-
-//==========================================================================
-//
-// A_CheckLOF (state jump, int flags = CRF_AIM_VERT|CRF_AIM_HOR,
-//    fixed range = 0, angle angle = 0, angle pitch = 0, 
-//    fixed offsetheight = 32, fixed offsetwidth = 0,
-//	  int ptr_target = AAPTR_DEFAULT (target) )
-//
-//==========================================================================
-
-enum CLOF_flags
-{
-	CLOFF_NOAIM_VERT =			0x00000001,
-	CLOFF_NOAIM_HORZ =			0x00000002,
-
-	CLOFF_JUMPENEMY =			0x00000004,
-	CLOFF_JUMPFRIEND =			0x00000008,
-	CLOFF_JUMPOBJECT =			0x00000010,
-	CLOFF_JUMPNONHOSTILE =		0x00000020,
-
-	CLOFF_SKIPENEMY =			0x00000040,
-	CLOFF_SKIPFRIEND =			0x00000080,
-	CLOFF_SKIPOBJECT =			0x00000100,
-	CLOFF_SKIPNONHOSTILE =		0x00000200,
-
-	CLOFF_MUSTBESHOOTABLE =		0x00000400,
-
-	CLOFF_SKIPTARGET =			0x00000800,
-	CLOFF_ALLOWNULL =			0x00001000,
-	CLOFF_CHECKPARTIAL =		0x00002000,
-
-	CLOFF_MUSTBEGHOST =			0x00004000,
-	CLOFF_IGNOREGHOST =			0x00008000,
-	
-	CLOFF_MUSTBESOLID =			0x00010000,
-	CLOFF_BEYONDTARGET =		0x00020000,
-
-	CLOFF_FROMBASE =			0x00040000,
-	CLOFF_MUL_HEIGHT =			0x00080000,
-	CLOFF_MUL_WIDTH =			0x00100000,
-
-	CLOFF_JUMP_ON_MISS =		0x00200000,
-	CLOFF_AIM_VERT_NOOFFSET =	0x00400000,
-
-	CLOFF_SETTARGET =			0x00800000,
-	CLOFF_SETMASTER =			0x01000000,
-	CLOFF_SETTRACER =			0x02000000,
-};
-
-struct LOFData
-{
-	AActor *Self;
-	AActor *Target;
-	int Flags;
-	bool BadActor;
-};
-
-ETraceStatus CheckLOFTraceFunc(FTraceResults &trace, void *userdata)
-{
-	LOFData *data = (LOFData *)userdata;
-	int flags = data->Flags;
-
-	if (trace.HitType != TRACE_HitActor)
-	{
-		return TRACE_Stop;
-	}
-	if (trace.Actor == data->Target)
-	{
-		if (flags & CLOFF_SKIPTARGET)
-		{
-			if (flags & CLOFF_BEYONDTARGET)
-			{
-				return TRACE_Skip;
-			}
-			return TRACE_Abort;
-		}
-		return TRACE_Stop;
-	}
-	if (flags & CLOFF_MUSTBESHOOTABLE)
-	{ // all shootability checks go here
-		if (!(trace.Actor->flags & MF_SHOOTABLE))
-		{
-			return TRACE_Skip;
-		}
-		if (trace.Actor->flags2 & MF2_NONSHOOTABLE)
-		{
-			return TRACE_Skip;
-		}
-	}
-	if ((flags & CLOFF_MUSTBESOLID) && !(trace.Actor->flags & MF_SOLID))
-	{
-		return TRACE_Skip;
-	}
-	if (flags & CLOFF_MUSTBEGHOST)
-	{
-		if (!(trace.Actor->flags3 & MF3_GHOST))
-		{
-			return TRACE_Skip;
-		}
-	}
-	else if (flags & CLOFF_IGNOREGHOST)
-	{
-		if (trace.Actor->flags3 & MF3_GHOST)
-		{
-			return TRACE_Skip;
-		}
-	}
-	if (
-			((flags & CLOFF_JUMPENEMY) && data->Self->IsHostile(trace.Actor)) ||
-			((flags & CLOFF_JUMPFRIEND) && data->Self->IsFriend(trace.Actor)) ||
-			((flags & CLOFF_JUMPOBJECT) && !(trace.Actor->flags3 & MF3_ISMONSTER)) ||
-			((flags & CLOFF_JUMPNONHOSTILE) && (trace.Actor->flags3 & MF3_ISMONSTER) && !data->Self->IsHostile(trace.Actor))
-		)
-	{
-		return TRACE_Stop;
-	}
-	if (
-			((flags & CLOFF_SKIPENEMY) && data->Self->IsHostile(trace.Actor)) ||
-			((flags & CLOFF_SKIPFRIEND) && data->Self->IsFriend(trace.Actor)) ||
-			((flags & CLOFF_SKIPOBJECT) && !(trace.Actor->flags3 & MF3_ISMONSTER)) ||
-			((flags & CLOFF_SKIPNONHOSTILE) && (trace.Actor->flags3 & MF3_ISMONSTER) && !data->Self->IsHostile(trace.Actor))
-		)
-	{
-		return TRACE_Skip;
-	}
-	data->BadActor = true;
-	return TRACE_Abort;
-}
-
-DEFINE_ACTION_FUNCTION_PARAMS(AActor, A_CheckLOF)
-{
-	// Check line of fire
-
-	/*
-		Not accounted for / I don't know how it works: FLOORCLIP
-	*/
-
-	AActor *target;
-	fixed_t
-		x1, y1, z1,
-		vx, vy, vz;
-
-	PARAM_ACTION_PROLOGUE;
-	PARAM_STATE		(jump);
-	PARAM_INT_OPT	(flags)			{ flags = 0; }
-	PARAM_FIXED_OPT	(range)			{ range = 0; }
-	PARAM_FIXED_OPT	(minrange)		{ minrange = 0; }
-	{
-		PARAM_ANGLE_OPT	(angle)			{ angle = 0; }
-		PARAM_ANGLE_OPT	(pitch)			{ pitch = 0; }
-		PARAM_FIXED_OPT	(offsetheight)	{ offsetheight = 0; }
-		PARAM_FIXED_OPT	(offsetwidth)	{ offsetwidth = 0; }
-		PARAM_INT_OPT	(ptr_target)	{ ptr_target = AAPTR_DEFAULT; }
-
-		ACTION_SET_RESULT(false);	// Jumps should never set the result for inventory state chains!
-		
-		target = COPY_AAPTR(self, ptr_target == AAPTR_DEFAULT ? AAPTR_TARGET|AAPTR_PLAYER_GETTARGET|AAPTR_NULL : ptr_target); // no player-support by default
-
-		if (flags & CLOFF_MUL_HEIGHT)
-		{
-			if (self->player != NULL)
-			{
-				// Synced with hitscan: self->player->mo->height is strangely conscientious about getting the right actor for player
-				offsetheight = FixedMul(offsetheight, FixedMul (self->player->mo->height, self->player->crouchfactor));
-			}
-			else
-			{
-				offsetheight = FixedMul(offsetheight, self->height);
-			}
-		}
-		if (flags & CLOFF_MUL_WIDTH)
-		{
-			offsetwidth = FixedMul(self->radius, offsetwidth);
-		}
-		
-		x1 = self->x;
-		y1 = self->y;
-		z1 = self->z + offsetheight - self->floorclip;
-
-		if (!(flags & CLOFF_FROMBASE))
-		{ // default to hitscan origin
-
-			// Synced with hitscan: self->height is strangely NON-conscientious about getting the right actor for player
-			z1 += (self->height >> 1);
-			if (self->player != NULL)
-			{
-				z1 += FixedMul (self->player->mo->AttackZOffset, self->player->crouchfactor);
-			}
-			else
-			{
-				z1 += 8*FRACUNIT;
-			}
-		}
-
-		if (target)
-		{
-			FVector2 xyvec(target->x - x1, target->y - y1);
-			fixed_t distance = P_AproxDistance((fixed_t)xyvec.Length(), target->z - z1);
-
-			if (range && !(flags & CLOFF_CHECKPARTIAL))
-			{
-				if (distance > range)
-					return numret;
-			}
-
-			{
-				angle_t ang;
-
-				if (flags & CLOFF_NOAIM_HORZ)
-				{
-					ang = self->angle;
-				}
-				else ang = R_PointToAngle2 (x1, y1, target->x, target->y);
-				
-				angle += ang;
-				
-				ang >>= ANGLETOFINESHIFT;
-				x1 += FixedMul(offsetwidth, finesine[ang]);
-				y1 -= FixedMul(offsetwidth, finecosine[ang]);
-			}
-
-			if (flags & CLOFF_NOAIM_VERT)
-			{
-				pitch += self->pitch;
-			}
-			else if (flags & CLOFF_AIM_VERT_NOOFFSET)
-			{
-				pitch += R_PointToAngle2 (0,0, (fixed_t)xyvec.Length(), target->z - z1 + offsetheight + target->height / 2);
-			}
-			else
-			{
-				pitch += R_PointToAngle2 (0,0, (fixed_t)xyvec.Length(), target->z - z1 + target->height / 2);
-			}
-		}
-		else if (flags & CLOFF_ALLOWNULL)
-		{
-			angle += self->angle;
-			pitch += self->pitch;
-
-			angle_t ang = self->angle >> ANGLETOFINESHIFT;
-			x1 += FixedMul(offsetwidth, finesine[ang]);
-			y1 -= FixedMul(offsetwidth, finecosine[ang]);
-		}
-		else
-		{
-			return numret;
-		}
-
-		angle >>= ANGLETOFINESHIFT;
-		pitch = (0-pitch)>>ANGLETOFINESHIFT;
-
-		vx = FixedMul (finecosine[pitch], finecosine[angle]);
-		vy = FixedMul (finecosine[pitch], finesine[angle]);
-		vz = -finesine[pitch];
-	}
-
-	/* Variable set:
-
-		jump, flags, target
-		x1,y1,z1 (trace point of origin)
-		vx,vy,vz (trace unit vector)
-		range
-	*/
-
-	sector_t *sec = P_PointInSector(x1, y1);
-
-	if (range == 0)
-	{
-		range = (self->player != NULL) ? PLAYERMISSILERANGE : MISSILERANGE;
-	}
-
-	FTraceResults trace;
-	LOFData lof_data;
-
-	lof_data.Self = self;
-	lof_data.Target = target;
-	lof_data.Flags = flags;
-	lof_data.BadActor = false;
-
-	Trace(x1, y1, z1, sec, vx, vy, vz, range, 0xFFFFFFFF, ML_BLOCKEVERYTHING, self, trace, 0,
-		CheckLOFTraceFunc, &lof_data);
-
-	if (trace.HitType == TRACE_HitActor ||
-		((flags & CLOFF_JUMP_ON_MISS) && !lof_data.BadActor && trace.HitType != TRACE_HitNone))
-	{
-		if (minrange > 0 && trace.Distance < minrange)
-		{
-			return numret;
-		}
-		if ((trace.HitType == TRACE_HitActor) && (trace.Actor != NULL) && !(lof_data.BadActor))
-		{
-			if (flags & (CLOFF_SETTARGET))	self->target = trace.Actor;
-			if (flags & (CLOFF_SETMASTER))	self->master = trace.Actor;
-			if (flags & (CLOFF_SETTRACER))	self->tracer = trace.Actor;
-		}
-		ACTION_JUMP(jump);
-	}
-	return numret;
-}
-
-//==========================================================================
-//
-// A_JumpIfTargetInLOS (state label, optional fixed fov, optional int flags,
-// optional fixed dist_max, optional fixed dist_close)
-//
-// Jumps if the actor can see its target, or if the player has a linetarget.
-// ProjectileTarget affects how projectiles are treated. If set, it will use
-// the target of the projectile for seekers, and ignore the target for
-// normal projectiles. If not set, it will use the missile's owner instead
-// (the default). ProjectileTarget is now flag JLOSF_PROJECTILE. dist_max
-// sets the maximum distance that actor can see, 0 means forever. dist_close
-// uses special behavior if certain flags are set, 0 means no checks.
-//
-//==========================================================================
-
-enum JLOS_flags
-{
-	JLOSF_PROJECTILE =		1 << 0,
-	JLOSF_NOSIGHT =			1 << 1,
-	JLOSF_CLOSENOFOV = 		1 << 2,
-	JLOSF_CLOSENOSIGHT =	1 << 3,
-	JLOSF_CLOSENOJUMP =		1 << 4,
-	JLOSF_DEADNOJUMP =		1 << 5,
-	JLOSF_CHECKMASTER =		1 << 6,
-	JLOSF_TARGETLOS =		1 << 7,
-	JLOSF_FLIPFOV =			1 << 8,
-	JLOSF_ALLYNOJUMP =		1 << 9,
-	JLOSF_COMBATANTONLY =	1 << 10,
-	JLOSF_NOAUTOAIM =		1 << 11,
-	JLOSF_CHECKTRACER =		1 << 12,
-};
-
-DEFINE_ACTION_FUNCTION_PARAMS(AActor, A_JumpIfTargetInLOS)
-{
-	PARAM_ACTION_PROLOGUE;
-	PARAM_STATE		(jump);
-	PARAM_ANGLE_OPT	(fov)			{ fov = 0; }
-	PARAM_INT_OPT	(flags)			{ flags = 0; }
-	PARAM_FIXED_OPT	(dist_max)		{ dist_max = 0; }
-	PARAM_FIXED_OPT	(dist_close)	{ dist_close = 0; }
-
-	angle_t an;
-	AActor *target, *viewport;
-
-	ACTION_SET_RESULT(false);	// Jumps should never set the result for inventory state chains!
-
-	bool doCheckSight;
-
-	if (!self->player)
-	{
-		if (flags & JLOSF_CHECKMASTER)
-		{
-			target = self->master;
-		}
-		else if ((self->flags & MF_MISSILE && (flags & JLOSF_PROJECTILE)) || (flags & JLOSF_CHECKTRACER))
-		{
-			if ((self->flags2 & MF2_SEEKERMISSILE) || (flags & JLOSF_CHECKTRACER))
-				target = self->tracer;
-			else
-				target = NULL;
-		}
-		else
-		{
-			target = self->target;
-		}
-
-		if (target == NULL)
-			return numret; // [KS] Let's not call P_CheckSight unnecessarily in this case.
-		
-		if ((flags & JLOSF_DEADNOJUMP) && (target->health <= 0))
-		{
-			return numret;
-		}
-
-		doCheckSight = !(flags & JLOSF_NOSIGHT);
-	}
-	else
-	{
-		// Does the player aim at something that can be shot?
-		P_AimLineAttack(self, self->angle, MISSILERANGE, &target, (flags & JLOSF_NOAUTOAIM) ? ANGLE_1/2 : 0);
-		
-		if (!target) return numret;
-
-		switch (flags & (JLOSF_TARGETLOS|JLOSF_FLIPFOV))
-		{
-		case JLOSF_TARGETLOS|JLOSF_FLIPFOV:
-			// target makes sight check, player makes fov check; player has verified fov
-			fov = 0;
-			// fall-through
-		case JLOSF_TARGETLOS:
-			doCheckSight = !(flags & JLOSF_NOSIGHT); // The target is responsible for sight check and fov
-			break;
-		default:
-			// player has verified sight and fov
-			fov = 0;
-			// fall-through
-		case JLOSF_FLIPFOV: // Player has verified sight, but target must verify fov
-			doCheckSight = false;
-			break;
-		}
-	}
-
-	// [FDARI] If target is not a combatant, don't jump
-	if ( (flags & JLOSF_COMBATANTONLY) && (!target->player) && !(target->flags3 & MF3_ISMONSTER))
-		return numret;
-
-	// [FDARI] If actors share team, don't jump
-	if ((flags & JLOSF_ALLYNOJUMP) && self->IsFriend(target))
-		return numret;
-
-	fixed_t distance = P_AproxDistance(target->x - self->x, target->y - self->y);
-	distance = P_AproxDistance(distance, target->z - self->z);
-
-	if (dist_max && (distance > dist_max))
-		return numret;
-
-	if (dist_close && (distance < dist_close))
-	{
-		if (flags & JLOSF_CLOSENOJUMP)
-			return numret;
-
-		if (flags & JLOSF_CLOSENOFOV)
-			fov = 0;
-
-		if (flags & JLOSF_CLOSENOSIGHT)
-			doCheckSight = false;
-	}
-
-	if (flags & JLOSF_TARGETLOS) { viewport = target; target = self; }
-	else { viewport = self; }
-
-	if (doCheckSight && !P_CheckSight (viewport, target, SF_IGNOREVISIBILITY))
-		return numret;
-
-	if (flags & JLOSF_FLIPFOV)
-	{
-		if (viewport == self) { viewport = target; target = self; }
-		else { target = viewport; viewport = self; }
-	}
-
-	if (fov && (fov < ANGLE_MAX))
-	{
-		an = R_PointToAngle2 (viewport->x,
-							  viewport->y,
-							  target->x,
-							  target->y)
-			- viewport->angle;
-
-		if (an > (fov / 2) && an < (ANGLE_MAX - (fov / 2)))
-		{
-			return numret; // [KS] Outside of FOV - return
-		}
-
-	}
-
-	ACTION_JUMP(jump);
-	return numret;
-}
-
-
-//==========================================================================
-//
-// A_JumpIfInTargetLOS (state label, optional fixed fov, optional int flags
-// optional fixed dist_max, optional fixed dist_close)
-//
-//==========================================================================
-
-DEFINE_ACTION_FUNCTION_PARAMS(AActor, A_JumpIfInTargetLOS)
-{
-	PARAM_ACTION_PROLOGUE;
-	PARAM_STATE		(jump);
-	PARAM_ANGLE_OPT	(fov)			{ fov = 0; }
-	PARAM_INT_OPT	(flags)			{ flags = 0; }
-	PARAM_FIXED_OPT	(dist_max)		{ dist_max = 0; }
-	PARAM_FIXED_OPT	(dist_close)	{ dist_close = 0; }
-
-	angle_t an;
-	AActor *target;
-
-	ACTION_SET_RESULT(false);	// Jumps should never set the result for inventory state chains!
-
-	if (flags & JLOSF_CHECKMASTER)
-	{
-		target = self->master;
-	}
-	else if (self->flags & MF_MISSILE && (flags & JLOSF_PROJECTILE))
-	{
-		if (self->flags2 & MF2_SEEKERMISSILE)
-			target = self->tracer;
-		else
-			target = NULL;
-	}
-	else
-	{
-		target = self->target;
-	}
-
-	if (target == NULL)
-	{ // [KS] Let's not call P_CheckSight unnecessarily in this case.
-		return numret;
-	}
-
-	if ((flags & JLOSF_DEADNOJUMP) && (target->health <= 0))
-	{
-		return numret;
-	}
-
-	fixed_t distance = P_AproxDistance(target->x - self->x, target->y - self->y);
-	distance = P_AproxDistance(distance, target->z - self->z);
-
-	if (dist_max && (distance > dist_max))
-	{
-		return numret;
-	}
-
-	bool doCheckSight = !(flags & JLOSF_NOSIGHT);
-
-	if (dist_close && (distance < dist_close))
-	{
-		if (flags & JLOSF_CLOSENOJUMP)
-			return numret;
-
-		if (flags & JLOSF_CLOSENOFOV)
-			fov = 0;
-
-		if (flags & JLOSF_CLOSENOSIGHT)
-			doCheckSight = false;
-	}
-
-	if (fov && (fov < ANGLE_MAX))
-	{
-		an = R_PointToAngle2 (target->x,
-							  target->y,
-							  self->x,
-							  self->y)
-			- target->angle;
-
-		if (an > (fov / 2) && an < (ANGLE_MAX - (fov / 2)))
-		{
-			return numret; // [KS] Outside of FOV - return
-		}
-	}
-	if (doCheckSight && !P_CheckSight (target, self, SF_IGNOREVISIBILITY))
-		return numret;
-
-	ACTION_JUMP(jump);
-	return numret;
-}
-
-//===========================================================================
-//
-// Modified code pointer from Skulltag
-//
-//===========================================================================
-
-DEFINE_ACTION_FUNCTION_PARAMS(AActor, A_CheckForReload)
-{
-	PARAM_ACTION_PROLOGUE;
-
-	if ( self->player == NULL || self->player->ReadyWeapon == NULL )
-		return 0;
-
-	PARAM_INT		(count);
-	PARAM_STATE		(jump);
-	PARAM_BOOL_OPT	(dontincrement)		{ dontincrement = false; }
-
-	if (count <= 0)
-		return 0;
-
-	AWeapon *weapon = self->player->ReadyWeapon;
-
-	int ReloadCounter = weapon->ReloadCounter;
-	if (!dontincrement || ReloadCounter != 0)
-		ReloadCounter = (weapon->ReloadCounter+1) % count;
-	else // 0 % 1 = 1?  So how do we check if the weapon was never fired?  We should only do this when we're not incrementing the counter though.
-		ReloadCounter = 1;
-
-	// If we have not made our last shot...
-	if (ReloadCounter != 0)
-	{
-		// Go back to the refire frames, instead of continuing on to the reload frames.
-		ACTION_JUMP(jump);
-	}
-	else
-	{
-		// We need to reload. However, don't reload if we're out of ammo.
-		weapon->CheckAmmo(false, false);
-	}
-
-	if (!dontincrement)
-		weapon->ReloadCounter = ReloadCounter;
-	return 0;
-}
-
-//===========================================================================
-//
-// Resets the counter for the above function
-//
-//===========================================================================
-
-DEFINE_ACTION_FUNCTION(AActor, A_ResetReloadCounter)
-{
-	PARAM_ACTION_PROLOGUE;
-
-	if (self->player == NULL || self->player->ReadyWeapon == NULL)
-		return 0;
-
-	AWeapon *weapon = self->player->ReadyWeapon;
-	weapon->ReloadCounter = 0;
-	return 0;
-}
-
-//===========================================================================
-//
-// A_ChangeFlag
-//
-//===========================================================================
-DEFINE_ACTION_FUNCTION_PARAMS(AActor, A_ChangeFlag)
-{
-	PARAM_ACTION_PROLOGUE;
-	PARAM_STRING	(flagname);
-	PARAM_BOOL		(value);
-
-	const char *dot = strchr(flagname, '.');
-	FFlagDef *fd;
-	PClassActor *cls = self->GetClass();
-
-	if (dot != NULL)
-	{
-		FString part1(flagname.GetChars(), dot - flagname);
-		fd = FindFlag(cls, part1, dot + 1);
-	}
-	else
-	{
-		fd = FindFlag(cls, flagname, NULL);
-	}
-
-	if (fd != NULL)
-	{
-		bool kill_before, kill_after;
-		INTBOOL item_before, item_after;
-		INTBOOL secret_before, secret_after;
-
-		kill_before = self->CountsAsKill();
-		item_before = self->flags & MF_COUNTITEM;
-		secret_before = self->flags5 & MF5_COUNTSECRET;
-
-		if (fd->structoffset == -1)
-		{
-			HandleDeprecatedFlags(self, cls, value, fd->flagbit);
-		}
-		else
-		{
-			ActorFlags *flagp = (ActorFlags*) (((char*)self) + fd->structoffset);
-
-			// If these 2 flags get changed we need to update the blockmap and sector links.
-			bool linkchange = flagp == &self->flags && (fd->flagbit == MF_NOBLOCKMAP || fd->flagbit == MF_NOSECTOR);
-
-			if (linkchange) self->UnlinkFromWorld();
-			ModActorFlag(self, fd, value);
-			if (linkchange) self->LinkToWorld();
-		}
-		kill_after = self->CountsAsKill();
-		item_after = self->flags & MF_COUNTITEM;
-		secret_after = self->flags5 & MF5_COUNTSECRET;
-		// Was this monster previously worth a kill but no longer is?
-		// Or vice versa?
-		if (kill_before != kill_after)
-		{
-			if (kill_after)
-			{ // It counts as a kill now.
-				level.total_monsters++;
-			}
-			else
-			{ // It no longer counts as a kill.
-				level.total_monsters--;
-			}
-		}
-		// same for items
-		if (item_before != item_after)
-		{
-			if (item_after)
-			{ // It counts as an item now.
-				level.total_items++;
-			}
-			else
-			{ // It no longer counts as an item
-				level.total_items--;
-			}
-		}
-		// and secretd
-		if (secret_before != secret_after)
-		{
-			if (secret_after)
-			{ // It counts as an secret now.
-				level.total_secrets++;
-			}
-			else
-			{ // It no longer counts as an secret
-				level.total_secrets--;
-			}
-		}
-	}
-	else
-	{
-		Printf("Unknown flag '%s' in '%s'\n", flagname.GetChars(), cls->TypeName.GetChars());
-	}
-	return 0;
-}
-
-//===========================================================================
-//
-// A_CheckFlag
-//
-//===========================================================================
-
-DEFINE_ACTION_FUNCTION_PARAMS(AActor, A_CheckFlag)
-{
-	PARAM_ACTION_PROLOGUE;
-	PARAM_STRING	(flagname);
-	PARAM_STATE		(jumpto);
-	PARAM_INT_OPT	(checkpointer)	{ checkpointer = AAPTR_DEFAULT; }
-
-	ACTION_SET_RESULT(false);	// Jumps should never set the result for inventory state chains!
-
-	AActor *owner = COPY_AAPTR(self, checkpointer);
-	if (owner == NULL)
-	{
-		return numret;
-	}
-
-	if (CheckActorFlag(owner, flagname))
-	{
-		ACTION_JUMP(jumpto);
-	}
-	return numret;
-}
-
-
-//===========================================================================
-//
-// A_RaiseMaster
-//
-//===========================================================================
-DEFINE_ACTION_FUNCTION(AActor, A_RaiseMaster)
-{
-	PARAM_ACTION_PROLOGUE;
-	PARAM_BOOL_OPT(copy)	{ copy = false; }
-
-	if (self->master != NULL)
-	{
-		P_Thing_Raise(self->master, copy ? self : NULL);
-	}
-	return 0;
-}
-
-//===========================================================================
-//
-// A_RaiseChildren
-//
-//===========================================================================
-DEFINE_ACTION_FUNCTION(AActor, A_RaiseChildren)
-{
-	PARAM_ACTION_PROLOGUE;
-	PARAM_BOOL_OPT(copy)	{ copy = false; }
-
-	TThinkerIterator<AActor> it;
-	AActor *mo;
-
-	while ((mo = it.Next()) != NULL)
-	{
-		if (mo->master == self)
-		{
-			P_Thing_Raise(mo, copy ? self : NULL);
-		}
-	}
-	return 0;
-}
-
-//===========================================================================
-//
-// A_RaiseSiblings
-//
-//===========================================================================
-DEFINE_ACTION_FUNCTION(AActor, A_RaiseSiblings)
-{
-	PARAM_ACTION_PROLOGUE;
-	PARAM_BOOL_OPT(copy)	{ copy = false; }
-
-	TThinkerIterator<AActor> it;
-	AActor *mo;
-
-	if (self->master != NULL)
-	{
-		while ((mo = it.Next()) != NULL)
-		{
-			if (mo->master == self->master && mo != self)
-			{
-				P_Thing_Raise(mo, copy ? self : NULL);
-			}
-		}
-	}
-	return 0;
-}
- 
- //===========================================================================
- //
-// [TP] A_FaceConsolePlayer
-//
-//===========================================================================
-DEFINE_ACTION_FUNCTION_PARAMS (AActor, A_FaceConsolePlayer)
-{
-	PARAM_ACTION_PROLOGUE;
-	PARAM_ANGLE_OPT(max_turn_angle) { max_turn_angle = 0; }
-	// NOTE: It does nothing for zdoom.
-	return 0;
-}
-
-//===========================================================================
-//
-// A_MonsterRefire
-//
-// Keep firing unless target got out of sight
-//
-//===========================================================================
-DEFINE_ACTION_FUNCTION_PARAMS(AActor, A_MonsterRefire)
-{
-	PARAM_ACTION_PROLOGUE;
-	PARAM_INT	(prob);
-	PARAM_STATE	(jump);
-
-	ACTION_SET_RESULT(false);	// Jumps should never set the result for inventory state chains!
-	A_FaceTarget(self);
-
-	if (pr_monsterrefire() < prob)
-		return numret;
-
-	if (self->target == NULL
-		|| P_HitFriend (self)
-		|| self->target->health <= 0
-		|| !P_CheckSight (self, self->target, SF_SEEPASTBLOCKEVERYTHING|SF_SEEPASTSHOOTABLELINES) )
-	{
-		ACTION_JUMP(jump);
-	}
-	return numret;
-}
-
-//===========================================================================
-//
-// A_SetAngle
-//
-// Set actor's angle (in degrees).
-//
-//===========================================================================
-enum
-{
-	SPF_FORCECLAMP = 1,	// players always clamp
-	SPF_INTERPOLATE = 2,
-};
-
-
-DEFINE_ACTION_FUNCTION_PARAMS(AActor, A_SetAngle)
-{
-	PARAM_ACTION_PROLOGUE;
-	PARAM_ANGLE_OPT(angle)	{ angle = 0; }
-	PARAM_INT_OPT(flags)	{ flags = 0; }
-	PARAM_INT_OPT(ptr)		{ ptr = AAPTR_DEFAULT; }
-
-	AActor *ref = COPY_AAPTR(self, ptr);
-	if (ref != NULL)
-	{
-		ref->SetAngle(angle, !!(flags & SPF_INTERPOLATE));
-	}
-	return 0;
-}
-
-//===========================================================================
-//
-// A_SetPitch
-//
-// Set actor's pitch (in degrees).
-//
-//===========================================================================
-
-DEFINE_ACTION_FUNCTION_PARAMS(AActor, A_SetPitch)
-{
-	PARAM_ACTION_PROLOGUE;
-	PARAM_ANGLE(pitch);
-	PARAM_INT_OPT(flags)	{ flags = 0; }
-	PARAM_INT_OPT(ptr)		{ ptr = AAPTR_DEFAULT; }
-
-	AActor *ref = COPY_AAPTR(self, ptr);
-
-	if (ref == NULL)
-	{
-		return 0;
-	}
-
-	if (ref->player != NULL || (flags & SPF_FORCECLAMP))
-	{ // clamp the pitch we set
-		int min, max;
-
-		if (ref->player != NULL)
-		{
-			min = ref->player->MinPitch;
-			max = ref->player->MaxPitch;
-		}
-		else
-		{
-			min = -ANGLE_90 + (1 << ANGLETOFINESHIFT);
-			max = ANGLE_90 - (1 << ANGLETOFINESHIFT);
-		}
-		pitch = clamp<int>(pitch, min, max);
-	}
-
-	ref->SetPitch(pitch, !!(flags & SPF_INTERPOLATE), !!(flags & SPF_FORCECLAMP));
-	return 0;
-}
-
-//===========================================================================
-//
-// [Nash] A_SetRoll
-//
-// Set actor's roll (in degrees).
-//
-//===========================================================================
-
-DEFINE_ACTION_FUNCTION_PARAMS(AActor, A_SetRoll)
-{
-	PARAM_ACTION_PROLOGUE;
-	PARAM_ANGLE		(roll);
-	PARAM_INT_OPT	(flags)		{ flags = 0; }
-	PARAM_INT_OPT	(ptr)		{ ptr = AAPTR_DEFAULT; }
-	AActor *ref = COPY_AAPTR(self, ptr);
-
-	if (ref != NULL)
-	{
-		ref->SetRoll(roll, !!(flags & SPF_INTERPOLATE));
-	}
-	return 0;
-}
-
-//===========================================================================
-//
-// A_ScaleVelocity
-//
-// Scale actor's velocity.
-//
-//===========================================================================
-
-DEFINE_ACTION_FUNCTION_PARAMS(AActor, A_ScaleVelocity)
-{
-	PARAM_ACTION_PROLOGUE;
-	PARAM_FIXED(scale);
-	PARAM_INT_OPT(ptr)	{ ptr = AAPTR_DEFAULT; }
-
-	AActor *ref = COPY_AAPTR(self, ptr);
-
-	if (ref == NULL)
-	{
-		return 0;
-	}
-
-	INTBOOL was_moving = ref->velx | ref->vely | ref->velz;
-
-	ref->velx = FixedMul(ref->velx, scale);
-	ref->vely = FixedMul(ref->vely, scale);
-	ref->velz = FixedMul(ref->velz, scale);
-
-	// If the actor was previously moving but now is not, and is a player,
-	// update its player variables. (See A_Stop.)
-	if (was_moving)
-	{
-		CheckStopped(ref);
-	}
-	return 0;
-}
-
-//===========================================================================
-//
-// A_ChangeVelocity
-//
-//===========================================================================
-
-DEFINE_ACTION_FUNCTION_PARAMS(AActor, A_ChangeVelocity)
-{
-<<<<<<< HEAD
-	PARAM_ACTION_PROLOGUE;
-	PARAM_FIXED_OPT	(x)		{ x = 0; }
-	PARAM_FIXED_OPT	(y)		{ y = 0; }
-	PARAM_FIXED_OPT	(z)		{ z = 0; }
-	PARAM_INT_OPT	(flags)	{ flags = 0; }
-	PARAM_INT_OPT	(ptr)	{ ptr = AAPTR_DEFAULT; }
-=======
-	ACTION_PARAM_START(5);
-	ACTION_PARAM_FIXED(x, 0);
-	ACTION_PARAM_FIXED(y, 1);
-	ACTION_PARAM_FIXED(z, 2);
-	ACTION_PARAM_INT(flags, 3);
-	ACTION_PARAM_INT(ptr, 4);
->>>>>>> 78c21bfb
-
-	AActor *ref = COPY_AAPTR(self, ptr);
-
-	if (ref == NULL)
-	{
-		return 0;
-	}
-
-	INTBOOL was_moving = ref->velx | ref->vely | ref->velz;
-
-	fixed_t vx = x, vy = y, vz = z;
-	fixed_t sina = finesine[ref->angle >> ANGLETOFINESHIFT];
-	fixed_t cosa = finecosine[ref->angle >> ANGLETOFINESHIFT];
-
-	if (flags & 1)	// relative axes - make x, y relative to actor's current angle
-	{
-		vx = DMulScale16(x, cosa, -y, sina);
-		vy = DMulScale16(x, sina,  y, cosa);
-	}
-	if (flags & 2)	// discard old velocity - replace old velocity with new velocity
-	{
-		ref->velx = vx;
-		ref->vely = vy;
-		ref->velz = vz;
-	}
-	else	// add new velocity to old velocity
-	{
-		ref->velx += vx;
-		ref->vely += vy;
-		ref->velz += vz;
-	}
-
-	if (was_moving)
-	{
-		CheckStopped(ref);
-	}
-	return 0;
-}
-
-//===========================================================================
-//
-// A_SetArg
-//
-//===========================================================================
-
-DEFINE_ACTION_FUNCTION_PARAMS(AActor, A_SetArg)
-{
-	PARAM_ACTION_PROLOGUE;
-	PARAM_INT(pos);
-	PARAM_INT(value);
-
-	// Set the value of the specified arg
-	if ((size_t)pos < countof(self->args))
-	{
-		self->args[pos] = value;
-	}
-	return 0;
-}
-
-//===========================================================================
-//
-// A_SetSpecial
-//
-//===========================================================================
-
-DEFINE_ACTION_FUNCTION_PARAMS(AActor, A_SetSpecial)
-{
-	PARAM_ACTION_PROLOGUE;
-	PARAM_INT		(spec);
-	PARAM_INT_OPT	(arg0)	{ arg0 = 0; }
-	PARAM_INT_OPT	(arg1)	{ arg1 = 0; }
-	PARAM_INT_OPT	(arg2)	{ arg2 = 0; }
-	PARAM_INT_OPT	(arg3)	{ arg3 = 0; }
-	PARAM_INT_OPT	(arg4)	{ arg4 = 0; }
-	
-	self->special = spec;
-	self->args[0] = arg0;
-	self->args[1] = arg1;
-	self->args[2] = arg2;
-	self->args[3] = arg3;
-	self->args[4] = arg4;
-	return 0;
-}
-
-//===========================================================================
-//
-// A_SetUserVar
-//
-//===========================================================================
-
-DEFINE_ACTION_FUNCTION_PARAMS(AActor, A_SetUserVar)
-{
-	PARAM_ACTION_PROLOGUE;
-	PARAM_NAME	(varname);
-	PARAM_INT	(value);
-
-	PField *var = dyn_cast<PField>(self->GetClass()->Symbols.FindSymbol(varname, true));
-
-	if (var == NULL || (var->Flags & VARF_Native) || !var->Type->IsKindOf(RUNTIME_CLASS(PBasicType)))
-	{
-		Printf("%s is not a user variable in class %s\n", varname.GetChars(),
-			self->GetClass()->TypeName.GetChars());
-		return 0;
-	}
-	// Set the value of the specified user variable.
-	var->Type->SetValue(reinterpret_cast<BYTE *>(self) + var->Offset, value);
-	return 0;
-}
-
-//===========================================================================
-//
-// A_SetUserArray
-//
-//===========================================================================
-
-DEFINE_ACTION_FUNCTION_PARAMS(AActor, A_SetUserArray)
-{
-	PARAM_ACTION_PROLOGUE;
-	PARAM_NAME	(varname);
-	PARAM_INT	(pos);
-	PARAM_INT	(value);
-
-	PField *var = dyn_cast<PField>(self->GetClass()->Symbols.FindSymbol(varname, true));
-
-	if (var == NULL || (var->Flags & VARF_Native) ||
-		!var->Type->IsKindOf(RUNTIME_CLASS(PArray)) ||
-		!static_cast<PArray *>(var->Type)->ElementType->IsKindOf(RUNTIME_CLASS(PBasicType)))
-	{
-		Printf("%s is not a user array in class %s\n", varname.GetChars(),
-			self->GetClass()->TypeName.GetChars());
-		return 0;
-	}
-	PArray *arraytype = static_cast<PArray *>(var->Type);
-	if ((unsigned)pos >= arraytype->ElementCount)
-	{
-		Printf("%d is out of bounds in array %s in class %s\n", pos, varname.GetChars(),
-			self->GetClass()->TypeName.GetChars());
-		return 0;
-	}
-	// Set the value of the specified user array at index pos.
-	arraytype->ElementType->SetValue(reinterpret_cast<BYTE *>(self) + var->Offset + arraytype->ElementSize * pos, value);
-	return 0;
-}
-
-//===========================================================================
-//
-// A_Teleport([state teleportstate, [class targettype,
-// [class fogtype, [int flags, [fixed mindist,
-// [fixed maxdist]]]]]])
-//
-// Attempts to teleport to a targettype at least mindist away and at most
-// maxdist away (0 means unlimited). If successful, spawn a fogtype at old
-// location and place calling actor in teleportstate. 
-//
-//===========================================================================
-enum T_Flags
-{
-	TF_TELEFRAG =		0x00000001, // Allow telefrag in order to teleport.
-	TF_RANDOMDECIDE =	0x00000002, // Randomly fail based on health. (A_Srcr2Decide)
-	TF_FORCED =			0x00000004, // Forget what's in the way. TF_Telefrag takes precedence though.
-	TF_KEEPVELOCITY =	0x00000008, // Preserve velocity.
-	TF_KEEPANGLE =		0x00000010, // Keep angle.
-	TF_USESPOTZ =		0x00000020, // Set the z to the spot's z, instead of the floor.
-	TF_NOSRCFOG =		0x00000040, // Don't leave any fog behind when teleporting.
-	TF_NODESTFOG =		0x00000080, // Don't spawn any fog at the arrival position.
-	TF_USEACTORFOG =	0x00000100, // Use the actor's TeleFogSourceType and TeleFogDestType fogs.
-	TF_NOJUMP =			0x00000200, // Don't jump after teleporting.
-	TF_OVERRIDE =		0x00000400, // Ignore NOTELEPORT.
-};
-
-DEFINE_ACTION_FUNCTION_PARAMS(AActor, A_Teleport)
-{
-	PARAM_ACTION_PROLOGUE;
-	PARAM_STATE_OPT		(teleport_state)			{ teleport_state = NULL; }
-	PARAM_CLASS_OPT		(target_type, ASpecialSpot)	{ target_type = PClass::FindActor("BossSpot"); }
-	PARAM_CLASS_OPT		(fog_type, AActor)			{ fog_type = PClass::FindActor("TeleportFog"); }
-	PARAM_INT_OPT		(flags)						{ flags = 0; }
-	PARAM_FIXED_OPT		(mindist)					{ mindist = 128 << FRACBITS; }
-	PARAM_FIXED_OPT		(maxdist)					{ maxdist = 128 << FRACBITS; }
-	PARAM_INT_OPT		(ptr)						{ ptr = AAPTR_DEFAULT; }
-
-	AActor *ref = COPY_AAPTR(self, ptr);
-
-	ACTION_SET_RESULT(false);
-	if (!ref)
-	{
-		return numret;
-	}
-
-	if ((ref->flags2 & MF2_NOTELEPORT) && !(flags & TF_OVERRIDE))
-	{
-		return numret;
-	}
-
-	// Randomly choose not to teleport like A_Srcr2Decide.
-	if (flags & TF_RANDOMDECIDE)
-	{
-		static const int chance[] =
-		{
-			192, 120, 120, 120, 64, 64, 32, 16, 0
-		};
-
-		unsigned int chanceindex = ref->health / ((ref->SpawnHealth()/8 == 0) ? 1 : ref->SpawnHealth()/8);
-
-		if (chanceindex >= countof(chance))
-		{
-			chanceindex = countof(chance) - 1;
-		}
-
-		if (pr_teleport() >= chance[chanceindex])
-		{
-			return numret;
-		}
-	}
-
-	DSpotState *state = DSpotState::GetSpotState();
-	if (state == NULL)
-	{
-		return numret;
-	}
-
-	if (target_type == NULL)
-	{
-		target_type = PClass::FindActor("BossSpot");
-	}
-
-	AActor * spot = state->GetSpotWithMinMaxDistance(target_type, ref->x, ref->y, mindist, maxdist);
-	if (spot == NULL)
-	{
-		return numret;
-	}
-
-	fixed_t prevX = ref->x;
-	fixed_t prevY = ref->y;
-	fixed_t prevZ = ref->z;
-	fixed_t aboveFloor = spot->z - spot->floorz;
-	fixed_t finalz = spot->floorz + aboveFloor;
-
-	if (spot->z + ref->height > spot->ceilingz)
-		finalz = spot->ceilingz - ref->height;
-	else if (spot->z < spot->floorz)
-		finalz = spot->floorz;
-
-	//Take precedence and cooperate with telefragging first.
-	bool tele_result = P_TeleportMove(ref, spot->x, spot->y, finalz, flags & TF_TELEFRAG);
-
-	if (!tele_result && (flags & TF_FORCED))
-	{
-		//If for some reason the original move didn't work, regardless of telefrag, force it to move.
-		ref->SetOrigin(spot->x, spot->y, finalz);
-		tele_result = true;
-	}
-
-	AActor *fog1 = NULL, *fog2 = NULL;
-	if (tele_result)
-	{
-		//If a fog type is defined in the parameter, or the user wants to use the actor's predefined fogs,
-		//and if there's no desire to be fogless, spawn a fog based upon settings.
-		if (fog_type || (flags & TF_USEACTORFOG))
-		{ 
-			if (!(flags & TF_NOSRCFOG))
-			{
-				if (flags & TF_USEACTORFOG)
-					P_SpawnTeleportFog(ref, prevX, prevY, prevZ, true, true);
-				else
-				{
-					fog1 = Spawn(fog_type, prevX, prevY, prevZ, ALLOW_REPLACE);
-					if (fog1 != NULL)
-						fog1->target = ref;
-				}
-			}
-			if (!(flags & TF_NODESTFOG))
-			{
-				if (flags & TF_USEACTORFOG)
-					P_SpawnTeleportFog(ref, ref->x, ref->y, ref->z, false, true);
-				else
-				{
-					fog2 = Spawn(fog_type, ref->x, ref->y, ref->z, ALLOW_REPLACE);
-					if (fog2 != NULL)
-						fog2->target = ref;
-				}
-			}
-		}
-		
-		if (flags & TF_USESPOTZ)
-			ref->z = spot->z;
-		else
-			ref->z = ref->floorz;
-
-		self->z = (flags & TF_USESPOTZ) ? spot->z : self->floorz;
-
-		if (!(flags & TF_KEEPANGLE))
-			ref->angle = spot->angle;
-
-		if (!(flags & TF_KEEPVELOCITY))
-			ref->velx = ref->vely = ref->velz = 0;
-
-		if (!(flags & TF_NOJUMP)) //The state jump should only happen with the calling actor.
-		{
-			ACTION_SET_RESULT(false); // Jumps should never set the result for inventory state chains!
-			if (teleport_state == NULL)
-			{
-				// Default to Teleport.
-				teleport_state = self->FindState("Teleport");
-				// If still nothing, then return.
-				if (teleport_state == NULL)
-				{
-					return numret;
-				}
-			}
-			ACTION_JUMP(teleport_state);
-			return numret;
-		}
-	}
-	ACTION_SET_RESULT(tele_result);
-	return numret;
-}
-
-//===========================================================================
-//
-// A_Turn
-//
-//===========================================================================
-
-DEFINE_ACTION_FUNCTION_PARAMS(AActor, A_Turn)
-{
-	PARAM_ACTION_PROLOGUE;
-	PARAM_ANGLE_OPT(angle) { angle = 0; }
-	self->angle += angle;
-	return 0;
-}
-
-//===========================================================================
-//
-// A_Quake
-//
-//===========================================================================
-
-DEFINE_ACTION_FUNCTION_PARAMS(AActor, A_Quake)
-{
-	PARAM_ACTION_PROLOGUE;
-	PARAM_INT		(intensity);
-	PARAM_INT		(duration);
-	PARAM_INT		(damrad);
-	PARAM_INT		(tremrad);
-	PARAM_SOUND_OPT	(sound)	{ sound = "world/quake"; }
-
-	P_StartQuake(self, 0, intensity, duration, damrad, tremrad, sound);
-	return 0;
-}
-
-//===========================================================================
-//
-// A_QuakeEx
-//
-// Extended version of A_Quake. Takes individual axis into account and can
-// take a flag.
-//===========================================================================
-
-DEFINE_ACTION_FUNCTION_PARAMS(AActor, A_QuakeEx)
-{
-	PARAM_ACTION_PROLOGUE;
-	PARAM_INT(intensityX);
-	PARAM_INT(intensityY);
-	PARAM_INT(intensityZ);
-	PARAM_INT(duration);
-	PARAM_INT(damrad);
-	PARAM_INT(tremrad);
-	PARAM_SOUND_OPT	(sound)	{ sound = "world/quake"; }
-	PARAM_INT_OPT(flags) { flags = 0; }
-	PARAM_FLOAT_OPT(mulWaveX) { mulWaveX = 1.; }
-	PARAM_FLOAT_OPT(mulWaveY) { mulWaveY = 1.; }
-	PARAM_FLOAT_OPT(mulWaveZ) { mulWaveZ = 1.; }
-	P_StartQuakeXYZ(self, 0, intensityX, intensityY, intensityZ, duration, damrad, tremrad, sound, flags, mulWaveX, mulWaveY, mulWaveZ);
-	return 0;
-}
-
-//===========================================================================
-//
-// A_Weave
-//
-//===========================================================================
-
-void A_Weave(AActor *self, int xyspeed, int zspeed, fixed_t xydist, fixed_t zdist)
-{
-	fixed_t newX, newY;
-	int weaveXY, weaveZ;
-	int angle;
-	fixed_t dist;
-
-	weaveXY = self->WeaveIndexXY & 63;
-	weaveZ = self->WeaveIndexZ & 63;
-	angle = (self->angle + ANG90) >> ANGLETOFINESHIFT;
-
-	if (xydist != 0 && xyspeed != 0)
-	{
-		dist = MulScale13(finesine[weaveXY << BOBTOFINESHIFT], xydist);
-		newX = self->x - FixedMul (finecosine[angle], dist);
-		newY = self->y - FixedMul (finesine[angle], dist);
-		weaveXY = (weaveXY + xyspeed) & 63;
-		dist = MulScale13(finesine[weaveXY << BOBTOFINESHIFT], xydist);
-		newX += FixedMul (finecosine[angle], dist);
-		newY += FixedMul (finesine[angle], dist);
-		if (!(self->flags5 & MF5_NOINTERACTION))
-		{
-			P_TryMove (self, newX, newY, true);
-		}
-		else
-		{
-			self->UnlinkFromWorld ();
-			self->flags |= MF_NOBLOCKMAP;
-			self->x = newX;
-			self->y = newY;
-			self->LinkToWorld ();
-		}
-		self->WeaveIndexXY = weaveXY;
-	}
-	if (zdist != 0 && zspeed != 0)
-	{
-		self->z -= MulScale13(finesine[weaveZ << BOBTOFINESHIFT], zdist);
-		weaveZ = (weaveZ + zspeed) & 63;
-		self->z += MulScale13(finesine[weaveZ << BOBTOFINESHIFT], zdist);
-		self->WeaveIndexZ = weaveZ;
-	}
-}
-
-DEFINE_ACTION_FUNCTION_PARAMS(AActor, A_Weave)
-{
-	PARAM_ACTION_PROLOGUE;
-	PARAM_INT	(xspeed);
-	PARAM_INT	(yspeed);
-	PARAM_FIXED	(xdist);
-	PARAM_FIXED	(ydist);
-	A_Weave(self, xspeed, yspeed, xdist, ydist);
-	return 0;
-}
-
-
-
-
-//===========================================================================
-//
-// A_LineEffect
-//
-// This allows linedef effects to be activated inside deh frames.
-//
-//===========================================================================
-
-DEFINE_ACTION_FUNCTION_PARAMS(AActor, A_LineEffect)
-{
-	PARAM_ACTION_PROLOGUE;
-	PARAM_INT_OPT(special)	{ special = 0; }
-	PARAM_INT_OPT(tag)		{ tag = 0; }
-
-	line_t junk;
-	maplinedef_t oldjunk;
-	bool res = false;
-	if (!(self->flags6 & MF6_LINEDONE))						// Unless already used up
-	{
-		if ((oldjunk.special = special))					// Linedef type
-		{
-			oldjunk.tag = tag;								// Sector tag for linedef
-			P_TranslateLineDef(&junk, &oldjunk);			// Turn into native type
-			res = !!P_ExecuteSpecial(junk.special, NULL, self, false, junk.args[0], 
-				junk.args[1], junk.args[2], junk.args[3], junk.args[4]); 
-			if (res && !(junk.flags & ML_REPEAT_SPECIAL))	// If only once,
-				self->flags6 |= MF6_LINEDONE;				// no more for this thing
-		}
-	}
-	ACTION_SET_RESULT(res);
-	return numret;
-}
-
-//==========================================================================
-//
-// A Wolf3D-style attack codepointer
-//
-//==========================================================================
-enum WolfAttackFlags
-{
-	WAF_NORANDOM	= 1,
-	WAF_USEPUFF		= 2,
-};
-
-DEFINE_ACTION_FUNCTION_PARAMS(AActor, A_WolfAttack)
-{
-	PARAM_ACTION_PROLOGUE;
-	PARAM_INT_OPT	(flags)				{ flags = 0; }
-	PARAM_SOUND_OPT	(sound)				{ sound = "weapons/pistol"; }
-	PARAM_FIXED_OPT	(snipe)				{ snipe = FRACUNIT; }
-	PARAM_INT_OPT	(maxdamage)			{ maxdamage = 64; }
-	PARAM_INT_OPT	(blocksize)			{ blocksize = 128; }
-	PARAM_INT_OPT	(pointblank)		{ pointblank = 2; }
-	PARAM_INT_OPT	(longrange)			{ longrange = 4; }
-	PARAM_FIXED_OPT	(runspeed)			{ runspeed = 160*FRACUNIT; }
-	PARAM_CLASS_OPT	(pufftype, AActor)	{ pufftype = PClass::FindActor(NAME_BulletPuff); }
-
-	if (!self->target)
-		return 0;
-
-	// Enemy can't see target
-	if (!P_CheckSight(self, self->target))
-		return 0;
-
-	A_FaceTarget (self);
-
-	// Target can dodge if it can see enemy
-	angle_t angle = R_PointToAngle2(self->target->x, self->target->y, self->x, self->y) - self->target->angle;
-	angle >>= 24;
-	bool dodge = (P_CheckSight(self->target, self) && (angle>226 || angle<30));
-
-	// Distance check is simplistic
-	fixed_t dx = abs (self->x - self->target->x);
-	fixed_t dy = abs (self->y - self->target->y);
-	fixed_t dz;
-	fixed_t dist = dx > dy ? dx : dy;
-
-	// Some enemies are more precise
-	dist = FixedMul(dist, snipe);
-
-	// Convert distance into integer number of blocks
-	dist >>= FRACBITS;
-	dist /= blocksize;
-
-	// Now for the speed accuracy thingie
-	fixed_t speed = FixedMul(self->target->velx, self->target->velx)
-				  + FixedMul(self->target->vely, self->target->vely)
-				  + FixedMul(self->target->velz, self->target->velz);
-	int hitchance = speed < runspeed ? 256 : 160;
-
-	// Distance accuracy (factoring dodge)
-	hitchance -= dist * (dodge ? 16 : 8);
-
-	// While we're here, we may as well do something for this:
-	if (self->target->flags & MF_SHADOW)
-	{
-		hitchance >>= 2;
-	}
-
-	// The attack itself
-	if (pr_cabullet() < hitchance)
-	{
-		// Compute position for spawning blood/puff
-		dx = self->target->x;
-		dy = self->target->y;
-		dz = self->target->z + (self->target->height>>1);
-		angle = R_PointToAngle2(dx, dy, self->x, self->y);
-		
-		dx += FixedMul(self->target->radius, finecosine[angle>>ANGLETOFINESHIFT]);
-		dy += FixedMul(self->target->radius, finesine[angle>>ANGLETOFINESHIFT]);
-
-		int damage = flags & WAF_NORANDOM ? maxdamage : (1 + (pr_cabullet() % maxdamage));
-		if (dist >= pointblank)
-			damage >>= 1;
-		if (dist >= longrange)
-			damage >>= 1;
-		FName mod = NAME_None;
-		bool spawnblood = !((self->target->flags & MF_NOBLOOD) 
-			|| (self->target->flags2 & (MF2_INVULNERABLE|MF2_DORMANT)));
-		if (flags & WAF_USEPUFF && pufftype)
-		{
-			AActor *dpuff = GetDefaultByType(pufftype->GetReplacement());
-			mod = dpuff->DamageType;
-
-			if (dpuff->flags2 & MF2_THRUGHOST && self->target->flags3 & MF3_GHOST)
-				damage = 0;
-			
-			if ((0 && dpuff->flags3 & MF3_PUFFONACTORS) || !spawnblood)
-			{
-				spawnblood = false;
-				P_SpawnPuff(self, pufftype, dx, dy, dz, angle, 0);
-			}
-		}
-		else if (self->target->flags3 & MF3_GHOST)
-			damage >>= 2;
-		if (damage)
-		{
-			int newdam = P_DamageMobj(self->target, self, self, damage, mod, DMG_THRUSTLESS);
-			if (spawnblood)
-			{
-				P_SpawnBlood(dx, dy, dz, angle, newdam > 0 ? newdam : damage, self->target);
-				P_TraceBleed(newdam > 0 ? newdam : damage, self->target, R_PointToAngle2(self->x, self->y, dx, dy), 0);
-			}
-		}
-	}
-
-	// And finally, let's play the sound
-	S_Sound (self, CHAN_WEAPON, sound, 1, ATTN_NORM);
-	return 0;
-}
-
-
-//==========================================================================
-//
-// A_Warp
-//
-//==========================================================================
-
-DEFINE_ACTION_FUNCTION_PARAMS(AActor, A_Warp)
-{
-<<<<<<< HEAD
-	PARAM_ACTION_PROLOGUE;
-	PARAM_INT		(destination_selector);
-	PARAM_FIXED_OPT	(xofs)				{ xofs = 0; }
-	PARAM_FIXED_OPT	(yofs)				{ yofs = 0; }
-	PARAM_FIXED_OPT	(zofs)				{ zofs = 0; }
-	PARAM_ANGLE_OPT	(angle)				{ angle = 0; }
-	PARAM_INT_OPT	(flags)				{ flags = 0; }
-	PARAM_STATE_OPT	(success_state)		{ success_state = NULL; }
-
-	AActor *reference = COPY_AAPTR(self, destination_selector);
-
-	//If there is no actor to warp to, fail.
-	if (!reference)
-	{
-		ACTION_SET_RESULT(false);
-		return numret;
-=======
-	ACTION_PARAM_START(7);
-
-	ACTION_PARAM_INT(destination_selector, 0);
-	ACTION_PARAM_FIXED(xofs, 1);
-	ACTION_PARAM_FIXED(yofs, 2);
-	ACTION_PARAM_FIXED(zofs, 3);
-	ACTION_PARAM_ANGLE(angle, 4);
-	ACTION_PARAM_INT(flags, 5);
-	ACTION_PARAM_STATE(success_state, 6);
-	
-	AActor *reference;
-	
-	if((flags & WARPF_USETID))
-	{
-		reference = SingleActorFromTID(destination_selector, self);
->>>>>>> 78c21bfb
-	}
-	else
-	{
-		reference = COPY_AAPTR(self, destination_selector);
-	}
-
-	//If there is no actor to warp to, fail.
-	if (!reference)
-	{
-		ACTION_SET_RESULT(false);
-		return;
-	}
-<<<<<<< HEAD
-
-	if (!(flags & WARPF_ABSOLUTEPOSITION))
-	{
-		if (!(flags & WARPF_ABSOLUTEOFFSET))
-		{
-			angle_t fineangle = angle >> ANGLETOFINESHIFT;
-			fixed_t xofs1 = xofs;
-
-			// (borrowed from A_SpawnItemEx, assumed workable)
-			// in relative mode negative y values mean 'left' and positive ones mean 'right'
-			// This is the inverse orientation of the absolute mode!
-
-			xofs = FixedMul(xofs1, finecosine[fineangle]) + FixedMul(yofs, finesine[fineangle]);
-			yofs = FixedMul(xofs1, finesine[fineangle]) - FixedMul(yofs, finecosine[fineangle]);
-		}
-
-		if (flags & WARPF_TOFLOOR)
-		{
-			// set correct xy
-
-			caller->SetOrigin(
-				reference->x + xofs,
-				reference->y + yofs,
-				reference->z);
-
-			// now the caller's floorz should be appropriate for the assigned xy-position
-			// assigning position again with
-			
-			if (zofs)
-			{
-				// extra unlink, link and environment calculation
-				caller->SetOrigin(
-					caller->x,
-					caller->y,
-					caller->floorz + zofs);
-			}
-			else
-			{
-				// if there is no offset, there should be no ill effect from moving down to the
-				// already identified floor
-
-				// A_Teleport does the same thing anyway
-				caller->z = caller->floorz;
-			}
-		}
-		else
-		{
-			caller->SetOrigin(
-				reference->x + xofs,
-				reference->y + yofs,
-				reference->z + zofs);
-		}
-	}
-	else //[MC] The idea behind "absolute" is meant to be "absolute". Override everything, just like A_SpawnItemEx's.
-	{
-		if (flags & WARPF_TOFLOOR)
-		{
-			caller->SetOrigin(xofs, yofs, caller->floorz + zofs);
-		}
-		else
-		{
-			caller->SetOrigin(xofs, yofs, zofs);
-		}
-	}
-	if ((flags & WARPF_NOCHECKPOSITION) || P_TestMobjLocation(caller))
-	{
-		if (flags & WARPF_TESTONLY)
-		{
-			caller->SetOrigin(oldx, oldy, oldz);
-		}
-		else
-		{
-			caller->angle = angle;
-
-			if (flags & WARPF_STOP)
-			{
-				caller->velx = 0;
-				caller->vely = 0;
-				caller->velz = 0;
-			}
-
-			if (flags & WARPF_WARPINTERPOLATION)
-			{
-				caller->PrevX += caller->x - oldx;
-				caller->PrevY += caller->y - oldy;
-				caller->PrevZ += caller->z - oldz;
-			}
-			else if (flags & WARPF_COPYINTERPOLATION)
-			{
-				caller->PrevX = caller->x + reference->PrevX - reference->x;
-				caller->PrevY = caller->y + reference->PrevY - reference->y;
-				caller->PrevZ = caller->z + reference->PrevZ - reference->z;
-			}
-			else if (!(flags & WARPF_INTERPOLATE))
-			{
-				caller->PrevX = caller->x;
-				caller->PrevY = caller->y;
-				caller->PrevZ = caller->z;
-			}
-
-			if ((flags & WARPF_BOB) && (reference->flags2 & MF2_FLOATBOB))
-			{
-				caller->z += reference->GetBobOffset();
-			}
-		}
-
-
-=======
-
-	if (P_Thing_Warp(self, reference, xofs, yofs, zofs, angle, flags))
-	{
->>>>>>> 78c21bfb
-		if (success_state)
-		{
-			ACTION_SET_RESULT(false);	// Jumps should never set the result for inventory state chains!
-			// in this case, you have the statejump to help you handle all the success anyway.
-			ACTION_JUMP(success_state);
-			return numret;
-		}
-
-		ACTION_SET_RESULT(true);
-	}
-	else
-	{
-		ACTION_SET_RESULT(false);
-	}
-	return numret;
-}
-
-//==========================================================================
-//
-// ACS_Named* stuff
-
-//
-// These are exactly like their un-named line special equivalents, except
-// they take strings instead of integers to indicate which script to run.
-// Some of these probably aren't very useful, but they are included for
-// the sake of completeness.
-//
-//==========================================================================
-
-DEFINE_ACTION_FUNCTION_PARAMS(AActor, ACS_NamedExecuteWithResult)
-{
-	PARAM_ACTION_PROLOGUE;
-	PARAM_NAME		(scriptname);
-	PARAM_INT_OPT	(arg1)				{ arg1 = 0; }
-	PARAM_INT_OPT	(arg2)				{ arg2 = 0; }
-	PARAM_INT_OPT	(arg3)				{ arg3 = 0; }
-	PARAM_INT_OPT	(arg4)				{ arg4 = 0; }
-
-	int res = P_ExecuteSpecial(ACS_ExecuteWithResult, NULL, self, false, -scriptname, arg1, arg2, arg3, arg4);
-	ACTION_SET_RESULT(res);
-	return numret;
-}
-
-DEFINE_ACTION_FUNCTION_PARAMS(AActor, ACS_NamedExecute)
-{
-	PARAM_ACTION_PROLOGUE;
-	PARAM_NAME		(scriptname);
-	PARAM_INT_OPT	(mapnum)			{ mapnum = 0; }
-	PARAM_INT_OPT	(arg1)				{ arg1 = 0; }
-	PARAM_INT_OPT	(arg2)				{ arg2 = 0; }
-	PARAM_INT_OPT	(arg3)				{ arg3 = 0; }
-
-	int res = P_ExecuteSpecial(ACS_Execute, NULL, self, false, -scriptname, mapnum, arg1, arg2, arg3);
-	ACTION_SET_RESULT(res);
-	return numret;
-}
-
-DEFINE_ACTION_FUNCTION_PARAMS(AActor, ACS_NamedExecuteAlways)
-{
-	PARAM_ACTION_PROLOGUE;
-	PARAM_NAME		(scriptname);
-	PARAM_INT_OPT	(mapnum)			{ mapnum = 0; }
-	PARAM_INT_OPT	(arg1)				{ arg1 = 0; }
-	PARAM_INT_OPT	(arg2)				{ arg2 = 0; }
-	PARAM_INT_OPT	(arg3)				{ arg3 = 0; }
-
-	int res = P_ExecuteSpecial(ACS_ExecuteAlways, NULL, self, false, -scriptname, mapnum, arg1, arg2, arg3);
-	ACTION_SET_RESULT(res);
-	return numret;
-}
-
-DEFINE_ACTION_FUNCTION_PARAMS(AActor, ACS_NamedLockedExecute)
-{
-	PARAM_ACTION_PROLOGUE;
-	PARAM_NAME		(scriptname);
-	PARAM_INT_OPT	(mapnum)			{ mapnum = 0; }
-	PARAM_INT_OPT	(arg1)				{ arg1 = 0; }
-	PARAM_INT_OPT	(arg2)				{ arg2 = 0; }
-	PARAM_INT_OPT	(lock)				{ lock = 0; }
-
-	int res = P_ExecuteSpecial(ACS_LockedExecute, NULL, self, false, -scriptname, mapnum, arg1, arg2, lock);
-	ACTION_SET_RESULT(res);
-	return numret;
-}
-
-DEFINE_ACTION_FUNCTION_PARAMS(AActor, ACS_NamedLockedExecuteDoor)
-{
-	PARAM_ACTION_PROLOGUE;
-	PARAM_NAME		(scriptname);
-	PARAM_INT_OPT	(mapnum)			{ mapnum = 0; }
-	PARAM_INT_OPT	(arg1)				{ arg1 = 0; }
-	PARAM_INT_OPT	(arg2)				{ arg2 = 0; }
-	PARAM_INT_OPT	(lock)				{ lock = 0; }
-
-	int res = P_ExecuteSpecial(ACS_LockedExecuteDoor, NULL, self, false, -scriptname, mapnum, arg1, arg2, lock);
-	ACTION_SET_RESULT(res);
-	return numret;
-}
-
-DEFINE_ACTION_FUNCTION_PARAMS(AActor, ACS_NamedSuspend)
-{
-	PARAM_ACTION_PROLOGUE;
-	PARAM_NAME		(scriptname);
-	PARAM_INT_OPT	(mapnum)			{ mapnum = 0; }
-
-	int res = P_ExecuteSpecial(ACS_Suspend, NULL, self, false, -scriptname, mapnum, 0, 0, 0);
-	ACTION_SET_RESULT(res);
-	return numret;
-}
-
-DEFINE_ACTION_FUNCTION_PARAMS(AActor, ACS_NamedTerminate)
-{
-	PARAM_ACTION_PROLOGUE;
-	PARAM_NAME		(scriptname);
-	PARAM_INT_OPT	(mapnum)			{ mapnum = 0; }
-
-	int res = P_ExecuteSpecial(ACS_Terminate, NULL, self, false, -scriptname, mapnum, 0, 0, 0);
-	ACTION_SET_RESULT(res);
-	return numret;
-}
-
-
-static bool DoCheckSpecies(AActor *mo, FName filterSpecies, bool exclude)
-{
-	FName actorSpecies = mo->GetSpecies();
-	if (filterSpecies == NAME_None) return true;
-	return exclude ? (actorSpecies != filterSpecies) : (actorSpecies == filterSpecies);
-}
-
-static bool DoCheckClass(AActor *mo, const PClass *filterClass, bool exclude)
-{
-	const PClass *actorClass = mo->GetClass();
-	if (filterClass == NULL) return true;
-	return exclude ? (actorClass != filterClass) : (actorClass == filterClass);
-}
-//==========================================================================
-//
-// A_RadiusGive(item, distance, flags, amount, filter, species)
-//
-// Uses code roughly similar to A_Explode (but without all the compatibility
-// baggage and damage computation code) to give an item to all eligible mobjs
-// in range.
-//
-//==========================================================================
-enum RadiusGiveFlags
-{
-	RGF_GIVESELF	=   1 << 0,
-	RGF_PLAYERS		=   1 << 1,
-	RGF_MONSTERS	=   1 << 2,
-	RGF_OBJECTS		=   1 << 3,
-	RGF_VOODOO		=	1 << 4,
-	RGF_CORPSES		=	1 << 5,
-	RGF_MASK		=	2111,
-	RGF_NOTARGET	=	1 << 6,
-	RGF_NOTRACER	=	1 << 7,
-	RGF_NOMASTER	=	1 << 8,
-	RGF_CUBE		=	1 << 9,
-	RGF_NOSIGHT		=	1 << 10,
-	RGF_MISSILES	=	1 << 11,
-	RGF_INCLUSIVE	=	1 << 12,
-	RGF_ITEMS		=	1 << 13,
-	RGF_KILLED		=	1 << 14,
-	RGF_EXFILTER	=	1 << 15,
-	RGF_EXSPECIES	=	1 << 16,
-	RGF_EITHER		=	1 << 17,
-};
-
-DEFINE_ACTION_FUNCTION_PARAMS(AActor, A_RadiusGive)
-{
-<<<<<<< HEAD
-	PARAM_ACTION_PROLOGUE;
-	PARAM_CLASS		(item, AInventory);
-	PARAM_FIXED		(distance);
-	PARAM_INT		(flags);
-	PARAM_INT_OPT	(amount)	{ amount = 0; }
-=======
-	ACTION_PARAM_START(6);
-	ACTION_PARAM_CLASS(item, 0);
-	ACTION_PARAM_FIXED(distance, 1);
-	ACTION_PARAM_INT(flags, 2);
-	ACTION_PARAM_INT(amount, 3);
-	ACTION_PARAM_CLASS(filter, 4);
-	ACTION_PARAM_NAME(species, 5);
->>>>>>> 78c21bfb
-
-	// We need a valid item, valid targets, and a valid range
-	if (item == NULL || (flags & RGF_MASK) == 0 || !flags || distance <= 0)
-	{
-		return 0;
-	}
-	
-	if (amount == 0)
-	{
-		amount = 1;
-	}
-	FBlockThingsIterator it(FBoundingBox(self->x, self->y, distance));
-	double distsquared = double(distance) * double(distance);
-
-	AActor *thing;
-	while ((thing = it.Next()))
-	{
-		//[MC] Check for a filter, species, and the related exfilter/expecies/either flag(s).
-		bool filterpass = DoCheckClass(thing, filter, !!(flags & RGF_EXFILTER)),
-			speciespass = DoCheckSpecies(thing, species, !!(flags & RGF_EXSPECIES));
-
-		if ((flags & RGF_EITHER) ? (!(filterpass || speciespass)) : (!(filterpass && speciespass)))
-		{
-			if (thing != self)	//Don't let filter and species obstruct RGF_GIVESELF.
-				continue;
-		}
-
-		if (thing == self)
-		{
-			if (!(flags & RGF_GIVESELF))
-				continue;
-		}
-
-		//Check for target, master, and tracer flagging.
-		bool targetPass = true;
-		bool masterPass = true;
-		bool tracerPass = true;
-		bool ptrPass = false;
-		if ((thing != self) && (flags & (RGF_NOTARGET | RGF_NOMASTER | RGF_NOTRACER)))
-		{
-			if ((thing == self->target) && (flags & RGF_NOTARGET))
-				targetPass = false;
-			if ((thing == self->master) && (flags & RGF_NOMASTER))
-				masterPass = false;
-			if ((thing == self->tracer) && (flags & RGF_NOTRACER))
-				tracerPass = false;
-
-			ptrPass = (flags & RGF_INCLUSIVE) ? (targetPass || masterPass || tracerPass) : (targetPass && masterPass && tracerPass);
-
-			//We should not care about what the actor is here. It's safe to abort this actor.
-			if (!ptrPass)
-				continue;
-		}
-
-		//Next, actor flag checking. 
-		bool selfPass = !!((flags & RGF_GIVESELF) && thing == self);
-		bool corpsePass = !!((flags & RGF_CORPSES) && thing->flags & MF_CORPSE);
-		bool killedPass = !!((flags & RGF_KILLED) && thing->flags6 & MF6_KILLED);
-		bool monsterPass = !!((flags & RGF_MONSTERS) && thing->flags3 & MF3_ISMONSTER);
-		bool objectPass = !!((flags & RGF_OBJECTS) && ((thing->flags & MF_SHOOTABLE) || (thing->flags6 & MF6_VULNERABLE)));
-		bool playerPass = !!((flags & RGF_PLAYERS) && (thing->player != NULL) && (thing->player->mo == thing));
-		bool voodooPass = !!((flags & RGF_VOODOO) && (thing->player != NULL) && (thing->player->mo != thing));
-		//Self calls priority over the rest of this.
-		if (!selfPass)
-		{
-			//If it's specifically a monster/object/player/voodoo... Can be either or...
-			if (monsterPass || objectPass || playerPass || voodooPass)
-			{
-				//...and is dead, without desire to give to the dead...
-				if (((thing->health <= 0) && !(corpsePass || killedPass)))
-				{
-					//Skip!
-					continue;
-				}
-			}
-		}
-
-		bool itemPass = !!((flags & RGF_ITEMS) && thing->IsKindOf(RUNTIME_CLASS(AInventory)));
-		bool missilePass = !!((flags & RGF_MISSILES) && thing->flags & MF_MISSILE);
-
-<<<<<<< HEAD
-		if ((flags & RGF_NOSIGHT) || P_CheckSight (thing, self, SF_IGNOREVISIBILITY|SF_IGNOREWATERBOUNDARY))
-		{ // OK to give; target is in direct path, or the
-		  // monster doesn't care about it being in line of sight.
-			AInventory *gift = static_cast<AInventory *>(Spawn (item, 0, 0, 0, NO_REPLACE));
-			if (gift->IsKindOf(RUNTIME_CLASS(AHealth)))
-			{
-				gift->Amount *= amount;
-=======
-		if (selfPass || monsterPass || corpsePass || killedPass || itemPass || objectPass || missilePass || playerPass || voodooPass)
-		{
-			if (flags & RGF_CUBE)
-			{ // check if inside a cube
-				if (fabs((double)thing->x - self->x) > (double)distance ||
-					fabs((double)thing->y - self->y) > (double)distance ||
-					fabs((double)(thing->z + thing->height / 2) - (self->z + self->height / 2)) > (double)distance)
-				{
-					continue;
-				}
->>>>>>> 78c21bfb
-			}
-			else
-			{ // check if inside a sphere
-				TVector3<double> tpos(thing->x, thing->y, thing->z + thing->height / 2);
-				TVector3<double> spos(self->x, self->y, self->z + self->height / 2);
-				if ((tpos - spos).LengthSquared() > distsquared)
-				{
-					continue;
-				}
-			}
-
-			if ((flags & RGF_NOSIGHT) || P_CheckSight(thing, self, SF_IGNOREVISIBILITY | SF_IGNOREWATERBOUNDARY))
-			{ // OK to give; target is in direct path, or the monster doesn't care about it being in line of sight.
-				AInventory *gift = static_cast<AInventory *>(Spawn(item, 0, 0, 0, NO_REPLACE));
-				if (gift->IsKindOf(RUNTIME_CLASS(AHealth)))
-				{
-					gift->Amount *= amount;
-				}
-				else
-				{
-					gift->Amount = amount;
-				}
-				gift->flags |= MF_DROPPED;
-				gift->ClearCounters();
-				if (!gift->CallTryPickup(thing))
-				{
-					gift->Destroy();
-				}
-			}
-		}
-	}
-	return 0;
-}
-
-//==========================================================================
-//
-// A_SetTics
-//
-//==========================================================================
-
-DEFINE_ACTION_FUNCTION_PARAMS(AActor, A_SetTics)
-{
-	PARAM_ACTION_PROLOGUE;
-	PARAM_INT(tics_to_set);
-
-	if (stateowner != self && self->player != NULL && stateowner->IsKindOf(RUNTIME_CLASS(AWeapon)))
-	{ // Is this a weapon? Need to check psp states for a match, then. Blah.
-		for (int i = 0; i < NUMPSPRITES; ++i)
-		{
-			if (self->player->psprites[i].state == callingstate)
-			{
-				self->player->psprites[i].tics = tics_to_set;
-				return 0;
-			}
-		}
-	}
-	// Just set tics for self.
-	self->tics = tics_to_set;
-	return 0;
-}
-
-//==========================================================================
-//
-// A_SetDamageType
-//
-//==========================================================================
-
-DEFINE_ACTION_FUNCTION_PARAMS(AActor, A_SetDamageType)
-{
-	PARAM_ACTION_PROLOGUE;
-	PARAM_NAME(damagetype);
-
-	self->DamageType = damagetype;
-	return 0;
-}
-
-//==========================================================================
-//
-// A_DropItem
-//
-//==========================================================================
-
-DEFINE_ACTION_FUNCTION_PARAMS(AActor, A_DropItem)
-{
-	PARAM_ACTION_PROLOGUE;
-	PARAM_CLASS   (spawntype, AActor);
-	PARAM_INT_OPT (amount)		{ amount = -1; }
-	PARAM_INT_OPT (chance)		{ chance = 256; }
-
-	P_DropItem(self, spawntype, amount, chance);
-	return 0;
-}
-
-//==========================================================================
-//
-// A_SetSpeed
-//
-//==========================================================================
-
-DEFINE_ACTION_FUNCTION_PARAMS(AActor, A_SetSpeed)
-{
-	PARAM_ACTION_PROLOGUE;
-	PARAM_INT(speed);
-	PARAM_INT_OPT(ptr)	{ ptr = AAPTR_DEFAULT; }
-
-	AActor *ref = COPY_AAPTR(self, ptr);
-
-	if (ref != NULL)
-	{
-		ref->Speed = speed;
-	}
-	return 0;
-}
-
-<<<<<<< HEAD
-static bool DoCheckSpecies(AActor *mo, FName filterSpecies, bool exclude)
-{
-	FName actorSpecies = mo->GetSpecies();
-	if (filterSpecies == NAME_None) return true;
-	return exclude ? (actorSpecies != filterSpecies) : (actorSpecies == filterSpecies);
-}
-
-static bool DoCheckClass(AActor *mo, PClassActor *filterClass, bool exclude)
-{
-	const PClass *actorClass = mo->GetClass();
-	if (filterClass == NULL) return true;
-	return exclude ? (actorClass != filterClass) : (actorClass == filterClass);
-}
-
-=======
->>>>>>> 78c21bfb
-//===========================================================================
-//
-// Common A_Damage handler
-//
-// A_Damage* (int amount, str damagetype, int flags, str filter, str species)
-// Damages the specified actor by the specified amount. Negative values heal.
-// Flags: See below.
-// Filter: Specified actor is the only type allowed to be affected.
-// Species: Specified species is the only type allowed to be affected.
-//
-// Examples: 
-// A_Damage(20,"Normal",DMSS_FOILINVUL,0,"DemonicSpecies") <--Only actors 
-//	with a species "DemonicSpecies" will be affected. Use 0 to not filter by actor.
-//
-//===========================================================================
-
-enum DMSS
-{
-	DMSS_FOILINVUL			= 1,	//Foil invulnerability
-	DMSS_AFFECTARMOR		= 2,	//Make it affect armor
-	DMSS_KILL				= 4,	//Damages them for their current health
-	DMSS_NOFACTOR			= 8,	//Ignore DamageFactors
-	DMSS_FOILBUDDHA			= 16,	//Can kill actors with Buddha flag, except the player.
-	DMSS_NOPROTECT			= 32,	//Ignores PowerProtection entirely
-	DMSS_EXFILTER			= 64,	//Changes filter into a blacklisted class instead of whitelisted.
-	DMSS_EXSPECIES			= 128,	// ^ but with species instead.
-	DMSS_EITHER				= 256,  //Allow either type or species to be affected.
-};
-
-static void DoDamage(AActor *dmgtarget, AActor *self, int amount, FName DamageType, int flags, PClassActor *filter, FName species)
-{
-	bool filterpass = DoCheckClass(dmgtarget, filter, !!(flags & DMSS_EXFILTER)),
-		speciespass = DoCheckSpecies(dmgtarget, species, !!(flags & DMSS_EXSPECIES));
-	if ((flags & DMSS_EITHER) ? (filterpass || speciespass) : (filterpass && speciespass))
-	{
-		int dmgFlags = 0;
-		if (flags & DMSS_FOILINVUL)
-			dmgFlags |= DMG_FOILINVUL;
-		if (flags & DMSS_FOILBUDDHA)
-			dmgFlags |= DMG_FOILBUDDHA;
-		if (flags & (DMSS_KILL | DMSS_NOFACTOR)) //Kill implies NoFactor
-			dmgFlags |= DMG_NO_FACTOR;
-		if (!(flags & DMSS_AFFECTARMOR) || (flags & DMSS_KILL)) //Kill overrides AffectArmor
-			dmgFlags |= DMG_NO_ARMOR;
-		if (flags & DMSS_KILL) //Kill adds the value of the damage done to it. Allows for more controlled extreme death types.
-			amount += dmgtarget->health;
-		if (flags & DMSS_NOPROTECT) //Ignore PowerProtection.
-			dmgFlags |= DMG_NO_PROTECT;
-	
-		if (amount > 0)
-		{ //Should wind up passing them through just fine.
-			P_DamageMobj(dmgtarget, self, self, amount, DamageType, dmgFlags);
-		}
-		else if (amount < 0)
-		{
-			amount = -amount;
-			P_GiveBody(dmgtarget, amount);
-		}
-	}
-}
-
-//===========================================================================
-//
-//
-//
-//===========================================================================
-DEFINE_ACTION_FUNCTION_PARAMS(AActor, A_DamageSelf)
-{
-	PARAM_ACTION_PROLOGUE;
-	PARAM_INT		(amount);
-	PARAM_NAME_OPT	(damagetype)	{ damagetype = NAME_None; }
-	PARAM_INT_OPT	(flags)			{ flags = 0; }
-	PARAM_CLASS_OPT	(filter, AActor){ filter = NULL; }
-	PARAM_NAME_OPT	(species)		{ species = NAME_None; }
-
-	DoDamage(self, self, amount, damagetype, flags, filter, species);
-	return 0;
-}
-
-//===========================================================================
-//
-//
-//
-//===========================================================================
-DEFINE_ACTION_FUNCTION_PARAMS(AActor, A_DamageTarget)
-{
-	PARAM_ACTION_PROLOGUE;
-	PARAM_INT		(amount);
-	PARAM_NAME_OPT	(damagetype)	{ damagetype = NAME_None; }
-	PARAM_INT_OPT	(flags)			{ flags = 0; }
-	PARAM_CLASS_OPT	(filter, AActor){ filter = NULL; }
-	PARAM_NAME_OPT	(species)		{ species = NAME_None; }
-
-	if (self->target != NULL)
-		DoDamage(self->target, self, amount, damagetype, flags, filter, species);
-	return 0;
-}
-
-//===========================================================================
-//
-//
-//
-//===========================================================================
-DEFINE_ACTION_FUNCTION_PARAMS(AActor, A_DamageTracer)
-{
-	PARAM_ACTION_PROLOGUE;
-	PARAM_INT		(amount);
-	PARAM_NAME_OPT	(damagetype)	{ damagetype = NAME_None; }
-	PARAM_INT_OPT	(flags)			{ flags = 0; }
-	PARAM_CLASS_OPT	(filter, AActor){ filter = NULL; }
-	PARAM_NAME_OPT	(species)		{ species = NAME_None; }
-
-	if (self->tracer != NULL)
-		DoDamage(self->tracer, self, amount, damagetype, flags, filter, species);
-	return 0;
-}
-
-//===========================================================================
-//
-//
-//
-//===========================================================================
-DEFINE_ACTION_FUNCTION_PARAMS(AActor, A_DamageMaster)
-{
-	PARAM_ACTION_PROLOGUE;
-	PARAM_INT		(amount);
-	PARAM_NAME_OPT	(damagetype)	{ damagetype = NAME_None; }
-	PARAM_INT_OPT	(flags)			{ flags = 0; }
-	PARAM_CLASS_OPT	(filter, AActor){ filter = NULL; }
-	PARAM_NAME_OPT	(species)		{ species = NAME_None; }
-
-	if (self->master != NULL)
-		DoDamage(self->master, self, amount, damagetype, flags, filter, species);
-	return 0;
-}
-
-//===========================================================================
-//
-//
-//
-//===========================================================================
-DEFINE_ACTION_FUNCTION_PARAMS(AActor, A_DamageChildren)
-{
-	PARAM_ACTION_PROLOGUE;
-	PARAM_INT		(amount);
-	PARAM_NAME_OPT	(damagetype)	{ damagetype = NAME_None; }
-	PARAM_INT_OPT	(flags)			{ flags = 0; }
-	PARAM_CLASS_OPT	(filter, AActor){ filter = NULL; }
-	PARAM_NAME_OPT	(species)		{ species = NAME_None; }
-
-	TThinkerIterator<AActor> it;
-	AActor *mo;
-
-	while ( (mo = it.Next()) )
-	{
-		if (mo->master == self)
-			DoDamage(mo, self, amount, damagetype, flags, filter, species);
-	}
-	return 0;
-}
-
-//===========================================================================
-//
-//
-//
-//===========================================================================
-DEFINE_ACTION_FUNCTION_PARAMS(AActor, A_DamageSiblings)
-{
-	PARAM_ACTION_PROLOGUE;
-	PARAM_INT		(amount);
-	PARAM_NAME_OPT	(damagetype)	{ damagetype = NAME_None; }
-	PARAM_INT_OPT	(flags)			{ flags = 0; }
-	PARAM_CLASS_OPT	(filter, AActor){ filter = NULL; }
-	PARAM_NAME_OPT	(species)		{ species = NAME_None; }
-
-	TThinkerIterator<AActor> it;
-	AActor *mo;
-
-	if (self->master != NULL)
-	{
-		while ((mo = it.Next()))
-		{
-			if (mo->master == self->master && mo != self)
-				DoDamage(mo, self, amount, damagetype, flags, filter, species);
-		}
-	}
-	return 0;
-}
-
-
-//===========================================================================
-//
-// A_Kill*(damagetype, int flags)
-//
-//===========================================================================
-enum KILS
-{
-	KILS_FOILINVUL		= 1 << 0,
-	KILS_KILLMISSILES	= 1 << 1,
-	KILS_NOMONSTERS		= 1 << 2,
-	KILS_FOILBUDDHA		= 1 << 3,
-	KILS_EXFILTER		= 1 << 4,
-	KILS_EXSPECIES		= 1 << 5,
-	KILS_EITHER			= 1 << 6,
-};
-
-static void DoKill(AActor *killtarget, AActor *self, FName damagetype, int flags, PClassActor *filter, FName species)
-{
-	bool filterpass = DoCheckClass(killtarget, filter, !!(flags & KILS_EXFILTER)),
-		speciespass = DoCheckSpecies(killtarget, species, !!(flags & KILS_EXSPECIES));
-	if ((flags & KILS_EITHER) ? (filterpass || speciespass) : (filterpass && speciespass)) //Check this first. I think it'll save the engine a lot more time this way.
-	{
-		int dmgFlags = DMG_NO_ARMOR | DMG_NO_FACTOR;
-
-		if (KILS_FOILINVUL)
-			dmgFlags |= DMG_FOILINVUL;
-		if (KILS_FOILBUDDHA)
-			dmgFlags |= DMG_FOILBUDDHA;
-	
-		if ((killtarget->flags & MF_MISSILE) && (flags & KILS_KILLMISSILES))
-		{
-			//[MC] Now that missiles can set masters, lets put in a check to properly destroy projectiles. BUT FIRST! New feature~!
-			//Check to see if it's invulnerable. Disregarded if foilinvul is on, but never works on a missile with NODAMAGE
-			//since that's the whole point of it.
-			if ((!(killtarget->flags2 & MF2_INVULNERABLE) || (flags & KILS_FOILINVUL)) &&
-				(!(killtarget->flags7 & MF7_BUDDHA) || (flags & KILS_FOILBUDDHA)) && 
-				!(killtarget->flags5 & MF5_NODAMAGE))
-			{
-				P_ExplodeMissile(killtarget, NULL, NULL);
-			}
-		}
-		if (!(flags & KILS_NOMONSTERS))
-		{
-			P_DamageMobj(killtarget, self, self, killtarget->health, damagetype, dmgFlags);
-		}
-	}
-}
-
-
-//===========================================================================
-//
-// A_KillTarget(damagetype, int flags)
-//
-//===========================================================================
-DEFINE_ACTION_FUNCTION_PARAMS(AActor, A_KillTarget)
-{
-	PARAM_ACTION_PROLOGUE;
-	PARAM_NAME_OPT	(damagetype)	{ damagetype = NAME_None; }
-	PARAM_INT_OPT	(flags)			{ flags = 0; }
-	PARAM_CLASS_OPT	(filter, AActor){ filter = NULL; }
-	PARAM_NAME_OPT	(species)		{ species = NAME_None; }
-
-	if (self->target != NULL)
-		DoKill(self->target, self, damagetype, flags, filter, species);
-	return 0;
-}
-
-//===========================================================================
-//
-// A_KillTracer(damagetype, int flags)
-//
-//===========================================================================
-DEFINE_ACTION_FUNCTION_PARAMS(AActor, A_KillTracer)
-{
-	PARAM_ACTION_PROLOGUE;
-	PARAM_NAME_OPT	(damagetype)	{ damagetype = NAME_None; }
-	PARAM_INT_OPT	(flags)			{ flags = 0; }
-	PARAM_CLASS_OPT	(filter, AActor){ filter = NULL; }
-	PARAM_NAME_OPT	(species)		{ species = NAME_None; }
-
-	if (self->tracer != NULL)
-		DoKill(self->tracer, self, damagetype, flags, filter, species);
-	return 0;
-}
-
-//===========================================================================
-//
-// A_KillMaster(damagetype, int flags)
-//
-//===========================================================================
-DEFINE_ACTION_FUNCTION_PARAMS(AActor, A_KillMaster)
-{
-	PARAM_ACTION_PROLOGUE;
-	PARAM_NAME_OPT	(damagetype)	{ damagetype = NAME_None; }
-	PARAM_INT_OPT	(flags)			{ flags = 0; }
-	PARAM_CLASS_OPT	(filter, AActor){ filter = NULL; }
-	PARAM_NAME_OPT	(species)		{ species = NAME_None; }
-
-	if (self->master != NULL)
-		DoKill(self->master, self, damagetype, flags, filter, species);
-	return 0;
-}
-
-//===========================================================================
-//
-// A_KillChildren(damagetype, int flags)
-//
-//===========================================================================
-DEFINE_ACTION_FUNCTION_PARAMS(AActor, A_KillChildren)
-{
-	PARAM_ACTION_PROLOGUE;
-	PARAM_NAME_OPT	(damagetype)	{ damagetype = NAME_None; }
-	PARAM_INT_OPT	(flags)			{ flags = 0; }
-	PARAM_CLASS_OPT	(filter, AActor){ filter = NULL; }
-	PARAM_NAME_OPT	(species)		{ species = NAME_None; }
-
-	TThinkerIterator<AActor> it;
-	AActor *mo;
-
-	while ( (mo = it.Next()) )
-	{
-		if (mo->master == self) 
-		{
-			DoKill(mo, self, damagetype, flags, filter, species);
-		}
-	}
-	return 0;
-}
-
-//===========================================================================
-//
-// A_KillSiblings(damagetype, int flags)
-//
-//===========================================================================
-DEFINE_ACTION_FUNCTION_PARAMS(AActor, A_KillSiblings)
-{
-	PARAM_ACTION_PROLOGUE;
-	PARAM_NAME_OPT	(damagetype)	{ damagetype = NAME_None; }
-	PARAM_INT_OPT	(flags)			{ flags = 0; }
-	PARAM_CLASS_OPT	(filter, AActor){ filter = NULL; }
-	PARAM_NAME_OPT	(species)		{ species = NAME_None; }
-
-	TThinkerIterator<AActor> it;
-	AActor *mo;
-
-	if (self->master != NULL)
-	{
-		while ( (mo = it.Next()) )
-		{
-			if (mo->master == self->master && mo != self)
-			{ 
-				DoKill(mo, self, damagetype, flags, filter, species);
-			}
-		}
-	}
-	return 0;
-}
-
-//===========================================================================
-//
-// DoRemove
-//
-//===========================================================================
-
-enum RMVF_flags
-{
-	RMVF_MISSILES		= 1 << 0,
-	RMVF_NOMONSTERS		= 1 << 1,
-	RMVF_MISC			= 1 << 2,
-	RMVF_EVERYTHING		= 1 << 3,
-	RMVF_EXFILTER		= 1 << 4,
-	RMVF_EXSPECIES		= 1 << 5,
-	RMVF_EITHER			= 1 << 6,
-};
-
-static void DoRemove(AActor *removetarget, int flags, PClassActor *filter, FName species)
-{
-	bool filterpass = DoCheckClass(removetarget, filter, !!(flags & RMVF_EXFILTER)),
-		speciespass = DoCheckSpecies(removetarget, species, !!(flags & RMVF_EXSPECIES));
-	if ((flags & RMVF_EITHER) ? (filterpass || speciespass) : (filterpass && speciespass))
-	{
-		if ((flags & RMVF_EVERYTHING))
-		{
-			P_RemoveThing(removetarget);
-		}
-		if ((flags & RMVF_MISC) && !((removetarget->flags3 & MF3_ISMONSTER) && (removetarget->flags & MF_MISSILE)))
-		{
-			P_RemoveThing(removetarget);
-		}
-		if ((removetarget->flags3 & MF3_ISMONSTER) && !(flags & RMVF_NOMONSTERS))
-		{
-			P_RemoveThing(removetarget);
-		}
-		if ((removetarget->flags & MF_MISSILE) && (flags & RMVF_MISSILES))
-		{
-			P_RemoveThing(removetarget);
-		}
-	}
-}
-
-//===========================================================================
-//
-// A_RemoveTarget
-//
-//===========================================================================
-DEFINE_ACTION_FUNCTION_PARAMS(AActor, A_RemoveTarget)
-{
-	PARAM_ACTION_PROLOGUE;
-	PARAM_INT_OPT(flags) { flags = 0; }
-	PARAM_CLASS_OPT	(filter, AActor){ filter = NULL; }
-	PARAM_NAME_OPT	(species)		{ species = NAME_None; }
-
-	if (self->target != NULL)
-	{
-		DoRemove(self->target, flags, filter, species);
-	}
-	return 0;
-}
-
-//===========================================================================
-//
-// A_RemoveTracer
-//
-//===========================================================================
-DEFINE_ACTION_FUNCTION_PARAMS(AActor, A_RemoveTracer)
-{
-	PARAM_ACTION_PROLOGUE;
-	PARAM_INT_OPT(flags) { flags = 0; }
-	PARAM_CLASS_OPT	(filter, AActor){ filter = NULL; }
-	PARAM_NAME_OPT	(species)		{ species = NAME_None; }
-
-	if (self->tracer != NULL)
-	{
-		DoRemove(self->tracer, flags, filter, species);
-	}
-	return 0;
-}
-
-//===========================================================================
-//
-// A_RemoveMaster
-//
-//===========================================================================
-DEFINE_ACTION_FUNCTION_PARAMS(AActor, A_RemoveMaster)
-{
-	PARAM_ACTION_PROLOGUE;
-	PARAM_INT_OPT	(flags)			{ flags = 0; }
-	PARAM_CLASS_OPT	(filter, AActor){ filter = NULL; }
-	PARAM_NAME_OPT	(species)		{ species = NAME_None; }
-
-	if (self->master != NULL)
-	{
-		DoRemove(self->master, flags, filter, species);
-	}
-	return 0;
-}
-
-//===========================================================================
-//
-// A_RemoveChildren
-//
-//===========================================================================
-DEFINE_ACTION_FUNCTION_PARAMS(AActor, A_RemoveChildren)
-{
-	PARAM_ACTION_PROLOGUE;
-	PARAM_BOOL_OPT	(removeall)		{ removeall = false; }
-	PARAM_INT_OPT	(flags)			{ flags = 0; }
-	PARAM_CLASS_OPT	(filter, AActor){ filter = NULL; }
-	PARAM_NAME_OPT	(species)		{ species = NAME_None; }
-
-	TThinkerIterator<AActor> it;
-	AActor *mo;
-
-	while ((mo = it.Next()) != NULL)
-	{
-		if (mo->master == self && (mo->health <= 0 || removeall))
-		{
-			DoRemove(mo, flags, filter, species);
-		}
-	}
-	return 0;
-}
-
-//===========================================================================
-//
-// A_RemoveSiblings
-//
-//===========================================================================
-DEFINE_ACTION_FUNCTION_PARAMS(AActor, A_RemoveSiblings)
-{
-	PARAM_ACTION_PROLOGUE;
-	PARAM_BOOL_OPT	(removeall)		{ removeall = false; }
-	PARAM_INT_OPT	(flags)			{ flags = 0; }
-	PARAM_CLASS_OPT	(filter, AActor){ filter = NULL; }
-	PARAM_NAME_OPT	(species)		{ species = NAME_None; }
-
-	TThinkerIterator<AActor> it;
-	AActor *mo;
-
-	if (self->master != NULL)
-	{
-		while ((mo = it.Next()) != NULL)
-		{
-			if (mo->master == self->master && mo != self && (mo->health <= 0 || removeall))
-			{
-				DoRemove(mo, flags, filter, species);
-			}
-		}
-	}
-	return 0;
-}
-
-//===========================================================================
-//
-// A_Remove
-//
-//===========================================================================
-DEFINE_ACTION_FUNCTION_PARAMS(AActor, A_Remove)
-{
-	PARAM_ACTION_PROLOGUE;
-	PARAM_INT		(removee);
-	PARAM_INT_OPT	(flags)			{ flags = 0; }
-	PARAM_CLASS_OPT	(filter, AActor){ filter = NULL; }
-	PARAM_NAME_OPT	(species)		{ species = NAME_None; }
-
-	AActor *reference = COPY_AAPTR(self, removee);
-	if (reference != NULL)
-	{
-		DoRemove(reference, flags, filter, species);
-	}
-	return 0;
-}
-
-//===========================================================================
-//
-// A_SetTeleFog
-//
-// Sets the teleport fog(s) for the calling actor.
-// Takes a name of the classes for the source and destination.
-//===========================================================================
-
-DEFINE_ACTION_FUNCTION_PARAMS(AActor, A_SetTeleFog)
-{
-	PARAM_ACTION_PROLOGUE;
-	PARAM_CLASS(oldpos, AActor);
-	PARAM_CLASS(newpos, AActor);
-
-	self->TeleFogSourceType = oldpos;
-	self->TeleFogDestType = newpos;
-	return 0;
-}
-
-//===========================================================================
-//
-// A_SwapTeleFog
-//
-// Switches the source and dest telefogs around. 
-//===========================================================================
-
-DEFINE_ACTION_FUNCTION(AActor, A_SwapTeleFog)
-{
-	PARAM_ACTION_PROLOGUE;
-	if ((self->TeleFogSourceType != self->TeleFogDestType)) //Does nothing if they're the same.
-	{
-		PClassActor *temp = self->TeleFogSourceType;
-		self->TeleFogSourceType = self->TeleFogDestType;
-		self->TeleFogDestType = temp;
-	}
-	return 0;
-}
-
-//===========================================================================
-//
-// A_SetFloatBobPhase
-//
-// Changes the FloatBobPhase of the actor.
-//===========================================================================
-
-DEFINE_ACTION_FUNCTION_PARAMS(AActor, A_SetFloatBobPhase)
-{
-	PARAM_ACTION_PROLOGUE;
-	PARAM_INT(bob);
-
-	//Respect float bob phase limits.
-	if (self && (bob >= 0 && bob <= 63))
-	{
-		self->FloatBobPhase = bob;
-	}
-	return 0;
-}
-
-//===========================================================================
-// A_SetHealth
-//
-// Changes the health of the actor.
-// Takes a pointer as well.
-//===========================================================================
-
-DEFINE_ACTION_FUNCTION_PARAMS(AActor, A_SetHealth)
-{
-	PARAM_ACTION_PROLOGUE;
-	PARAM_INT		(health);
-	PARAM_INT_OPT	(ptr)	{ ptr = AAPTR_DEFAULT; }
-
-	AActor *mobj = COPY_AAPTR(self, ptr);
-
-	if (!mobj)
-	{
-		return 0;
-	}
-
-	player_t *player = mobj->player;
-	if (player)
-	{
-		if (health <= 0)
-			player->mo->health = mobj->health = player->health = 1; //Copied from the buddha cheat.
-		else
-			player->mo->health = mobj->health = player->health = health;
-	}
-	else if (mobj)
-	{
-		if (health <= 0)
-			mobj->health = 1;
-		else
-			mobj->health = health;
-	}
-	return 0;
-}
-
-//===========================================================================
-// A_ResetHealth
-//
-// Resets the health of the actor to default, except if their dead.
-// Takes a pointer.
-//===========================================================================
-
-DEFINE_ACTION_FUNCTION_PARAMS(AActor, A_ResetHealth)
-{
-	PARAM_ACTION_PROLOGUE;
-	PARAM_INT_OPT(ptr)	{ ptr = AAPTR_DEFAULT; }
-
-	AActor *mobj = COPY_AAPTR(self, ptr);
-
-	if (!mobj)
-	{
-		return 0;
-	}
-
-	player_t *player = mobj->player;
-	if (player && (player->mo->health > 0))
-	{
-		player->health = player->mo->health = player->mo->GetDefault()->health; //Copied from the resurrect cheat.
-	}
-	else if (mobj && (mobj->health > 0))
-	{
-		mobj->health = mobj->SpawnHealth();
-	}
-	return 0;
-}
-
-//===========================================================================
-// A_JumpIfHigherOrLower
-//
-// Jumps if a target, master, or tracer is higher or lower than the calling 
-// actor. Can also specify how much higher/lower the actor needs to be than 
-// itself. Can also take into account the height of the actor in question,
-// depending on which it's checking. This means adding height of the
-// calling actor's self if the pointer is higher, or height of the pointer 
-// if its lower.
-//===========================================================================
-
-DEFINE_ACTION_FUNCTION_PARAMS(AActor, A_JumpIfHigherOrLower)
-{
-	PARAM_ACTION_PROLOGUE;
-	PARAM_STATE(high);
-	PARAM_STATE(low);
-	PARAM_FIXED_OPT(offsethigh) { offsethigh = 0; }
-	PARAM_FIXED_OPT(offsetlow)  { offsetlow = 0; }
-	PARAM_BOOL_OPT(includeHeight)  { includeHeight = true; }
-	PARAM_INT_OPT(ptr)  { ptr = AAPTR_TARGET; }
-
-	AActor *mobj = COPY_AAPTR(self, ptr);
-
-
-	ACTION_SET_RESULT(false); //No inventory jump chains please.
-	if (mobj != NULL && mobj != self) //AAPTR_DEFAULT is completely useless in this regard.
-	{
-		if ((high) && (mobj->z > ((includeHeight ? self->height : 0) + self->z + offsethigh)))
-			ACTION_JUMP(high);
-		else if ((low) && (mobj->z + (includeHeight ? mobj->height : 0)) < (self->z + offsetlow))
-			ACTION_JUMP(low);
-	}
-	return numret;
-}
-
-
-//===========================================================================
-//
-// A_SetRipperLevel(int level)
-//
-// Sets the ripper level of the calling actor.
-//===========================================================================
-DEFINE_ACTION_FUNCTION_PARAMS(AActor, A_SetRipperLevel)
-{
-	PARAM_ACTION_PROLOGUE;
-	PARAM_INT(level);
-	self->RipperLevel = level;
-	return 0;
-}
-
-//===========================================================================
-//
-// A_SetRipMin(int min)
-//
-// Sets the minimum level a ripper must be in order to rip through this actor.
-//===========================================================================
-DEFINE_ACTION_FUNCTION_PARAMS(AActor, A_SetRipMin)
-{
-	PARAM_ACTION_PROLOGUE;
-	PARAM_INT(min);
-	self->RipLevelMin = min;
-	return 0;
-}
-
-//===========================================================================
-//
-// A_SetRipMax(int max)
-//
-// Sets the minimum level a ripper must be in order to rip through this actor.
-//===========================================================================
-DEFINE_ACTION_FUNCTION_PARAMS(AActor, A_SetRipMax)
-{
-	PARAM_ACTION_PROLOGUE;
-	PARAM_INT(max);
-	self->RipLevelMax = max;
-	return 0;
-}+/*
+** thingdef.cpp
+**
+** Code pointers for Actor definitions
+**
+**---------------------------------------------------------------------------
+** Copyright 2002-2006 Christoph Oelckers
+** Copyright 2004-2006 Randy Heit
+** All rights reserved.
+**
+** Redistribution and use in source and binary forms, with or without
+** modification, are permitted provided that the following conditions
+** are met:
+**
+** 1. Redistributions of source code must retain the above copyright
+**    notice, this list of conditions and the following disclaimer.
+** 2. Redistributions in binary form must reproduce the above copyright
+**    notice, this list of conditions and the following disclaimer in the
+**    documentation and/or other materials provided with the distribution.
+** 3. The name of the author may not be used to endorse or promote products
+**    derived from this software without specific prior written permission.
+** 4. When not used as part of ZDoom or a ZDoom derivative, this code will be
+**    covered by the terms of the GNU General Public License as published by
+**    the Free Software Foundation; either version 2 of the License, or (at
+**    your option) any later version.
+**
+** THIS SOFTWARE IS PROVIDED BY THE AUTHOR ``AS IS'' AND ANY EXPRESS OR
+** IMPLIED WARRANTIES, INCLUDING, BUT NOT LIMITED TO, THE IMPLIED WARRANTIES
+** OF MERCHANTABILITY AND FITNESS FOR A PARTICULAR PURPOSE ARE DISCLAIMED.
+** IN NO EVENT SHALL THE AUTHOR BE LIABLE FOR ANY DIRECT, INDIRECT,
+** INCIDENTAL, SPECIAL, EXEMPLARY, OR CONSEQUENTIAL DAMAGES (INCLUDING, BUT
+** NOT LIMITED TO, PROCUREMENT OF SUBSTITUTE GOODS OR SERVICES; LOSS OF USE,
+** DATA, OR PROFITS; OR BUSINESS INTERRUPTION) HOWEVER CAUSED AND ON ANY
+** THEORY OF LIABILITY, WHETHER IN CONTRACT, STRICT LIABILITY, OR TORT
+** (INCLUDING NEGLIGENCE OR OTHERWISE) ARISING IN ANY WAY OUT OF THE USE OF
+** THIS SOFTWARE, EVEN IF ADVISED OF THE POSSIBILITY OF SUCH DAMAGE.
+**---------------------------------------------------------------------------
+**
+*/
+
+#include "gi.h"
+#include "g_level.h"
+#include "actor.h"
+#include "info.h"
+#include "sc_man.h"
+#include "tarray.h"
+#include "w_wad.h"
+#include "templates.h"
+#include "r_defs.h"
+#include "a_pickups.h"
+#include "s_sound.h"
+#include "cmdlib.h"
+#include "p_lnspec.h"
+#include "p_enemy.h"
+#include "a_action.h"
+#include "decallib.h"
+#include "m_random.h"
+#include "i_system.h"
+#include "p_local.h"
+#include "c_console.h"
+#include "doomerrors.h"
+#include "a_sharedglobal.h"
+#include "thingdef/thingdef.h"
+#include "v_video.h"
+#include "v_font.h"
+#include "doomstat.h"
+#include "v_palette.h"
+#include "g_shared/a_specialspot.h"
+#include "actorptrselect.h"
+#include "m_bbox.h"
+#include "r_data/r_translate.h"
+#include "p_trace.h"
+#include "p_setup.h"
+#include "gstrings.h"
+
+AActor *SingleActorFromTID(int tid, AActor *defactor);
+
+
+static FRandom pr_camissile ("CustomActorfire");
+static FRandom pr_camelee ("CustomMelee");
+static FRandom pr_cabullet ("CustomBullet");
+static FRandom pr_cajump ("CustomJump");
+static FRandom pr_cwbullet ("CustomWpBullet");
+static FRandom pr_cwjump ("CustomWpJump");
+static FRandom pr_cwpunch ("CustomWpPunch");
+static FRandom pr_grenade ("ThrowGrenade");
+static FRandom pr_crailgun ("CustomRailgun");
+static FRandom pr_spawndebris ("SpawnDebris");
+static FRandom pr_spawnitemex ("SpawnItemEx");
+static FRandom pr_burst ("Burst");
+static FRandom pr_monsterrefire ("MonsterRefire");
+static FRandom pr_teleport("A_Teleport");
+
+//==========================================================================
+//
+// ACustomInventory :: CallStateChain
+//
+// Executes the code pointers in a chain of states
+// until there is no next state
+//
+//==========================================================================
+
+bool ACustomInventory::CallStateChain (AActor *actor, FState *state)
+{
+	INTBOOL result = false;
+	int counter = 0;
+	int retval, numret;
+	VMReturn ret;
+	ret.IntAt(&retval);
+	VMValue params[3] = { actor, this, 0 };
+
+	this->flags5 |= MF5_INSTATECALL;
+	FState *savedstate = this->state;
+
+	while (state != NULL)
+	{
+		this->state = state;
+
+		if (state->ActionFunc != NULL)
+		{
+			VMFrameStack stack;
+
+			params[2] = VMValue(state, ATAG_STATE);
+			retval = true;	// assume success
+			numret = stack.Call(state->ActionFunc, params, countof(params), &ret, 1);
+			// As long as even one state succeeds, the whole chain succeeds unless aborted below.
+			result |= retval;
+		}
+
+		// Since there are no delays it is a good idea to check for infinite loops here!
+		counter++;
+		if (counter >= 10000)	break;
+
+		if (this->state == state) 
+		{
+			FState *next = state->GetNextState();
+
+			if (state == next) 
+			{ // Abort immediately if the state jumps to itself!
+				result = false;
+				break;
+			}
+			
+			// If both variables are still the same there was no jump
+			// so we must advance to the next state.
+			state = next;
+		}
+		else 
+		{
+			state = this->state;
+		}
+	}
+	this->flags5 &= ~MF5_INSTATECALL;
+	this->state = savedstate;
+	return !!result;
+}
+
+//==========================================================================
+//
+// CheckClass
+//
+// NON-ACTION function to check a pointer's class.
+//
+//==========================================================================
+
+DEFINE_ACTION_FUNCTION(AActor, CheckClass)
+{
+	if (numret > 0)
+	{
+		assert(ret != NULL);
+		PARAM_PROLOGUE;
+		PARAM_OBJECT	(self, AActor);
+		PARAM_CLASS		(checktype, AActor);
+		PARAM_INT_OPT	(pick_pointer)		{ pick_pointer = AAPTR_DEFAULT; }
+		PARAM_BOOL_OPT	(match_superclass)	{ match_superclass = false; }
+
+		self = COPY_AAPTR(self, pick_pointer);
+		if (self == NULL)
+		{
+			ret->SetInt(false);
+		}
+		else if (match_superclass)
+		{
+			ret->SetInt(self->IsKindOf(checktype));
+		}
+		else
+		{
+			ret->SetInt(self->GetClass() == checktype);
+		}
+		return 1;
+	}
+	return 0;
+}
+
+//==========================================================================
+//
+// IsPointerEqual
+//
+// NON-ACTION function to check if two pointers are equal.
+//
+//==========================================================================
+
+DEFINE_ACTION_FUNCTION_PARAMS(AActor, IsPointerEqual)
+{
+	if (numret > 0)
+	{
+		assert(ret != NULL);
+		PARAM_PROLOGUE;
+		PARAM_OBJECT	(self, AActor);
+		PARAM_INT		(ptr_select1);
+		PARAM_INT		(ptr_select2);
+
+		ret->SetInt(COPY_AAPTR(self, ptr_select1) == COPY_AAPTR(self, ptr_select2));
+		return 1;
+	}
+	return 0;
+}
+
+//==========================================================================
+//
+// A_RearrangePointers
+//
+// Allow an actor to change its relationship to other actors by
+// copying pointers freely between TARGET MASTER and TRACER.
+// Can also assign null value, but does not duplicate A_ClearTarget.
+//
+//==========================================================================
+
+
+DEFINE_ACTION_FUNCTION_PARAMS(AActor, A_RearrangePointers)
+{
+	PARAM_ACTION_PROLOGUE;
+	PARAM_INT		(ptr_target);
+	PARAM_INT_OPT	(ptr_master)		{ ptr_master = AAPTR_DEFAULT; }
+	PARAM_INT_OPT	(ptr_tracer)		{ ptr_tracer = AAPTR_TRACER; }
+	PARAM_INT_OPT	(flags)				{ flags = 0; }
+
+	// Rearrange pointers internally
+
+	// Fetch all values before modification, so that all fields can get original values
+	AActor
+		*gettarget = self->target,
+		*getmaster = self->master,
+		*gettracer = self->tracer;
+
+	switch (ptr_target) // pick the new target
+	{
+	case AAPTR_MASTER:
+		self->target = getmaster;
+		if (!(PTROP_UNSAFETARGET & flags)) VerifyTargetChain(self);
+		break;
+	case AAPTR_TRACER:
+		self->target = gettracer;
+		if (!(PTROP_UNSAFETARGET & flags)) VerifyTargetChain(self);
+		break;
+	case AAPTR_NULL:
+		self->target = NULL;
+		// THIS IS NOT "A_ClearTarget", so no other targeting info is removed
+		break;
+	}
+
+	// presently permitting non-monsters to set master
+	switch (ptr_master) // pick the new master
+	{
+	case AAPTR_TARGET:
+		self->master = gettarget;
+		if (!(PTROP_UNSAFEMASTER & flags)) VerifyMasterChain(self);
+		break;
+	case AAPTR_TRACER:
+		self->master = gettracer;
+		if (!(PTROP_UNSAFEMASTER & flags)) VerifyMasterChain(self);
+		break;
+	case AAPTR_NULL:
+		self->master = NULL;
+		break;
+	}
+
+	switch (ptr_tracer) // pick the new tracer
+	{
+	case AAPTR_TARGET:
+		self->tracer = gettarget;
+		break; // no verification deemed necessary; the engine never follows a tracer chain(?)
+	case AAPTR_MASTER:
+		self->tracer = getmaster;
+		break; // no verification deemed necessary; the engine never follows a tracer chain(?)
+	case AAPTR_NULL:
+		self->tracer = NULL;
+		break;
+	}
+	return 0;
+}
+
+//==========================================================================
+//
+// A_TransferPointer
+//
+// Copy one pointer (MASTER, TARGET or TRACER) from this actor (SELF),
+// or from this actor's MASTER, TARGET or TRACER.
+//
+// You can copy any one of that actor's pointers
+//
+// Assign the copied pointer to any one pointer in SELF,
+// MASTER, TARGET or TRACER.
+//
+// Any attempt to make an actor point to itself will replace the pointer
+// with a null value.
+//
+//==========================================================================
+
+DEFINE_ACTION_FUNCTION_PARAMS(AActor, A_TransferPointer)
+{
+	PARAM_ACTION_PROLOGUE;
+	PARAM_INT		(ptr_source);
+	PARAM_INT		(ptr_recipient);
+	PARAM_INT		(ptr_sourcefield);
+	PARAM_INT_OPT	(ptr_recipientfield)	{ ptr_recipientfield = AAPTR_DEFAULT; }
+	PARAM_INT_OPT	(flags)					{ flags = 0; }
+
+	AActor *source, *recipient;
+
+	// Exchange pointers with actors to whom you have pointers (or with yourself, if you must)
+	source = COPY_AAPTR(self, ptr_source);
+	recipient = COPY_AAPTR(self, ptr_recipient);	// pick an actor to store the provided pointer value
+	if (recipient == NULL)
+	{
+		return 0;
+	}
+
+	// convert source from dataprovider to data
+	source = COPY_AAPTR(source, ptr_sourcefield);
+	if (source == recipient)
+	{ // The recepient should not acquire a pointer to itself; will write NULL}
+		source = NULL;
+	}
+	if (ptr_recipientfield == AAPTR_DEFAULT)
+	{ // If default: Write to same field as data was read from
+		ptr_recipientfield = ptr_sourcefield;
+	}
+	ASSIGN_AAPTR(recipient, ptr_recipientfield, source, flags);
+	return 0;
+}
+
+//==========================================================================
+//
+// A_CopyFriendliness
+//
+// Join forces with one of the actors you are pointing to (MASTER by default)
+//
+// Normal CopyFriendliness reassigns health. This function will not.
+//
+//==========================================================================
+
+DEFINE_ACTION_FUNCTION_PARAMS(AActor, A_CopyFriendliness)
+{
+	PARAM_ACTION_PROLOGUE;
+	PARAM_INT_OPT	(ptr_source)	{ ptr_source = AAPTR_MASTER; }
+	
+	if (self->player != NULL)
+	{
+		return 0;
+	}
+
+	AActor *source = COPY_AAPTR(self, ptr_source);
+	if (source != NULL)
+	{ // No change in current target or health
+		self->CopyFriendliness(source, false, false);
+	}
+	return 0;
+}
+
+//==========================================================================
+//
+// Simple flag changers
+//
+//==========================================================================
+DEFINE_ACTION_FUNCTION(AActor, A_SetSolid)
+{
+	PARAM_ACTION_PROLOGUE;
+	self->flags |= MF_SOLID;
+	return 0;
+}
+
+DEFINE_ACTION_FUNCTION(AActor, A_UnsetSolid)
+{
+	PARAM_ACTION_PROLOGUE;
+	self->flags &= ~MF_SOLID;
+	return 0;
+}
+
+DEFINE_ACTION_FUNCTION(AActor, A_SetFloat)
+{
+	PARAM_ACTION_PROLOGUE;
+	self->flags |= MF_FLOAT;
+	return 0;
+}
+
+DEFINE_ACTION_FUNCTION(AActor, A_UnsetFloat)
+{
+	PARAM_ACTION_PROLOGUE;
+	self->flags &= ~(MF_FLOAT|MF_INFLOAT);
+	return 0;
+}
+
+//==========================================================================
+//
+// Customizable attack functions which use actor parameters.
+//
+//==========================================================================
+static void DoAttack (AActor *self, bool domelee, bool domissile,
+					  int MeleeDamage, FSoundID MeleeSound, PClassActor *MissileType,fixed_t MissileHeight)
+{
+	if (self->target == NULL) return;
+
+	A_FaceTarget (self);
+	if (domelee && MeleeDamage>0 && self->CheckMeleeRange ())
+	{
+		int damage = pr_camelee.HitDice(MeleeDamage);
+		if (MeleeSound) S_Sound (self, CHAN_WEAPON, MeleeSound, 1, ATTN_NORM);
+		int newdam = P_DamageMobj (self->target, self, self, damage, NAME_Melee);
+		P_TraceBleed (newdam > 0 ? newdam : damage, self->target, self);
+	}
+	else if (domissile && MissileType != NULL)
+	{
+		// This seemingly senseless code is needed for proper aiming.
+		self->z += MissileHeight + self->GetBobOffset() - 32*FRACUNIT;
+		AActor *missile = P_SpawnMissileXYZ (self->x, self->y, self->z + 32*FRACUNIT, self, self->target, MissileType, false);
+		self->z -= MissileHeight + self->GetBobOffset() - 32*FRACUNIT;
+
+		if (missile)
+		{
+			// automatic handling of seeker missiles
+			if (missile->flags2&MF2_SEEKERMISSILE)
+			{
+				missile->tracer=self->target;
+			}
+			P_CheckMissileSpawn(missile, self->radius);
+		}
+	}
+}
+
+DEFINE_ACTION_FUNCTION(AActor, A_MeleeAttack)
+{
+	PARAM_ACTION_PROLOGUE;
+	int MeleeDamage = self->GetClass()->MeleeDamage;
+	FSoundID MeleeSound = self->GetClass()->MeleeSound;
+	DoAttack(self, true, false, MeleeDamage, MeleeSound, NULL, 0);
+	return 0;
+}
+
+DEFINE_ACTION_FUNCTION(AActor, A_MissileAttack)
+{
+	PARAM_ACTION_PROLOGUE;
+	PClassActor *MissileType = PClass::FindActor(self->GetClass()->MissileName);
+	fixed_t MissileHeight = self->GetClass()->MissileHeight;
+	DoAttack(self, false, true, 0, 0, MissileType, MissileHeight);
+	return 0;
+}
+
+DEFINE_ACTION_FUNCTION(AActor, A_ComboAttack)
+{
+	PARAM_ACTION_PROLOGUE;
+	int MeleeDamage = self->GetClass()->MeleeDamage;
+	FSoundID MeleeSound = self->GetClass()->MeleeSound;
+	PClassActor *MissileType = PClass::FindActor(self->GetClass()->MissileName);
+	fixed_t MissileHeight = self->GetClass()->MissileHeight;
+	DoAttack(self, true, true, MeleeDamage, MeleeSound, MissileType, MissileHeight);
+	return 0;
+}
+
+DEFINE_ACTION_FUNCTION_PARAMS(AActor, A_BasicAttack)
+{
+	PARAM_ACTION_PROLOGUE;
+	PARAM_INT	(melee_damage);
+	PARAM_SOUND	(melee_sound);
+	PARAM_CLASS	(missile_type, AActor);
+	PARAM_FIXED	(missile_height);
+
+	if (missile_type != NULL)
+	{
+		DoAttack(self, true, true, melee_damage, melee_sound, missile_type, missile_height);
+	}
+	return 0;
+}
+
+//==========================================================================
+//
+// Custom sound functions. 
+//
+//==========================================================================
+
+DEFINE_ACTION_FUNCTION_PARAMS(AActor, A_PlaySound)
+{
+	PARAM_ACTION_PROLOGUE;
+	PARAM_SOUND_OPT	(soundid)		{ soundid = "weapons/pistol"; }
+	PARAM_INT_OPT	(channel)		{ channel = CHAN_BODY; }
+	PARAM_FLOAT_OPT	(volume)		{ volume = 1; }
+	PARAM_BOOL_OPT	(looping)		{ looping = false; }
+	PARAM_FLOAT_OPT	(attenuation)	{ attenuation = ATTN_NORM; }
+
+	if (!looping)
+	{
+		S_Sound (self, channel, soundid, (float)volume, (float)attenuation);
+	}
+	else
+	{
+		if (!S_IsActorPlayingSomething (self, channel&7, soundid))
+		{
+			S_Sound (self, channel | CHAN_LOOP, soundid, (float)volume, (float)attenuation);
+		}
+	}
+	return 0;
+}
+
+DEFINE_ACTION_FUNCTION_PARAMS(AActor, A_StopSound)
+{
+	PARAM_ACTION_PROLOGUE;
+	PARAM_INT_OPT(slot) { slot = CHAN_VOICE; }
+
+	S_StopSound(self, slot);
+	return 0;
+}
+
+//==========================================================================
+//
+// These come from a time when DECORATE constants did not exist yet and
+// the sound interface was less flexible. As a result the parameters are
+// not optimal and these functions have been deprecated in favor of extending
+// A_PlaySound and A_StopSound.
+//
+//==========================================================================
+
+DEFINE_ACTION_FUNCTION_PARAMS(AActor, A_PlayWeaponSound)
+{
+	PARAM_ACTION_PROLOGUE;
+	PARAM_SOUND(soundid);
+
+	S_Sound(self, CHAN_WEAPON, soundid, 1, ATTN_NORM);
+	return 0;
+}
+
+DEFINE_ACTION_FUNCTION_PARAMS(AActor, A_PlaySoundEx)
+{
+	PARAM_ACTION_PROLOGUE;
+	PARAM_SOUND		(soundid);
+	PARAM_NAME		(channel);
+	PARAM_BOOL_OPT	(looping)		  { looping = false; }
+	PARAM_INT_OPT	(attenuation_raw) { attenuation_raw = 0; }
+
+	float attenuation;
+	switch (attenuation_raw)
+	{
+		case -1: attenuation = ATTN_STATIC;	break; // drop off rapidly
+		default:
+		case  0: attenuation = ATTN_NORM;	break; // normal
+		case  1:
+		case  2: attenuation = ATTN_NONE;	break; // full volume
+	}
+
+	if (channel < NAME_Auto || channel > NAME_SoundSlot7)
+	{
+		channel = NAME_Auto;
+	}
+
+	if (!looping)
+	{
+		S_Sound (self, int(channel) - NAME_Auto, soundid, 1, attenuation);
+	}
+	else
+	{
+		if (!S_IsActorPlayingSomething (self, int(channel) - NAME_Auto, soundid))
+		{
+			S_Sound (self, (int(channel) - NAME_Auto) | CHAN_LOOP, soundid, 1, attenuation);
+		}
+	}
+	return 0;
+}
+
+DEFINE_ACTION_FUNCTION_PARAMS(AActor, A_StopSoundEx)
+{
+	PARAM_ACTION_PROLOGUE;
+	PARAM_NAME(channel);
+
+	if (channel > NAME_Auto && channel <= NAME_SoundSlot7)
+	{
+		S_StopSound (self, int(channel) - NAME_Auto);
+	}
+	return 0;
+}
+
+//==========================================================================
+//
+// Generic seeker missile function
+//
+//==========================================================================
+static FRandom pr_seekermissile ("SeekerMissile");
+enum
+{
+	SMF_LOOK = 1,
+	SMF_PRECISE = 2,
+	SMF_CURSPEED = 4,
+};
+DEFINE_ACTION_FUNCTION_PARAMS(AActor, A_SeekerMissile)
+{
+	PARAM_ACTION_PROLOGUE;
+	PARAM_INT(ang1);
+	PARAM_INT(ang2);
+	PARAM_INT_OPT(flags)	{ flags = 0; }
+	PARAM_INT_OPT(chance)	{ chance = 50; }
+	PARAM_INT_OPT(distance)	{ distance = 10; }
+
+	if ((flags & SMF_LOOK) && (self->tracer == 0) && (pr_seekermissile()<chance))
+	{
+		self->tracer = P_RoughMonsterSearch (self, distance, true);
+	}
+	if (!P_SeekerMissile(self, clamp<int>(ang1, 0, 90) * ANGLE_1, clamp<int>(ang2, 0, 90) * ANGLE_1, !!(flags & SMF_PRECISE), !!(flags & SMF_CURSPEED)))
+	{
+		if (flags & SMF_LOOK)
+		{ // This monster is no longer seekable, so let us look for another one next time.
+			self->tracer = NULL;
+		}
+	}
+	return 0;
+}
+
+//==========================================================================
+//
+// Hitscan attack with a customizable amount of bullets (specified in damage)
+//
+//==========================================================================
+DEFINE_ACTION_FUNCTION(AActor, A_BulletAttack)
+{
+	PARAM_ACTION_PROLOGUE;
+
+	int i;
+	int bangle;
+	int slope;
+		
+	if (!self->target) return 0;
+
+	A_FaceTarget (self);
+	bangle = self->angle;
+
+	slope = P_AimLineAttack (self, bangle, MISSILERANGE);
+
+	S_Sound (self, CHAN_WEAPON, self->AttackSound, 1, ATTN_NORM);
+	for (i = self->GetMissileDamage (0, 1); i > 0; --i)
+    {
+		int angle = bangle + (pr_cabullet.Random2() << 20);
+		int damage = ((pr_cabullet()%5)+1)*3;
+		P_LineAttack(self, angle, MISSILERANGE, slope, damage,
+			NAME_Hitscan, NAME_BulletPuff);
+    }
+	return 0;
+}
+
+
+//==========================================================================
+//
+// Do the state jump
+//
+//==========================================================================
+static void DoJump(AActor *self, AActor *stateowner, FState *callingstate, FState *jumpto)
+{
+	if (jumpto == NULL) return;
+
+	if (stateowner->flags5 & MF5_INSTATECALL)
+	{
+		stateowner->state = jumpto;
+	}
+	else if (self->player != NULL && callingstate == self->player->psprites[ps_weapon].state)
+	{
+		P_SetPsprite(self->player, ps_weapon, jumpto);
+	}
+	else if (self->player != NULL && callingstate == self->player->psprites[ps_flash].state)
+	{
+		P_SetPsprite(self->player, ps_flash, jumpto);
+	}
+	else if (callingstate == self->state)
+	{
+		// Rather than using self->SetState(jumpto) to set the state,
+		// set the state directly. Since this function is only called by
+		// action functions, which are only called by SetState(), we
+		// know that somewhere above us in the stack, a SetState()
+		// call is waiting for us to return. We use the flag OF_StateChanged
+		// to cause it to bypass the normal next state mechanism and use
+		// the one we set here instead.
+		self->state = jumpto;
+		self->ObjectFlags |= OF_StateChanged;
+	}
+	else
+	{ // something went very wrong. This should never happen.
+		assert(false);
+	}
+}
+
+// This is just to avoid having to directly reference the internally defined
+// CallingState and statecall parameters in the code below.
+#define ACTION_JUMP(offset) DoJump(self, stateowner, callingstate, offset)
+
+//==========================================================================
+//
+// State jump function
+//
+//==========================================================================
+DEFINE_ACTION_FUNCTION_PARAMS(AActor, A_Jump)
+{
+	PARAM_ACTION_PROLOGUE;
+	PARAM_INT_OPT(maxchance) { maxchance = 256; }
+
+	paramnum++;		// Increment paramnum to point at the first jump target
+	int count = numparam - paramnum;
+	if (count > 0 && (maxchance >= 256 || pr_cajump() < maxchance))
+	{
+		int jumpnum = (count == 1 ? 0 : (pr_cajump() % count));
+		PARAM_STATE_AT(paramnum + jumpnum, jumpto);
+		ACTION_JUMP(jumpto);
+	}
+	ACTION_SET_RESULT(false);	// Jumps should never set the result for inventory state chains!
+	return numret;
+}
+
+//==========================================================================
+//
+// State jump function
+//
+//==========================================================================
+DEFINE_ACTION_FUNCTION_PARAMS(AActor, A_JumpIfHealthLower)
+{
+	PARAM_ACTION_PROLOGUE;
+	PARAM_INT		(health);
+	PARAM_STATE		(jump);
+	PARAM_INT_OPT	(ptr_selector)	{ ptr_selector = AAPTR_DEFAULT; }
+
+	AActor *measured;
+
+	measured = COPY_AAPTR(self, ptr_selector);
+
+	if (measured != NULL && measured->health < health)
+	{
+		ACTION_JUMP(jump);
+	}
+	ACTION_SET_RESULT(false);	// Jumps should never set the result for inventory state chains!
+	return numret;
+}
+
+//==========================================================================
+//
+// State jump function
+//
+//==========================================================================
+DEFINE_ACTION_FUNCTION_PARAMS(AActor, A_JumpIfTargetOutsideMeleeRange)
+{
+	PARAM_ACTION_PROLOGUE;
+	PARAM_STATE(jump);
+
+	if (!self->CheckMeleeRange())
+	{
+		ACTION_JUMP(jump);
+	}
+	ACTION_SET_RESULT(false);	// Jumps should never set the result for inventory state chains!
+	return numret;
+}
+
+//==========================================================================
+//
+// State jump function
+//
+//==========================================================================
+DEFINE_ACTION_FUNCTION_PARAMS(AActor, A_JumpIfTargetInsideMeleeRange)
+{
+	PARAM_ACTION_PROLOGUE;
+	PARAM_STATE(jump);
+
+	if (self->CheckMeleeRange())
+	{
+		ACTION_JUMP(jump);
+	}
+	ACTION_SET_RESULT(false);	// Jumps should never set the result for inventory state chains!
+	return numret;
+}
+
+//==========================================================================
+//
+// State jump function
+//
+//==========================================================================
+static int DoJumpIfCloser(AActor *target, VM_ARGS)
+{
+	PARAM_ACTION_PROLOGUE;
+	PARAM_FIXED	(dist);
+	PARAM_STATE	(jump);
+
+	ACTION_SET_RESULT(false);	// Jumps should never set the result for inventory state chains!
+
+	// No target - no jump
+	if (target != NULL && P_AproxDistance(self->x-target->x, self->y-target->y) < dist &&
+		( (self->z > target->z && self->z - (target->z + target->height) < dist) || 
+		  (self->z <=target->z && target->z - (self->z + self->height) < dist) 
+		)
+	   )
+	{
+		ACTION_JUMP(jump);
+	}
+	return numret;
+}
+
+DEFINE_ACTION_FUNCTION_PARAMS(AActor, A_JumpIfCloser)
+{
+	PARAM_ACTION_PROLOGUE;
+
+	AActor *target;
+
+	if (self->player == NULL)
+	{
+		target = self->target;
+	}
+	else
+	{
+		// Does the player aim at something that can be shot?
+		P_BulletSlope(self, &target);
+	}
+	return DoJumpIfCloser(target, VM_ARGS_NAMES);
+}
+
+DEFINE_ACTION_FUNCTION_PARAMS(AActor, A_JumpIfTracerCloser)
+{
+	PARAM_ACTION_PROLOGUE;
+	return DoJumpIfCloser(self->tracer, VM_ARGS_NAMES);
+}
+
+DEFINE_ACTION_FUNCTION_PARAMS(AActor, A_JumpIfMasterCloser)
+{
+	PARAM_ACTION_PROLOGUE;
+	return DoJumpIfCloser(self->master, VM_ARGS_NAMES);
+}
+
+//==========================================================================
+//
+// State jump function
+//
+//==========================================================================
+int DoJumpIfInventory(AActor *owner, AActor *self, AActor *stateowner, FState *callingstate, VMValue *param, int numparam, VMReturn *ret, int numret)
+{
+	int paramnum = NAP-1;
+	PARAM_CLASS		(itemtype, AInventory);
+	PARAM_INT		(itemamount);
+	PARAM_STATE		(label);
+	PARAM_INT_OPT	(setowner) { setowner = AAPTR_DEFAULT; }
+
+	ACTION_SET_RESULT(false);	// Jumps should never set the result for inventory state chains!
+
+	if (itemtype == NULL)
+	{
+		return numret;
+	}
+	owner = COPY_AAPTR(owner, setowner);
+	if (owner == NULL)
+	{
+		return numret;
+	}
+
+	AInventory *item = owner->FindInventory(itemtype);
+
+	if (item)
+	{
+		if (itemamount > 0)
+		{
+			if (item->Amount >= itemamount)
+				ACTION_JUMP(label);
+		}
+		else if (item->Amount >= item->MaxAmount)
+		{
+			ACTION_JUMP(label);
+		}
+	}
+	return numret;
+}
+
+DEFINE_ACTION_FUNCTION_PARAMS(AActor, A_JumpIfInventory)
+{
+	PARAM_ACTION_PROLOGUE;
+	return DoJumpIfInventory(self, self, stateowner, callingstate, param, numparam, ret, numret);
+}
+
+DEFINE_ACTION_FUNCTION_PARAMS(AActor, A_JumpIfInTargetInventory)
+{
+	PARAM_ACTION_PROLOGUE;
+	return DoJumpIfInventory(self->target, self, stateowner, callingstate, param, numparam, ret, numret);
+}
+
+//==========================================================================
+//
+// State jump function
+//
+//==========================================================================
+DEFINE_ACTION_FUNCTION_PARAMS(AActor, A_JumpIfArmorType)
+{
+	PARAM_ACTION_PROLOGUE;
+	PARAM_NAME	 (type);
+	PARAM_STATE	 (label);
+	PARAM_INT_OPT(amount) { amount = 1; }
+
+	ACTION_SET_RESULT(false);	// Jumps should never set the result for inventory state chains!
+
+	ABasicArmor *armor = (ABasicArmor *)self->FindInventory(NAME_BasicArmor);
+
+	if (armor && armor->ArmorType == type && armor->Amount >= amount)
+		ACTION_JUMP(label);
+	return numret;
+}
+
+//==========================================================================
+//
+// Parameterized version of A_Explode
+//
+//==========================================================================
+
+enum
+{
+	XF_HURTSOURCE = 1,
+	XF_NOTMISSILE = 4,
+};
+
+DEFINE_ACTION_FUNCTION_PARAMS(AActor, A_Explode)
+{
+	PARAM_ACTION_PROLOGUE;
+	PARAM_INT_OPT	(damage)		   { damage = -1; }
+	PARAM_INT_OPT	(distance)		   { distance = -1; }
+	PARAM_INT_OPT	(flags)			   { flags = XF_HURTSOURCE; }
+	PARAM_BOOL_OPT	(alert)			   { alert = false; }
+	PARAM_INT_OPT	(fulldmgdistance)  { fulldmgdistance = 0; }
+	PARAM_INT_OPT	(nails)			   { nails = 0; }
+	PARAM_INT_OPT	(naildamage)	   { naildamage = 10; }
+	PARAM_CLASS_OPT	(pufftype, AActor) { pufftype = PClass::FindActor(NAME_BulletPuff); }
+
+	if (damage < 0)	// get parameters from metadata
+	{
+		damage = self->GetClass()->ExplosionDamage;
+		distance = self->GetClass()->ExplosionRadius;
+		flags = !self->GetClass()->DontHurtShooter;
+		alert = false;
+	}
+	if (distance <= 0) distance = damage;
+
+	// NailBomb effect, from SMMU but not from its source code: instead it was implemented and
+	// generalized from the documentation at http://www.doomworld.com/eternity/engine/codeptrs.html
+
+	if (nails)
+	{
+		angle_t ang;
+		for (int i = 0; i < nails; i++)
+		{
+			ang = i*(ANGLE_MAX/nails);
+			// Comparing the results of a test wad with Eternity, it seems A_NailBomb does not aim
+			P_LineAttack (self, ang, MISSILERANGE, 0,
+				//P_AimLineAttack (self, ang, MISSILERANGE), 
+				naildamage, NAME_Hitscan, pufftype);
+		}
+	}
+
+	P_RadiusAttack (self, self->target, damage, distance, self->DamageType, flags, fulldmgdistance);
+	P_CheckSplash(self, distance<<FRACBITS);
+	if (alert && self->target != NULL && self->target->player != NULL)
+	{
+		validcount++;
+		P_RecursiveSound (self->Sector, self->target, false, 0);
+	}
+	return 0;
+}
+
+//==========================================================================
+//
+// A_RadiusThrust
+//
+//==========================================================================
+
+enum
+{
+	RTF_AFFECTSOURCE = 1,
+	RTF_NOIMPACTDAMAGE = 2,
+	RTF_NOTMISSILE = 4,
+};
+
+DEFINE_ACTION_FUNCTION_PARAMS(AActor, A_RadiusThrust)
+{
+	PARAM_ACTION_PROLOGUE;
+	PARAM_INT_OPT	(force)					{ force = 128; }
+	PARAM_INT_OPT	(distance)				{ distance = -1; }
+	PARAM_INT_OPT	(flags)					{ flags = RTF_AFFECTSOURCE; }
+	PARAM_INT_OPT	(fullthrustdistance)	{ fullthrustdistance = 0; }
+
+	bool sourcenothrust = false;
+
+	if (force == 0) force = 128;
+	if (distance <= 0) distance = abs(force);
+
+	// Temporarily negate MF2_NODMGTHRUST on the shooter, since it renders this function useless.
+	if (!(flags & RTF_NOTMISSILE) && self->target != NULL && self->target->flags2 & MF2_NODMGTHRUST)
+	{
+		sourcenothrust = true;
+		self->target->flags2 &= ~MF2_NODMGTHRUST;
+	}
+
+	P_RadiusAttack (self, self->target, force, distance, self->DamageType, flags | RADF_NODAMAGE, fullthrustdistance);
+	P_CheckSplash(self, distance << FRACBITS);
+
+	if (sourcenothrust)
+	{
+		self->target->flags2 |= MF2_NODMGTHRUST;
+	}
+	return 0;
+}
+
+//==========================================================================
+//
+// Execute a line special / script
+//
+//==========================================================================
+DEFINE_ACTION_FUNCTION_PARAMS(AActor, A_CallSpecial)
+{
+	PARAM_ACTION_PROLOGUE;
+	PARAM_INT		(special);
+	PARAM_INT_OPT	(arg1) { arg1 = 0; }
+	PARAM_INT_OPT	(arg2) { arg2 = 0; }
+	PARAM_INT_OPT	(arg3) { arg3 = 0; }
+	PARAM_INT_OPT	(arg4) { arg4 = 0; }
+	PARAM_INT_OPT	(arg5) { arg5 = 0; }
+
+	bool res = !!P_ExecuteSpecial(special, NULL, self, false, arg1, arg2, arg3, arg4, arg5);
+
+	ACTION_SET_RESULT(res);
+	return numret;
+}
+
+//==========================================================================
+//
+// The ultimate code pointer: Fully customizable missiles!
+//
+//==========================================================================
+enum CM_Flags
+{
+	CMF_AIMMODE = 3,
+	CMF_TRACKOWNER = 4,
+	CMF_CHECKTARGETDEAD = 8,
+
+	CMF_ABSOLUTEPITCH = 16,
+	CMF_OFFSETPITCH = 32,
+	CMF_SAVEPITCH = 64,
+
+	CMF_ABSOLUTEANGLE = 128
+};
+
+DEFINE_ACTION_FUNCTION_PARAMS(AActor, A_CustomMissile)
+{
+	PARAM_ACTION_PROLOGUE;
+	PARAM_CLASS		(ti, AActor);
+	PARAM_FIXED_OPT	(spawnheight) { spawnheight = 32*FRACUNIT; }
+	PARAM_INT_OPT	(spawnofs_xy) { spawnofs_xy = 0; }
+	PARAM_ANGLE_OPT	(angle)		  { angle = 0; }
+	PARAM_INT_OPT	(flags)		  { flags = 0; }
+	PARAM_ANGLE_OPT	(pitch)		  { pitch = 0; }
+	PARAM_INT_OPT	(ptr)		  { ptr = AAPTR_TARGET; }
+
+	AActor *ref = COPY_AAPTR(self, ptr);
+
+	int aimmode = flags & CMF_AIMMODE;
+
+	AActor * targ;
+	AActor * missile;
+
+	if (ref != NULL || aimmode == 2)
+	{
+		if (ti) 
+		{
+			angle_t ang = (self->angle - ANGLE_90) >> ANGLETOFINESHIFT;
+			fixed_t x = spawnofs_xy * finecosine[ang];
+			fixed_t y = spawnofs_xy * finesine[ang];
+			fixed_t z = spawnheight + self->GetBobOffset() - 32*FRACUNIT + (self->player? self->player->crouchoffset : 0);
+
+			switch (aimmode)
+			{
+			case 0:
+			default:
+				// same adjustment as above (in all 3 directions this time) - for better aiming!
+				self->x += x;
+				self->y += y;
+				self->z += z;
+				missile = P_SpawnMissileXYZ(self->x, self->y, self->z + 32*FRACUNIT, self, ref, ti, false);
+				self->x -= x;
+				self->y -= y;
+				self->z -= z;
+				break;
+
+			case 1:
+				missile = P_SpawnMissileXYZ(self->x+x, self->y+y, self->z + self->GetBobOffset() + spawnheight, self, ref, ti, false);
+				break;
+
+			case 2:
+				self->x += x;
+				self->y += y;
+				missile = P_SpawnMissileAngleZSpeed(self, self->z + self->GetBobOffset() + spawnheight, ti, self->angle, 0, GetDefaultByType(ti)->Speed, self, false);
+ 				self->x -= x;
+				self->y -= y;
+
+				flags |= CMF_ABSOLUTEPITCH;
+
+				break;
+			}
+
+			if (missile != NULL)
+			{
+				// Use the actual velocity instead of the missile's Speed property
+				// so that this can handle missiles with a high vertical velocity 
+				// component properly.
+
+				fixed_t missilespeed;
+
+				if ( (CMF_ABSOLUTEPITCH|CMF_OFFSETPITCH) & flags)
+				{
+					if (CMF_OFFSETPITCH & flags)
+					{
+							FVector2 velocity (missile->velx, missile->vely);
+							pitch += R_PointToAngle2(0,0, (fixed_t)velocity.Length(), missile->velz);
+					}
+					ang = pitch >> ANGLETOFINESHIFT;
+					missilespeed = abs(FixedMul(finecosine[ang], missile->Speed));
+					missile->velz = FixedMul(finesine[ang], missile->Speed);
+				}
+				else
+				{
+					FVector2 velocity (missile->velx, missile->vely);
+					missilespeed = (fixed_t)velocity.Length();
+				}
+
+				if (CMF_SAVEPITCH & flags)
+				{
+					missile->pitch = pitch;
+					// In aimmode 0 and 1 without absolutepitch or offsetpitch, the pitch parameter
+					// contains the unapplied parameter. In that case, it is set as pitch without
+					// otherwise affecting the spawned actor.
+				}
+
+				missile->angle = (CMF_ABSOLUTEANGLE & flags) ? angle : missile->angle + angle ;
+
+				ang = missile->angle >> ANGLETOFINESHIFT;
+				missile->velx = FixedMul(missilespeed, finecosine[ang]);
+				missile->vely = FixedMul(missilespeed, finesine[ang]);
+	
+				// handle projectile shooting projectiles - track the
+				// links back to a real owner
+                if (self->isMissile(!!(flags & CMF_TRACKOWNER)))
+                {
+                	AActor *owner = self ;//->target;
+                	while (owner->isMissile(!!(flags & CMF_TRACKOWNER)) && owner->target)
+						owner = owner->target;
+                	targ = owner;
+                	missile->target = owner;
+					// automatic handling of seeker missiles
+					if (self->flags & missile->flags2 & MF2_SEEKERMISSILE)
+					{
+						missile->tracer = self->tracer;
+					}
+                }
+				else if (missile->flags2 & MF2_SEEKERMISSILE)
+				{
+					// automatic handling of seeker missiles
+					missile->tracer = self->target;
+				}
+				// we must redo the spectral check here because the owner is set after spawning so the FriendPlayer value may be wrong
+				if (missile->flags4 & MF4_SPECTRAL)
+				{
+					if (missile->target != NULL)
+					{
+						missile->SetFriendPlayer(missile->target->player);
+					}
+					else
+					{
+						missile->FriendPlayer = 0;
+					}
+				}
+				P_CheckMissileSpawn(missile, self->radius);
+			}
+		}
+	}
+	else if (flags & CMF_CHECKTARGETDEAD)
+	{
+		// Target is dead and the attack shall be aborted.
+		if (self->SeeState != NULL && (self->health > 0 || !(self->flags3 & MF3_ISMONSTER)))
+			self->SetState(self->SeeState);
+	}
+	return 0;
+}
+
+//==========================================================================
+//
+// An even more customizable hitscan attack
+//
+//==========================================================================
+enum CBA_Flags
+{
+	CBAF_AIMFACING = 1,
+	CBAF_NORANDOM = 2,
+	CBAF_EXPLICITANGLE = 4,
+	CBAF_NOPITCH = 8,
+	CBAF_NORANDOMPUFFZ = 16,
+};
+
+DEFINE_ACTION_FUNCTION_PARAMS(AActor, A_CustomBulletAttack)
+{
+	PARAM_ACTION_PROLOGUE;
+	PARAM_ANGLE		(spread_xy);
+	PARAM_ANGLE		(spread_z);
+	PARAM_INT		(numbullets);
+	PARAM_INT		(damageperbullet);
+	PARAM_CLASS_OPT	(pufftype, AActor) { pufftype = PClass::FindActor(NAME_BulletPuff); }
+	PARAM_FIXED_OPT	(range)			   { range = MISSILERANGE; }
+	PARAM_INT_OPT	(flags)			   { flags = 0; }
+	PARAM_INT_OPT	(ptr)			   { ptr = AAPTR_TARGET; }
+
+	AActor *ref = COPY_AAPTR(self, ptr);
+
+	if (range == 0)
+		range = MISSILERANGE;
+
+	int i;
+	int bangle;
+	int bslope = 0;
+	int laflags = (flags & CBAF_NORANDOMPUFFZ)? LAF_NORANDOMPUFFZ : 0;
+
+	if (ref != NULL || (flags & CBAF_AIMFACING))
+	{
+		if (!(flags & CBAF_AIMFACING))
+		{
+			A_Face(self, ref);
+		}
+		bangle = self->angle;
+
+		if (!(flags & CBAF_NOPITCH)) bslope = P_AimLineAttack (self, bangle, MISSILERANGE);
+
+		S_Sound (self, CHAN_WEAPON, self->AttackSound, 1, ATTN_NORM);
+		for (i = 0; i < numbullets; i++)
+		{
+			int angle = bangle;
+			int slope = bslope;
+
+			if (flags & CBAF_EXPLICITANGLE)
+			{
+				angle += spread_xy;
+				slope += spread_z;
+			}
+			else
+			{
+				angle += pr_cwbullet.Random2() * (spread_xy / 255);
+				slope += pr_cwbullet.Random2() * (spread_z / 255);
+			}
+
+			int damage = damageperbullet;
+
+			if (!(flags & CBAF_NORANDOM))
+				damage *= ((pr_cabullet()%3)+1);
+
+			P_LineAttack(self, angle, range, slope, damage, NAME_Hitscan, pufftype, laflags);
+		}
+    }
+	return 0;
+}
+
+//==========================================================================
+//
+// A fully customizable melee attack
+//
+//==========================================================================
+DEFINE_ACTION_FUNCTION_PARAMS(AActor, A_CustomMeleeAttack)
+{
+	PARAM_ACTION_PROLOGUE;
+	PARAM_INT_OPT	(damage)	 { damage = 0; }
+	PARAM_SOUND_OPT	(meleesound) { meleesound = 0; }
+	PARAM_SOUND_OPT	(misssound)	 { misssound = 0; }
+	PARAM_NAME_OPT	(damagetype) { damagetype = NAME_None; }
+	PARAM_BOOL_OPT	(bleed)		 { bleed = true; }
+
+	if (damagetype == NAME_None)
+		damagetype = NAME_Melee;	// Melee is the default type
+
+	if (!self->target)
+		return 0;
+				
+	A_FaceTarget (self);
+	if (self->CheckMeleeRange ())
+	{
+		if (meleesound)
+			S_Sound (self, CHAN_WEAPON, meleesound, 1, ATTN_NORM);
+		int newdam = P_DamageMobj (self->target, self, self, damage, damagetype);
+		if (bleed)
+			P_TraceBleed (newdam > 0 ? newdam : damage, self->target, self);
+	}
+	else
+	{
+		if (misssound)
+			S_Sound (self, CHAN_WEAPON, misssound, 1, ATTN_NORM);
+	}
+	return 0;
+}
+
+//==========================================================================
+//
+// A fully customizable combo attack
+//
+//==========================================================================
+DEFINE_ACTION_FUNCTION_PARAMS(AActor, A_CustomComboAttack)
+{
+	PARAM_ACTION_PROLOGUE;
+	PARAM_CLASS		(ti, AActor);
+	PARAM_FIXED		(spawnheight);
+	PARAM_INT		(damage);
+	PARAM_SOUND_OPT	(meleesound)	{ meleesound = 0; }
+	PARAM_NAME_OPT	(damagetype)	{ damagetype = NAME_Melee; }
+	PARAM_BOOL_OPT	(bleed)			{ bleed = true; }
+
+	if (!self->target)
+		return 0;
+				
+	A_FaceTarget (self);
+	if (self->CheckMeleeRange())
+	{
+		if (damagetype == NAME_None)
+			damagetype = NAME_Melee;	// Melee is the default type
+		if (meleesound)
+			S_Sound (self, CHAN_WEAPON, meleesound, 1, ATTN_NORM);
+		int newdam = P_DamageMobj (self->target, self, self, damage, damagetype);
+		if (bleed)
+			P_TraceBleed (newdam > 0 ? newdam : damage, self->target, self);
+	}
+	else if (ti) 
+	{
+		// This seemingly senseless code is needed for proper aiming.
+		self->z += spawnheight + self->GetBobOffset() - 32*FRACUNIT;
+		AActor *missile = P_SpawnMissileXYZ (self->x, self->y, self->z + 32*FRACUNIT, self, self->target, ti, false);
+		self->z -= spawnheight + self->GetBobOffset() - 32*FRACUNIT;
+
+		if (missile)
+		{
+			// automatic handling of seeker missiles
+			if (missile->flags2 & MF2_SEEKERMISSILE)
+			{
+				missile->tracer = self->target;
+			}
+			P_CheckMissileSpawn(missile, self->radius);
+		}
+	}
+	return 0;
+}
+
+//==========================================================================
+//
+// State jump function
+//
+//==========================================================================
+DEFINE_ACTION_FUNCTION_PARAMS(AActor, A_JumpIfNoAmmo)
+{
+	PARAM_ACTION_PROLOGUE;
+	PARAM_STATE(jump);
+
+	ACTION_SET_RESULT(false);	// Jumps should never set the result for inventory state chains!
+	if (!ACTION_CALL_FROM_WEAPON())
+		return numret;
+
+	if (!self->player->ReadyWeapon->CheckAmmo(self->player->ReadyWeapon->bAltFire, false, true))
+	{
+		ACTION_JUMP(jump);
+	}
+	return numret;
+}
+
+
+//==========================================================================
+//
+// An even more customizable hitscan attack
+//
+//==========================================================================
+enum FB_Flags
+{
+	FBF_USEAMMO = 1,
+	FBF_NORANDOM = 2,
+	FBF_EXPLICITANGLE = 4,
+	FBF_NOPITCH = 8,
+	FBF_NOFLASH = 16,
+	FBF_NORANDOMPUFFZ = 32,
+};
+
+DEFINE_ACTION_FUNCTION_PARAMS(AActor, A_FireBullets)
+{
+	PARAM_ACTION_PROLOGUE;
+	PARAM_ANGLE		(spread_xy);
+	PARAM_ANGLE		(spread_z);
+	PARAM_INT		(numbullets);
+	PARAM_INT		(damageperbullet);
+	PARAM_CLASS_OPT	(pufftype, AActor)	{ pufftype = NULL; }
+	PARAM_INT_OPT	(flags)				{ flags = FBF_USEAMMO; }
+	PARAM_FIXED_OPT	(range)				{ range = 0; }
+
+	if (!self->player) return 0;
+
+	player_t *player = self->player;
+	AWeapon *weapon = player->ReadyWeapon;
+
+	int i;
+	int bangle;
+	int bslope = 0;
+	int laflags = (flags & FBF_NORANDOMPUFFZ)? LAF_NORANDOMPUFFZ : 0;
+
+	if ((flags & FBF_USEAMMO) && weapon)
+	{
+		if (!weapon->DepleteAmmo(weapon->bAltFire, true))
+			return 0;	// out of ammo
+	}
+	
+	if (range == 0)
+		range = PLAYERMISSILERANGE;
+
+	if (!(flags & FBF_NOFLASH)) static_cast<APlayerPawn *>(self)->PlayAttacking2 ();
+
+	if (!(flags & FBF_NOPITCH)) bslope = P_BulletSlope(self);
+	bangle = self->angle;
+
+	if (pufftype == NULL)
+		pufftype = PClass::FindActor(NAME_BulletPuff);
+
+	if (weapon != NULL)
+	{
+		S_Sound(self, CHAN_WEAPON, weapon->AttackSound, 1, ATTN_NORM);
+	}
+
+	if ((numbullets == 1 && !player->refire) || numbullets == 0)
+	{
+		int damage = damageperbullet;
+
+		if (!(flags & FBF_NORANDOM))
+			damage *= ((pr_cwbullet()%3)+1);
+
+		P_LineAttack(self, bangle, range, bslope, damage, NAME_Hitscan, pufftype, laflags);
+	}
+	else 
+	{
+		if (numbullets < 0)
+			numbullets = 1;
+		for (i = 0; i < numbullets; i++)
+		{
+			int angle = bangle;
+			int slope = bslope;
+
+			if (flags & FBF_EXPLICITANGLE)
+			{
+				angle += spread_xy;
+				slope += spread_z;
+			}
+			else
+			{
+				angle += pr_cwbullet.Random2() * (spread_xy / 255);
+				slope += pr_cwbullet.Random2() * (spread_z / 255);
+			}
+
+			int damage = damageperbullet;
+
+			if (!(flags & FBF_NORANDOM))
+				damage *= ((pr_cwbullet()%3)+1);
+
+			P_LineAttack(self, angle, range, slope, damage, NAME_Hitscan, pufftype, laflags);
+		}
+	}
+	return 0;
+}
+
+
+//==========================================================================
+//
+// A_FireProjectile
+//
+//==========================================================================
+enum FP_Flags
+{
+	FPF_AIMATANGLE = 1,
+	FPF_TRANSFERTRANSLATION = 2,
+};
+DEFINE_ACTION_FUNCTION_PARAMS(AActor, A_FireCustomMissile)
+{
+	PARAM_ACTION_PROLOGUE;
+	PARAM_CLASS		(ti, AActor);
+	PARAM_ANGLE_OPT	(angle)			{ angle = 0; }
+	PARAM_BOOL_OPT	(useammo)		{ useammo = true; }
+	PARAM_INT_OPT	(spawnofs_xy)	{ spawnofs_xy = 0; }
+	PARAM_FIXED_OPT	(spawnheight)	{ spawnheight = 0; }
+	PARAM_INT_OPT	(flags)			{ flags = 0; }
+	PARAM_ANGLE_OPT	(pitch)			{ pitch = 0; }
+
+	if (!self->player)
+		return 0;
+
+	player_t *player = self->player;
+	AWeapon *weapon = player->ReadyWeapon;
+	AActor *linetarget;
+
+		// Only use ammo if called from a weapon
+	if (useammo && ACTION_CALL_FROM_WEAPON() && weapon)
+	{
+		if (!weapon->DepleteAmmo(weapon->bAltFire, true))
+			return 0;	// out of ammo
+	}
+
+	if (ti) 
+	{
+		angle_t ang = (self->angle - ANGLE_90) >> ANGLETOFINESHIFT;
+		fixed_t x = spawnofs_xy * finecosine[ang];
+		fixed_t y = spawnofs_xy * finesine[ang];
+		fixed_t z = spawnheight;
+		fixed_t shootangle = self->angle;
+
+		if (flags & FPF_AIMATANGLE) shootangle += angle;
+
+		// Temporarily adjusts the pitch
+		fixed_t saved_player_pitch = self->pitch;
+		self->pitch -= pitch;
+		AActor *misl = P_SpawnPlayerMissile (self, x, y, z, ti, shootangle, &linetarget);
+		self->pitch = saved_player_pitch;
+		// automatic handling of seeker missiles
+		if (misl)
+		{
+			if (flags & FPF_TRANSFERTRANSLATION)
+				misl->Translation = self->Translation;
+			if (linetarget && (misl->flags2 & MF2_SEEKERMISSILE))
+				misl->tracer = linetarget;
+			if (!(flags & FPF_AIMATANGLE))
+			{
+				// This original implementation is to aim straight ahead and then offset
+				// the angle from the resulting direction. 
+				FVector3 velocity(misl->velx, misl->vely, 0);
+				fixed_t missilespeed = (fixed_t)velocity.Length();
+				misl->angle += angle;
+				angle_t an = misl->angle >> ANGLETOFINESHIFT;
+				misl->velx = FixedMul (missilespeed, finecosine[an]);
+				misl->vely = FixedMul (missilespeed, finesine[an]);
+			}
+		}
+	}
+	return 0;
+}
+
+
+//==========================================================================
+//
+// A_CustomPunch
+//
+// Berserk is not handled here. That can be done with A_CheckIfInventory
+//
+//==========================================================================
+
+enum
+{
+	CPF_USEAMMO = 1,
+	CPF_DAGGER = 2,
+	CPF_PULLIN = 4,
+	CPF_NORANDOMPUFFZ = 8,
+	CPF_NOTURN = 16,
+	CPF_STEALARMOR = 32,
+};
+
+DEFINE_ACTION_FUNCTION_PARAMS(AActor, A_CustomPunch)
+{
+	PARAM_ACTION_PROLOGUE;
+	PARAM_INT		(damage);
+	PARAM_BOOL_OPT	(norandom)			{ norandom = false; }
+	PARAM_INT_OPT	(flags)				{ flags = CPF_USEAMMO; }
+	PARAM_CLASS_OPT	(pufftype, AActor)	{ pufftype = NULL; }
+	PARAM_FIXED_OPT	(range)				{ range = 0; }
+	PARAM_FIXED_OPT	(lifesteal)			{ lifesteal = 0; }
+	PARAM_INT_OPT	(lifestealmax)		{ lifestealmax = 0; }
+	PARAM_CLASS_OPT	(armorbonustype, ABasicArmorBonus)	{ armorbonustype = NULL; }
+
+	if (!self->player)
+		return 0;
+
+	player_t *player = self->player;
+	AWeapon *weapon = player->ReadyWeapon;
+
+
+	angle_t 	angle;
+	int 		pitch;
+	AActor *	linetarget;
+	int			actualdamage;
+
+	if (!norandom)
+		damage *= pr_cwpunch() % 8 + 1;
+
+	angle = self->angle + (pr_cwpunch.Random2() << 18);
+	if (range == 0)
+		range = MELEERANGE;
+	pitch = P_AimLineAttack (self, angle, range, &linetarget);
+
+	// only use ammo when actually hitting something!
+	if ((flags & CPF_USEAMMO) && linetarget && weapon)
+	{
+		if (!weapon->DepleteAmmo(weapon->bAltFire, true))
+			return 0;	// out of ammo
+	}
+
+	if (pufftype == NULL)
+		pufftype = PClass::FindActor(NAME_BulletPuff);
+	int puffFlags = LAF_ISMELEEATTACK | ((flags & CPF_NORANDOMPUFFZ) ? LAF_NORANDOMPUFFZ : 0);
+
+	P_LineAttack (self, angle, range, pitch, damage, NAME_Melee, pufftype, puffFlags, &linetarget, &actualdamage);
+
+	if (linetarget)
+	{
+		if (lifesteal && !(linetarget->flags5 & MF5_DONTDRAIN))
+		{
+			if (flags & CPF_STEALARMOR)
+			{
+				if (armorbonustype == NULL)
+				{
+					armorbonustype = dyn_cast<ABasicArmorBonus::MetaClass>(PClass::FindClass("ArmorBonus"));
+				}
+				if (armorbonustype != NULL)
+				{
+					assert(armorbonustype->IsDescendantOf(RUNTIME_CLASS(ABasicArmorBonus)));
+					ABasicArmorBonus *armorbonus = static_cast<ABasicArmorBonus *>(Spawn(armorbonustype, 0,0,0, NO_REPLACE));
+					armorbonus->SaveAmount *= (actualdamage * lifesteal) >> FRACBITS;
+					armorbonus->MaxSaveAmount = lifestealmax <= 0 ? armorbonus->MaxSaveAmount : lifestealmax;
+					armorbonus->flags |= MF_DROPPED;
+					armorbonus->ClearCounters();
+
+					if (!armorbonus->CallTryPickup(self))
+					{
+						armorbonus->Destroy ();
+					}
+				}
+			}
+			else
+			{
+				P_GiveBody (self, (actualdamage * lifesteal) >> FRACBITS, lifestealmax);
+			}
+		}
+		if (weapon != NULL)
+		{
+			S_Sound (self, CHAN_WEAPON, weapon->AttackSound, 1, ATTN_NORM);
+		}
+
+		if (!(flags & CPF_NOTURN))
+		{
+			// turn to face target
+			self->angle = R_PointToAngle2 (self->x, self->y, linetarget->x, linetarget->y);
+		}
+
+		if (flags & CPF_PULLIN) self->flags |= MF_JUSTATTACKED;
+		if (flags & CPF_DAGGER) P_DaggerAlert (self, linetarget);
+	}
+	return 0;
+}
+
+
+//==========================================================================
+//
+// customizable railgun attack function
+//
+//==========================================================================
+DEFINE_ACTION_FUNCTION_PARAMS(AActor, A_RailAttack)
+{
+	PARAM_ACTION_PROLOGUE;
+	PARAM_INT		(damage);
+	PARAM_INT_OPT	(spawnofs_xy)		{ spawnofs_xy = 0; }
+	PARAM_BOOL_OPT	(useammo)			{ useammo = true; }
+	PARAM_COLOR_OPT	(color1)			{ color1 = 0; }
+	PARAM_COLOR_OPT	(color2)			{ color2 = 0; }
+	PARAM_INT_OPT	(flags)				{ flags = 0; }
+	PARAM_FLOAT_OPT	(maxdiff)			{ maxdiff = 0; }
+	PARAM_CLASS_OPT	(pufftype, AActor)	{ pufftype = PClass::FindActor(NAME_BulletPuff); }
+	PARAM_ANGLE_OPT	(spread_xy)			{ spread_xy = 0; }
+	PARAM_ANGLE_OPT	(spread_z)			{ spread_z = 0; }
+	PARAM_FIXED_OPT	(range)				{ range = 0; }
+	PARAM_INT_OPT	(duration)			{ duration = 0; }
+	PARAM_FLOAT_OPT	(sparsity)			{ sparsity = 1; }
+	PARAM_FLOAT_OPT	(driftspeed)		{ driftspeed = 1; }
+	PARAM_CLASS_OPT	(spawnclass, AActor){ spawnclass = NULL; }
+	PARAM_FIXED_OPT	(spawnofs_z)		{ spawnofs_z = 0; }
+	PARAM_INT_OPT	(SpiralOffset)		{ SpiralOffset = 270; }
+	
+	if (range == 0) range = 8192*FRACUNIT;
+	if (sparsity == 0) sparsity=1.0;
+
+	if (self->player == NULL)
+		return 0;
+
+	AWeapon *weapon = self->player->ReadyWeapon;
+
+	// only use ammo when actually hitting something!
+	if (useammo)
+	{
+		if (!weapon->DepleteAmmo(weapon->bAltFire, true))
+			return 0;	// out of ammo
+	}
+
+	angle_t angle;
+	angle_t slope;
+
+	if (flags & RAF_EXPLICITANGLE)
+	{
+		angle = spread_xy;
+		slope = spread_z;
+	}
+	else
+	{
+		angle = pr_crailgun.Random2() * (spread_xy / 255);
+		slope = pr_crailgun.Random2() * (spread_z / 255);
+	}
+
+	P_RailAttack (self, damage, spawnofs_xy, spawnofs_z, color1, color2, maxdiff, flags, pufftype, angle, slope, range, duration, sparsity, driftspeed, spawnclass, SpiralOffset);
+	return 0;
+}
+
+//==========================================================================
+//
+// also for monsters
+//
+//==========================================================================
+enum
+{
+	CRF_DONTAIM = 0,
+	CRF_AIMPARALLEL = 1,
+	CRF_AIMDIRECT = 2,
+	CRF_EXPLICITANGLE = 4,
+};
+
+DEFINE_ACTION_FUNCTION_PARAMS(AActor, A_CustomRailgun)
+{
+	PARAM_ACTION_PROLOGUE;
+	PARAM_INT		(damage);
+	PARAM_INT_OPT	(spawnofs_xy)		{ spawnofs_xy = 0; }
+	PARAM_COLOR_OPT	(color1)			{ color1 = 0; }
+	PARAM_COLOR_OPT	(color2)			{ color2 = 0; }
+	PARAM_INT_OPT	(flags)				{ flags = 0; }
+	PARAM_INT_OPT	(aim)				{ aim = CRF_DONTAIM; }
+	PARAM_FLOAT_OPT	(maxdiff)			{ maxdiff = 0; }
+	PARAM_CLASS_OPT	(pufftype, AActor)	{ pufftype = PClass::FindActor(NAME_BulletPuff); }
+	PARAM_ANGLE_OPT	(spread_xy)			{ spread_xy = 0; }
+	PARAM_ANGLE_OPT	(spread_z)			{ spread_z = 0; }
+	PARAM_FIXED_OPT	(range)				{ range = 0; }
+	PARAM_INT_OPT	(duration)			{ duration = 0; }
+	PARAM_FLOAT_OPT	(sparsity)			{ sparsity = 1; }
+	PARAM_FLOAT_OPT	(driftspeed)		{ driftspeed = 1; }
+	PARAM_CLASS_OPT	(spawnclass, AActor){ spawnclass = NULL; }
+	PARAM_FIXED_OPT	(spawnofs_z)		{ spawnofs_z = 0; }
+	PARAM_INT_OPT	(SpiralOffset)		{ SpiralOffset = 270; }
+
+	if (range == 0) range = 8192*FRACUNIT;
+	if (sparsity == 0) sparsity = 1;
+
+	AActor *linetarget;
+
+	fixed_t saved_x = self->x;
+	fixed_t saved_y = self->y;
+	angle_t saved_angle = self->angle;
+	fixed_t saved_pitch = self->pitch;
+
+	if (aim && self->target == NULL)
+	{
+		return 0;
+	}
+	// [RH] Andy Baker's stealth monsters
+	if (self->flags & MF_STEALTH)
+	{
+		self->visdir = 1;
+	}
+
+	self->flags &= ~MF_AMBUSH;
+
+
+	if (aim)
+	{
+		self->angle = R_PointToAngle2 (self->x,
+										self->y,
+										self->target->x,
+										self->target->y);
+	}
+	self->pitch = P_AimLineAttack (self, self->angle, MISSILERANGE, &linetarget, ANGLE_1*60, 0, aim ? self->target : NULL);
+	if (linetarget == NULL && aim)
+	{
+		// We probably won't hit the target, but aim at it anyway so we don't look stupid.
+		TVector2<double> xydiff(self->target->x - self->x, self->target->y - self->y);
+		double zdiff = (self->target->z + (self->target->height>>1)) -
+						(self->z + (self->height>>1) - self->floorclip);
+		self->pitch = int(atan2(zdiff, xydiff.Length()) * ANGLE_180 / -M_PI);
+	}
+	// Let the aim trail behind the player
+	if (aim)
+	{
+		saved_angle = self->angle = R_PointToAngle2 (self->x, self->y,
+										self->target->x - self->target->velx * 3,
+										self->target->y - self->target->vely * 3);
+
+		if (aim == CRF_AIMDIRECT)
+		{
+			// Tricky: We must offset to the angle of the current position
+			// but then change the angle again to ensure proper aim.
+			self->x += spawnofs_xy * finecosine[self->angle];
+			self->y += spawnofs_xy * finesine[self->angle];
+			spawnofs_xy = 0;
+			self->angle = R_PointToAngle2 (self->x, self->y,
+											self->target->x - self->target->velx * 3,
+											self->target->y - self->target->vely * 3);
+		}
+
+		if (self->target->flags & MF_SHADOW)
+		{
+			angle_t rnd = pr_crailgun.Random2() << 21;
+			self->angle += rnd;
+			saved_angle = rnd;
+		}
+	}
+
+	angle_t angle = (self->angle - ANG90) >> ANGLETOFINESHIFT;
+
+	angle_t angleoffset;
+	angle_t slopeoffset;
+
+	if (flags & CRF_EXPLICITANGLE)
+	{
+		angleoffset = spread_xy;
+		slopeoffset = spread_z;
+	}
+	else
+	{
+		angleoffset = pr_crailgun.Random2() * (spread_xy / 255);
+		slopeoffset = pr_crailgun.Random2() * (spread_z / 255);
+	}
+
+	P_RailAttack (self, damage, spawnofs_xy, spawnofs_z, color1, color2, maxdiff, flags, pufftype, angleoffset, slopeoffset, range, duration, sparsity, driftspeed, spawnclass,SpiralOffset);
+
+	self->x = saved_x;
+	self->y = saved_y;
+	self->angle = saved_angle;
+	self->pitch = saved_pitch;
+	return 0;
+}
+
+//===========================================================================
+//
+// DoGiveInventory
+//
+//===========================================================================
+
+static int DoGiveInventory(AActor *receiver, bool orresult, VM_ARGS)
+{
+	int paramnum = NAP-1;
+	PARAM_CLASS		(mi, AInventory);
+	PARAM_INT_OPT	(amount)			{ amount = 1; }
+
+	if (!orresult)
+	{
+		PARAM_INT_OPT(setreceiver)		{ setreceiver = AAPTR_DEFAULT; }
+		receiver = COPY_AAPTR(receiver, setreceiver);
+	}
+	if (receiver == NULL)
+	{ // If there's nothing to receive it, it's obviously a fail, right?
+		ACTION_SET_RESULT(false);
+		return numret;
+	}
+
+	bool res = true;
+	
+	if (amount <= 0)
+	{
+		amount = 1;
+	}
+	if (mi) 
+	{
+		AInventory *item = static_cast<AInventory *>(Spawn(mi, 0, 0, 0, NO_REPLACE));
+		if (item == NULL)
+		{
+			ACTION_SET_RESULT(false);
+			return numret;
+		}
+		if (item->IsKindOf(RUNTIME_CLASS(AHealth)))
+		{
+			item->Amount *= amount;
+		}
+		else
+		{
+			item->Amount = amount;
+		}
+		item->flags |= MF_DROPPED;
+		item->ClearCounters();
+		if (!item->CallTryPickup(receiver))
+		{
+			item->Destroy();
+			res = false;
+		}
+		else
+		{
+			res = true;
+		}
+	}
+	else
+	{
+		res = false;
+	}
+	if (!orresult)
+	{
+		ACTION_SET_RESULT(res);
+	}
+	else
+	{
+		ACTION_OR_RESULT(res);
+	}
+	return numret;
+}
+
+DEFINE_ACTION_FUNCTION_PARAMS(AActor, A_GiveInventory)
+{
+	PARAM_ACTION_PROLOGUE;
+	return DoGiveInventory(self, false, VM_ARGS_NAMES);
+}	
+
+DEFINE_ACTION_FUNCTION_PARAMS(AActor, A_GiveToTarget)
+{
+	PARAM_ACTION_PROLOGUE;
+	return DoGiveInventory(self->target, false, VM_ARGS_NAMES);
+}
+
+DEFINE_ACTION_FUNCTION_PARAMS(AActor, A_GiveToChildren)
+{
+	PARAM_ACTION_PROLOGUE;
+
+	TThinkerIterator<AActor> it;
+	AActor *mo;
+
+	ACTION_SET_RESULT(false);
+	while ((mo = it.Next()))
+	{
+		if (mo->master == self)
+		{
+			numret = DoGiveInventory(mo, true, VM_ARGS_NAMES);
+		}
+	}
+	return numret;
+}
+
+DEFINE_ACTION_FUNCTION_PARAMS(AActor, A_GiveToSiblings)
+{
+	PARAM_ACTION_PROLOGUE;
+
+	TThinkerIterator<AActor> it;
+	AActor *mo;
+
+	ACTION_SET_RESULT(false);
+	if (self->master != NULL)
+	{
+		while ((mo = it.Next()))
+		{
+			if (mo->master == self->master && mo != self)
+			{
+				numret = DoGiveInventory(mo, true, VM_ARGS_NAMES);
+			}
+		}
+	}
+	return numret;
+}
+
+//===========================================================================
+//
+// A_TakeInventory
+//
+//===========================================================================
+
+enum
+{
+	TIF_NOTAKEINFINITE = 1,
+};
+
+int DoTakeInventory(AActor *receiver, bool orresult, VM_ARGS)
+{
+	int paramnum = NAP-1;
+	PARAM_CLASS		(itemtype, AInventory);
+	PARAM_INT_OPT	(amount)		{ amount = 0; }
+	PARAM_INT_OPT	(flags)			{ flags = 0; }
+	
+	if (itemtype == NULL)
+	{
+		ACTION_SET_RESULT(true);
+		return numret;
+	}
+	if (!orresult)
+	{
+		PARAM_INT_OPT(setreceiver)	{ setreceiver = AAPTR_DEFAULT; }
+		receiver = COPY_AAPTR(receiver, setreceiver);
+	}
+	if (receiver == NULL)
+	{
+		ACTION_SET_RESULT(false);
+		return numret;
+	}
+
+	bool res = receiver->TakeInventory(itemtype, amount, true, (flags & TIF_NOTAKEINFINITE) != 0);
+	
+	if (!orresult)
+	{
+		ACTION_SET_RESULT(res);
+	}
+	else
+	{
+		ACTION_OR_RESULT(res);
+	}
+	return numret;
+}
+
+DEFINE_ACTION_FUNCTION_PARAMS(AActor, A_TakeInventory)
+{
+	PARAM_ACTION_PROLOGUE;
+	return DoTakeInventory(self, false, VM_ARGS_NAMES);
+}	
+
+DEFINE_ACTION_FUNCTION_PARAMS(AActor, A_TakeFromTarget)
+{
+	PARAM_ACTION_PROLOGUE;
+	return DoTakeInventory(self->target, false, VM_ARGS_NAMES);
+}	
+
+DEFINE_ACTION_FUNCTION_PARAMS(AActor, A_TakeFromChildren)
+{
+	PARAM_ACTION_PROLOGUE;
+	ACTION_SET_RESULT(false);
+
+	TThinkerIterator<AActor> it;
+	AActor * mo;
+
+	while ((mo = it.Next()))
+	{
+		if (mo->master == self)
+		{
+			DoTakeInventory(mo, true, VM_ARGS_NAMES);
+		}
+	}
+	return numret;
+}
+
+DEFINE_ACTION_FUNCTION_PARAMS(AActor, A_TakeFromSiblings)
+{
+	PARAM_ACTION_PROLOGUE;
+	ACTION_SET_RESULT(false);
+
+	TThinkerIterator<AActor> it;
+	AActor * mo;
+
+	if (self->master != NULL)
+	{
+		while ((mo = it.Next()))
+		{
+			if (mo->master == self->master && mo != self)
+			{
+				DoTakeInventory(mo, true, VM_ARGS_NAMES);
+			}
+		}
+	}
+	return numret;
+}
+
+//===========================================================================
+//
+// Common code for A_SpawnItem and A_SpawnItemEx
+//
+//===========================================================================
+
+enum SIX_Flags
+{
+	SIXF_TRANSFERTRANSLATION	= 0x00000001,
+	SIXF_ABSOLUTEPOSITION		= 0x00000002,
+	SIXF_ABSOLUTEANGLE			= 0x00000004,
+	SIXF_ABSOLUTEVELOCITY		= 0x00000008,
+	SIXF_SETMASTER				= 0x00000010,
+	SIXF_NOCHECKPOSITION		= 0x00000020,
+	SIXF_TELEFRAG				= 0x00000040,
+	SIXF_CLIENTSIDE				= 0x00000080,	// only used by Skulldronum
+	SIXF_TRANSFERAMBUSHFLAG		= 0x00000100,
+	SIXF_TRANSFERPITCH			= 0x00000200,
+	SIXF_TRANSFERPOINTERS		= 0x00000400,
+	SIXF_USEBLOODCOLOR			= 0x00000800,
+	SIXF_CLEARCALLERTID			= 0x00001000,
+	SIXF_MULTIPLYSPEED			= 0x00002000,
+	SIXF_TRANSFERSCALE			= 0x00004000,
+	SIXF_TRANSFERSPECIAL		= 0x00008000,
+	SIXF_CLEARCALLERSPECIAL		= 0x00010000,
+	SIXF_TRANSFERSTENCILCOL		= 0x00020000,
+	SIXF_TRANSFERALPHA			= 0x00040000,
+	SIXF_TRANSFERRENDERSTYLE	= 0x00080000,
+	SIXF_SETTARGET				= 0x00100000,
+	SIXF_SETTRACER				= 0x00200000,
+	SIXF_NOPOINTERS				= 0x00400000,
+	SIXF_ORIGINATOR				= 0x00800000,
+	SIXF_TRANSFERSPRITEFRAME	= 0x01000000,
+	SIXF_TRANSFERROLL			= 0x02000000,
+};
+
+static bool InitSpawnedItem(AActor *self, AActor *mo, int flags)
+{
+	if (mo == NULL)
+	{
+		return false;
+	}
+	AActor *originator = self;
+
+	if (!(mo->flags2 & MF2_DONTTRANSLATE))
+	{
+		if (flags & SIXF_TRANSFERTRANSLATION)
+		{
+			mo->Translation = self->Translation;
+		}
+		else if (flags & SIXF_USEBLOODCOLOR)
+		{
+			// [XA] Use the spawning actor's BloodColor to translate the newly-spawned object.
+			PalEntry bloodcolor = self->GetBloodColor();
+			mo->Translation = TRANSLATION(TRANSLATION_Blood, bloodcolor.a);
+		}
+	}
+	if (flags & SIXF_TRANSFERPOINTERS)
+	{
+		mo->target = self->target;
+		mo->master = self->master; // This will be overridden later if SIXF_SETMASTER is set
+		mo->tracer = self->tracer;
+	}
+
+	mo->angle = self->angle;
+	if (flags & SIXF_TRANSFERPITCH)
+	{
+		mo->pitch = self->pitch;
+	}
+	if (!(flags & SIXF_ORIGINATOR))
+	{
+		while (originator && originator->isMissile())
+		{
+			originator = originator->target;
+		}
+	}
+	if (flags & SIXF_TELEFRAG) 
+	{
+		P_TeleportMove(mo, mo->x, mo->y, mo->z, true);
+		// This is needed to ensure consistent behavior.
+		// Otherwise it will only spawn if nothing gets telefragged
+		flags |= SIXF_NOCHECKPOSITION;	
+	}
+	if (mo->flags3 & MF3_ISMONSTER)
+	{
+		if (!(flags & SIXF_NOCHECKPOSITION) && !P_TestMobjLocation(mo))
+		{
+			// The monster is blocked so don't spawn it at all!
+			mo->ClearCounters();
+			mo->Destroy();
+			return false;
+		}
+		else if (originator && !(flags & SIXF_NOPOINTERS))
+		{
+			if (originator->flags3 & MF3_ISMONSTER)
+			{
+				// If this is a monster transfer all friendliness information
+				mo->CopyFriendliness(originator, true);
+			}
+			else if (originator->player)
+			{
+				// A player always spawns a monster friendly to him
+				mo->flags |= MF_FRIENDLY;
+				mo->SetFriendPlayer(originator->player);
+
+				AActor * attacker=originator->player->attacker;
+				if (attacker)
+				{
+					if (!(attacker->flags&MF_FRIENDLY) || 
+						(deathmatch && attacker->FriendPlayer!=0 && attacker->FriendPlayer!=mo->FriendPlayer))
+					{
+						// Target the monster which last attacked the player
+						mo->LastHeard = mo->target = attacker;
+					}
+				}
+			}
+		}
+	}
+	else if (!(flags & SIXF_TRANSFERPOINTERS))
+	{
+		// If this is a missile or something else set the target to the originator
+		mo->target = originator ? originator : self;
+	}
+	if (flags & SIXF_NOPOINTERS)
+	{
+		//[MC]Intentionally eliminate pointers. Overrides TRANSFERPOINTERS, but is overridden by SETMASTER/TARGET/TRACER.
+		mo->LastHeard = NULL; //Sanity check.
+		mo->target = NULL;
+		mo->master = NULL;
+		mo->tracer = NULL;
+	}
+	if (flags & SIXF_SETMASTER)
+	{ // don't let it attack you (optional)!
+		mo->master = originator;
+	}
+	if (flags & SIXF_SETTARGET)
+	{
+		mo->target = originator;
+	}
+	if (flags & SIXF_SETTRACER)
+	{
+		mo->tracer = originator;
+	}
+	if (flags & SIXF_TRANSFERSCALE)
+	{
+		mo->scaleX = self->scaleX;
+		mo->scaleY = self->scaleY;
+	}
+	if (flags & SIXF_TRANSFERAMBUSHFLAG)
+	{
+		mo->flags = (mo->flags & ~MF_AMBUSH) | (self->flags & MF_AMBUSH);
+	}
+	if (flags & SIXF_CLEARCALLERTID)
+	{
+		self->RemoveFromHash();
+		self->tid = 0;
+	}
+	if (flags & SIXF_TRANSFERSPECIAL)
+	{
+		mo->special = self->special;
+		memcpy(mo->args, self->args, sizeof(self->args));
+	}
+	if (flags & SIXF_CLEARCALLERSPECIAL)
+	{
+		self->special = 0;
+		memset(self->args, 0, sizeof(self->args));
+	}
+	if (flags & SIXF_TRANSFERSTENCILCOL)
+	{
+		mo->fillcolor = self->fillcolor;
+	}
+	if (flags & SIXF_TRANSFERALPHA)
+	{
+		mo->alpha = self->alpha;
+	}
+	if (flags & SIXF_TRANSFERRENDERSTYLE)
+	{
+		mo->RenderStyle = self->RenderStyle;
+	}
+	
+	if (flags & SIXF_TRANSFERSPRITEFRAME)
+	{
+		mo->sprite = self->sprite;
+		mo->frame = self->frame;
+	}
+
+	if (flags & SIXF_TRANSFERROLL)
+	{
+		mo->roll = self->roll;
+	}
+
+	return true;
+}
+
+//===========================================================================
+//
+// A_SpawnItem
+//
+// Spawns an item in front of the caller like Heretic's time bomb
+//
+//===========================================================================
+
+DEFINE_ACTION_FUNCTION_PARAMS(AActor, A_SpawnItem)
+{
+	PARAM_ACTION_PROLOGUE;
+	PARAM_CLASS_OPT	(missile, AActor)		{ missile = PClass::FindActor("Unknown"); }
+	PARAM_FIXED_OPT	(distance)				{ distance = 0; }
+	PARAM_FIXED_OPT	(zheight)				{ zheight = 0; }
+	PARAM_BOOL_OPT	(useammo)				{ useammo = true; }
+	PARAM_BOOL_OPT	(transfer_translation)	{ transfer_translation = false; }
+
+	if (missile == NULL)
+	{
+		ACTION_SET_RESULT(false);
+		return numret;
+	}
+
+	ACTION_SET_RESULT(true);
+	// Don't spawn monsters if this actor has been massacred
+	if (self->DamageType == NAME_Massacre && (GetDefaultByType(missile)->flags3 & MF3_ISMONSTER))
+	{
+		return numret;
+	}
+
+	if (distance == 0) 
+	{
+		// use the minimum distance that does not result in an overlap
+		distance = (self->radius + GetDefaultByType(missile)->radius) >> FRACBITS;
+	}
+
+	if (ACTION_CALL_FROM_WEAPON())
+	{
+		// Used from a weapon, so use some ammo
+		AWeapon *weapon = self->player->ReadyWeapon;
+
+		if (weapon == NULL)
+			return numret;
+		if (useammo && !weapon->DepleteAmmo(weapon->bAltFire))
+			return numret;
+	}
+
+	AActor *mo = Spawn(missile, 
+					self->x + FixedMul(distance, finecosine[self->angle>>ANGLETOFINESHIFT]), 
+					self->y + FixedMul(distance, finesine[self->angle>>ANGLETOFINESHIFT]), 
+					self->z - self->floorclip + self->GetBobOffset() + zheight, ALLOW_REPLACE);
+
+	int flags = (transfer_translation ? SIXF_TRANSFERTRANSLATION : 0) + (useammo ? SIXF_SETMASTER : 0);
+	bool res = InitSpawnedItem(self, mo, flags);
+	ACTION_SET_RESULT(res);	// for an inventory item's use state
+	return numret;
+}
+
+//===========================================================================
+//
+// A_SpawnItemEx
+//
+// Enhanced spawning function
+//
+//===========================================================================
+DEFINE_ACTION_FUNCTION_PARAMS(AActor, A_SpawnItemEx)
+{
+	PARAM_ACTION_PROLOGUE;
+	PARAM_CLASS		(missile, AActor);
+	PARAM_FIXED_OPT	(xofs)		{ xofs = 0; }
+	PARAM_FIXED_OPT	(yofs)		{ yofs = 0; }
+	PARAM_FIXED_OPT	(zofs)		{ zofs = 0; }
+	PARAM_FIXED_OPT	(xvel)		{ xvel = 0; }
+	PARAM_FIXED_OPT	(yvel)		{ yvel = 0; }
+	PARAM_FIXED_OPT	(zvel)		{ zvel = 0; }
+	PARAM_ANGLE_OPT	(angle)		{ angle = 0; }
+	PARAM_INT_OPT	(flags)		{ flags = 0; }
+	PARAM_INT_OPT	(chance)	{ chance = 0; }
+	PARAM_INT_OPT	(tid)		{ tid = 0; }
+
+	if (missile == NULL) 
+	{
+		ACTION_SET_RESULT(false);
+		return numret;
+	}
+
+	ACTION_SET_RESULT(true);
+	if (chance > 0 && pr_spawnitemex() < chance)
+		return numret;
+
+	// Don't spawn monsters if this actor has been massacred
+	if (self->DamageType == NAME_Massacre && (GetDefaultByType(missile)->flags3 & MF3_ISMONSTER))
+		return numret;
+
+	fixed_t x, y;
+
+	if (!(flags & SIXF_ABSOLUTEANGLE))
+	{
+		angle += self->angle;
+	}
+
+	angle_t ang = angle >> ANGLETOFINESHIFT;
+
+	if (flags & SIXF_ABSOLUTEPOSITION)
+	{
+		x = self->x + xofs;
+		y = self->y + yofs;
+	}
+	else
+	{
+		// in relative mode negative y values mean 'left' and positive ones mean 'right'
+		// This is the inverse orientation of the absolute mode!
+		x = self->x + FixedMul(xofs, finecosine[ang]) + FixedMul(yofs, finesine[ang]);
+		y = self->y + FixedMul(xofs, finesine[ang]) - FixedMul(yofs, finecosine[ang]);
+	}
+
+	if (!(flags & SIXF_ABSOLUTEVELOCITY))
+	{
+		// Same orientation issue here!
+		fixed_t newxvel = FixedMul(xvel, finecosine[ang]) + FixedMul(yvel, finesine[ang]);
+		yvel = FixedMul(xvel, finesine[ang]) - FixedMul(yvel, finecosine[ang]);
+		xvel = newxvel;
+	}
+
+	AActor *mo = Spawn(missile, x, y, self->z - self->floorclip + self->GetBobOffset() + zofs, ALLOW_REPLACE);
+	bool res = InitSpawnedItem(self, mo, flags);
+	ACTION_SET_RESULT(res);	// for an inventory item's use state
+	if (res)
+	{
+		if (tid != 0)
+		{
+			assert(mo->tid == 0);
+			mo->tid = tid;
+			mo->AddToHash();
+		}
+		if (flags & SIXF_MULTIPLYSPEED)
+		{
+			mo->velx = FixedMul(xvel, mo->Speed);
+			mo->vely = FixedMul(yvel, mo->Speed);
+			mo->velz = FixedMul(zvel, mo->Speed);
+		}
+		else
+		{
+			mo->velx = xvel;
+			mo->vely = yvel;
+			mo->velz = zvel;
+		}
+		mo->angle = angle;
+	}
+	return numret;
+}
+
+//===========================================================================
+//
+// A_ThrowGrenade
+//
+// Throws a grenade (like Hexen's fighter flechette)
+//
+//===========================================================================
+DEFINE_ACTION_FUNCTION_PARAMS(AActor, A_ThrowGrenade)
+{
+	PARAM_ACTION_PROLOGUE;
+	PARAM_CLASS		(missile, AActor);
+	PARAM_FIXED_OPT	(zheight)		{ zheight = 0; }
+	PARAM_FIXED_OPT	(xyvel)			{ xyvel = 0; }
+	PARAM_FIXED_OPT	(zvel)			{ zvel = 0; }
+	PARAM_BOOL_OPT	(useammo)		{ useammo = true; }
+
+	ACTION_SET_RESULT(true);
+	if (missile == NULL)
+		return numret;
+
+	if (ACTION_CALL_FROM_WEAPON())
+	{
+		// Used from a weapon, so use some ammo
+		AWeapon *weapon = self->player->ReadyWeapon;
+
+		if (weapon == NULL)
+			return numret;
+		if (useammo && !weapon->DepleteAmmo(weapon->bAltFire))
+			return numret;
+	}
+
+	AActor *bo;
+
+	bo = Spawn(missile, self->x, self->y, 
+			self->z - self->floorclip + self->GetBobOffset() + zheight + 35*FRACUNIT + (self->player? self->player->crouchoffset : 0),
+			ALLOW_REPLACE);
+	if (bo)
+	{
+		P_PlaySpawnSound(bo, self);
+		if (xyvel != 0)
+			bo->Speed = xyvel;
+		bo->angle = self->angle + (((pr_grenade()&7) - 4) << 24);
+
+		angle_t pitch = angle_t(-self->pitch) >> ANGLETOFINESHIFT;
+		angle_t angle = bo->angle >> ANGLETOFINESHIFT;
+
+		// There are two vectors we are concerned about here: xy and z. We rotate
+		// them separately according to the shooter's pitch and then sum them to
+		// get the final velocity vector to shoot with.
+
+		fixed_t xy_xyscale = FixedMul(bo->Speed, finecosine[pitch]);
+		fixed_t xy_velz = FixedMul(bo->Speed, finesine[pitch]);
+		fixed_t xy_velx = FixedMul(xy_xyscale, finecosine[angle]);
+		fixed_t xy_vely = FixedMul(xy_xyscale, finesine[angle]);
+
+		pitch = angle_t(self->pitch) >> ANGLETOFINESHIFT;
+		fixed_t z_xyscale = FixedMul(zvel, finesine[pitch]);
+		fixed_t z_velz = FixedMul(zvel, finecosine[pitch]);
+		fixed_t z_velx = FixedMul(z_xyscale, finecosine[angle]);
+		fixed_t z_vely = FixedMul(z_xyscale, finesine[angle]);
+
+		bo->velx = xy_velx + z_velx + (self->velx >> 1);
+		bo->vely = xy_vely + z_vely + (self->vely >> 1);
+		bo->velz = xy_velz + z_velz;
+
+		bo->target = self;
+		P_CheckMissileSpawn (bo, self->radius);
+	} 
+	else
+	{
+		ACTION_SET_RESULT(false);
+	}
+	return numret;
+}
+
+
+//===========================================================================
+//
+// A_Recoil
+//
+//===========================================================================
+DEFINE_ACTION_FUNCTION_PARAMS(AActor, A_Recoil)
+{
+	PARAM_ACTION_PROLOGUE;
+	PARAM_FIXED(xyvel);
+
+	angle_t angle = self->angle + ANG180;
+	angle >>= ANGLETOFINESHIFT;
+	self->velx += FixedMul(xyvel, finecosine[angle]);
+	self->vely += FixedMul(xyvel, finesine[angle]);
+	return 0;
+}
+
+
+//===========================================================================
+//
+// A_SelectWeapon
+//
+//===========================================================================
+DEFINE_ACTION_FUNCTION_PARAMS(AActor, A_SelectWeapon)
+{
+	PARAM_ACTION_PROLOGUE;
+	PARAM_CLASS(cls, AWeapon);
+
+	if (cls == NULL || self->player == NULL) 
+	{
+		ACTION_SET_RESULT(false);
+		return numret;
+	}
+
+	AWeapon *weaponitem = static_cast<AWeapon*>(self->FindInventory(cls));
+
+	if (weaponitem != NULL && weaponitem->IsKindOf(RUNTIME_CLASS(AWeapon)))
+	{
+		if (self->player->ReadyWeapon != weaponitem)
+		{
+			self->player->PendingWeapon = weaponitem;
+		}
+		ACTION_SET_RESULT(true);
+	}
+	else
+	{
+		ACTION_SET_RESULT(false);
+	}
+	return numret;
+}
+
+
+//===========================================================================
+//
+// A_Print
+//
+//===========================================================================
+EXTERN_CVAR(Float, con_midtime)
+
+DEFINE_ACTION_FUNCTION_PARAMS(AActor, A_Print)
+{
+	PARAM_ACTION_PROLOGUE;
+	PARAM_STRING	(text);
+	PARAM_FLOAT_OPT	(time)		{ time = 0; }
+	PARAM_NAME_OPT	(fontname)	{ fontname = NAME_None; }
+
+	if (text[0] == '$') text = GStrings(&text[1]);
+	if (self->CheckLocalView (consoleplayer) ||
+		(self->target != NULL && self->target->CheckLocalView (consoleplayer)))
+	{
+		float saved = con_midtime;
+		FFont *font = NULL;
+		
+		if (fontname != NAME_None)
+		{
+			font = V_GetFont(fontname);
+		}
+		if (time > 0)
+		{
+			con_midtime = float(time);
+		}
+		FString formatted = strbin1(text);
+		C_MidPrint(font != NULL ? font : SmallFont, formatted.GetChars());
+		con_midtime = saved;
+	}
+	ACTION_SET_RESULT(false);	// Prints should never set the result for inventory state chains!
+	return numret;
+}
+
+//===========================================================================
+//
+// A_PrintBold
+//
+//===========================================================================
+
+DEFINE_ACTION_FUNCTION_PARAMS(AActor, A_PrintBold)
+{
+	PARAM_ACTION_PROLOGUE;
+	PARAM_STRING	(text);
+	PARAM_FLOAT_OPT	(time)		{ time = 0; }
+	PARAM_NAME_OPT	(fontname)	{ fontname = NAME_None; }
+
+	float saved = con_midtime;
+	FFont *font = NULL;
+	
+	if (text[0] == '$') text = GStrings(&text[1]);
+	if (fontname != NAME_None)
+	{
+		font = V_GetFont(fontname);
+	}
+	if (time > 0)
+	{
+		con_midtime = float(time);
+	}
+	FString formatted = strbin1(text);
+	C_MidPrintBold(font != NULL ? font : SmallFont, formatted.GetChars());
+	con_midtime = saved;
+	ACTION_SET_RESULT(false);	// Prints should never set the result for inventory state chains!
+	return numret;
+}
+
+//===========================================================================
+//
+// A_Log
+//
+//===========================================================================
+
+DEFINE_ACTION_FUNCTION_PARAMS(AActor, A_Log)
+{
+	PARAM_ACTION_PROLOGUE;
+	PARAM_STRING(text);
+
+	if (text[0] == '$') text = GStrings(&text[1]);
+	FString formatted = strbin1(text);
+	Printf("%s\n", formatted.GetChars());
+	ACTION_SET_RESULT(false);	// Prints should never set the result for inventory state chains!
+	return numret;
+}
+
+//=========================================================================
+//
+// A_LogInt
+//
+//===========================================================================
+
+DEFINE_ACTION_FUNCTION_PARAMS(AActor, A_LogInt)
+{
+	PARAM_ACTION_PROLOGUE;
+	PARAM_INT(num);
+	Printf("%d\n", num);
+	ACTION_SET_RESULT(false);	// Prints should never set the result for inventory state chains!
+	return numret;
+}
+
+//===========================================================================
+//
+// A_SetTranslucent
+//
+//===========================================================================
+DEFINE_ACTION_FUNCTION_PARAMS(AActor, A_SetTranslucent)
+{
+	PARAM_ACTION_PROLOGUE;
+	PARAM_FIXED		(alpha);
+	PARAM_INT_OPT	(mode)	{ mode = 0; }
+
+	mode = mode == 0 ? STYLE_Translucent : mode == 2 ? STYLE_Fuzzy : STYLE_Add;
+
+	self->RenderStyle.Flags &= ~STYLEF_Alpha1;
+	self->alpha = clamp<fixed_t>(alpha, 0, FRACUNIT);
+	self->RenderStyle = ERenderStyle(mode);
+	return 0;
+}
+
+//===========================================================================
+//
+// A_FadeIn
+//
+// Fades the actor in
+//
+//===========================================================================
+
+enum FadeFlags
+{
+	FTF_REMOVE =	1 << 0,
+	FTF_CLAMP =		1 << 1,
+};
+
+DEFINE_ACTION_FUNCTION_PARAMS(AActor, A_FadeIn)
+{
+	PARAM_ACTION_PROLOGUE;
+	PARAM_FIXED_OPT(reduce)	{ reduce = FRACUNIT/10; }
+	PARAM_INT_OPT(flags)	{ flags = 0; }
+
+	if (reduce == 0)
+	{
+		reduce = FRACUNIT / 10;
+	}
+	self->RenderStyle.Flags &= ~STYLEF_Alpha1;
+	self->alpha += reduce;
+
+	if (self->alpha >= FRACUNIT)
+	{
+		if (flags & FTF_CLAMP)
+		{
+			self->alpha = FRACUNIT;
+		}
+		if (flags & FTF_REMOVE)
+		{
+			self->Destroy();
+		}
+	}
+	return 0;
+}
+
+//===========================================================================
+//
+// A_FadeOut
+//
+// fades the actor out and destroys it when done
+//
+//===========================================================================
+DEFINE_ACTION_FUNCTION_PARAMS(AActor, A_FadeOut)
+{
+	PARAM_ACTION_PROLOGUE;
+	PARAM_FIXED_OPT(reduce)	{ reduce = FRACUNIT/10; }
+	PARAM_INT_OPT(flags)	{ flags = FTF_REMOVE; }
+
+	if (reduce == 0)
+	{
+		reduce = FRACUNIT/10;
+	}
+	self->RenderStyle.Flags &= ~STYLEF_Alpha1;
+	self->alpha -= reduce;
+	if (self->alpha <= 0)
+	{
+		if (flags & FTF_CLAMP)
+		{
+			self->alpha = 0;
+		}
+		if (flags & FTF_REMOVE)
+		{
+			self->Destroy();
+		}
+	}
+	return 0;
+}
+
+//===========================================================================
+//
+// A_FadeTo
+//
+// fades the actor to a specified transparency by a specified amount and
+// destroys it if so desired
+//
+//===========================================================================
+DEFINE_ACTION_FUNCTION_PARAMS(AActor, A_FadeTo)
+{
+	PARAM_ACTION_PROLOGUE;
+	PARAM_FIXED		(target);
+	PARAM_FIXED_OPT	(amount)		{ amount = fixed_t(0.1*FRACUNIT); }
+	PARAM_INT_OPT	(flags)			{ flags = 0; }
+
+	self->RenderStyle.Flags &= ~STYLEF_Alpha1;
+
+	if (self->alpha > target)
+	{
+		self->alpha -= amount;
+
+		if (self->alpha < target)
+		{
+			self->alpha = target;
+		}
+	}
+	else if (self->alpha < target)
+	{
+		self->alpha += amount;
+
+		if (self->alpha > target)
+		{
+			self->alpha = target;
+		}
+	}
+	if (flags & FTF_CLAMP)
+	{
+		self->alpha = clamp(self->alpha, 0, FRACUNIT);
+	}
+	if (self->alpha == target && (flags & FTF_REMOVE))
+	{
+		self->Destroy();
+	}
+	return 0;
+}
+
+//===========================================================================
+//
+// A_Scale(float scalex, optional float scaley)
+//
+// Scales the actor's graphics. If scaley is 0, use scalex.
+//
+//===========================================================================
+DEFINE_ACTION_FUNCTION_PARAMS(AActor, A_SetScale)
+{
+	PARAM_ACTION_PROLOGUE;
+	PARAM_FIXED		(scalex);
+	PARAM_FIXED_OPT	(scaley)	{ scaley = scalex; }
+	PARAM_INT_OPT	(ptr)		{ ptr = AAPTR_DEFAULT; }
+
+	AActor *ref = COPY_AAPTR(self, ptr);
+
+	if (ref != NULL)
+	{
+		ref->scaleX = scalex;
+		ref->scaleY = scaley;
+	}
+	return 0;
+}
+
+//===========================================================================
+//
+// A_SetMass(int mass)
+//
+// Sets the actor's mass.
+//
+//===========================================================================
+DEFINE_ACTION_FUNCTION_PARAMS(AActor, A_SetMass)
+{
+	PARAM_ACTION_PROLOGUE;
+	PARAM_INT		(mass);
+
+	self->Mass = mass;
+	return 0;
+}
+
+//===========================================================================
+//
+// A_SpawnDebris
+//
+//===========================================================================
+DEFINE_ACTION_FUNCTION_PARAMS(AActor, A_SpawnDebris)
+{
+	PARAM_ACTION_PROLOGUE;
+	PARAM_CLASS		(debris, AActor);
+	PARAM_BOOL_OPT	(transfer_translation)	{ transfer_translation = false; }
+	PARAM_FIXED_OPT	(mult_h)				{ mult_h = FRACUNIT; }
+	PARAM_FIXED_OPT	(mult_v)				{ mult_v = FRACUNIT; }
+	int i;
+	AActor *mo;
+
+	if (debris == NULL)
+		return 0;
+
+	// only positive values make sense here
+	if (mult_v <= 0)
+		mult_v = FRACUNIT;
+	if (mult_h <= 0)
+		mult_h = FRACUNIT;
+	
+	for (i = 0; i < GetDefaultByType(debris)->health; i++)
+	{
+		mo = Spawn(debris, self->x+((pr_spawndebris()-128)<<12),
+			self->y + ((pr_spawndebris()-128)<<12), 
+			self->z + (pr_spawndebris()*self->height/256+self->GetBobOffset()), ALLOW_REPLACE);
+		if (mo)
+		{
+			if (transfer_translation)
+			{
+				mo->Translation = self->Translation;
+			}
+			if (i < mo->GetClass()->NumOwnedStates)
+			{
+				mo->SetState (mo->GetClass()->OwnedStates + i);
+			}
+			mo->velz = FixedMul(mult_v, ((pr_spawndebris()&7)+5)*FRACUNIT);
+			mo->velx = FixedMul(mult_h, pr_spawndebris.Random2()<<(FRACBITS-6));
+			mo->vely = FixedMul(mult_h, pr_spawndebris.Random2()<<(FRACBITS-6));
+		}
+	}
+	return 0;
+}
+
+
+//===========================================================================
+//
+// A_CheckSight
+// jumps if no player can see this actor
+//
+//===========================================================================
+DEFINE_ACTION_FUNCTION_PARAMS(AActor, A_CheckSight)
+{
+	PARAM_ACTION_PROLOGUE;
+	PARAM_STATE(jump);
+
+	ACTION_SET_RESULT(false);	// Jumps should never set the result for inventory state chains!
+
+	for (int i = 0; i < MAXPLAYERS; i++) 
+	{
+		if (playeringame[i])
+		{
+			// Always check sight from each player.
+			if (P_CheckSight(players[i].mo, self, SF_IGNOREVISIBILITY))
+			{
+				return numret;
+			}
+			// If a player is viewing from a non-player, then check that too.
+			if (players[i].camera != NULL && players[i].camera->player == NULL &&
+				P_CheckSight(players[i].camera, self, SF_IGNOREVISIBILITY))
+			{
+				return numret;
+			}
+		}
+	}
+
+	ACTION_JUMP(jump);
+	return numret;
+}
+
+//===========================================================================
+//
+// A_CheckSightOrRange
+// Jumps if this actor is out of range of all players *and* out of sight.
+// Useful for maps with many multi-actor special effects.
+//
+//===========================================================================
+static bool DoCheckSightOrRange(AActor *self, AActor *camera, double range, bool twodi)
+{
+	if (camera == NULL)
+	{
+		return false;
+	}
+	// Check distance first, since it's cheaper than checking sight.
+	double dx = self->x - camera->x;
+	double dy = self->y - camera->y;
+	double dz;
+	fixed_t eyez = (camera->z + camera->height - (camera->height>>2));	// same eye height as P_CheckSight
+	if (eyez > self->z + self->height)
+	{
+		dz = self->z + self->height - eyez;
+	}
+	else if (eyez < self->z)
+	{
+		dz = self->z - eyez;
+	}
+	else
+	{
+		dz = 0;
+	}
+	double distance = (dx * dx) + (dy * dy) + (twodi == 0? (dz * dz) : 0);
+	if (distance <= range){
+		// Within range
+		return true;
+	}
+
+	// Now check LOS.
+	if (P_CheckSight(camera, self, SF_IGNOREVISIBILITY))
+	{ // Visible
+		return true;
+	}
+	return false;
+}
+
+DEFINE_ACTION_FUNCTION_PARAMS(AActor, A_CheckSightOrRange)
+{
+	PARAM_ACTION_PROLOGUE;
+	PARAM_FLOAT(range);
+	PARAM_STATE(jump);
+	PARAM_BOOL_OPT(twodi)	{ twodi = false; }
+
+	ACTION_SET_RESULT(false);	// Jumps should never set the result for inventory state chains!
+
+	range = range * range * (double(FRACUNIT) * FRACUNIT);		// no need for square roots
+	for (int i = 0; i < MAXPLAYERS; ++i)
+	{
+		if (playeringame[i])
+		{
+			// Always check from each player.
+			if (DoCheckSightOrRange(self, players[i].mo, range, twodi))
+			{
+				return numret;
+			}
+			// If a player is viewing from a non-player, check that too.
+			if (players[i].camera != NULL && players[i].camera->player == NULL &&
+				DoCheckSightOrRange(self, players[i].camera, range, twodi))
+			{
+				return numret;
+			}
+		}
+	}
+	ACTION_JUMP(jump);
+	return numret;
+}
+
+//===========================================================================
+//
+// A_CheckRange
+// Jumps if this actor is out of range of all players.
+//
+//===========================================================================
+static bool DoCheckRange(AActor *self, AActor *camera, double range, bool twodi)
+{
+	if (camera == NULL)
+	{
+		return false;
+	}
+	// Check distance first, since it's cheaper than checking sight.
+	double dx = self->x - camera->x;
+	double dy = self->y - camera->y;
+	double dz;
+	fixed_t eyez = (camera->z + camera->height - (camera->height>>2));	// same eye height as P_CheckSight
+	if (eyez > self->z + self->height){
+		dz = self->z + self->height - eyez;
+	}
+	else if (eyez < self->z){
+		dz = self->z - eyez;
+	}
+	else{
+		dz = 0;
+	}
+	double distance = (dx * dx) + (dy * dy) + (twodi == 0? (dz * dz) : 0);
+	if (distance <= range){
+		// Within range
+		return true;
+	}
+	return false;
+}
+
+DEFINE_ACTION_FUNCTION_PARAMS(AActor, A_CheckRange)
+{
+	PARAM_ACTION_PROLOGUE;
+	PARAM_FLOAT(range);
+	PARAM_STATE(jump);
+	PARAM_BOOL_OPT(twodi)	{ twodi = false; }
+
+	ACTION_SET_RESULT(false);	// Jumps should never set the result for inventory state chains!
+
+	range = range * range * (double(FRACUNIT) * FRACUNIT);		// no need for square roots
+	for (int i = 0; i < MAXPLAYERS; ++i)
+	{
+		if (playeringame[i])
+		{
+			// Always check from each player.
+			if (DoCheckRange(self, players[i].mo, range, twodi))
+			{
+				return numret;
+			}
+			// If a player is viewing from a non-player, check that too.
+			if (players[i].camera != NULL && players[i].camera->player == NULL &&
+				DoCheckRange(self, players[i].camera, range, twodi))
+			{
+				return numret;
+			}
+		}
+	}
+	ACTION_JUMP(jump);
+	return numret;
+}
+
+
+//===========================================================================
+//
+// Inventory drop
+//
+//===========================================================================
+DEFINE_ACTION_FUNCTION_PARAMS(AActor, A_DropInventory)
+{
+	PARAM_ACTION_PROLOGUE;
+	PARAM_CLASS(drop, AInventory);
+
+	if (drop)
+	{
+		AInventory *inv = self->FindInventory(drop);
+		if (inv)
+		{
+			self->DropInventory(inv);
+		}
+	}
+	return 0;
+}
+
+
+//===========================================================================
+//
+// A_SetBlend
+//
+//===========================================================================
+DEFINE_ACTION_FUNCTION_PARAMS(AActor, A_SetBlend)
+{
+	PARAM_ACTION_PROLOGUE;
+	PARAM_COLOR		(color);
+	PARAM_FLOAT		(alpha);
+	PARAM_INT		(tics);
+	PARAM_COLOR_OPT	(color2)	{ color2 = 0; }
+
+	if (color == MAKEARGB(255,255,255,255))
+		color = 0;
+	if (color2 == MAKEARGB(255,255,255,255))
+		color2 = 0;
+	if (color2.a == 0)
+		color2 = color;
+
+	new DFlashFader(color.r/255.f, color.g/255.f, color.b/255.f, float(alpha),
+					color2.r/255.f, color2.g/255.f, color2.b/255.f, 0,
+					float(tics)/TICRATE, self);
+	return 0;
+}
+
+
+//===========================================================================
+//
+// A_JumpIf
+//
+//===========================================================================
+DEFINE_ACTION_FUNCTION_PARAMS(AActor, A_JumpIf)
+{
+	PARAM_ACTION_PROLOGUE;
+	PARAM_BOOL	(condition);
+	PARAM_STATE	(jump);
+
+	ACTION_SET_RESULT(false);	// Jumps should never set the result for inventory state chains!
+	if (condition)
+		ACTION_JUMP(jump);
+	return numret;
+}
+
+//===========================================================================
+//
+// A_CountdownArg
+//
+//===========================================================================
+DEFINE_ACTION_FUNCTION_PARAMS(AActor, A_CountdownArg)
+{
+	PARAM_ACTION_PROLOGUE;
+	PARAM_INT(argnum);
+	PARAM_STATE_OPT(state)	{ state = self->FindState(NAME_Death); }
+
+	if (argnum > 0 && argnum < (int)countof(self->args))
+	{
+		if (!self->args[argnum]--)
+		{
+			if (self->flags & MF_MISSILE)
+			{
+				P_ExplodeMissile(self, NULL, NULL);
+			}
+			else if (self->flags & MF_SHOOTABLE)
+			{
+				P_DamageMobj(self, NULL, NULL, self->health, NAME_None, DMG_FORCED);
+			}
+			else
+			{
+				self->SetState(self->FindState(NAME_Death));
+			}
+		}
+		else
+		{
+			self->SetState(state);
+		}
+	}
+	return 0;
+}
+
+//============================================================================
+//
+// A_Burst
+//
+//============================================================================
+
+DEFINE_ACTION_FUNCTION_PARAMS(AActor, A_Burst)
+{
+	PARAM_ACTION_PROLOGUE;
+	PARAM_CLASS(chunk, AActor);
+
+	int i, numChunks;
+	AActor * mo;
+
+	if (chunk == NULL)
+	{
+		return 0;
+	}
+
+	self->velx = self->vely = self->velz = 0;
+	self->height = self->GetDefault()->height;
+
+	// [RH] In Hexen, this creates a random number of shards (range [24,56])
+	// with no relation to the size of the self shattering. I think it should
+	// base the number of shards on the size of the dead thing, so bigger
+	// things break up into more shards than smaller things.
+	// An self with radius 20 and height 64 creates ~40 chunks.
+	numChunks = MAX<int> (4, (self->radius>>FRACBITS)*(self->height>>FRACBITS)/32);
+	i = (pr_burst.Random2()) % (numChunks/4);
+	for (i = MAX (24, numChunks + i); i >= 0; i--)
+	{
+		mo = Spawn(chunk,
+			self->x + (((pr_burst()-128)*self->radius)>>7),
+			self->y + (((pr_burst()-128)*self->radius)>>7),
+			self->z + (pr_burst()*self->height/255 + self->GetBobOffset()), ALLOW_REPLACE);
+
+		if (mo)
+		{
+			mo->velz = FixedDiv(mo->z - self->z, self->height)<<2;
+			mo->velx = pr_burst.Random2 () << (FRACBITS-7);
+			mo->vely = pr_burst.Random2 () << (FRACBITS-7);
+			mo->RenderStyle = self->RenderStyle;
+			mo->alpha = self->alpha;
+			mo->CopyFriendliness(self, true);
+		}
+	}
+
+	// [RH] Do some stuff to make this more useful outside Hexen
+	if (self->flags4 & MF4_BOSSDEATH)
+	{
+		CALL_ACTION(A_BossDeath, self);
+	}
+	A_Unblock(self, true);
+
+	self->Destroy ();
+	return 0;
+}
+
+//===========================================================================
+//
+// A_CheckFloor
+// [GRB] Jumps if actor is standing on floor
+//
+//===========================================================================
+DEFINE_ACTION_FUNCTION_PARAMS(AActor, A_CheckFloor)
+{
+	PARAM_ACTION_PROLOGUE;
+	PARAM_STATE(jump);
+
+	ACTION_SET_RESULT(false);	// Jumps should never set the result for inventory state chains!
+	if (self->z <= self->floorz)
+	{
+		ACTION_JUMP(jump);
+	}
+	return numret;
+}
+
+//===========================================================================
+//
+// A_CheckCeiling
+// [GZ] Totally copied from A_CheckFloor, jumps if actor touches ceiling
+//
+
+//===========================================================================
+DEFINE_ACTION_FUNCTION_PARAMS(AActor, A_CheckCeiling)
+{
+	PARAM_ACTION_PROLOGUE;
+	PARAM_STATE(jump);
+
+	ACTION_SET_RESULT(false);
+	if (self->z + self->height >= self->ceilingz) // Height needs to be counted
+	{
+		ACTION_JUMP(jump);
+	}
+	return numret;
+}
+
+//===========================================================================
+//
+// A_Stop
+// resets all velocity of the actor to 0
+//
+//===========================================================================
+DEFINE_ACTION_FUNCTION(AActor, A_Stop)
+{
+	PARAM_ACTION_PROLOGUE;
+	self->velx = self->vely = self->velz = 0;
+	if (self->player && self->player->mo == self && !(self->player->cheats & CF_PREDICTING))
+	{
+		self->player->mo->PlayIdle();
+		self->player->velx = self->player->vely = 0;
+	}
+	return 0;
+}
+
+static void CheckStopped(AActor *self)
+{
+	if (self->player != NULL &&
+		self->player->mo == self &&
+		!(self->player->cheats & CF_PREDICTING) &&
+		!(self->velx | self->vely | self->velz))
+	{
+		self->player->mo->PlayIdle();
+		self->player->velx = self->player->vely = 0;
+	}
+}
+
+//===========================================================================
+//
+// A_Respawn
+//
+//===========================================================================
+
+DECLARE_ACTION(A_RestoreSpecialPosition)
+
+enum RS_Flags
+{
+	RSF_FOG=1,
+	RSF_KEEPTARGET=2,
+	RSF_TELEFRAG=4,
+};
+
+DEFINE_ACTION_FUNCTION_PARAMS(AActor, A_Respawn)
+{
+	PARAM_ACTION_PROLOGUE;
+	PARAM_INT_OPT(flags) { flags = RSF_FOG; }
+
+	bool oktorespawn = false;
+	fixed_t oldx = self->x;
+	fixed_t oldy = self->y;
+	fixed_t oldz = self->z;
+
+	self->flags |= MF_SOLID;
+	self->height = self->GetDefault()->height;
+	CALL_ACTION(A_RestoreSpecialPosition, self);
+
+	if (flags & RSF_TELEFRAG)
+	{
+		// [KS] DIE DIE DIE DIE erm *ahem* =)
+		oktorespawn = P_TeleportMove(self, self->x, self->y, self->z, true);
+		if (oktorespawn)
+		{ // Need to do this over again, since P_TeleportMove() will redo
+		  // it with the proper point-on-side calculation.
+			self->UnlinkFromWorld();
+			self->LinkToWorld(true);
+			sector_t *sec = self->Sector;
+			self->dropoffz =
+			self->floorz = sec->floorplane.ZatPoint(self->x, self->y);
+			self->ceilingz = sec->ceilingplane.ZatPoint(self->x, self->y);
+			P_FindFloorCeiling(self, FFCF_ONLYSPAWNPOS);
+		}
+	}
+	else
+	{
+		oktorespawn = P_CheckPosition(self, self->x, self->y, true);
+	}
+
+	if (oktorespawn)
+	{
+		AActor *defs = self->GetDefault();
+		self->health = defs->health;
+
+		// [KS] Don't keep target, because it could be self if the monster committed suicide
+		//      ...Actually it's better off an option, so you have better control over monster behavior.
+		if (!(flags & RSF_KEEPTARGET))
+		{
+			self->target = NULL;
+			self->LastHeard = NULL;
+			self->lastenemy = NULL;
+		}
+		else
+		{
+			// Don't attack yourself (Re: "Marine targets itself after suicide")
+			if (self->target == self)
+				self->target = NULL;
+			if (self->lastenemy == self)
+				self->lastenemy = NULL;
+		}
+
+		self->flags  = (defs->flags & ~MF_FRIENDLY) | (self->flags & MF_FRIENDLY);
+		self->flags2 = defs->flags2;
+		self->flags3 = (defs->flags3 & ~(MF3_NOSIGHTCHECK | MF3_HUNTPLAYERS)) | (self->flags3 & (MF3_NOSIGHTCHECK | MF3_HUNTPLAYERS));
+		self->flags4 = (defs->flags4 & ~MF4_NOHATEPLAYERS) | (self->flags4 & MF4_NOHATEPLAYERS);
+		self->flags5 = defs->flags5;
+		self->flags6 = defs->flags6;
+		self->flags7 = defs->flags7;
+		self->SetState (self->SpawnState);
+		self->renderflags &= ~RF_INVISIBLE;
+
+		if (flags & RSF_FOG)
+		{
+			P_SpawnTeleportFog(self, oldx, oldy, oldz, true, true);
+			P_SpawnTeleportFog(self, self->x, self->y, self->z, false, true);
+		}
+		if (self->CountsAsKill())
+		{
+			level.total_monsters++;
+		}
+	}
+	else
+	{
+		self->flags &= ~MF_SOLID;
+	}
+	return 0;
+}
+
+
+//==========================================================================
+//
+// A_PlayerSkinCheck
+//
+//==========================================================================
+
+DEFINE_ACTION_FUNCTION_PARAMS(AActor, A_PlayerSkinCheck)
+{
+	PARAM_ACTION_PROLOGUE;
+	PARAM_STATE(jump);
+
+	ACTION_SET_RESULT(false);	// Jumps should never set the result for inventory state chains!
+	if (self->player != NULL &&
+		skins[self->player->userinfo.GetSkin()].othergame)
+	{
+		ACTION_JUMP(jump);
+	}
+	return numret;
+}
+
+//===========================================================================
+//
+// A_SetGravity
+//
+//===========================================================================
+DEFINE_ACTION_FUNCTION_PARAMS(AActor, A_SetGravity)
+{
+	PARAM_ACTION_PROLOGUE;
+	PARAM_FIXED(gravity);
+	
+	self->gravity = clamp<fixed_t>(gravity, 0, FRACUNIT*10); 
+	return 0;
+}
+
+
+// [KS] *** Start of my modifications ***
+
+//===========================================================================
+//
+// A_ClearTarget
+//
+//===========================================================================
+
+DEFINE_ACTION_FUNCTION(AActor, A_ClearTarget)
+{
+	PARAM_ACTION_PROLOGUE;
+	self->target = NULL;
+	self->LastHeard = NULL;
+	self->lastenemy = NULL;
+	return 0;
+}
+
+//==========================================================================
+//
+// A_CheckLOF (state jump, int flags = CRF_AIM_VERT|CRF_AIM_HOR,
+//    fixed range = 0, angle angle = 0, angle pitch = 0, 
+//    fixed offsetheight = 32, fixed offsetwidth = 0,
+//	  int ptr_target = AAPTR_DEFAULT (target) )
+//
+//==========================================================================
+
+enum CLOF_flags
+{
+	CLOFF_NOAIM_VERT =			0x00000001,
+	CLOFF_NOAIM_HORZ =			0x00000002,
+
+	CLOFF_JUMPENEMY =			0x00000004,
+	CLOFF_JUMPFRIEND =			0x00000008,
+	CLOFF_JUMPOBJECT =			0x00000010,
+	CLOFF_JUMPNONHOSTILE =		0x00000020,
+
+	CLOFF_SKIPENEMY =			0x00000040,
+	CLOFF_SKIPFRIEND =			0x00000080,
+	CLOFF_SKIPOBJECT =			0x00000100,
+	CLOFF_SKIPNONHOSTILE =		0x00000200,
+
+	CLOFF_MUSTBESHOOTABLE =		0x00000400,
+
+	CLOFF_SKIPTARGET =			0x00000800,
+	CLOFF_ALLOWNULL =			0x00001000,
+	CLOFF_CHECKPARTIAL =		0x00002000,
+
+	CLOFF_MUSTBEGHOST =			0x00004000,
+	CLOFF_IGNOREGHOST =			0x00008000,
+	
+	CLOFF_MUSTBESOLID =			0x00010000,
+	CLOFF_BEYONDTARGET =		0x00020000,
+
+	CLOFF_FROMBASE =			0x00040000,
+	CLOFF_MUL_HEIGHT =			0x00080000,
+	CLOFF_MUL_WIDTH =			0x00100000,
+
+	CLOFF_JUMP_ON_MISS =		0x00200000,
+	CLOFF_AIM_VERT_NOOFFSET =	0x00400000,
+
+	CLOFF_SETTARGET =			0x00800000,
+	CLOFF_SETMASTER =			0x01000000,
+	CLOFF_SETTRACER =			0x02000000,
+};
+
+struct LOFData
+{
+	AActor *Self;
+	AActor *Target;
+	int Flags;
+	bool BadActor;
+};
+
+ETraceStatus CheckLOFTraceFunc(FTraceResults &trace, void *userdata)
+{
+	LOFData *data = (LOFData *)userdata;
+	int flags = data->Flags;
+
+	if (trace.HitType != TRACE_HitActor)
+	{
+		return TRACE_Stop;
+	}
+	if (trace.Actor == data->Target)
+	{
+		if (flags & CLOFF_SKIPTARGET)
+		{
+			if (flags & CLOFF_BEYONDTARGET)
+			{
+				return TRACE_Skip;
+			}
+			return TRACE_Abort;
+		}
+		return TRACE_Stop;
+	}
+	if (flags & CLOFF_MUSTBESHOOTABLE)
+	{ // all shootability checks go here
+		if (!(trace.Actor->flags & MF_SHOOTABLE))
+		{
+			return TRACE_Skip;
+		}
+		if (trace.Actor->flags2 & MF2_NONSHOOTABLE)
+		{
+			return TRACE_Skip;
+		}
+	}
+	if ((flags & CLOFF_MUSTBESOLID) && !(trace.Actor->flags & MF_SOLID))
+	{
+		return TRACE_Skip;
+	}
+	if (flags & CLOFF_MUSTBEGHOST)
+	{
+		if (!(trace.Actor->flags3 & MF3_GHOST))
+		{
+			return TRACE_Skip;
+		}
+	}
+	else if (flags & CLOFF_IGNOREGHOST)
+	{
+		if (trace.Actor->flags3 & MF3_GHOST)
+		{
+			return TRACE_Skip;
+		}
+	}
+	if (
+			((flags & CLOFF_JUMPENEMY) && data->Self->IsHostile(trace.Actor)) ||
+			((flags & CLOFF_JUMPFRIEND) && data->Self->IsFriend(trace.Actor)) ||
+			((flags & CLOFF_JUMPOBJECT) && !(trace.Actor->flags3 & MF3_ISMONSTER)) ||
+			((flags & CLOFF_JUMPNONHOSTILE) && (trace.Actor->flags3 & MF3_ISMONSTER) && !data->Self->IsHostile(trace.Actor))
+		)
+	{
+		return TRACE_Stop;
+	}
+	if (
+			((flags & CLOFF_SKIPENEMY) && data->Self->IsHostile(trace.Actor)) ||
+			((flags & CLOFF_SKIPFRIEND) && data->Self->IsFriend(trace.Actor)) ||
+			((flags & CLOFF_SKIPOBJECT) && !(trace.Actor->flags3 & MF3_ISMONSTER)) ||
+			((flags & CLOFF_SKIPNONHOSTILE) && (trace.Actor->flags3 & MF3_ISMONSTER) && !data->Self->IsHostile(trace.Actor))
+		)
+	{
+		return TRACE_Skip;
+	}
+	data->BadActor = true;
+	return TRACE_Abort;
+}
+
+DEFINE_ACTION_FUNCTION_PARAMS(AActor, A_CheckLOF)
+{
+	// Check line of fire
+
+	/*
+		Not accounted for / I don't know how it works: FLOORCLIP
+	*/
+
+	AActor *target;
+	fixed_t
+		x1, y1, z1,
+		vx, vy, vz;
+
+	PARAM_ACTION_PROLOGUE;
+	PARAM_STATE		(jump);
+	PARAM_INT_OPT	(flags)			{ flags = 0; }
+	PARAM_FIXED_OPT	(range)			{ range = 0; }
+	PARAM_FIXED_OPT	(minrange)		{ minrange = 0; }
+	{
+		PARAM_ANGLE_OPT	(angle)			{ angle = 0; }
+		PARAM_ANGLE_OPT	(pitch)			{ pitch = 0; }
+		PARAM_FIXED_OPT	(offsetheight)	{ offsetheight = 0; }
+		PARAM_FIXED_OPT	(offsetwidth)	{ offsetwidth = 0; }
+		PARAM_INT_OPT	(ptr_target)	{ ptr_target = AAPTR_DEFAULT; }
+
+		ACTION_SET_RESULT(false);	// Jumps should never set the result for inventory state chains!
+		
+		target = COPY_AAPTR(self, ptr_target == AAPTR_DEFAULT ? AAPTR_TARGET|AAPTR_PLAYER_GETTARGET|AAPTR_NULL : ptr_target); // no player-support by default
+
+		if (flags & CLOFF_MUL_HEIGHT)
+		{
+			if (self->player != NULL)
+			{
+				// Synced with hitscan: self->player->mo->height is strangely conscientious about getting the right actor for player
+				offsetheight = FixedMul(offsetheight, FixedMul (self->player->mo->height, self->player->crouchfactor));
+			}
+			else
+			{
+				offsetheight = FixedMul(offsetheight, self->height);
+			}
+		}
+		if (flags & CLOFF_MUL_WIDTH)
+		{
+			offsetwidth = FixedMul(self->radius, offsetwidth);
+		}
+		
+		x1 = self->x;
+		y1 = self->y;
+		z1 = self->z + offsetheight - self->floorclip;
+
+		if (!(flags & CLOFF_FROMBASE))
+		{ // default to hitscan origin
+
+			// Synced with hitscan: self->height is strangely NON-conscientious about getting the right actor for player
+			z1 += (self->height >> 1);
+			if (self->player != NULL)
+			{
+				z1 += FixedMul (self->player->mo->AttackZOffset, self->player->crouchfactor);
+			}
+			else
+			{
+				z1 += 8*FRACUNIT;
+			}
+		}
+
+		if (target)
+		{
+			FVector2 xyvec(target->x - x1, target->y - y1);
+			fixed_t distance = P_AproxDistance((fixed_t)xyvec.Length(), target->z - z1);
+
+			if (range && !(flags & CLOFF_CHECKPARTIAL))
+			{
+				if (distance > range)
+					return numret;
+			}
+
+			{
+				angle_t ang;
+
+				if (flags & CLOFF_NOAIM_HORZ)
+				{
+					ang = self->angle;
+				}
+				else ang = R_PointToAngle2 (x1, y1, target->x, target->y);
+				
+				angle += ang;
+				
+				ang >>= ANGLETOFINESHIFT;
+				x1 += FixedMul(offsetwidth, finesine[ang]);
+				y1 -= FixedMul(offsetwidth, finecosine[ang]);
+			}
+
+			if (flags & CLOFF_NOAIM_VERT)
+			{
+				pitch += self->pitch;
+			}
+			else if (flags & CLOFF_AIM_VERT_NOOFFSET)
+			{
+				pitch += R_PointToAngle2 (0,0, (fixed_t)xyvec.Length(), target->z - z1 + offsetheight + target->height / 2);
+			}
+			else
+			{
+				pitch += R_PointToAngle2 (0,0, (fixed_t)xyvec.Length(), target->z - z1 + target->height / 2);
+			}
+		}
+		else if (flags & CLOFF_ALLOWNULL)
+		{
+			angle += self->angle;
+			pitch += self->pitch;
+
+			angle_t ang = self->angle >> ANGLETOFINESHIFT;
+			x1 += FixedMul(offsetwidth, finesine[ang]);
+			y1 -= FixedMul(offsetwidth, finecosine[ang]);
+		}
+		else
+		{
+			return numret;
+		}
+
+		angle >>= ANGLETOFINESHIFT;
+		pitch = (0-pitch)>>ANGLETOFINESHIFT;
+
+		vx = FixedMul (finecosine[pitch], finecosine[angle]);
+		vy = FixedMul (finecosine[pitch], finesine[angle]);
+		vz = -finesine[pitch];
+	}
+
+	/* Variable set:
+
+		jump, flags, target
+		x1,y1,z1 (trace point of origin)
+		vx,vy,vz (trace unit vector)
+		range
+	*/
+
+	sector_t *sec = P_PointInSector(x1, y1);
+
+	if (range == 0)
+	{
+		range = (self->player != NULL) ? PLAYERMISSILERANGE : MISSILERANGE;
+	}
+
+	FTraceResults trace;
+	LOFData lof_data;
+
+	lof_data.Self = self;
+	lof_data.Target = target;
+	lof_data.Flags = flags;
+	lof_data.BadActor = false;
+
+	Trace(x1, y1, z1, sec, vx, vy, vz, range, 0xFFFFFFFF, ML_BLOCKEVERYTHING, self, trace, 0,
+		CheckLOFTraceFunc, &lof_data);
+
+	if (trace.HitType == TRACE_HitActor ||
+		((flags & CLOFF_JUMP_ON_MISS) && !lof_data.BadActor && trace.HitType != TRACE_HitNone))
+	{
+		if (minrange > 0 && trace.Distance < minrange)
+		{
+			return numret;
+		}
+		if ((trace.HitType == TRACE_HitActor) && (trace.Actor != NULL) && !(lof_data.BadActor))
+		{
+			if (flags & (CLOFF_SETTARGET))	self->target = trace.Actor;
+			if (flags & (CLOFF_SETMASTER))	self->master = trace.Actor;
+			if (flags & (CLOFF_SETTRACER))	self->tracer = trace.Actor;
+		}
+		ACTION_JUMP(jump);
+	}
+	return numret;
+}
+
+//==========================================================================
+//
+// A_JumpIfTargetInLOS (state label, optional fixed fov, optional int flags,
+// optional fixed dist_max, optional fixed dist_close)
+//
+// Jumps if the actor can see its target, or if the player has a linetarget.
+// ProjectileTarget affects how projectiles are treated. If set, it will use
+// the target of the projectile for seekers, and ignore the target for
+// normal projectiles. If not set, it will use the missile's owner instead
+// (the default). ProjectileTarget is now flag JLOSF_PROJECTILE. dist_max
+// sets the maximum distance that actor can see, 0 means forever. dist_close
+// uses special behavior if certain flags are set, 0 means no checks.
+//
+//==========================================================================
+
+enum JLOS_flags
+{
+	JLOSF_PROJECTILE =		1 << 0,
+	JLOSF_NOSIGHT =			1 << 1,
+	JLOSF_CLOSENOFOV = 		1 << 2,
+	JLOSF_CLOSENOSIGHT =	1 << 3,
+	JLOSF_CLOSENOJUMP =		1 << 4,
+	JLOSF_DEADNOJUMP =		1 << 5,
+	JLOSF_CHECKMASTER =		1 << 6,
+	JLOSF_TARGETLOS =		1 << 7,
+	JLOSF_FLIPFOV =			1 << 8,
+	JLOSF_ALLYNOJUMP =		1 << 9,
+	JLOSF_COMBATANTONLY =	1 << 10,
+	JLOSF_NOAUTOAIM =		1 << 11,
+	JLOSF_CHECKTRACER =		1 << 12,
+};
+
+DEFINE_ACTION_FUNCTION_PARAMS(AActor, A_JumpIfTargetInLOS)
+{
+	PARAM_ACTION_PROLOGUE;
+	PARAM_STATE		(jump);
+	PARAM_ANGLE_OPT	(fov)			{ fov = 0; }
+	PARAM_INT_OPT	(flags)			{ flags = 0; }
+	PARAM_FIXED_OPT	(dist_max)		{ dist_max = 0; }
+	PARAM_FIXED_OPT	(dist_close)	{ dist_close = 0; }
+
+	angle_t an;
+	AActor *target, *viewport;
+
+	ACTION_SET_RESULT(false);	// Jumps should never set the result for inventory state chains!
+
+	bool doCheckSight;
+
+	if (!self->player)
+	{
+		if (flags & JLOSF_CHECKMASTER)
+		{
+			target = self->master;
+		}
+		else if ((self->flags & MF_MISSILE && (flags & JLOSF_PROJECTILE)) || (flags & JLOSF_CHECKTRACER))
+		{
+			if ((self->flags2 & MF2_SEEKERMISSILE) || (flags & JLOSF_CHECKTRACER))
+				target = self->tracer;
+			else
+				target = NULL;
+		}
+		else
+		{
+			target = self->target;
+		}
+
+		if (target == NULL)
+			return numret; // [KS] Let's not call P_CheckSight unnecessarily in this case.
+		
+		if ((flags & JLOSF_DEADNOJUMP) && (target->health <= 0))
+		{
+			return numret;
+		}
+
+		doCheckSight = !(flags & JLOSF_NOSIGHT);
+	}
+	else
+	{
+		// Does the player aim at something that can be shot?
+		P_AimLineAttack(self, self->angle, MISSILERANGE, &target, (flags & JLOSF_NOAUTOAIM) ? ANGLE_1/2 : 0);
+		
+		if (!target) return numret;
+
+		switch (flags & (JLOSF_TARGETLOS|JLOSF_FLIPFOV))
+		{
+		case JLOSF_TARGETLOS|JLOSF_FLIPFOV:
+			// target makes sight check, player makes fov check; player has verified fov
+			fov = 0;
+			// fall-through
+		case JLOSF_TARGETLOS:
+			doCheckSight = !(flags & JLOSF_NOSIGHT); // The target is responsible for sight check and fov
+			break;
+		default:
+			// player has verified sight and fov
+			fov = 0;
+			// fall-through
+		case JLOSF_FLIPFOV: // Player has verified sight, but target must verify fov
+			doCheckSight = false;
+			break;
+		}
+	}
+
+	// [FDARI] If target is not a combatant, don't jump
+	if ( (flags & JLOSF_COMBATANTONLY) && (!target->player) && !(target->flags3 & MF3_ISMONSTER))
+		return numret;
+
+	// [FDARI] If actors share team, don't jump
+	if ((flags & JLOSF_ALLYNOJUMP) && self->IsFriend(target))
+		return numret;
+
+	fixed_t distance = P_AproxDistance(target->x - self->x, target->y - self->y);
+	distance = P_AproxDistance(distance, target->z - self->z);
+
+	if (dist_max && (distance > dist_max))
+		return numret;
+
+	if (dist_close && (distance < dist_close))
+	{
+		if (flags & JLOSF_CLOSENOJUMP)
+			return numret;
+
+		if (flags & JLOSF_CLOSENOFOV)
+			fov = 0;
+
+		if (flags & JLOSF_CLOSENOSIGHT)
+			doCheckSight = false;
+	}
+
+	if (flags & JLOSF_TARGETLOS) { viewport = target; target = self; }
+	else { viewport = self; }
+
+	if (doCheckSight && !P_CheckSight (viewport, target, SF_IGNOREVISIBILITY))
+		return numret;
+
+	if (flags & JLOSF_FLIPFOV)
+	{
+		if (viewport == self) { viewport = target; target = self; }
+		else { target = viewport; viewport = self; }
+	}
+
+	if (fov && (fov < ANGLE_MAX))
+	{
+		an = R_PointToAngle2 (viewport->x,
+							  viewport->y,
+							  target->x,
+							  target->y)
+			- viewport->angle;
+
+		if (an > (fov / 2) && an < (ANGLE_MAX - (fov / 2)))
+		{
+			return numret; // [KS] Outside of FOV - return
+		}
+
+	}
+
+	ACTION_JUMP(jump);
+	return numret;
+}
+
+
+//==========================================================================
+//
+// A_JumpIfInTargetLOS (state label, optional fixed fov, optional int flags
+// optional fixed dist_max, optional fixed dist_close)
+//
+//==========================================================================
+
+DEFINE_ACTION_FUNCTION_PARAMS(AActor, A_JumpIfInTargetLOS)
+{
+	PARAM_ACTION_PROLOGUE;
+	PARAM_STATE		(jump);
+	PARAM_ANGLE_OPT	(fov)			{ fov = 0; }
+	PARAM_INT_OPT	(flags)			{ flags = 0; }
+	PARAM_FIXED_OPT	(dist_max)		{ dist_max = 0; }
+	PARAM_FIXED_OPT	(dist_close)	{ dist_close = 0; }
+
+	angle_t an;
+	AActor *target;
+
+	ACTION_SET_RESULT(false);	// Jumps should never set the result for inventory state chains!
+
+	if (flags & JLOSF_CHECKMASTER)
+	{
+		target = self->master;
+	}
+	else if (self->flags & MF_MISSILE && (flags & JLOSF_PROJECTILE))
+	{
+		if (self->flags2 & MF2_SEEKERMISSILE)
+			target = self->tracer;
+		else
+			target = NULL;
+	}
+	else
+	{
+		target = self->target;
+	}
+
+	if (target == NULL)
+	{ // [KS] Let's not call P_CheckSight unnecessarily in this case.
+		return numret;
+	}
+
+	if ((flags & JLOSF_DEADNOJUMP) && (target->health <= 0))
+	{
+		return numret;
+	}
+
+	fixed_t distance = P_AproxDistance(target->x - self->x, target->y - self->y);
+	distance = P_AproxDistance(distance, target->z - self->z);
+
+	if (dist_max && (distance > dist_max))
+	{
+		return numret;
+	}
+
+	bool doCheckSight = !(flags & JLOSF_NOSIGHT);
+
+	if (dist_close && (distance < dist_close))
+	{
+		if (flags & JLOSF_CLOSENOJUMP)
+			return numret;
+
+		if (flags & JLOSF_CLOSENOFOV)
+			fov = 0;
+
+		if (flags & JLOSF_CLOSENOSIGHT)
+			doCheckSight = false;
+	}
+
+	if (fov && (fov < ANGLE_MAX))
+	{
+		an = R_PointToAngle2 (target->x,
+							  target->y,
+							  self->x,
+							  self->y)
+			- target->angle;
+
+		if (an > (fov / 2) && an < (ANGLE_MAX - (fov / 2)))
+		{
+			return numret; // [KS] Outside of FOV - return
+		}
+	}
+	if (doCheckSight && !P_CheckSight (target, self, SF_IGNOREVISIBILITY))
+		return numret;
+
+	ACTION_JUMP(jump);
+	return numret;
+}
+
+//===========================================================================
+//
+// Modified code pointer from Skulltag
+//
+//===========================================================================
+
+DEFINE_ACTION_FUNCTION_PARAMS(AActor, A_CheckForReload)
+{
+	PARAM_ACTION_PROLOGUE;
+
+	if ( self->player == NULL || self->player->ReadyWeapon == NULL )
+		return 0;
+
+	PARAM_INT		(count);
+	PARAM_STATE		(jump);
+	PARAM_BOOL_OPT	(dontincrement)		{ dontincrement = false; }
+
+	if (count <= 0)
+		return 0;
+
+	AWeapon *weapon = self->player->ReadyWeapon;
+
+	int ReloadCounter = weapon->ReloadCounter;
+	if (!dontincrement || ReloadCounter != 0)
+		ReloadCounter = (weapon->ReloadCounter+1) % count;
+	else // 0 % 1 = 1?  So how do we check if the weapon was never fired?  We should only do this when we're not incrementing the counter though.
+		ReloadCounter = 1;
+
+	// If we have not made our last shot...
+	if (ReloadCounter != 0)
+	{
+		// Go back to the refire frames, instead of continuing on to the reload frames.
+		ACTION_JUMP(jump);
+	}
+	else
+	{
+		// We need to reload. However, don't reload if we're out of ammo.
+		weapon->CheckAmmo(false, false);
+	}
+
+	if (!dontincrement)
+		weapon->ReloadCounter = ReloadCounter;
+	return 0;
+}
+
+//===========================================================================
+//
+// Resets the counter for the above function
+//
+//===========================================================================
+
+DEFINE_ACTION_FUNCTION(AActor, A_ResetReloadCounter)
+{
+	PARAM_ACTION_PROLOGUE;
+
+	if (self->player == NULL || self->player->ReadyWeapon == NULL)
+		return 0;
+
+	AWeapon *weapon = self->player->ReadyWeapon;
+	weapon->ReloadCounter = 0;
+	return 0;
+}
+
+//===========================================================================
+//
+// A_ChangeFlag
+//
+//===========================================================================
+DEFINE_ACTION_FUNCTION_PARAMS(AActor, A_ChangeFlag)
+{
+	PARAM_ACTION_PROLOGUE;
+	PARAM_STRING	(flagname);
+	PARAM_BOOL		(value);
+
+	const char *dot = strchr(flagname, '.');
+	FFlagDef *fd;
+	PClassActor *cls = self->GetClass();
+
+	if (dot != NULL)
+	{
+		FString part1(flagname.GetChars(), dot - flagname);
+		fd = FindFlag(cls, part1, dot + 1);
+	}
+	else
+	{
+		fd = FindFlag(cls, flagname, NULL);
+	}
+
+	if (fd != NULL)
+	{
+		bool kill_before, kill_after;
+		INTBOOL item_before, item_after;
+		INTBOOL secret_before, secret_after;
+
+		kill_before = self->CountsAsKill();
+		item_before = self->flags & MF_COUNTITEM;
+		secret_before = self->flags5 & MF5_COUNTSECRET;
+
+		if (fd->structoffset == -1)
+		{
+			HandleDeprecatedFlags(self, cls, value, fd->flagbit);
+		}
+		else
+		{
+			ActorFlags *flagp = (ActorFlags*) (((char*)self) + fd->structoffset);
+
+			// If these 2 flags get changed we need to update the blockmap and sector links.
+			bool linkchange = flagp == &self->flags && (fd->flagbit == MF_NOBLOCKMAP || fd->flagbit == MF_NOSECTOR);
+
+			if (linkchange) self->UnlinkFromWorld();
+			ModActorFlag(self, fd, value);
+			if (linkchange) self->LinkToWorld();
+		}
+		kill_after = self->CountsAsKill();
+		item_after = self->flags & MF_COUNTITEM;
+		secret_after = self->flags5 & MF5_COUNTSECRET;
+		// Was this monster previously worth a kill but no longer is?
+		// Or vice versa?
+		if (kill_before != kill_after)
+		{
+			if (kill_after)
+			{ // It counts as a kill now.
+				level.total_monsters++;
+			}
+			else
+			{ // It no longer counts as a kill.
+				level.total_monsters--;
+			}
+		}
+		// same for items
+		if (item_before != item_after)
+		{
+			if (item_after)
+			{ // It counts as an item now.
+				level.total_items++;
+			}
+			else
+			{ // It no longer counts as an item
+				level.total_items--;
+			}
+		}
+		// and secretd
+		if (secret_before != secret_after)
+		{
+			if (secret_after)
+			{ // It counts as an secret now.
+				level.total_secrets++;
+			}
+			else
+			{ // It no longer counts as an secret
+				level.total_secrets--;
+			}
+		}
+	}
+	else
+	{
+		Printf("Unknown flag '%s' in '%s'\n", flagname.GetChars(), cls->TypeName.GetChars());
+	}
+	return 0;
+}
+
+//===========================================================================
+//
+// A_CheckFlag
+//
+//===========================================================================
+
+DEFINE_ACTION_FUNCTION_PARAMS(AActor, A_CheckFlag)
+{
+	PARAM_ACTION_PROLOGUE;
+	PARAM_STRING	(flagname);
+	PARAM_STATE		(jumpto);
+	PARAM_INT_OPT	(checkpointer)	{ checkpointer = AAPTR_DEFAULT; }
+
+	ACTION_SET_RESULT(false);	// Jumps should never set the result for inventory state chains!
+
+	AActor *owner = COPY_AAPTR(self, checkpointer);
+	if (owner == NULL)
+	{
+		return numret;
+	}
+
+	if (CheckActorFlag(owner, flagname))
+	{
+		ACTION_JUMP(jumpto);
+	}
+	return numret;
+}
+
+
+//===========================================================================
+//
+// A_RaiseMaster
+//
+//===========================================================================
+DEFINE_ACTION_FUNCTION(AActor, A_RaiseMaster)
+{
+	PARAM_ACTION_PROLOGUE;
+	PARAM_BOOL_OPT(copy)	{ copy = false; }
+
+	if (self->master != NULL)
+	{
+		P_Thing_Raise(self->master, copy ? self : NULL);
+	}
+	return 0;
+}
+
+//===========================================================================
+//
+// A_RaiseChildren
+//
+//===========================================================================
+DEFINE_ACTION_FUNCTION(AActor, A_RaiseChildren)
+{
+	PARAM_ACTION_PROLOGUE;
+	PARAM_BOOL_OPT(copy)	{ copy = false; }
+
+	TThinkerIterator<AActor> it;
+	AActor *mo;
+
+	while ((mo = it.Next()) != NULL)
+	{
+		if (mo->master == self)
+		{
+			P_Thing_Raise(mo, copy ? self : NULL);
+		}
+	}
+	return 0;
+}
+
+//===========================================================================
+//
+// A_RaiseSiblings
+//
+//===========================================================================
+DEFINE_ACTION_FUNCTION(AActor, A_RaiseSiblings)
+{
+	PARAM_ACTION_PROLOGUE;
+	PARAM_BOOL_OPT(copy)	{ copy = false; }
+
+	TThinkerIterator<AActor> it;
+	AActor *mo;
+
+	if (self->master != NULL)
+	{
+		while ((mo = it.Next()) != NULL)
+		{
+			if (mo->master == self->master && mo != self)
+			{
+				P_Thing_Raise(mo, copy ? self : NULL);
+			}
+		}
+	}
+	return 0;
+}
+ 
+ //===========================================================================
+ //
+// [TP] A_FaceConsolePlayer
+//
+//===========================================================================
+DEFINE_ACTION_FUNCTION_PARAMS (AActor, A_FaceConsolePlayer)
+{
+	PARAM_ACTION_PROLOGUE;
+	PARAM_ANGLE_OPT(max_turn_angle) { max_turn_angle = 0; }
+	// NOTE: It does nothing for zdoom.
+	return 0;
+}
+
+//===========================================================================
+//
+// A_MonsterRefire
+//
+// Keep firing unless target got out of sight
+//
+//===========================================================================
+DEFINE_ACTION_FUNCTION_PARAMS(AActor, A_MonsterRefire)
+{
+	PARAM_ACTION_PROLOGUE;
+	PARAM_INT	(prob);
+	PARAM_STATE	(jump);
+
+	ACTION_SET_RESULT(false);	// Jumps should never set the result for inventory state chains!
+	A_FaceTarget(self);
+
+	if (pr_monsterrefire() < prob)
+		return numret;
+
+	if (self->target == NULL
+		|| P_HitFriend (self)
+		|| self->target->health <= 0
+		|| !P_CheckSight (self, self->target, SF_SEEPASTBLOCKEVERYTHING|SF_SEEPASTSHOOTABLELINES) )
+	{
+		ACTION_JUMP(jump);
+	}
+	return numret;
+}
+
+//===========================================================================
+//
+// A_SetAngle
+//
+// Set actor's angle (in degrees).
+//
+//===========================================================================
+enum
+{
+	SPF_FORCECLAMP = 1,	// players always clamp
+	SPF_INTERPOLATE = 2,
+};
+
+
+DEFINE_ACTION_FUNCTION_PARAMS(AActor, A_SetAngle)
+{
+	PARAM_ACTION_PROLOGUE;
+	PARAM_ANGLE_OPT(angle)	{ angle = 0; }
+	PARAM_INT_OPT(flags)	{ flags = 0; }
+	PARAM_INT_OPT(ptr)		{ ptr = AAPTR_DEFAULT; }
+
+	AActor *ref = COPY_AAPTR(self, ptr);
+	if (ref != NULL)
+	{
+		ref->SetAngle(angle, !!(flags & SPF_INTERPOLATE));
+	}
+	return 0;
+}
+
+//===========================================================================
+//
+// A_SetPitch
+//
+// Set actor's pitch (in degrees).
+//
+//===========================================================================
+
+DEFINE_ACTION_FUNCTION_PARAMS(AActor, A_SetPitch)
+{
+	PARAM_ACTION_PROLOGUE;
+	PARAM_ANGLE(pitch);
+	PARAM_INT_OPT(flags)	{ flags = 0; }
+	PARAM_INT_OPT(ptr)		{ ptr = AAPTR_DEFAULT; }
+
+	AActor *ref = COPY_AAPTR(self, ptr);
+
+	if (ref == NULL)
+	{
+		return 0;
+	}
+
+	if (ref->player != NULL || (flags & SPF_FORCECLAMP))
+	{ // clamp the pitch we set
+		int min, max;
+
+		if (ref->player != NULL)
+		{
+			min = ref->player->MinPitch;
+			max = ref->player->MaxPitch;
+		}
+		else
+		{
+			min = -ANGLE_90 + (1 << ANGLETOFINESHIFT);
+			max = ANGLE_90 - (1 << ANGLETOFINESHIFT);
+		}
+		pitch = clamp<int>(pitch, min, max);
+	}
+
+	ref->SetPitch(pitch, !!(flags & SPF_INTERPOLATE), !!(flags & SPF_FORCECLAMP));
+	return 0;
+}
+
+//===========================================================================
+//
+// [Nash] A_SetRoll
+//
+// Set actor's roll (in degrees).
+//
+//===========================================================================
+
+DEFINE_ACTION_FUNCTION_PARAMS(AActor, A_SetRoll)
+{
+	PARAM_ACTION_PROLOGUE;
+	PARAM_ANGLE		(roll);
+	PARAM_INT_OPT	(flags)		{ flags = 0; }
+	PARAM_INT_OPT	(ptr)		{ ptr = AAPTR_DEFAULT; }
+	AActor *ref = COPY_AAPTR(self, ptr);
+
+	if (ref != NULL)
+	{
+		ref->SetRoll(roll, !!(flags & SPF_INTERPOLATE));
+	}
+	return 0;
+}
+
+//===========================================================================
+//
+// A_ScaleVelocity
+//
+// Scale actor's velocity.
+//
+//===========================================================================
+
+DEFINE_ACTION_FUNCTION_PARAMS(AActor, A_ScaleVelocity)
+{
+	PARAM_ACTION_PROLOGUE;
+	PARAM_FIXED(scale);
+	PARAM_INT_OPT(ptr)	{ ptr = AAPTR_DEFAULT; }
+
+	AActor *ref = COPY_AAPTR(self, ptr);
+
+	if (ref == NULL)
+	{
+		return 0;
+	}
+
+	INTBOOL was_moving = ref->velx | ref->vely | ref->velz;
+
+	ref->velx = FixedMul(ref->velx, scale);
+	ref->vely = FixedMul(ref->vely, scale);
+	ref->velz = FixedMul(ref->velz, scale);
+
+	// If the actor was previously moving but now is not, and is a player,
+	// update its player variables. (See A_Stop.)
+	if (was_moving)
+	{
+		CheckStopped(ref);
+	}
+	return 0;
+}
+
+//===========================================================================
+//
+// A_ChangeVelocity
+//
+//===========================================================================
+
+DEFINE_ACTION_FUNCTION_PARAMS(AActor, A_ChangeVelocity)
+{
+	PARAM_ACTION_PROLOGUE;
+	PARAM_FIXED_OPT	(x)		{ x = 0; }
+	PARAM_FIXED_OPT	(y)		{ y = 0; }
+	PARAM_FIXED_OPT	(z)		{ z = 0; }
+	PARAM_INT_OPT	(flags)	{ flags = 0; }
+	PARAM_INT_OPT	(ptr)	{ ptr = AAPTR_DEFAULT; }
+
+	AActor *ref = COPY_AAPTR(self, ptr);
+
+	if (ref == NULL)
+	{
+		return 0;
+	}
+
+	INTBOOL was_moving = ref->velx | ref->vely | ref->velz;
+
+	fixed_t vx = x, vy = y, vz = z;
+	fixed_t sina = finesine[ref->angle >> ANGLETOFINESHIFT];
+	fixed_t cosa = finecosine[ref->angle >> ANGLETOFINESHIFT];
+
+	if (flags & 1)	// relative axes - make x, y relative to actor's current angle
+	{
+		vx = DMulScale16(x, cosa, -y, sina);
+		vy = DMulScale16(x, sina,  y, cosa);
+	}
+	if (flags & 2)	// discard old velocity - replace old velocity with new velocity
+	{
+		ref->velx = vx;
+		ref->vely = vy;
+		ref->velz = vz;
+	}
+	else	// add new velocity to old velocity
+	{
+		ref->velx += vx;
+		ref->vely += vy;
+		ref->velz += vz;
+	}
+
+	if (was_moving)
+	{
+		CheckStopped(ref);
+	}
+	return 0;
+}
+
+//===========================================================================
+//
+// A_SetArg
+//
+//===========================================================================
+
+DEFINE_ACTION_FUNCTION_PARAMS(AActor, A_SetArg)
+{
+	PARAM_ACTION_PROLOGUE;
+	PARAM_INT(pos);
+	PARAM_INT(value);
+
+	// Set the value of the specified arg
+	if ((size_t)pos < countof(self->args))
+	{
+		self->args[pos] = value;
+	}
+	return 0;
+}
+
+//===========================================================================
+//
+// A_SetSpecial
+//
+//===========================================================================
+
+DEFINE_ACTION_FUNCTION_PARAMS(AActor, A_SetSpecial)
+{
+	PARAM_ACTION_PROLOGUE;
+	PARAM_INT		(spec);
+	PARAM_INT_OPT	(arg0)	{ arg0 = 0; }
+	PARAM_INT_OPT	(arg1)	{ arg1 = 0; }
+	PARAM_INT_OPT	(arg2)	{ arg2 = 0; }
+	PARAM_INT_OPT	(arg3)	{ arg3 = 0; }
+	PARAM_INT_OPT	(arg4)	{ arg4 = 0; }
+	
+	self->special = spec;
+	self->args[0] = arg0;
+	self->args[1] = arg1;
+	self->args[2] = arg2;
+	self->args[3] = arg3;
+	self->args[4] = arg4;
+	return 0;
+}
+
+//===========================================================================
+//
+// A_SetUserVar
+//
+//===========================================================================
+
+DEFINE_ACTION_FUNCTION_PARAMS(AActor, A_SetUserVar)
+{
+	PARAM_ACTION_PROLOGUE;
+	PARAM_NAME	(varname);
+	PARAM_INT	(value);
+
+	PField *var = dyn_cast<PField>(self->GetClass()->Symbols.FindSymbol(varname, true));
+
+	if (var == NULL || (var->Flags & VARF_Native) || !var->Type->IsKindOf(RUNTIME_CLASS(PBasicType)))
+	{
+		Printf("%s is not a user variable in class %s\n", varname.GetChars(),
+			self->GetClass()->TypeName.GetChars());
+		return 0;
+	}
+	// Set the value of the specified user variable.
+	var->Type->SetValue(reinterpret_cast<BYTE *>(self) + var->Offset, value);
+	return 0;
+}
+
+//===========================================================================
+//
+// A_SetUserArray
+//
+//===========================================================================
+
+DEFINE_ACTION_FUNCTION_PARAMS(AActor, A_SetUserArray)
+{
+	PARAM_ACTION_PROLOGUE;
+	PARAM_NAME	(varname);
+	PARAM_INT	(pos);
+	PARAM_INT	(value);
+
+	PField *var = dyn_cast<PField>(self->GetClass()->Symbols.FindSymbol(varname, true));
+
+	if (var == NULL || (var->Flags & VARF_Native) ||
+		!var->Type->IsKindOf(RUNTIME_CLASS(PArray)) ||
+		!static_cast<PArray *>(var->Type)->ElementType->IsKindOf(RUNTIME_CLASS(PBasicType)))
+	{
+		Printf("%s is not a user array in class %s\n", varname.GetChars(),
+			self->GetClass()->TypeName.GetChars());
+		return 0;
+	}
+	PArray *arraytype = static_cast<PArray *>(var->Type);
+	if ((unsigned)pos >= arraytype->ElementCount)
+	{
+		Printf("%d is out of bounds in array %s in class %s\n", pos, varname.GetChars(),
+			self->GetClass()->TypeName.GetChars());
+		return 0;
+	}
+	// Set the value of the specified user array at index pos.
+	arraytype->ElementType->SetValue(reinterpret_cast<BYTE *>(self) + var->Offset + arraytype->ElementSize * pos, value);
+	return 0;
+}
+
+//===========================================================================
+//
+// A_Teleport([state teleportstate, [class targettype,
+// [class fogtype, [int flags, [fixed mindist,
+// [fixed maxdist]]]]]])
+//
+// Attempts to teleport to a targettype at least mindist away and at most
+// maxdist away (0 means unlimited). If successful, spawn a fogtype at old
+// location and place calling actor in teleportstate. 
+//
+//===========================================================================
+enum T_Flags
+{
+	TF_TELEFRAG =		0x00000001, // Allow telefrag in order to teleport.
+	TF_RANDOMDECIDE =	0x00000002, // Randomly fail based on health. (A_Srcr2Decide)
+	TF_FORCED =			0x00000004, // Forget what's in the way. TF_Telefrag takes precedence though.
+	TF_KEEPVELOCITY =	0x00000008, // Preserve velocity.
+	TF_KEEPANGLE =		0x00000010, // Keep angle.
+	TF_USESPOTZ =		0x00000020, // Set the z to the spot's z, instead of the floor.
+	TF_NOSRCFOG =		0x00000040, // Don't leave any fog behind when teleporting.
+	TF_NODESTFOG =		0x00000080, // Don't spawn any fog at the arrival position.
+	TF_USEACTORFOG =	0x00000100, // Use the actor's TeleFogSourceType and TeleFogDestType fogs.
+	TF_NOJUMP =			0x00000200, // Don't jump after teleporting.
+	TF_OVERRIDE =		0x00000400, // Ignore NOTELEPORT.
+};
+
+DEFINE_ACTION_FUNCTION_PARAMS(AActor, A_Teleport)
+{
+	PARAM_ACTION_PROLOGUE;
+	PARAM_STATE_OPT		(teleport_state)			{ teleport_state = NULL; }
+	PARAM_CLASS_OPT		(target_type, ASpecialSpot)	{ target_type = PClass::FindActor("BossSpot"); }
+	PARAM_CLASS_OPT		(fog_type, AActor)			{ fog_type = PClass::FindActor("TeleportFog"); }
+	PARAM_INT_OPT		(flags)						{ flags = 0; }
+	PARAM_FIXED_OPT		(mindist)					{ mindist = 128 << FRACBITS; }
+	PARAM_FIXED_OPT		(maxdist)					{ maxdist = 128 << FRACBITS; }
+	PARAM_INT_OPT		(ptr)						{ ptr = AAPTR_DEFAULT; }
+
+	AActor *ref = COPY_AAPTR(self, ptr);
+
+	ACTION_SET_RESULT(false);
+	if (!ref)
+	{
+		return numret;
+	}
+
+	if ((ref->flags2 & MF2_NOTELEPORT) && !(flags & TF_OVERRIDE))
+	{
+		return numret;
+	}
+
+	// Randomly choose not to teleport like A_Srcr2Decide.
+	if (flags & TF_RANDOMDECIDE)
+	{
+		static const int chance[] =
+		{
+			192, 120, 120, 120, 64, 64, 32, 16, 0
+		};
+
+		unsigned int chanceindex = ref->health / ((ref->SpawnHealth()/8 == 0) ? 1 : ref->SpawnHealth()/8);
+
+		if (chanceindex >= countof(chance))
+		{
+			chanceindex = countof(chance) - 1;
+		}
+
+		if (pr_teleport() >= chance[chanceindex])
+		{
+			return numret;
+		}
+	}
+
+	DSpotState *state = DSpotState::GetSpotState();
+	if (state == NULL)
+	{
+		return numret;
+	}
+
+	if (target_type == NULL)
+	{
+		target_type = PClass::FindActor("BossSpot");
+	}
+
+	AActor * spot = state->GetSpotWithMinMaxDistance(target_type, ref->x, ref->y, mindist, maxdist);
+	if (spot == NULL)
+	{
+		return numret;
+	}
+
+	fixed_t prevX = ref->x;
+	fixed_t prevY = ref->y;
+	fixed_t prevZ = ref->z;
+	fixed_t aboveFloor = spot->z - spot->floorz;
+	fixed_t finalz = spot->floorz + aboveFloor;
+
+	if (spot->z + ref->height > spot->ceilingz)
+		finalz = spot->ceilingz - ref->height;
+	else if (spot->z < spot->floorz)
+		finalz = spot->floorz;
+
+	//Take precedence and cooperate with telefragging first.
+	bool tele_result = P_TeleportMove(ref, spot->x, spot->y, finalz, flags & TF_TELEFRAG);
+
+	if (!tele_result && (flags & TF_FORCED))
+	{
+		//If for some reason the original move didn't work, regardless of telefrag, force it to move.
+		ref->SetOrigin(spot->x, spot->y, finalz);
+		tele_result = true;
+	}
+
+	AActor *fog1 = NULL, *fog2 = NULL;
+	if (tele_result)
+	{
+		//If a fog type is defined in the parameter, or the user wants to use the actor's predefined fogs,
+		//and if there's no desire to be fogless, spawn a fog based upon settings.
+		if (fog_type || (flags & TF_USEACTORFOG))
+		{ 
+			if (!(flags & TF_NOSRCFOG))
+			{
+				if (flags & TF_USEACTORFOG)
+					P_SpawnTeleportFog(ref, prevX, prevY, prevZ, true, true);
+				else
+				{
+					fog1 = Spawn(fog_type, prevX, prevY, prevZ, ALLOW_REPLACE);
+					if (fog1 != NULL)
+						fog1->target = ref;
+				}
+			}
+			if (!(flags & TF_NODESTFOG))
+			{
+				if (flags & TF_USEACTORFOG)
+					P_SpawnTeleportFog(ref, ref->x, ref->y, ref->z, false, true);
+				else
+				{
+					fog2 = Spawn(fog_type, ref->x, ref->y, ref->z, ALLOW_REPLACE);
+					if (fog2 != NULL)
+						fog2->target = ref;
+				}
+			}
+		}
+		
+		if (flags & TF_USESPOTZ)
+			ref->z = spot->z;
+		else
+			ref->z = ref->floorz;
+
+		self->z = (flags & TF_USESPOTZ) ? spot->z : self->floorz;
+
+		if (!(flags & TF_KEEPANGLE))
+			ref->angle = spot->angle;
+
+		if (!(flags & TF_KEEPVELOCITY))
+			ref->velx = ref->vely = ref->velz = 0;
+
+		if (!(flags & TF_NOJUMP)) //The state jump should only happen with the calling actor.
+		{
+			ACTION_SET_RESULT(false); // Jumps should never set the result for inventory state chains!
+			if (teleport_state == NULL)
+			{
+				// Default to Teleport.
+				teleport_state = self->FindState("Teleport");
+				// If still nothing, then return.
+				if (teleport_state == NULL)
+				{
+					return numret;
+				}
+			}
+			ACTION_JUMP(teleport_state);
+			return numret;
+		}
+	}
+	ACTION_SET_RESULT(tele_result);
+	return numret;
+}
+
+//===========================================================================
+//
+// A_Turn
+//
+//===========================================================================
+
+DEFINE_ACTION_FUNCTION_PARAMS(AActor, A_Turn)
+{
+	PARAM_ACTION_PROLOGUE;
+	PARAM_ANGLE_OPT(angle) { angle = 0; }
+	self->angle += angle;
+	return 0;
+}
+
+//===========================================================================
+//
+// A_Quake
+//
+//===========================================================================
+
+DEFINE_ACTION_FUNCTION_PARAMS(AActor, A_Quake)
+{
+	PARAM_ACTION_PROLOGUE;
+	PARAM_INT		(intensity);
+	PARAM_INT		(duration);
+	PARAM_INT		(damrad);
+	PARAM_INT		(tremrad);
+	PARAM_SOUND_OPT	(sound)	{ sound = "world/quake"; }
+
+	P_StartQuake(self, 0, intensity, duration, damrad, tremrad, sound);
+	return 0;
+}
+
+//===========================================================================
+//
+// A_QuakeEx
+//
+// Extended version of A_Quake. Takes individual axis into account and can
+// take a flag.
+//===========================================================================
+
+DEFINE_ACTION_FUNCTION_PARAMS(AActor, A_QuakeEx)
+{
+	PARAM_ACTION_PROLOGUE;
+	PARAM_INT(intensityX);
+	PARAM_INT(intensityY);
+	PARAM_INT(intensityZ);
+	PARAM_INT(duration);
+	PARAM_INT(damrad);
+	PARAM_INT(tremrad);
+	PARAM_SOUND_OPT	(sound)	{ sound = "world/quake"; }
+	PARAM_INT_OPT(flags) { flags = 0; }
+	PARAM_FLOAT_OPT(mulWaveX) { mulWaveX = 1.; }
+	PARAM_FLOAT_OPT(mulWaveY) { mulWaveY = 1.; }
+	PARAM_FLOAT_OPT(mulWaveZ) { mulWaveZ = 1.; }
+	P_StartQuakeXYZ(self, 0, intensityX, intensityY, intensityZ, duration, damrad, tremrad, sound, flags, mulWaveX, mulWaveY, mulWaveZ);
+	return 0;
+}
+
+//===========================================================================
+//
+// A_Weave
+//
+//===========================================================================
+
+void A_Weave(AActor *self, int xyspeed, int zspeed, fixed_t xydist, fixed_t zdist)
+{
+	fixed_t newX, newY;
+	int weaveXY, weaveZ;
+	int angle;
+	fixed_t dist;
+
+	weaveXY = self->WeaveIndexXY & 63;
+	weaveZ = self->WeaveIndexZ & 63;
+	angle = (self->angle + ANG90) >> ANGLETOFINESHIFT;
+
+	if (xydist != 0 && xyspeed != 0)
+	{
+		dist = MulScale13(finesine[weaveXY << BOBTOFINESHIFT], xydist);
+		newX = self->x - FixedMul (finecosine[angle], dist);
+		newY = self->y - FixedMul (finesine[angle], dist);
+		weaveXY = (weaveXY + xyspeed) & 63;
+		dist = MulScale13(finesine[weaveXY << BOBTOFINESHIFT], xydist);
+		newX += FixedMul (finecosine[angle], dist);
+		newY += FixedMul (finesine[angle], dist);
+		if (!(self->flags5 & MF5_NOINTERACTION))
+		{
+			P_TryMove (self, newX, newY, true);
+		}
+		else
+		{
+			self->UnlinkFromWorld ();
+			self->flags |= MF_NOBLOCKMAP;
+			self->x = newX;
+			self->y = newY;
+			self->LinkToWorld ();
+		}
+		self->WeaveIndexXY = weaveXY;
+	}
+	if (zdist != 0 && zspeed != 0)
+	{
+		self->z -= MulScale13(finesine[weaveZ << BOBTOFINESHIFT], zdist);
+		weaveZ = (weaveZ + zspeed) & 63;
+		self->z += MulScale13(finesine[weaveZ << BOBTOFINESHIFT], zdist);
+		self->WeaveIndexZ = weaveZ;
+	}
+}
+
+DEFINE_ACTION_FUNCTION_PARAMS(AActor, A_Weave)
+{
+	PARAM_ACTION_PROLOGUE;
+	PARAM_INT	(xspeed);
+	PARAM_INT	(yspeed);
+	PARAM_FIXED	(xdist);
+	PARAM_FIXED	(ydist);
+	A_Weave(self, xspeed, yspeed, xdist, ydist);
+	return 0;
+}
+
+
+
+
+//===========================================================================
+//
+// A_LineEffect
+//
+// This allows linedef effects to be activated inside deh frames.
+//
+//===========================================================================
+
+DEFINE_ACTION_FUNCTION_PARAMS(AActor, A_LineEffect)
+{
+	PARAM_ACTION_PROLOGUE;
+	PARAM_INT_OPT(special)	{ special = 0; }
+	PARAM_INT_OPT(tag)		{ tag = 0; }
+
+	line_t junk;
+	maplinedef_t oldjunk;
+	bool res = false;
+	if (!(self->flags6 & MF6_LINEDONE))						// Unless already used up
+	{
+		if ((oldjunk.special = special))					// Linedef type
+		{
+			oldjunk.tag = tag;								// Sector tag for linedef
+			P_TranslateLineDef(&junk, &oldjunk);			// Turn into native type
+			res = !!P_ExecuteSpecial(junk.special, NULL, self, false, junk.args[0], 
+				junk.args[1], junk.args[2], junk.args[3], junk.args[4]); 
+			if (res && !(junk.flags & ML_REPEAT_SPECIAL))	// If only once,
+				self->flags6 |= MF6_LINEDONE;				// no more for this thing
+		}
+	}
+	ACTION_SET_RESULT(res);
+	return numret;
+}
+
+//==========================================================================
+//
+// A Wolf3D-style attack codepointer
+//
+//==========================================================================
+enum WolfAttackFlags
+{
+	WAF_NORANDOM	= 1,
+	WAF_USEPUFF		= 2,
+};
+
+DEFINE_ACTION_FUNCTION_PARAMS(AActor, A_WolfAttack)
+{
+	PARAM_ACTION_PROLOGUE;
+	PARAM_INT_OPT	(flags)				{ flags = 0; }
+	PARAM_SOUND_OPT	(sound)				{ sound = "weapons/pistol"; }
+	PARAM_FIXED_OPT	(snipe)				{ snipe = FRACUNIT; }
+	PARAM_INT_OPT	(maxdamage)			{ maxdamage = 64; }
+	PARAM_INT_OPT	(blocksize)			{ blocksize = 128; }
+	PARAM_INT_OPT	(pointblank)		{ pointblank = 2; }
+	PARAM_INT_OPT	(longrange)			{ longrange = 4; }
+	PARAM_FIXED_OPT	(runspeed)			{ runspeed = 160*FRACUNIT; }
+	PARAM_CLASS_OPT	(pufftype, AActor)	{ pufftype = PClass::FindActor(NAME_BulletPuff); }
+
+	if (!self->target)
+		return 0;
+
+	// Enemy can't see target
+	if (!P_CheckSight(self, self->target))
+		return 0;
+
+	A_FaceTarget (self);
+
+	// Target can dodge if it can see enemy
+	angle_t angle = R_PointToAngle2(self->target->x, self->target->y, self->x, self->y) - self->target->angle;
+	angle >>= 24;
+	bool dodge = (P_CheckSight(self->target, self) && (angle>226 || angle<30));
+
+	// Distance check is simplistic
+	fixed_t dx = abs (self->x - self->target->x);
+	fixed_t dy = abs (self->y - self->target->y);
+	fixed_t dz;
+	fixed_t dist = dx > dy ? dx : dy;
+
+	// Some enemies are more precise
+	dist = FixedMul(dist, snipe);
+
+	// Convert distance into integer number of blocks
+	dist >>= FRACBITS;
+	dist /= blocksize;
+
+	// Now for the speed accuracy thingie
+	fixed_t speed = FixedMul(self->target->velx, self->target->velx)
+				  + FixedMul(self->target->vely, self->target->vely)
+				  + FixedMul(self->target->velz, self->target->velz);
+	int hitchance = speed < runspeed ? 256 : 160;
+
+	// Distance accuracy (factoring dodge)
+	hitchance -= dist * (dodge ? 16 : 8);
+
+	// While we're here, we may as well do something for this:
+	if (self->target->flags & MF_SHADOW)
+	{
+		hitchance >>= 2;
+	}
+
+	// The attack itself
+	if (pr_cabullet() < hitchance)
+	{
+		// Compute position for spawning blood/puff
+		dx = self->target->x;
+		dy = self->target->y;
+		dz = self->target->z + (self->target->height>>1);
+		angle = R_PointToAngle2(dx, dy, self->x, self->y);
+		
+		dx += FixedMul(self->target->radius, finecosine[angle>>ANGLETOFINESHIFT]);
+		dy += FixedMul(self->target->radius, finesine[angle>>ANGLETOFINESHIFT]);
+
+		int damage = flags & WAF_NORANDOM ? maxdamage : (1 + (pr_cabullet() % maxdamage));
+		if (dist >= pointblank)
+			damage >>= 1;
+		if (dist >= longrange)
+			damage >>= 1;
+		FName mod = NAME_None;
+		bool spawnblood = !((self->target->flags & MF_NOBLOOD) 
+			|| (self->target->flags2 & (MF2_INVULNERABLE|MF2_DORMANT)));
+		if (flags & WAF_USEPUFF && pufftype)
+		{
+			AActor *dpuff = GetDefaultByType(pufftype->GetReplacement());
+			mod = dpuff->DamageType;
+
+			if (dpuff->flags2 & MF2_THRUGHOST && self->target->flags3 & MF3_GHOST)
+				damage = 0;
+			
+			if ((0 && dpuff->flags3 & MF3_PUFFONACTORS) || !spawnblood)
+			{
+				spawnblood = false;
+				P_SpawnPuff(self, pufftype, dx, dy, dz, angle, 0);
+			}
+		}
+		else if (self->target->flags3 & MF3_GHOST)
+			damage >>= 2;
+		if (damage)
+		{
+			int newdam = P_DamageMobj(self->target, self, self, damage, mod, DMG_THRUSTLESS);
+			if (spawnblood)
+			{
+				P_SpawnBlood(dx, dy, dz, angle, newdam > 0 ? newdam : damage, self->target);
+				P_TraceBleed(newdam > 0 ? newdam : damage, self->target, R_PointToAngle2(self->x, self->y, dx, dy), 0);
+			}
+		}
+	}
+
+	// And finally, let's play the sound
+	S_Sound (self, CHAN_WEAPON, sound, 1, ATTN_NORM);
+	return 0;
+}
+
+
+//==========================================================================
+//
+// A_Warp
+//
+//==========================================================================
+
+DEFINE_ACTION_FUNCTION_PARAMS(AActor, A_Warp)
+{
+	PARAM_ACTION_PROLOGUE;
+	PARAM_INT(destination_selector);
+	PARAM_FIXED_OPT(xofs)				{ xofs = 0; }
+	PARAM_FIXED_OPT(yofs)				{ yofs = 0; }
+	PARAM_FIXED_OPT(zofs)				{ zofs = 0; }
+	PARAM_ANGLE_OPT(angle)				{ angle = 0; }
+	PARAM_INT_OPT(flags)				{ flags = 0; }
+	PARAM_STATE_OPT(success_state)		{ success_state = NULL; }
+
+
+	AActor *reference;
+
+	if ((flags & WARPF_USETID))
+	{
+		reference = SingleActorFromTID(destination_selector, self);
+	}
+	else
+	{
+		reference = COPY_AAPTR(self, destination_selector);
+	}
+
+	//If there is no actor to warp to, fail.
+	if (!reference)
+	{
+		ACTION_SET_RESULT(false);
+		return numret;
+	}
+
+	if (P_Thing_Warp(self, reference, xofs, yofs, zofs, angle, flags))
+	{
+		if (success_state)
+		{
+			ACTION_SET_RESULT(false);	// Jumps should never set the result for inventory state chains!
+			// in this case, you have the statejump to help you handle all the success anyway.
+			ACTION_JUMP(success_state);
+			return numret;
+		}
+
+		ACTION_SET_RESULT(true);
+	}
+	else
+	{
+		ACTION_SET_RESULT(false);
+	}
+	return numret;
+}
+
+//==========================================================================
+//
+// ACS_Named* stuff
+
+//
+// These are exactly like their un-named line special equivalents, except
+// they take strings instead of integers to indicate which script to run.
+// Some of these probably aren't very useful, but they are included for
+// the sake of completeness.
+//
+//==========================================================================
+
+DEFINE_ACTION_FUNCTION_PARAMS(AActor, ACS_NamedExecuteWithResult)
+{
+	PARAM_ACTION_PROLOGUE;
+	PARAM_NAME		(scriptname);
+	PARAM_INT_OPT	(arg1)				{ arg1 = 0; }
+	PARAM_INT_OPT	(arg2)				{ arg2 = 0; }
+	PARAM_INT_OPT	(arg3)				{ arg3 = 0; }
+	PARAM_INT_OPT	(arg4)				{ arg4 = 0; }
+
+	int res = P_ExecuteSpecial(ACS_ExecuteWithResult, NULL, self, false, -scriptname, arg1, arg2, arg3, arg4);
+	ACTION_SET_RESULT(res);
+	return numret;
+}
+
+DEFINE_ACTION_FUNCTION_PARAMS(AActor, ACS_NamedExecute)
+{
+	PARAM_ACTION_PROLOGUE;
+	PARAM_NAME		(scriptname);
+	PARAM_INT_OPT	(mapnum)			{ mapnum = 0; }
+	PARAM_INT_OPT	(arg1)				{ arg1 = 0; }
+	PARAM_INT_OPT	(arg2)				{ arg2 = 0; }
+	PARAM_INT_OPT	(arg3)				{ arg3 = 0; }
+
+	int res = P_ExecuteSpecial(ACS_Execute, NULL, self, false, -scriptname, mapnum, arg1, arg2, arg3);
+	ACTION_SET_RESULT(res);
+	return numret;
+}
+
+DEFINE_ACTION_FUNCTION_PARAMS(AActor, ACS_NamedExecuteAlways)
+{
+	PARAM_ACTION_PROLOGUE;
+	PARAM_NAME		(scriptname);
+	PARAM_INT_OPT	(mapnum)			{ mapnum = 0; }
+	PARAM_INT_OPT	(arg1)				{ arg1 = 0; }
+	PARAM_INT_OPT	(arg2)				{ arg2 = 0; }
+	PARAM_INT_OPT	(arg3)				{ arg3 = 0; }
+
+	int res = P_ExecuteSpecial(ACS_ExecuteAlways, NULL, self, false, -scriptname, mapnum, arg1, arg2, arg3);
+	ACTION_SET_RESULT(res);
+	return numret;
+}
+
+DEFINE_ACTION_FUNCTION_PARAMS(AActor, ACS_NamedLockedExecute)
+{
+	PARAM_ACTION_PROLOGUE;
+	PARAM_NAME		(scriptname);
+	PARAM_INT_OPT	(mapnum)			{ mapnum = 0; }
+	PARAM_INT_OPT	(arg1)				{ arg1 = 0; }
+	PARAM_INT_OPT	(arg2)				{ arg2 = 0; }
+	PARAM_INT_OPT	(lock)				{ lock = 0; }
+
+	int res = P_ExecuteSpecial(ACS_LockedExecute, NULL, self, false, -scriptname, mapnum, arg1, arg2, lock);
+	ACTION_SET_RESULT(res);
+	return numret;
+}
+
+DEFINE_ACTION_FUNCTION_PARAMS(AActor, ACS_NamedLockedExecuteDoor)
+{
+	PARAM_ACTION_PROLOGUE;
+	PARAM_NAME		(scriptname);
+	PARAM_INT_OPT	(mapnum)			{ mapnum = 0; }
+	PARAM_INT_OPT	(arg1)				{ arg1 = 0; }
+	PARAM_INT_OPT	(arg2)				{ arg2 = 0; }
+	PARAM_INT_OPT	(lock)				{ lock = 0; }
+
+	int res = P_ExecuteSpecial(ACS_LockedExecuteDoor, NULL, self, false, -scriptname, mapnum, arg1, arg2, lock);
+	ACTION_SET_RESULT(res);
+	return numret;
+}
+
+DEFINE_ACTION_FUNCTION_PARAMS(AActor, ACS_NamedSuspend)
+{
+	PARAM_ACTION_PROLOGUE;
+	PARAM_NAME		(scriptname);
+	PARAM_INT_OPT	(mapnum)			{ mapnum = 0; }
+
+	int res = P_ExecuteSpecial(ACS_Suspend, NULL, self, false, -scriptname, mapnum, 0, 0, 0);
+	ACTION_SET_RESULT(res);
+	return numret;
+}
+
+DEFINE_ACTION_FUNCTION_PARAMS(AActor, ACS_NamedTerminate)
+{
+	PARAM_ACTION_PROLOGUE;
+	PARAM_NAME		(scriptname);
+	PARAM_INT_OPT	(mapnum)			{ mapnum = 0; }
+
+	int res = P_ExecuteSpecial(ACS_Terminate, NULL, self, false, -scriptname, mapnum, 0, 0, 0);
+	ACTION_SET_RESULT(res);
+	return numret;
+}
+
+
+static bool DoCheckSpecies(AActor *mo, FName filterSpecies, bool exclude)
+{
+	FName actorSpecies = mo->GetSpecies();
+	if (filterSpecies == NAME_None) return true;
+	return exclude ? (actorSpecies != filterSpecies) : (actorSpecies == filterSpecies);
+}
+
+static bool DoCheckClass(AActor *mo, PClassActor *filterClass, bool exclude)
+{
+	const PClass *actorClass = mo->GetClass();
+	if (filterClass == NULL) return true;
+	return exclude ? (actorClass != filterClass) : (actorClass == filterClass);
+}
+
+//==========================================================================
+//
+// A_RadiusGive(item, distance, flags, amount, filter, species)
+//
+// Uses code roughly similar to A_Explode (but without all the compatibility
+// baggage and damage computation code) to give an item to all eligible mobjs
+// in range.
+//
+//==========================================================================
+enum RadiusGiveFlags
+{
+	RGF_GIVESELF	=   1 << 0,
+	RGF_PLAYERS		=   1 << 1,
+	RGF_MONSTERS	=   1 << 2,
+	RGF_OBJECTS		=   1 << 3,
+	RGF_VOODOO		=	1 << 4,
+	RGF_CORPSES		=	1 << 5,
+	RGF_MASK		=	2111,
+	RGF_NOTARGET	=	1 << 6,
+	RGF_NOTRACER	=	1 << 7,
+	RGF_NOMASTER	=	1 << 8,
+	RGF_CUBE		=	1 << 9,
+	RGF_NOSIGHT		=	1 << 10,
+	RGF_MISSILES	=	1 << 11,
+	RGF_INCLUSIVE	=	1 << 12,
+	RGF_ITEMS		=	1 << 13,
+	RGF_KILLED		=	1 << 14,
+	RGF_EXFILTER	=	1 << 15,
+	RGF_EXSPECIES	=	1 << 16,
+	RGF_EITHER		=	1 << 17,
+};
+
+DEFINE_ACTION_FUNCTION_PARAMS(AActor, A_RadiusGive)
+{
+	PARAM_ACTION_PROLOGUE;
+	PARAM_CLASS		(item, AInventory);
+	PARAM_FIXED		(distance);
+	PARAM_INT		(flags);
+	PARAM_INT_OPT	(amount)	{ amount = 0; }
+	PARAM_CLASS_OPT	(filter, AActor)	{ filter = NULL; }
+	PARAM_NAME_OPT	(species)	{ species = NAME_None; }
+
+	// We need a valid item, valid targets, and a valid range
+	if (item == NULL || (flags & RGF_MASK) == 0 || !flags || distance <= 0)
+	{
+		return 0;
+	}
+	
+	if (amount == 0)
+	{
+		amount = 1;
+	}
+	FBlockThingsIterator it(FBoundingBox(self->x, self->y, distance));
+	double distsquared = double(distance) * double(distance);
+
+	AActor *thing;
+	while ((thing = it.Next()))
+	{
+		//[MC] Check for a filter, species, and the related exfilter/expecies/either flag(s).
+		bool filterpass = DoCheckClass(thing, filter, !!(flags & RGF_EXFILTER)),
+			speciespass = DoCheckSpecies(thing, species, !!(flags & RGF_EXSPECIES));
+
+		if ((flags & RGF_EITHER) ? (!(filterpass || speciespass)) : (!(filterpass && speciespass)))
+		{
+			if (thing != self)	//Don't let filter and species obstruct RGF_GIVESELF.
+				continue;
+		}
+
+		if (thing == self)
+		{
+			if (!(flags & RGF_GIVESELF))
+				continue;
+		}
+
+		//Check for target, master, and tracer flagging.
+		bool targetPass = true;
+		bool masterPass = true;
+		bool tracerPass = true;
+		bool ptrPass = false;
+		if ((thing != self) && (flags & (RGF_NOTARGET | RGF_NOMASTER | RGF_NOTRACER)))
+		{
+			if ((thing == self->target) && (flags & RGF_NOTARGET))
+				targetPass = false;
+			if ((thing == self->master) && (flags & RGF_NOMASTER))
+				masterPass = false;
+			if ((thing == self->tracer) && (flags & RGF_NOTRACER))
+				tracerPass = false;
+
+			ptrPass = (flags & RGF_INCLUSIVE) ? (targetPass || masterPass || tracerPass) : (targetPass && masterPass && tracerPass);
+
+			//We should not care about what the actor is here. It's safe to abort this actor.
+			if (!ptrPass)
+				continue;
+		}
+
+		//Next, actor flag checking. 
+		bool selfPass = !!((flags & RGF_GIVESELF) && thing == self);
+		bool corpsePass = !!((flags & RGF_CORPSES) && thing->flags & MF_CORPSE);
+		bool killedPass = !!((flags & RGF_KILLED) && thing->flags6 & MF6_KILLED);
+		bool monsterPass = !!((flags & RGF_MONSTERS) && thing->flags3 & MF3_ISMONSTER);
+		bool objectPass = !!((flags & RGF_OBJECTS) && ((thing->flags & MF_SHOOTABLE) || (thing->flags6 & MF6_VULNERABLE)));
+		bool playerPass = !!((flags & RGF_PLAYERS) && (thing->player != NULL) && (thing->player->mo == thing));
+		bool voodooPass = !!((flags & RGF_VOODOO) && (thing->player != NULL) && (thing->player->mo != thing));
+		//Self calls priority over the rest of this.
+		if (!selfPass)
+		{
+			//If it's specifically a monster/object/player/voodoo... Can be either or...
+			if (monsterPass || objectPass || playerPass || voodooPass)
+			{
+				//...and is dead, without desire to give to the dead...
+				if (((thing->health <= 0) && !(corpsePass || killedPass)))
+				{
+					//Skip!
+					continue;
+				}
+			}
+		}
+
+		bool itemPass = !!((flags & RGF_ITEMS) && thing->IsKindOf(RUNTIME_CLASS(AInventory)));
+		bool missilePass = !!((flags & RGF_MISSILES) && thing->flags & MF_MISSILE);
+
+		if (selfPass || monsterPass || corpsePass || killedPass || itemPass || objectPass || missilePass || playerPass || voodooPass)
+		{
+			if (flags & RGF_CUBE)
+			{ // check if inside a cube
+				if (fabs((double)thing->x - self->x) > (double)distance ||
+					fabs((double)thing->y - self->y) > (double)distance ||
+					fabs((double)(thing->z + thing->height / 2) - (self->z + self->height / 2)) > (double)distance)
+				{
+					continue;
+				}
+			}
+			else
+			{ // check if inside a sphere
+				TVector3<double> tpos(thing->x, thing->y, thing->z + thing->height / 2);
+				TVector3<double> spos(self->x, self->y, self->z + self->height / 2);
+				if ((tpos - spos).LengthSquared() > distsquared)
+				{
+					continue;
+				}
+			}
+
+			if ((flags & RGF_NOSIGHT) || P_CheckSight(thing, self, SF_IGNOREVISIBILITY | SF_IGNOREWATERBOUNDARY))
+			{ // OK to give; target is in direct path, or the monster doesn't care about it being in line of sight.
+				AInventory *gift = static_cast<AInventory *>(Spawn(item, 0, 0, 0, NO_REPLACE));
+				if (gift->IsKindOf(RUNTIME_CLASS(AHealth)))
+				{
+					gift->Amount *= amount;
+				}
+				else
+				{
+					gift->Amount = amount;
+				}
+				gift->flags |= MF_DROPPED;
+				gift->ClearCounters();
+				if (!gift->CallTryPickup(thing))
+				{
+					gift->Destroy();
+				}
+			}
+		}
+	}
+	return 0;
+}
+
+
+//==========================================================================
+//
+// A_SetTics
+//
+//==========================================================================
+
+DEFINE_ACTION_FUNCTION_PARAMS(AActor, A_SetTics)
+{
+	PARAM_ACTION_PROLOGUE;
+	PARAM_INT(tics_to_set);
+
+	if (stateowner != self && self->player != NULL && stateowner->IsKindOf(RUNTIME_CLASS(AWeapon)))
+	{ // Is this a weapon? Need to check psp states for a match, then. Blah.
+		for (int i = 0; i < NUMPSPRITES; ++i)
+		{
+			if (self->player->psprites[i].state == callingstate)
+			{
+				self->player->psprites[i].tics = tics_to_set;
+				return 0;
+			}
+		}
+	}
+	// Just set tics for self.
+	self->tics = tics_to_set;
+	return 0;
+}
+
+//==========================================================================
+//
+// A_SetDamageType
+//
+//==========================================================================
+
+DEFINE_ACTION_FUNCTION_PARAMS(AActor, A_SetDamageType)
+{
+	PARAM_ACTION_PROLOGUE;
+	PARAM_NAME(damagetype);
+
+	self->DamageType = damagetype;
+	return 0;
+}
+
+//==========================================================================
+//
+// A_DropItem
+//
+//==========================================================================
+
+DEFINE_ACTION_FUNCTION_PARAMS(AActor, A_DropItem)
+{
+	PARAM_ACTION_PROLOGUE;
+	PARAM_CLASS   (spawntype, AActor);
+	PARAM_INT_OPT (amount)		{ amount = -1; }
+	PARAM_INT_OPT (chance)		{ chance = 256; }
+
+	P_DropItem(self, spawntype, amount, chance);
+	return 0;
+}
+
+//==========================================================================
+//
+// A_SetSpeed
+//
+//==========================================================================
+
+DEFINE_ACTION_FUNCTION_PARAMS(AActor, A_SetSpeed)
+{
+	PARAM_ACTION_PROLOGUE;
+	PARAM_INT(speed);
+	PARAM_INT_OPT(ptr)	{ ptr = AAPTR_DEFAULT; }
+
+	AActor *ref = COPY_AAPTR(self, ptr);
+
+	if (ref != NULL)
+	{
+		ref->Speed = speed;
+	}
+	return 0;
+}
+
+//===========================================================================
+//
+// Common A_Damage handler
+//
+// A_Damage* (int amount, str damagetype, int flags, str filter, str species)
+// Damages the specified actor by the specified amount. Negative values heal.
+// Flags: See below.
+// Filter: Specified actor is the only type allowed to be affected.
+// Species: Specified species is the only type allowed to be affected.
+//
+// Examples: 
+// A_Damage(20,"Normal",DMSS_FOILINVUL,0,"DemonicSpecies") <--Only actors 
+//	with a species "DemonicSpecies" will be affected. Use 0 to not filter by actor.
+//
+//===========================================================================
+
+enum DMSS
+{
+	DMSS_FOILINVUL			= 1,	//Foil invulnerability
+	DMSS_AFFECTARMOR		= 2,	//Make it affect armor
+	DMSS_KILL				= 4,	//Damages them for their current health
+	DMSS_NOFACTOR			= 8,	//Ignore DamageFactors
+	DMSS_FOILBUDDHA			= 16,	//Can kill actors with Buddha flag, except the player.
+	DMSS_NOPROTECT			= 32,	//Ignores PowerProtection entirely
+	DMSS_EXFILTER			= 64,	//Changes filter into a blacklisted class instead of whitelisted.
+	DMSS_EXSPECIES			= 128,	// ^ but with species instead.
+	DMSS_EITHER				= 256,  //Allow either type or species to be affected.
+};
+
+static void DoDamage(AActor *dmgtarget, AActor *self, int amount, FName DamageType, int flags, PClassActor *filter, FName species)
+{
+	bool filterpass = DoCheckClass(dmgtarget, filter, !!(flags & DMSS_EXFILTER)),
+		speciespass = DoCheckSpecies(dmgtarget, species, !!(flags & DMSS_EXSPECIES));
+	if ((flags & DMSS_EITHER) ? (filterpass || speciespass) : (filterpass && speciespass))
+	{
+		int dmgFlags = 0;
+		if (flags & DMSS_FOILINVUL)
+			dmgFlags |= DMG_FOILINVUL;
+		if (flags & DMSS_FOILBUDDHA)
+			dmgFlags |= DMG_FOILBUDDHA;
+		if (flags & (DMSS_KILL | DMSS_NOFACTOR)) //Kill implies NoFactor
+			dmgFlags |= DMG_NO_FACTOR;
+		if (!(flags & DMSS_AFFECTARMOR) || (flags & DMSS_KILL)) //Kill overrides AffectArmor
+			dmgFlags |= DMG_NO_ARMOR;
+		if (flags & DMSS_KILL) //Kill adds the value of the damage done to it. Allows for more controlled extreme death types.
+			amount += dmgtarget->health;
+		if (flags & DMSS_NOPROTECT) //Ignore PowerProtection.
+			dmgFlags |= DMG_NO_PROTECT;
+	
+		if (amount > 0)
+		{ //Should wind up passing them through just fine.
+			P_DamageMobj(dmgtarget, self, self, amount, DamageType, dmgFlags);
+		}
+		else if (amount < 0)
+		{
+			amount = -amount;
+			P_GiveBody(dmgtarget, amount);
+		}
+	}
+}
+
+//===========================================================================
+//
+//
+//
+//===========================================================================
+DEFINE_ACTION_FUNCTION_PARAMS(AActor, A_DamageSelf)
+{
+	PARAM_ACTION_PROLOGUE;
+	PARAM_INT		(amount);
+	PARAM_NAME_OPT	(damagetype)	{ damagetype = NAME_None; }
+	PARAM_INT_OPT	(flags)			{ flags = 0; }
+	PARAM_CLASS_OPT	(filter, AActor){ filter = NULL; }
+	PARAM_NAME_OPT	(species)		{ species = NAME_None; }
+
+	DoDamage(self, self, amount, damagetype, flags, filter, species);
+	return 0;
+}
+
+//===========================================================================
+//
+//
+//
+//===========================================================================
+DEFINE_ACTION_FUNCTION_PARAMS(AActor, A_DamageTarget)
+{
+	PARAM_ACTION_PROLOGUE;
+	PARAM_INT		(amount);
+	PARAM_NAME_OPT	(damagetype)	{ damagetype = NAME_None; }
+	PARAM_INT_OPT	(flags)			{ flags = 0; }
+	PARAM_CLASS_OPT	(filter, AActor){ filter = NULL; }
+	PARAM_NAME_OPT	(species)		{ species = NAME_None; }
+
+	if (self->target != NULL)
+		DoDamage(self->target, self, amount, damagetype, flags, filter, species);
+	return 0;
+}
+
+//===========================================================================
+//
+//
+//
+//===========================================================================
+DEFINE_ACTION_FUNCTION_PARAMS(AActor, A_DamageTracer)
+{
+	PARAM_ACTION_PROLOGUE;
+	PARAM_INT		(amount);
+	PARAM_NAME_OPT	(damagetype)	{ damagetype = NAME_None; }
+	PARAM_INT_OPT	(flags)			{ flags = 0; }
+	PARAM_CLASS_OPT	(filter, AActor){ filter = NULL; }
+	PARAM_NAME_OPT	(species)		{ species = NAME_None; }
+
+	if (self->tracer != NULL)
+		DoDamage(self->tracer, self, amount, damagetype, flags, filter, species);
+	return 0;
+}
+
+//===========================================================================
+//
+//
+//
+//===========================================================================
+DEFINE_ACTION_FUNCTION_PARAMS(AActor, A_DamageMaster)
+{
+	PARAM_ACTION_PROLOGUE;
+	PARAM_INT		(amount);
+	PARAM_NAME_OPT	(damagetype)	{ damagetype = NAME_None; }
+	PARAM_INT_OPT	(flags)			{ flags = 0; }
+	PARAM_CLASS_OPT	(filter, AActor){ filter = NULL; }
+	PARAM_NAME_OPT	(species)		{ species = NAME_None; }
+
+	if (self->master != NULL)
+		DoDamage(self->master, self, amount, damagetype, flags, filter, species);
+	return 0;
+}
+
+//===========================================================================
+//
+//
+//
+//===========================================================================
+DEFINE_ACTION_FUNCTION_PARAMS(AActor, A_DamageChildren)
+{
+	PARAM_ACTION_PROLOGUE;
+	PARAM_INT		(amount);
+	PARAM_NAME_OPT	(damagetype)	{ damagetype = NAME_None; }
+	PARAM_INT_OPT	(flags)			{ flags = 0; }
+	PARAM_CLASS_OPT	(filter, AActor){ filter = NULL; }
+	PARAM_NAME_OPT	(species)		{ species = NAME_None; }
+
+	TThinkerIterator<AActor> it;
+	AActor *mo;
+
+	while ( (mo = it.Next()) )
+	{
+		if (mo->master == self)
+			DoDamage(mo, self, amount, damagetype, flags, filter, species);
+	}
+	return 0;
+}
+
+//===========================================================================
+//
+//
+//
+//===========================================================================
+DEFINE_ACTION_FUNCTION_PARAMS(AActor, A_DamageSiblings)
+{
+	PARAM_ACTION_PROLOGUE;
+	PARAM_INT		(amount);
+	PARAM_NAME_OPT	(damagetype)	{ damagetype = NAME_None; }
+	PARAM_INT_OPT	(flags)			{ flags = 0; }
+	PARAM_CLASS_OPT	(filter, AActor){ filter = NULL; }
+	PARAM_NAME_OPT	(species)		{ species = NAME_None; }
+
+	TThinkerIterator<AActor> it;
+	AActor *mo;
+
+	if (self->master != NULL)
+	{
+		while ((mo = it.Next()))
+		{
+			if (mo->master == self->master && mo != self)
+				DoDamage(mo, self, amount, damagetype, flags, filter, species);
+		}
+	}
+	return 0;
+}
+
+
+//===========================================================================
+//
+// A_Kill*(damagetype, int flags)
+//
+//===========================================================================
+enum KILS
+{
+	KILS_FOILINVUL		= 1 << 0,
+	KILS_KILLMISSILES	= 1 << 1,
+	KILS_NOMONSTERS		= 1 << 2,
+	KILS_FOILBUDDHA		= 1 << 3,
+	KILS_EXFILTER		= 1 << 4,
+	KILS_EXSPECIES		= 1 << 5,
+	KILS_EITHER			= 1 << 6,
+};
+
+static void DoKill(AActor *killtarget, AActor *self, FName damagetype, int flags, PClassActor *filter, FName species)
+{
+	bool filterpass = DoCheckClass(killtarget, filter, !!(flags & KILS_EXFILTER)),
+		speciespass = DoCheckSpecies(killtarget, species, !!(flags & KILS_EXSPECIES));
+	if ((flags & KILS_EITHER) ? (filterpass || speciespass) : (filterpass && speciespass)) //Check this first. I think it'll save the engine a lot more time this way.
+	{
+		int dmgFlags = DMG_NO_ARMOR | DMG_NO_FACTOR;
+
+		if (KILS_FOILINVUL)
+			dmgFlags |= DMG_FOILINVUL;
+		if (KILS_FOILBUDDHA)
+			dmgFlags |= DMG_FOILBUDDHA;
+	
+		if ((killtarget->flags & MF_MISSILE) && (flags & KILS_KILLMISSILES))
+		{
+			//[MC] Now that missiles can set masters, lets put in a check to properly destroy projectiles. BUT FIRST! New feature~!
+			//Check to see if it's invulnerable. Disregarded if foilinvul is on, but never works on a missile with NODAMAGE
+			//since that's the whole point of it.
+			if ((!(killtarget->flags2 & MF2_INVULNERABLE) || (flags & KILS_FOILINVUL)) &&
+				(!(killtarget->flags7 & MF7_BUDDHA) || (flags & KILS_FOILBUDDHA)) && 
+				!(killtarget->flags5 & MF5_NODAMAGE))
+			{
+				P_ExplodeMissile(killtarget, NULL, NULL);
+			}
+		}
+		if (!(flags & KILS_NOMONSTERS))
+		{
+			P_DamageMobj(killtarget, self, self, killtarget->health, damagetype, dmgFlags);
+		}
+	}
+}
+
+
+//===========================================================================
+//
+// A_KillTarget(damagetype, int flags)
+//
+//===========================================================================
+DEFINE_ACTION_FUNCTION_PARAMS(AActor, A_KillTarget)
+{
+	PARAM_ACTION_PROLOGUE;
+	PARAM_NAME_OPT	(damagetype)	{ damagetype = NAME_None; }
+	PARAM_INT_OPT	(flags)			{ flags = 0; }
+	PARAM_CLASS_OPT	(filter, AActor){ filter = NULL; }
+	PARAM_NAME_OPT	(species)		{ species = NAME_None; }
+
+	if (self->target != NULL)
+		DoKill(self->target, self, damagetype, flags, filter, species);
+	return 0;
+}
+
+//===========================================================================
+//
+// A_KillTracer(damagetype, int flags)
+//
+//===========================================================================
+DEFINE_ACTION_FUNCTION_PARAMS(AActor, A_KillTracer)
+{
+	PARAM_ACTION_PROLOGUE;
+	PARAM_NAME_OPT	(damagetype)	{ damagetype = NAME_None; }
+	PARAM_INT_OPT	(flags)			{ flags = 0; }
+	PARAM_CLASS_OPT	(filter, AActor){ filter = NULL; }
+	PARAM_NAME_OPT	(species)		{ species = NAME_None; }
+
+	if (self->tracer != NULL)
+		DoKill(self->tracer, self, damagetype, flags, filter, species);
+	return 0;
+}
+
+//===========================================================================
+//
+// A_KillMaster(damagetype, int flags)
+//
+//===========================================================================
+DEFINE_ACTION_FUNCTION_PARAMS(AActor, A_KillMaster)
+{
+	PARAM_ACTION_PROLOGUE;
+	PARAM_NAME_OPT	(damagetype)	{ damagetype = NAME_None; }
+	PARAM_INT_OPT	(flags)			{ flags = 0; }
+	PARAM_CLASS_OPT	(filter, AActor){ filter = NULL; }
+	PARAM_NAME_OPT	(species)		{ species = NAME_None; }
+
+	if (self->master != NULL)
+		DoKill(self->master, self, damagetype, flags, filter, species);
+	return 0;
+}
+
+//===========================================================================
+//
+// A_KillChildren(damagetype, int flags)
+//
+//===========================================================================
+DEFINE_ACTION_FUNCTION_PARAMS(AActor, A_KillChildren)
+{
+	PARAM_ACTION_PROLOGUE;
+	PARAM_NAME_OPT	(damagetype)	{ damagetype = NAME_None; }
+	PARAM_INT_OPT	(flags)			{ flags = 0; }
+	PARAM_CLASS_OPT	(filter, AActor){ filter = NULL; }
+	PARAM_NAME_OPT	(species)		{ species = NAME_None; }
+
+	TThinkerIterator<AActor> it;
+	AActor *mo;
+
+	while ( (mo = it.Next()) )
+	{
+		if (mo->master == self) 
+		{
+			DoKill(mo, self, damagetype, flags, filter, species);
+		}
+	}
+	return 0;
+}
+
+//===========================================================================
+//
+// A_KillSiblings(damagetype, int flags)
+//
+//===========================================================================
+DEFINE_ACTION_FUNCTION_PARAMS(AActor, A_KillSiblings)
+{
+	PARAM_ACTION_PROLOGUE;
+	PARAM_NAME_OPT	(damagetype)	{ damagetype = NAME_None; }
+	PARAM_INT_OPT	(flags)			{ flags = 0; }
+	PARAM_CLASS_OPT	(filter, AActor){ filter = NULL; }
+	PARAM_NAME_OPT	(species)		{ species = NAME_None; }
+
+	TThinkerIterator<AActor> it;
+	AActor *mo;
+
+	if (self->master != NULL)
+	{
+		while ( (mo = it.Next()) )
+		{
+			if (mo->master == self->master && mo != self)
+			{ 
+				DoKill(mo, self, damagetype, flags, filter, species);
+			}
+		}
+	}
+	return 0;
+}
+
+//===========================================================================
+//
+// DoRemove
+//
+//===========================================================================
+
+enum RMVF_flags
+{
+	RMVF_MISSILES		= 1 << 0,
+	RMVF_NOMONSTERS		= 1 << 1,
+	RMVF_MISC			= 1 << 2,
+	RMVF_EVERYTHING		= 1 << 3,
+	RMVF_EXFILTER		= 1 << 4,
+	RMVF_EXSPECIES		= 1 << 5,
+	RMVF_EITHER			= 1 << 6,
+};
+
+static void DoRemove(AActor *removetarget, int flags, PClassActor *filter, FName species)
+{
+	bool filterpass = DoCheckClass(removetarget, filter, !!(flags & RMVF_EXFILTER)),
+		speciespass = DoCheckSpecies(removetarget, species, !!(flags & RMVF_EXSPECIES));
+	if ((flags & RMVF_EITHER) ? (filterpass || speciespass) : (filterpass && speciespass))
+	{
+		if ((flags & RMVF_EVERYTHING))
+		{
+			P_RemoveThing(removetarget);
+		}
+		if ((flags & RMVF_MISC) && !((removetarget->flags3 & MF3_ISMONSTER) && (removetarget->flags & MF_MISSILE)))
+		{
+			P_RemoveThing(removetarget);
+		}
+		if ((removetarget->flags3 & MF3_ISMONSTER) && !(flags & RMVF_NOMONSTERS))
+		{
+			P_RemoveThing(removetarget);
+		}
+		if ((removetarget->flags & MF_MISSILE) && (flags & RMVF_MISSILES))
+		{
+			P_RemoveThing(removetarget);
+		}
+	}
+}
+
+//===========================================================================
+//
+// A_RemoveTarget
+//
+//===========================================================================
+DEFINE_ACTION_FUNCTION_PARAMS(AActor, A_RemoveTarget)
+{
+	PARAM_ACTION_PROLOGUE;
+	PARAM_INT_OPT(flags) { flags = 0; }
+	PARAM_CLASS_OPT	(filter, AActor){ filter = NULL; }
+	PARAM_NAME_OPT	(species)		{ species = NAME_None; }
+
+	if (self->target != NULL)
+	{
+		DoRemove(self->target, flags, filter, species);
+	}
+	return 0;
+}
+
+//===========================================================================
+//
+// A_RemoveTracer
+//
+//===========================================================================
+DEFINE_ACTION_FUNCTION_PARAMS(AActor, A_RemoveTracer)
+{
+	PARAM_ACTION_PROLOGUE;
+	PARAM_INT_OPT(flags) { flags = 0; }
+	PARAM_CLASS_OPT	(filter, AActor){ filter = NULL; }
+	PARAM_NAME_OPT	(species)		{ species = NAME_None; }
+
+	if (self->tracer != NULL)
+	{
+		DoRemove(self->tracer, flags, filter, species);
+	}
+	return 0;
+}
+
+//===========================================================================
+//
+// A_RemoveMaster
+//
+//===========================================================================
+DEFINE_ACTION_FUNCTION_PARAMS(AActor, A_RemoveMaster)
+{
+	PARAM_ACTION_PROLOGUE;
+	PARAM_INT_OPT	(flags)			{ flags = 0; }
+	PARAM_CLASS_OPT	(filter, AActor){ filter = NULL; }
+	PARAM_NAME_OPT	(species)		{ species = NAME_None; }
+
+	if (self->master != NULL)
+	{
+		DoRemove(self->master, flags, filter, species);
+	}
+	return 0;
+}
+
+//===========================================================================
+//
+// A_RemoveChildren
+//
+//===========================================================================
+DEFINE_ACTION_FUNCTION_PARAMS(AActor, A_RemoveChildren)
+{
+	PARAM_ACTION_PROLOGUE;
+	PARAM_BOOL_OPT	(removeall)		{ removeall = false; }
+	PARAM_INT_OPT	(flags)			{ flags = 0; }
+	PARAM_CLASS_OPT	(filter, AActor){ filter = NULL; }
+	PARAM_NAME_OPT	(species)		{ species = NAME_None; }
+
+	TThinkerIterator<AActor> it;
+	AActor *mo;
+
+	while ((mo = it.Next()) != NULL)
+	{
+		if (mo->master == self && (mo->health <= 0 || removeall))
+		{
+			DoRemove(mo, flags, filter, species);
+		}
+	}
+	return 0;
+}
+
+//===========================================================================
+//
+// A_RemoveSiblings
+//
+//===========================================================================
+DEFINE_ACTION_FUNCTION_PARAMS(AActor, A_RemoveSiblings)
+{
+	PARAM_ACTION_PROLOGUE;
+	PARAM_BOOL_OPT	(removeall)		{ removeall = false; }
+	PARAM_INT_OPT	(flags)			{ flags = 0; }
+	PARAM_CLASS_OPT	(filter, AActor){ filter = NULL; }
+	PARAM_NAME_OPT	(species)		{ species = NAME_None; }
+
+	TThinkerIterator<AActor> it;
+	AActor *mo;
+
+	if (self->master != NULL)
+	{
+		while ((mo = it.Next()) != NULL)
+		{
+			if (mo->master == self->master && mo != self && (mo->health <= 0 || removeall))
+			{
+				DoRemove(mo, flags, filter, species);
+			}
+		}
+	}
+	return 0;
+}
+
+//===========================================================================
+//
+// A_Remove
+//
+//===========================================================================
+DEFINE_ACTION_FUNCTION_PARAMS(AActor, A_Remove)
+{
+	PARAM_ACTION_PROLOGUE;
+	PARAM_INT		(removee);
+	PARAM_INT_OPT	(flags)			{ flags = 0; }
+	PARAM_CLASS_OPT	(filter, AActor){ filter = NULL; }
+	PARAM_NAME_OPT	(species)		{ species = NAME_None; }
+
+	AActor *reference = COPY_AAPTR(self, removee);
+	if (reference != NULL)
+	{
+		DoRemove(reference, flags, filter, species);
+	}
+	return 0;
+}
+
+//===========================================================================
+//
+// A_SetTeleFog
+//
+// Sets the teleport fog(s) for the calling actor.
+// Takes a name of the classes for the source and destination.
+//===========================================================================
+
+DEFINE_ACTION_FUNCTION_PARAMS(AActor, A_SetTeleFog)
+{
+	PARAM_ACTION_PROLOGUE;
+	PARAM_CLASS(oldpos, AActor);
+	PARAM_CLASS(newpos, AActor);
+
+	self->TeleFogSourceType = oldpos;
+	self->TeleFogDestType = newpos;
+	return 0;
+}
+
+//===========================================================================
+//
+// A_SwapTeleFog
+//
+// Switches the source and dest telefogs around. 
+//===========================================================================
+
+DEFINE_ACTION_FUNCTION(AActor, A_SwapTeleFog)
+{
+	PARAM_ACTION_PROLOGUE;
+	if ((self->TeleFogSourceType != self->TeleFogDestType)) //Does nothing if they're the same.
+	{
+		PClassActor *temp = self->TeleFogSourceType;
+		self->TeleFogSourceType = self->TeleFogDestType;
+		self->TeleFogDestType = temp;
+	}
+	return 0;
+}
+
+//===========================================================================
+//
+// A_SetFloatBobPhase
+//
+// Changes the FloatBobPhase of the actor.
+//===========================================================================
+
+DEFINE_ACTION_FUNCTION_PARAMS(AActor, A_SetFloatBobPhase)
+{
+	PARAM_ACTION_PROLOGUE;
+	PARAM_INT(bob);
+
+	//Respect float bob phase limits.
+	if (self && (bob >= 0 && bob <= 63))
+	{
+		self->FloatBobPhase = bob;
+	}
+	return 0;
+}
+
+//===========================================================================
+// A_SetHealth
+//
+// Changes the health of the actor.
+// Takes a pointer as well.
+//===========================================================================
+
+DEFINE_ACTION_FUNCTION_PARAMS(AActor, A_SetHealth)
+{
+	PARAM_ACTION_PROLOGUE;
+	PARAM_INT		(health);
+	PARAM_INT_OPT	(ptr)	{ ptr = AAPTR_DEFAULT; }
+
+	AActor *mobj = COPY_AAPTR(self, ptr);
+
+	if (!mobj)
+	{
+		return 0;
+	}
+
+	player_t *player = mobj->player;
+	if (player)
+	{
+		if (health <= 0)
+			player->mo->health = mobj->health = player->health = 1; //Copied from the buddha cheat.
+		else
+			player->mo->health = mobj->health = player->health = health;
+	}
+	else if (mobj)
+	{
+		if (health <= 0)
+			mobj->health = 1;
+		else
+			mobj->health = health;
+	}
+	return 0;
+}
+
+//===========================================================================
+// A_ResetHealth
+//
+// Resets the health of the actor to default, except if their dead.
+// Takes a pointer.
+//===========================================================================
+
+DEFINE_ACTION_FUNCTION_PARAMS(AActor, A_ResetHealth)
+{
+	PARAM_ACTION_PROLOGUE;
+	PARAM_INT_OPT(ptr)	{ ptr = AAPTR_DEFAULT; }
+
+	AActor *mobj = COPY_AAPTR(self, ptr);
+
+	if (!mobj)
+	{
+		return 0;
+	}
+
+	player_t *player = mobj->player;
+	if (player && (player->mo->health > 0))
+	{
+		player->health = player->mo->health = player->mo->GetDefault()->health; //Copied from the resurrect cheat.
+	}
+	else if (mobj && (mobj->health > 0))
+	{
+		mobj->health = mobj->SpawnHealth();
+	}
+	return 0;
+}
+
+//===========================================================================
+// A_JumpIfHigherOrLower
+//
+// Jumps if a target, master, or tracer is higher or lower than the calling 
+// actor. Can also specify how much higher/lower the actor needs to be than 
+// itself. Can also take into account the height of the actor in question,
+// depending on which it's checking. This means adding height of the
+// calling actor's self if the pointer is higher, or height of the pointer 
+// if its lower.
+//===========================================================================
+
+DEFINE_ACTION_FUNCTION_PARAMS(AActor, A_JumpIfHigherOrLower)
+{
+	PARAM_ACTION_PROLOGUE;
+	PARAM_STATE(high);
+	PARAM_STATE(low);
+	PARAM_FIXED_OPT(offsethigh) { offsethigh = 0; }
+	PARAM_FIXED_OPT(offsetlow)  { offsetlow = 0; }
+	PARAM_BOOL_OPT(includeHeight)  { includeHeight = true; }
+	PARAM_INT_OPT(ptr)  { ptr = AAPTR_TARGET; }
+
+	AActor *mobj = COPY_AAPTR(self, ptr);
+
+
+	ACTION_SET_RESULT(false); //No inventory jump chains please.
+	if (mobj != NULL && mobj != self) //AAPTR_DEFAULT is completely useless in this regard.
+	{
+		if ((high) && (mobj->z > ((includeHeight ? self->height : 0) + self->z + offsethigh)))
+			ACTION_JUMP(high);
+		else if ((low) && (mobj->z + (includeHeight ? mobj->height : 0)) < (self->z + offsetlow))
+			ACTION_JUMP(low);
+	}
+	return numret;
+}
+
+
+//===========================================================================
+//
+// A_SetRipperLevel(int level)
+//
+// Sets the ripper level of the calling actor.
+//===========================================================================
+DEFINE_ACTION_FUNCTION_PARAMS(AActor, A_SetRipperLevel)
+{
+	PARAM_ACTION_PROLOGUE;
+	PARAM_INT(level);
+	self->RipperLevel = level;
+	return 0;
+}
+
+//===========================================================================
+//
+// A_SetRipMin(int min)
+//
+// Sets the minimum level a ripper must be in order to rip through this actor.
+//===========================================================================
+DEFINE_ACTION_FUNCTION_PARAMS(AActor, A_SetRipMin)
+{
+	PARAM_ACTION_PROLOGUE;
+	PARAM_INT(min);
+	self->RipLevelMin = min;
+	return 0;
+}
+
+//===========================================================================
+//
+// A_SetRipMax(int max)
+//
+// Sets the minimum level a ripper must be in order to rip through this actor.
+//===========================================================================
+DEFINE_ACTION_FUNCTION_PARAMS(AActor, A_SetRipMax)
+{
+	PARAM_ACTION_PROLOGUE;
+	PARAM_INT(max);
+	self->RipLevelMax = max;
+	return 0;
+}