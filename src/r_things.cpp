// Emacs style mode select	 -*- C++ -*- 
//-----------------------------------------------------------------------------
//
// $Id:$
//
// Copyright (C) 1993-1996 by id Software, Inc.
//
// This source is available for distribution and/or modification
// only under the terms of the DOOM Source Code License as
// published by id Software. All rights reserved.
//
// The source is distributed in the hope that it will be useful,
// but WITHOUT ANY WARRANTY; without even the implied warranty of
// FITNESS FOR A PARTICULAR PURPOSE. See the DOOM Source Code License
// for more details.
//
// $Log:$
//
// DESCRIPTION:
//		Refresh of things, i.e. objects represented by sprites.
//
// This file contains some code from the Build Engine.
//
// "Build Engine & Tools" Copyright (c) 1993-1997 Ken Silverman
// Ken Silverman's official web site: "http://www.advsys.net/ken"
// See the included license file "BUILDLIC.TXT" for license info.
//
//-----------------------------------------------------------------------------

#include <stdio.h>
#include <stdlib.h>
#include <algorithm>

#include "templates.h"
#include "doomdef.h"
#include "m_swap.h"
#include "i_system.h"
#include "w_wad.h"
#include "r_local.h"
#include "c_console.h"
#include "c_cvars.h"
#include "c_dispatch.h"
#include "doomstat.h"
#include "v_video.h"
#include "sc_man.h"
#include "s_sound.h"
#include "sbar.h"
#include "gi.h"
#include "r_sky.h"
#include "cmdlib.h"
#include "g_level.h"
#include "d_net.h"
#include "colormatcher.h"
#include "d_netinf.h"
#include "p_effect.h"
#include "r_bsp.h"
#include "r_plane.h"
#include "r_segs.h"
#include "r_3dfloors.h"
#include "v_palette.h"
#include "r_data/r_translate.h"
#include "r_data/colormaps.h"
#include "r_data/voxels.h"
#include "p_local.h"

// [RH] A c-buffer. Used for keeping track of offscreen voxel spans.

struct FCoverageBuffer
{
	struct Span
	{
		Span *NextSpan;
		short Start, Stop;
	};

	FCoverageBuffer(int size);
	~FCoverageBuffer();

	void Clear();
	void InsertSpan(int listnum, int start, int stop);
	Span *AllocSpan();

	FMemArena SpanArena;
	Span **Spans;	// [0..NumLists-1] span lists
	Span *FreeSpans;
	unsigned int NumLists;
};

extern fixed_t globaluclip, globaldclip;


#define MINZ			(2048*4)
#define BASEYCENTER 	(100)

EXTERN_CVAR (Bool, st_scale)
EXTERN_CVAR(Bool, r_shadercolormaps)
EXTERN_CVAR(Int, r_drawfuzz)
EXTERN_CVAR(Bool, r_deathcamera);

//
// Sprite rotation 0 is facing the viewer,
//	rotation 1 is one angle turn CLOCKWISE around the axis.
// This is not the same as the angle,
//	which increases counter clockwise (protractor).
//
fixed_t 		pspritexscale;
fixed_t			pspriteyscale;
fixed_t 		pspritexiscale;
fixed_t			sky1scale;			// [RH] Sky 1 scale factor
fixed_t			sky2scale;			// [RH] Sky 2 scale factor

vissprite_t		*VisPSprites[NUMPSPRITES];
int				VisPSpritesX1[NUMPSPRITES];
FDynamicColormap *VisPSpritesBaseColormap[NUMPSPRITES];

static int		spriteshade;

FTexture		*WallSpriteTile;

// constant arrays
//	used for psprite clipping and initializing clipping
short			zeroarray[MAXWIDTH];
short			screenheightarray[MAXWIDTH];

EXTERN_CVAR (Bool, r_drawplayersprites)
EXTERN_CVAR (Bool, r_drawvoxels)

//
// INITIALIZATION FUNCTIONS
//

int OffscreenBufferWidth, OffscreenBufferHeight;
BYTE *OffscreenColorBuffer;
FCoverageBuffer *OffscreenCoverageBuffer;

//

// GAME FUNCTIONS
//
int				MaxVisSprites;
vissprite_t 	**vissprites;
vissprite_t		**firstvissprite;
vissprite_t		**vissprite_p;
vissprite_t		**lastvissprite;
int 			newvissprite;
bool			DrewAVoxel;

static vissprite_t **spritesorter;
static int spritesortersize = 0;
static int vsprcount;

static void R_ProjectWallSprite(AActor *thing, fixed_t fx, fixed_t fy, fixed_t fz, FTextureID picnum, fixed_t xscale, fixed_t yscale, INTBOOL flip);



void R_DeinitSprites()
{
	// Free vissprites
	for (int i = 0; i < MaxVisSprites; ++i)
	{
		delete vissprites[i];
	}
	free (vissprites);
	vissprites = NULL;
	vissprite_p = lastvissprite = NULL;
	MaxVisSprites = 0;

	// Free vissprites sorter
	if (spritesorter != NULL)
	{
		delete[] spritesorter;
		spritesortersize = 0;
		spritesorter = NULL;
	}

	// Free offscreen buffer
	if (OffscreenColorBuffer != NULL)
	{
		delete[] OffscreenColorBuffer;
		OffscreenColorBuffer = NULL;
	}
	if (OffscreenCoverageBuffer != NULL)
	{
		delete OffscreenCoverageBuffer;
		OffscreenCoverageBuffer = NULL;
	}
	OffscreenBufferHeight = OffscreenBufferWidth = 0;
}

//
// R_ClearSprites
// Called at frame start.
//
void R_ClearSprites (void)
{
	vissprite_p = firstvissprite;
	DrewAVoxel = false;
}


//
// R_NewVisSprite
//
vissprite_t *R_NewVisSprite (void)
{
	if (vissprite_p == lastvissprite)
	{
		ptrdiff_t firstvisspritenum = firstvissprite - vissprites;
		ptrdiff_t prevvisspritenum = vissprite_p - vissprites;

		MaxVisSprites = MaxVisSprites ? MaxVisSprites * 2 : 128;
		vissprites = (vissprite_t **)M_Realloc (vissprites, MaxVisSprites * sizeof(vissprite_t));
		lastvissprite = &vissprites[MaxVisSprites];
		firstvissprite = &vissprites[firstvisspritenum];
		vissprite_p = &vissprites[prevvisspritenum];
		DPrintf ("MaxVisSprites increased to %d\n", MaxVisSprites);

		// Allocate sprites from the new pile
		for (vissprite_t **p = vissprite_p; p < lastvissprite; ++p)
		{
			*p = new vissprite_t;
		}
	}

	vissprite_p++;
	return *(vissprite_p-1);
}

//
// R_DrawMaskedColumn
// Used for sprites and masked mid textures.
// Masked means: partly transparent, i.e. stored
//	in posts/runs of opaque pixels.
//
short*			mfloorclip;
short*			mceilingclip;

fixed_t 		spryscale;
fixed_t 		sprtopscreen;

bool			sprflipvert;

void R_DrawMaskedColumn (const BYTE *column, const FTexture::Span *span)
{
	while (span->Length != 0)
	{
		const int length = span->Length;
		const int top = span->TopOffset;

		// calculate unclipped screen coordinates for post
		dc_yl = (sprtopscreen + spryscale * top) >> FRACBITS;
		dc_yh = (sprtopscreen + spryscale * (top + length) - FRACUNIT) >> FRACBITS;

		if (sprflipvert)
		{
			swapvalues (dc_yl, dc_yh);
		}

		if (dc_yh >= mfloorclip[dc_x])
		{
			dc_yh = mfloorclip[dc_x] - 1;
		}
		if (dc_yl < mceilingclip[dc_x])
		{
			dc_yl = mceilingclip[dc_x];
		}

		if (dc_yl <= dc_yh)
		{
			if (sprflipvert)
			{
				dc_texturefrac = (dc_yl*dc_iscale) - (top << FRACBITS)
					- FixedMul (centeryfrac, dc_iscale) - dc_texturemid;
				const fixed_t maxfrac = length << FRACBITS;
				while (dc_texturefrac >= maxfrac)
				{
					if (++dc_yl > dc_yh)
						goto nextpost;
					dc_texturefrac += dc_iscale;
				}
				fixed_t endfrac = dc_texturefrac + (dc_yh-dc_yl)*dc_iscale;
				while (endfrac < 0)
				{
					if (--dc_yh < dc_yl)
						goto nextpost;
					endfrac -= dc_iscale;
				}
			}
			else
			{
				dc_texturefrac = dc_texturemid - (top << FRACBITS)
					+ (dc_yl*dc_iscale) - FixedMul (centeryfrac-FRACUNIT, dc_iscale);
				while (dc_texturefrac < 0)
				{
					if (++dc_yl > dc_yh)
						goto nextpost;
					dc_texturefrac += dc_iscale;
				}
				fixed_t endfrac = dc_texturefrac + (dc_yh-dc_yl)*dc_iscale;
				const fixed_t maxfrac = length << FRACBITS;
				if (dc_yh < mfloorclip[dc_x]-1 && endfrac < maxfrac - dc_iscale)
				{
					dc_yh++;
				}
				else while (endfrac >= maxfrac)
				{
					if (--dc_yh < dc_yl)
						goto nextpost;
					endfrac -= dc_iscale;
				}
			}
			dc_source = column + top;
			dc_dest = ylookup[dc_yl] + dc_x + dc_destorg;
			dc_count = dc_yh - dc_yl + 1;
			colfunc ();
		}
nextpost:
		span++;
	}
}

// [ZZ]
// R_ClipSpriteColumnWithPortals
//
static inline bool R_ClipSpriteColumnWithPortals (fixed_t x, fixed_t y, vissprite_t* spr)
{
	// [ZZ] 10.01.2016: don't clip sprites from the root of a skybox.
	if (CurrentPortalInSkybox)
		return false;

	for (drawseg_t* seg = ds_p; seg-- > firstdrawseg; ) // copied code from killough below
	{
		// ignore segs from other portals
		if (seg->CurrentPortalUniq != CurrentPortalUniq)
			continue;

		// I don't know what makes this happen (some old top-down portal code or possibly skybox code? something adds null lines...)
		// crashes at the first frame of the first map of Action2.wad
		if (!seg->curline) continue;

		line_t* line = seg->curline->linedef;
		// divline? wtf, anyway, divlines aren't supposed to be drawn. But I definitely saw NULL linedefs in drawsegs.
		if (!line) continue;

		// check if this line will clip sprites to itself
		if (!line->portal)
			continue;

		// don't clip sprites with portal's back side (it's transparent)
		if (seg->curline->sidedef != line->sidedef[0])
			continue;

		// don't clip if the sprite is in front of the portal
		if (!P_PointOnLineSide(x, y, line))
			continue;

		// now if current column is covered by this drawseg, we clip it away
		if ((dc_x >= seg->x1) && (dc_x <= seg->x2))
			return true;
	}

	return false;
}

//
// R_DrawVisSprite
//	mfloorclip and mceilingclip should also be set.
//
void R_DrawVisSprite (vissprite_t *vis)
{
	const BYTE *pixels;
	const FTexture::Span *spans;
	fixed_t 		frac;
	FTexture		*tex;
	int				x2, stop4;
	fixed_t			xiscale;
	ESPSResult		mode;
	bool			ispsprite = (!vis->sector && !vis->gx && !vis->gy && !vis->gz);

	if (vis->xscale == 0 || vis->yscale == 0)
	{ // scaled to 0; can't see
		return;
	}

	dc_colormap = vis->Style.colormap;

	mode = R_SetPatchStyle (vis->Style.RenderStyle, vis->Style.alpha, vis->Translation, vis->FillColor);

	if (vis->Style.RenderStyle == LegacyRenderStyles[STYLE_Shaded])
	{ // For shaded sprites, R_SetPatchStyle sets a dc_colormap to an alpha table, but
	  // it is the brightest one. We need to get back to the proper light level for
	  // this sprite.
		dc_colormap += vis->ColormapNum << COLORMAPSHIFT;
	}

	if (mode != DontDraw)
	{
		if (mode == DoDraw0)
		{
			// One column at a time
			stop4 = vis->x1;
		}
		else	 // DoDraw1
		{
			// Up to four columns at a time
			stop4 = vis->x2 & ~3;
		}

		tex = vis->pic;
		spryscale = vis->yscale;
		sprflipvert = false;
		dc_iscale = 0xffffffffu / (unsigned)vis->yscale;
		frac = vis->startfrac;
		xiscale = vis->xiscale;
		dc_texturemid = vis->texturemid;


		if (vis->renderflags & RF_YFLIP)
		{
			sprflipvert = true;
			spryscale = -spryscale;
			dc_iscale = -dc_iscale;
			dc_texturemid -= (vis->pic->GetHeight() << FRACBITS);
			sprtopscreen = centeryfrac + FixedMul(dc_texturemid, spryscale);
		}
		else
		{
			sprflipvert = false;
			sprtopscreen = centeryfrac - FixedMul(dc_texturemid, spryscale);
		}

		dc_x = vis->x1;
		x2 = vis->x2;

		if (dc_x < x2)
		{
			while ((dc_x < stop4) && (dc_x & 3))
			{
				pixels = tex->GetColumn (frac >> FRACBITS, &spans);
				if (ispsprite || !R_ClipSpriteColumnWithPortals(vis->gx, vis->gy, vis))
					R_DrawMaskedColumn (pixels, spans);
				dc_x++;
				frac += xiscale;
			}

			while (dc_x < stop4)
			{
				rt_initcols();
				for (int zz = 4; zz; --zz)
				{
					pixels = tex->GetColumn (frac >> FRACBITS, &spans);
					if (ispsprite || !R_ClipSpriteColumnWithPortals(vis->gx, vis->gy, vis))
						R_DrawMaskedColumnHoriz (pixels, spans);
					dc_x++;
					frac += xiscale;
				}
				rt_draw4cols (dc_x - 4);
			}

			while (dc_x < x2)
			{
				pixels = tex->GetColumn (frac >> FRACBITS, &spans);
				if (ispsprite || !R_ClipSpriteColumnWithPortals(vis->gx, vis->gy, vis))
					R_DrawMaskedColumn (pixels, spans);
				dc_x++;
				frac += xiscale;
			}
		}
	}

	R_FinishSetPatchStyle ();

	NetUpdate ();
}

void R_DrawWallSprite(vissprite_t *spr)
{
	int x1, x2;
	fixed_t yscale;

	x1 = MAX<int>(spr->x1, spr->wallc.sx1);
	x2 = MIN<int>(spr->x2, spr->wallc.sx2);
	if (x1 >= x2)
		return;
	WallT.InitFromWallCoords(&spr->wallc);
	PrepWall(swall, lwall, spr->pic->GetWidth() << FRACBITS, x1, x2);
	yscale = spr->yscale;
	dc_texturemid = FixedDiv(spr->gzt - viewz, yscale);
	if (spr->renderflags & RF_XFLIP)
	{
		int right = (spr->pic->GetWidth() << FRACBITS) - 1;

		for (int i = x1; i < x2; i++)
		{
			lwall[i] = right - lwall[i];
		}
	}
	// Prepare lighting
	bool calclighting = false;
	FDynamicColormap *usecolormap = basecolormap;
	bool rereadcolormap = true;

	// Decals that are added to the scene must fade to black.
	if (spr->Style.RenderStyle == LegacyRenderStyles[STYLE_Add] && usecolormap->Fade != 0)
	{
		usecolormap = GetSpecialLights(usecolormap->Color, 0, usecolormap->Desaturate);
		rereadcolormap = false;
	}

	int shade = LIGHT2SHADE(spr->sector->lightlevel + r_actualextralight);
	GlobVis = r_WallVisibility;
	rw_lightleft = SafeDivScale12(GlobVis, spr->wallc.sz1);
	rw_lightstep = (SafeDivScale12(GlobVis, spr->wallc.sz2) - rw_lightleft) / (spr->wallc.sx2 - spr->wallc.sx1);
	rw_light = rw_lightleft + (x1 - spr->wallc.sx1) * rw_lightstep;
	if (fixedlightlev >= 0)
		dc_colormap = usecolormap->Maps + fixedlightlev;
	else if (fixedcolormap != NULL)
		dc_colormap = fixedcolormap;
	else if (!foggy && (spr->renderflags & RF_FULLBRIGHT))
		dc_colormap = usecolormap->Maps;
	else
		calclighting = true;

	// Draw it
	WallSpriteTile = spr->pic;
	if (spr->renderflags & RF_YFLIP)
	{
		sprflipvert = true;
		yscale = -yscale;
		dc_texturemid = dc_texturemid - (spr->pic->GetHeight() << FRACBITS);
	}
	else
	{
		sprflipvert = false;
	}

	// rw_offset is used as the texture's vertical scale
	rw_offset = SafeDivScale30(1, yscale);

	dc_x = x1;
	ESPSResult mode;

	mode = R_SetPatchStyle (spr->Style.RenderStyle, spr->Style.alpha, spr->Translation, spr->FillColor);

	// R_SetPatchStyle can modify basecolormap.
	if (rereadcolormap)
	{
		usecolormap = basecolormap;
	}

	if (mode == DontDraw)
	{
		return;
	}
	else
	{
		int stop4;

		if (mode == DoDraw0)
		{ // 1 column at a time
			stop4 = dc_x;
		}
		else	 // DoDraw1
		{ // up to 4 columns at a time
			stop4 = x2 & ~3;
		}

		while ((dc_x < stop4) && (dc_x & 3))
		{
			if (calclighting)
			{ // calculate lighting
				dc_colormap = usecolormap->Maps + (GETPALOOKUP (rw_light, shade) << COLORMAPSHIFT);
			}
			if (!R_ClipSpriteColumnWithPortals(spr->gx, spr->gy, spr))
				R_WallSpriteColumn(R_DrawMaskedColumn);
			dc_x++;
		}

		while (dc_x < stop4)
		{
			if (calclighting)
			{ // calculate lighting
				dc_colormap = usecolormap->Maps + (GETPALOOKUP (rw_light, shade) << COLORMAPSHIFT);
			}
			rt_initcols();
			for (int zz = 4; zz; --zz)
			{
				if (!R_ClipSpriteColumnWithPortals(spr->gx, spr->gy, spr))
					R_WallSpriteColumn(R_DrawMaskedColumnHoriz);
				dc_x++;
			}
			rt_draw4cols(dc_x - 4);
		}

		while (dc_x < x2)
		{
			if (calclighting)
			{ // calculate lighting
				dc_colormap = usecolormap->Maps + (GETPALOOKUP (rw_light, shade) << COLORMAPSHIFT);
			}
			if (!R_ClipSpriteColumnWithPortals(spr->gx, spr->gy, spr))
				R_WallSpriteColumn(R_DrawMaskedColumn);
			dc_x++;
		}
	}
	R_FinishSetPatchStyle();
}

void R_WallSpriteColumn (void (*drawfunc)(const BYTE *column, const FTexture::Span *spans))
{
	unsigned int texturecolumn = lwall[dc_x] >> FRACBITS;
	dc_iscale = MulScale16 (swall[dc_x], rw_offset);
	spryscale = SafeDivScale32 (1, dc_iscale);
	if (sprflipvert)
		sprtopscreen = centeryfrac + FixedMul (dc_texturemid, spryscale);
	else
		sprtopscreen = centeryfrac - FixedMul (dc_texturemid, spryscale);

	const BYTE *column;
	const FTexture::Span *spans;
	column = WallSpriteTile->GetColumn (texturecolumn, &spans);
	dc_texturefrac = 0;
	drawfunc (column, spans);
	rw_light += rw_lightstep;
}

void R_DrawVisVoxel(vissprite_t *spr, int minslabz, int maxslabz, short *cliptop, short *clipbot)
{
	ESPSResult mode;
	int flags = 0;

	// Do setup for blending.
	dc_colormap = spr->Style.colormap;
	mode = R_SetPatchStyle(spr->Style.RenderStyle, spr->Style.alpha, spr->Translation, spr->FillColor);

	if (mode == DontDraw)
	{
		return;
	}
	if (colfunc == fuzzcolfunc || colfunc == R_FillColumnP)
	{
		flags = DVF_OFFSCREEN | DVF_SPANSONLY;
	}
	else if (colfunc != basecolfunc)
	{
		flags = DVF_OFFSCREEN;
	}
	if (flags != 0)
	{
		R_CheckOffscreenBuffer(RenderTarget->GetWidth(), RenderTarget->GetHeight(), !!(flags & DVF_SPANSONLY));
	}
	if (spr->bInMirror)
	{
		flags |= DVF_MIRRORED;
	}

	// Render the voxel, either directly to the screen or offscreen.
	R_DrawVoxel(spr->vx, spr->vy, spr->vz, spr->vang, spr->gx, spr->gy, spr->gz, spr->angle,
		spr->xscale, spr->yscale, spr->voxel, spr->Style.colormap, cliptop, clipbot,
		minslabz, maxslabz, flags);

	// Blend the voxel, if that's what we need to do.
	if ((flags & ~DVF_MIRRORED) != 0)
	{
		for (int x = 0; x < viewwidth; ++x)
		{
			if (!(flags & DVF_SPANSONLY) && (x & 3) == 0)
			{
				rt_initcols(OffscreenColorBuffer + x * OffscreenBufferHeight);
			}
			for (FCoverageBuffer::Span *span = OffscreenCoverageBuffer->Spans[x]; span != NULL; span = span->NextSpan)
			{
				if (flags & DVF_SPANSONLY)
				{
					dc_x = x;
					dc_yl = span->Start;
					dc_yh = span->Stop - 1;
					dc_count = span->Stop - span->Start;
					dc_dest = ylookup[span->Start] + x + dc_destorg;
					colfunc();
				}
				else
				{
					unsigned int **tspan = &dc_ctspan[x & 3];
					(*tspan)[0] = span->Start;
					(*tspan)[1] = span->Stop - 1;
					*tspan += 2;
				}
			}
			if (!(flags & DVF_SPANSONLY) && (x & 3) == 3)
			{
				rt_draw4cols(x - 3);
			}
		}
	}

	R_FinishSetPatchStyle();
	NetUpdate();
}

//
// R_ProjectSprite
// Generates a vissprite for a thing if it might be visible.
//
void R_ProjectSprite (AActor *thing, int fakeside, F3DFloor *fakefloor, F3DFloor *fakeceiling)
{
	fixed_t				fx, fy, fz;
	fixed_t 			tr_x;
	fixed_t 			tr_y;
	
	fixed_t				gzt;				// killough 3/27/98
	fixed_t				gzb;				// [RH] use bottom of sprite, not actor
	fixed_t 			tx, tx2;
	fixed_t 			tz;

	fixed_t 			xscale = FRACUNIT, yscale = FRACUNIT;
	
	int 				x1;
	int 				x2;

	FTextureID			picnum;
	FTexture			*tex;
	FVoxelDef			*voxel;
	
	vissprite_t*		vis;
	
	fixed_t 			iscale;

	sector_t*			heightsec;			// killough 3/27/98

	// Don't waste time projecting sprites that are definitely not visible.
	if (thing == NULL ||
		(thing->renderflags & RF_INVISIBLE) ||
		!thing->RenderStyle.IsVisible(thing->alpha) ||
		!thing->IsVisibleToPlayer())
	{
		return;
	}

	// [ZZ] Or less definitely not visible (hue)
	// [ZZ] 10.01.2016: don't try to clip stuff inside a skybox against the current portal.
	if (!CurrentPortalInSkybox && CurrentPortal && !!P_PointOnLineSide(thing->x, thing->y, CurrentPortal->dst))
		return;

	// [RH] Interpolate the sprite's position to make it look smooth
	fixedvec3 pos = thing->InterpolatedPosition(r_TicFrac);
	fx = pos.x;
	fy = pos.y;
	fz = pos.z + thing->GetBobOffset(r_TicFrac);

	tex = NULL;
	voxel = NULL;

	int spritenum = thing->sprite;
	fixed_t spritescaleX = thing->scaleX;
	fixed_t spritescaleY = thing->scaleY;
	int renderflags = thing->renderflags;
	if (spritescaleY < 0)
	{
		spritescaleY = -spritescaleY;
		renderflags ^= RF_YFLIP;
	}
	if (thing->player != NULL)
	{
		P_CheckPlayerSprite(thing, spritenum, spritescaleX, spritescaleY);
	}

	if (thing->picnum.isValid())
	{
		picnum = thing->picnum;

		tex = TexMan(picnum);
		if (tex->UseType == FTexture::TEX_Null)
		{
			return;
		}

		if (tex->Rotations != 0xFFFF)
		{
			// choose a different rotation based on player view
			spriteframe_t *sprframe = &SpriteFrames[tex->Rotations];
			angle_t ang = R_PointToAngle (fx, fy);
			angle_t rot;
			if (sprframe->Texture[0] == sprframe->Texture[1])
			{
				rot = (ang - thing->angle + (angle_t)(ANGLE_45/2)*9) >> 28;
			}
			else
			{
				rot = (ang - thing->angle + (angle_t)(ANGLE_45/2)*9-(angle_t)(ANGLE_180/16)) >> 28;
			}
			picnum = sprframe->Texture[rot];
			if (sprframe->Flip & (1 << rot))
			{
				renderflags ^= RF_XFLIP;
			}
			tex = TexMan[picnum];	// Do not animate the rotation
		}
	}
	else
	{
		// decide which texture to use for the sprite
#ifdef RANGECHECK
		if (spritenum >= (signed)sprites.Size () || spritenum < 0)
		{
			DPrintf ("R_ProjectSprite: invalid sprite number %u\n", spritenum);
			return;
		}
#endif
		spritedef_t *sprdef = &sprites[spritenum];
		if (thing->frame >= sprdef->numframes)
		{
			// If there are no frames at all for this sprite, don't draw it.
			return;
		}
		else
		{
			//picnum = SpriteFrames[sprdef->spriteframes + thing->frame].Texture[0];
			// choose a different rotation based on player view
			spriteframe_t *sprframe = &SpriteFrames[sprdef->spriteframes + thing->frame];
			angle_t ang = R_PointToAngle (fx, fy);
			angle_t rot;
			if (sprframe->Texture[0] == sprframe->Texture[1])
			{
				rot = (ang - thing->angle + (angle_t)(ANGLE_45/2)*9) >> 28;
			}
			else
			{
				rot = (ang - thing->angle + (angle_t)(ANGLE_45/2)*9-(angle_t)(ANGLE_180/16)) >> 28;
			}
			picnum = sprframe->Texture[rot];
			if (sprframe->Flip & (1 << rot))
			{
				renderflags ^= RF_XFLIP;
			}
			tex = TexMan[picnum];	// Do not animate the rotation
			if (r_drawvoxels)
			{
				voxel = sprframe->Voxel;
			}
		}
	}
	if (spritescaleX < 0)
	{
		spritescaleX = -spritescaleX;
		renderflags ^= RF_XFLIP;
	}
	if (voxel == NULL && (tex == NULL || tex->UseType == FTexture::TEX_Null))
	{
		return;
	}

	if ((renderflags & RF_SPRITETYPEMASK) == RF_WALLSPRITE)
	{
		R_ProjectWallSprite(thing, fx, fy, fz, picnum, spritescaleX, spritescaleY, renderflags);
		return;
	}

	// transform the origin point
	tr_x = fx - viewx;
	tr_y = fy - viewy;

	tz = DMulScale20 (tr_x, viewtancos, tr_y, viewtansin);

	// thing is behind view plane?
	if (voxel == NULL && tz < MINZ)
		return;

	tx = DMulScale16 (tr_x, viewsin, -tr_y, viewcos);

	// [RH] Flip for mirrors
	if (MirrorFlags & RF_XFLIP)
	{
		tx = -tx;
	}
	tx2 = tx >> 4;

	// too far off the side?
	// if it's a voxel, it can be further off the side
	if ((voxel == NULL && (abs(tx) >> 6) > abs(tz)) ||
		(voxel != NULL && (abs(tx) >> 7) > abs(tz)))
	{
		return;
	}

	if (voxel == NULL)
	{
		// [RH] Added scaling
		int scaled_to = tex->GetScaledTopOffset();
		int scaled_bo = scaled_to - tex->GetScaledHeight();
		gzt = fz + spritescaleY * scaled_to;
		gzb = fz + spritescaleY * scaled_bo;
	}
	else
	{
		xscale = FixedMul(spritescaleX, voxel->Scale);
		yscale = FixedMul(spritescaleY, voxel->Scale);
		gzt = fz + MulScale8(yscale, voxel->Voxel->Mips[0].PivotZ) - thing->floorclip;
		gzb = fz + MulScale8(yscale, voxel->Voxel->Mips[0].PivotZ - (voxel->Voxel->Mips[0].SizeZ << 8));
		if (gzt <= gzb)
			return;
	}

	// killough 3/27/98: exclude things totally separated
	// from the viewer, by either water or fake ceilings
	// killough 4/11/98: improve sprite clipping for underwater/fake ceilings

	heightsec = thing->Sector->GetHeightSec();

	if (heightsec != NULL)	// only clip things which are in special sectors
	{
		if (fakeside == FAKED_AboveCeiling)
		{
			if (gzt < heightsec->ceilingplane.ZatPoint (fx, fy))
				return;
		}
		else if (fakeside == FAKED_BelowFloor)
		{
			if (gzb >= heightsec->floorplane.ZatPoint (fx, fy))
				return;
		}
		else
		{
			if (gzt < heightsec->floorplane.ZatPoint (fx, fy))
				return;
			if (!(heightsec->MoreFlags & SECF_FAKEFLOORONLY) && gzb >= heightsec->ceilingplane.ZatPoint (fx, fy))
				return;
		}
	}

	if (voxel == NULL)
	{
		xscale = DivScale12 (centerxfrac, tz);

		// [RH] Reject sprites that are off the top or bottom of the screen
		if (MulScale12 (globaluclip, tz) > viewz - gzb ||
			MulScale12 (globaldclip, tz) < viewz - gzt)
		{
			return;
		}

		// [RH] Flip for mirrors
		renderflags ^= MirrorFlags & RF_XFLIP;

		// calculate edges of the shape
		const fixed_t thingxscalemul = DivScale16(spritescaleX, tex->xScale);

		tx -= ((renderflags & RF_XFLIP) ? (tex->GetWidth() - tex->LeftOffset - 1) : tex->LeftOffset) * thingxscalemul;
		x1 = centerx + MulScale32 (tx, xscale);

		// off the right side?
		if (x1 >= WindowRight)
			return;

		tx += tex->GetWidth() * thingxscalemul;
		x2 = centerx + MulScale32 (tx, xscale);

		// off the left side or too small?
		if ((x2 < WindowLeft || x2 <= x1))
			return;

		xscale = FixedDiv(FixedMul(spritescaleX, xscale), tex->xScale);
		iscale = (tex->GetWidth() << FRACBITS) / (x2 - x1);

		fixed_t yscale = SafeDivScale16(spritescaleY, tex->yScale);

		// store information in a vissprite
		vis = R_NewVisSprite();

		vis->CurrentPortalUniq = CurrentPortalUniq;
		vis->xscale = xscale;
		vis->yscale = Scale(InvZtoScale, yscale, tz << 4);
		vis->idepth = (unsigned)DivScale32(1, tz) >> 1;	// tz is 20.12, so idepth ought to be 12.20, but signed math makes it 13.19
		vis->floorclip = FixedDiv (thing->floorclip, yscale);
		vis->texturemid = (tex->TopOffset << FRACBITS) - FixedDiv (viewz - fz + thing->floorclip, yscale);
		vis->x1 = x1 < WindowLeft ? WindowLeft : x1;
		vis->x2 = x2 > WindowRight ? WindowRight : x2;
		vis->angle = thing->angle;

		if (renderflags & RF_XFLIP)
		{
			vis->startfrac = (tex->GetWidth() << FRACBITS) - 1;
			vis->xiscale = -iscale;
		}
		else
		{
			vis->startfrac = 0;
			vis->xiscale = iscale;
		}

		if (vis->x1 > x1)
			vis->startfrac += vis->xiscale * (vis->x1 - x1);
	}
	else
	{
		vis = R_NewVisSprite();

		vis->CurrentPortalUniq = CurrentPortalUniq;
		vis->xscale = xscale;
		vis->yscale = yscale;
		vis->x1 = WindowLeft;
		vis->x2 = WindowRight;
		vis->idepth = (unsigned)DivScale32(1, MAX(tz, MINZ)) >> 1;
		vis->floorclip = thing->floorclip;

		fz -= thing->floorclip;

		vis->angle = thing->angle + voxel->AngleOffset;

		int voxelspin = (thing->flags & MF_DROPPED) ? voxel->DroppedSpin : voxel->PlacedSpin;
		if (voxelspin != 0)
		{
			double ang = double(I_FPSTime()) * voxelspin / 1000;
			vis->angle -= angle_t(ang * (4294967296.f / 360));
		}

		vis->vx = viewx;
		vis->vy = viewy;
		vis->vz = viewz;
		vis->vang = viewangle;
	}

	// killough 3/27/98: save sector for special clipping later
	vis->heightsec = heightsec;
	vis->sector = thing->Sector;

	vis->depth = tz;
	vis->gx = fx;
	vis->gy = fy;
	vis->gz = fz;
	vis->gzb = gzb;		// [RH] use gzb, not thing->z
	vis->gzt = gzt;		// killough 3/27/98
	vis->deltax = fx - viewx;
	vis->deltay = fy - viewy;
	vis->renderflags = renderflags;
	if(thing->flags5 & MF5_BRIGHT) vis->renderflags |= RF_FULLBRIGHT; // kg3D
	vis->Style.RenderStyle = thing->RenderStyle;
	vis->FillColor = thing->fillcolor;
	vis->Translation = thing->Translation;		// [RH] thing translation table
	vis->FakeFlatStat = fakeside;
	vis->Style.alpha = thing->alpha;
	vis->fakefloor = fakefloor;
	vis->fakeceiling = fakeceiling;
	vis->ColormapNum = 0;
	vis->bInMirror = MirrorFlags & RF_XFLIP;
	vis->bSplitSprite = false;

	if (voxel != NULL)
	{
		vis->voxel = voxel->Voxel;
		vis->bIsVoxel = true;
		vis->bWallSprite = false;
		DrewAVoxel = true;
	}
	else
	{
		vis->pic = tex;
		vis->bIsVoxel = false;
		vis->bWallSprite = false;
	}

	// The software renderer cannot invert the source without inverting the overlay
	// too. That means if the source is inverted, we need to do the reverse of what
	// the invert overlay flag says to do.
	INTBOOL invertcolormap = (vis->Style.RenderStyle.Flags & STYLEF_InvertOverlay);

	if (vis->Style.RenderStyle.Flags & STYLEF_InvertSource)
	{
		invertcolormap = !invertcolormap;
	}

	FDynamicColormap *mybasecolormap = basecolormap;

	// Sprites that are added to the scene must fade to black.
	if (vis->Style.RenderStyle == LegacyRenderStyles[STYLE_Add] && mybasecolormap->Fade != 0)
	{
		mybasecolormap = GetSpecialLights(mybasecolormap->Color, 0, mybasecolormap->Desaturate);
	}

	if (vis->Style.RenderStyle.Flags & STYLEF_FadeToBlack)
	{
		if (invertcolormap)
		{ // Fade to white
			mybasecolormap = GetSpecialLights(mybasecolormap->Color, MAKERGB(255,255,255), mybasecolormap->Desaturate);
			invertcolormap = false;
		}
		else
		{ // Fade to black
			mybasecolormap = GetSpecialLights(mybasecolormap->Color, MAKERGB(0,0,0), mybasecolormap->Desaturate);
		}
	}

	// get light level
	if (fixedcolormap != NULL)
	{ // fixed map
		vis->Style.colormap = fixedcolormap;
	}
	else
	{
		if (invertcolormap)
		{
			mybasecolormap = GetSpecialLights(mybasecolormap->Color, mybasecolormap->Fade.InverseColor(), mybasecolormap->Desaturate);
		}
		if (fixedlightlev >= 0)
		{
			vis->Style.colormap = mybasecolormap->Maps + fixedlightlev;
		}
		else if (!foggy && ((renderflags & RF_FULLBRIGHT) || (thing->flags5 & MF5_BRIGHT)))
		{ // full bright
			vis->Style.colormap = mybasecolormap->Maps;
		}
		else
		{ // diminished light
			vis->ColormapNum = GETPALOOKUP(
				(fixed_t)DivScale12 (r_SpriteVisibility, MAX(tz, MINZ)), spriteshade);
			vis->Style.colormap = mybasecolormap->Maps + (vis->ColormapNum << COLORMAPSHIFT);
		}
	}
}

static void R_ProjectWallSprite(AActor *thing, fixed_t fx, fixed_t fy, fixed_t fz, FTextureID picnum, fixed_t xscale, fixed_t yscale, int renderflags)
{
	FWallCoords wallc;
	int x1, x2;
	fixed_t lx1, lx2, ly1, ly2;
	fixed_t gzb, gzt, tz;
	FTexture *pic = TexMan(picnum, true);
	angle_t ang = (thing->angle + ANGLE_90) >> ANGLETOFINESHIFT;
	vissprite_t *vis;

	// Determine left and right edges of sprite. The sprite's angle is its normal,
	// so the edges are 90 degrees each side of it.
	x2 = pic->GetScaledWidth();
	x1 = pic->GetScaledLeftOffset();

	x1 *= xscale;
	x2 *= xscale;

	lx1 = fx - FixedMul(x1, finecosine[ang]) - viewx;
	ly1 = fy - FixedMul(x1, finesine[ang]) - viewy;
	lx2 = lx1 + FixedMul(x2, finecosine[ang]);
	ly2 = ly1 + FixedMul(x2, finesine[ang]);

	// Is it off-screen?
	if (wallc.Init(lx1, ly1, lx2, ly2, TOO_CLOSE_Z))
		return;
	
	if (wallc.sx1 >= WindowRight || wallc.sx2 <= WindowLeft)
		return;

	// Sprite sorting should probably treat these as walls, not sprites,
	// but right now, I just want to get them drawing.
	tz = DMulScale20(fx - viewx, viewtancos, fy - viewy, viewtansin);

	int scaled_to = pic->GetScaledTopOffset();
	int scaled_bo = scaled_to - pic->GetScaledHeight();
	gzt = fz + yscale * scaled_to;
	gzb = fz + yscale * scaled_bo;

	vis = R_NewVisSprite();
	vis->CurrentPortalUniq = CurrentPortalUniq;
	vis->x1 = wallc.sx1 < WindowLeft ? WindowLeft : wallc.sx1;
	vis->x2 = wallc.sx2 >= WindowRight ? WindowRight : wallc.sx2;
	vis->yscale = yscale;
	vis->idepth = (unsigned)DivScale32(1, tz) >> 1;
	vis->depth = tz;
	vis->sector = thing->Sector;
	vis->heightsec = NULL;
	vis->gx = fx;
	vis->gy = fy;
	vis->gz = fz;
	vis->gzb = gzb;
	vis->gzt = gzt;
	vis->deltax = fx - viewx;
	vis->deltay = fy - viewy;
	vis->renderflags = renderflags;
	if(thing->flags5 & MF5_BRIGHT) vis->renderflags |= RF_FULLBRIGHT; // kg3D
	vis->Style.RenderStyle = thing->RenderStyle;
	vis->FillColor = thing->fillcolor;
	vis->Translation = thing->Translation;
	vis->FakeFlatStat = 0;
	vis->Style.alpha = thing->alpha;
	vis->fakefloor = NULL;
	vis->fakeceiling = NULL;
	vis->ColormapNum = 0;
	vis->bInMirror = MirrorFlags & RF_XFLIP;
	vis->pic = pic;
	vis->bIsVoxel = false;
	vis->bWallSprite = true;
	vis->ColormapNum = GETPALOOKUP(
		(fixed_t)DivScale12 (r_SpriteVisibility, MAX(tz, MINZ)), spriteshade);
	vis->Style.colormap = basecolormap->Maps + (vis->ColormapNum << COLORMAPSHIFT);
	vis->wallc = wallc;
}

//
// R_AddSprites
// During BSP traversal, this adds sprites by sector.
//
// killough 9/18/98: add lightlevel as parameter, fixing underwater lighting
// [RH] Save which side of heightsec sprite is on here.
void R_AddSprites (sector_t *sec, int lightlevel, int fakeside)
{
	AActor *thing;
	F3DFloor *rover;
	F3DFloor *fakeceiling = NULL;
	F3DFloor *fakefloor = NULL;

	// BSP is traversed by subsector.
	// A sector might have been split into several
	//	subsectors during BSP building.
	// Thus we check whether it was already added.
	if (sec->thinglist == NULL || sec->validcount == validcount)
		return;

	// Well, now it will be done.
	sec->validcount = validcount;

	spriteshade = LIGHT2SHADE(lightlevel + r_actualextralight);

	// Handle all things in sector.
	for (thing = sec->thinglist; thing; thing = thing->snext)
	{
		// find fake level
		for(int i = 0; i < (int)frontsector->e->XFloor.ffloors.Size(); i++) {
			rover = frontsector->e->XFloor.ffloors[i];
			if(!(rover->flags & FF_EXISTS) || !(rover->flags & FF_RENDERPLANES)) continue;
			if(!(rover->flags & FF_SOLID) || rover->alpha != 255) continue;
			if(!fakefloor)
			{
				if(!(rover->top.plane->a) && !(rover->top.plane->b))
				{
					if(rover->top.plane->Zat0() <= thing->Z()) fakefloor = rover;
				}
			}
			if(!(rover->bottom.plane->a) && !(rover->bottom.plane->b))
			{
				if(rover->bottom.plane->Zat0() >= thing->Top()) fakeceiling = rover;
			}
		}	
		R_ProjectSprite (thing, fakeside, fakefloor, fakeceiling);
		fakeceiling = NULL;
		fakefloor = NULL;
	}
}


//
// R_DrawPSprite
//
void R_DrawPSprite (pspdef_t* psp, int pspnum, AActor *owner, fixed_t sx, fixed_t sy)
{
	fixed_t 			tx;
	int 				x1;
	int 				x2;
	spritedef_t*		sprdef;
	spriteframe_t*		sprframe;
	FTextureID			picnum;
	WORD				flip;
	FTexture*			tex;
	vissprite_t*		vis;
	static vissprite_t	avis[NUMPSPRITES];
	bool noaccel;

	assert(pspnum >= 0 && pspnum < NUMPSPRITES);

	// decide which patch to use
	if ( (unsigned)psp->sprite >= (unsigned)sprites.Size ())
	{
		DPrintf ("R_DrawPSprite: invalid sprite number %i\n", psp->sprite);
		return;
	}
	sprdef = &sprites[psp->sprite];
	if (psp->frame >= sprdef->numframes)
	{
		DPrintf ("R_DrawPSprite: invalid sprite frame %i : %i\n", psp->sprite, psp->frame);
		return;
	}
	sprframe = &SpriteFrames[sprdef->spriteframes + psp->frame];

	picnum = sprframe->Texture[0];
	flip = sprframe->Flip & 1;
	tex = TexMan(picnum);

	if (tex->UseType == FTexture::TEX_Null)
		return;

	// calculate edges of the shape
	tx = sx-((320/2)<<FRACBITS);

	tx -= tex->GetScaledLeftOffset() << FRACBITS;
	x1 = (centerxfrac + FixedMul (tx, pspritexscale)) >>FRACBITS;
	VisPSpritesX1[pspnum] = x1;

	// off the right side
	if (x1 > viewwidth)
		return; 

	tx += tex->GetScaledWidth() << FRACBITS;
	x2 = ((centerxfrac + FixedMul (tx, pspritexscale)) >>FRACBITS);

	// off the left side
	if (x2 <= 0)
		return;
	
	// store information in a vissprite
	vis = &avis[pspnum];
	vis->renderflags = owner->renderflags;
	vis->floorclip = 0;


	vis->texturemid = MulScale16((BASEYCENTER<<FRACBITS) - sy, tex->yScale) + (tex->TopOffset << FRACBITS);


	if (camera->player && (RenderTarget != screen ||
		viewheight == RenderTarget->GetHeight() ||
		(RenderTarget->GetWidth() > 320 && !st_scale)))
	{	// Adjust PSprite for fullscreen views
		AWeapon *weapon = NULL;
		if (camera->player != NULL)
		{
			weapon = camera->player->ReadyWeapon;
		}
		if (pspnum <= ps_flash && weapon != NULL && weapon->YAdjust != 0)
		{
			if (RenderTarget != screen || viewheight == RenderTarget->GetHeight())
			{
				vis->texturemid -= weapon->YAdjust;
			}
			else
			{
				vis->texturemid -= FixedMul (StatusBar->GetDisplacement (),
					weapon->YAdjust);
			}
		}
	}
	if (pspnum <= ps_flash)
	{ // Move the weapon down for 1280x1024.
		vis->texturemid -= BaseRatioSizes[WidescreenRatio][2];
	}
	vis->x1 = x1 < 0 ? 0 : x1;
	vis->x2 = x2 >= viewwidth ? viewwidth : x2;
	vis->xscale = DivScale16(pspritexscale, tex->xScale);
	vis->yscale = DivScale16(pspriteyscale, tex->yScale);
	vis->Translation = 0;		// [RH] Use default colors
	vis->pic = tex;
	vis->ColormapNum = 0;

	if (flip)
	{
		vis->xiscale = -MulScale16(pspritexiscale, tex->xScale);
		vis->startfrac = (tex->GetWidth() << FRACBITS) - 1;
	}
	else
	{
		vis->xiscale = MulScale16(pspritexiscale, tex->xScale);
		vis->startfrac = 0;
	}

	if (vis->x1 > x1)
		vis->startfrac += vis->xiscale*(vis->x1-x1);

	noaccel = false;
	if (pspnum <= ps_flash)
	{
		vis->Style.alpha = owner->alpha;
		vis->Style.RenderStyle = owner->RenderStyle;

		// The software renderer cannot invert the source without inverting the overlay
		// too. That means if the source is inverted, we need to do the reverse of what
		// the invert overlay flag says to do.
		INTBOOL invertcolormap = (vis->Style.RenderStyle.Flags & STYLEF_InvertOverlay);

		if (vis->Style.RenderStyle.Flags & STYLEF_InvertSource)
		{
			invertcolormap = !invertcolormap;
		}

		FDynamicColormap *mybasecolormap = basecolormap;

		if (vis->Style.RenderStyle.Flags & STYLEF_FadeToBlack)
		{
			if (invertcolormap)
			{ // Fade to white
				mybasecolormap = GetSpecialLights(mybasecolormap->Color, MAKERGB(255,255,255), mybasecolormap->Desaturate);
				invertcolormap = false;
			}
			else
			{ // Fade to black
				mybasecolormap = GetSpecialLights(mybasecolormap->Color, MAKERGB(0,0,0), mybasecolormap->Desaturate);
			}
		}

		if (realfixedcolormap != NULL)
		{ // fixed color
			vis->Style.colormap = realfixedcolormap->Colormap;
		}
		else
		{
			if (invertcolormap)
			{
				mybasecolormap = GetSpecialLights(mybasecolormap->Color, mybasecolormap->Fade.InverseColor(), mybasecolormap->Desaturate);
			}
			if (fixedlightlev >= 0)
			{
				vis->Style.colormap = mybasecolormap->Maps + fixedlightlev;
			}
			else if (!foggy && psp->state->GetFullbright())
			{ // full bright
				vis->Style.colormap = mybasecolormap->Maps;	// [RH] use basecolormap
			}
			else
			{ // local light
				vis->Style.colormap = mybasecolormap->Maps + (GETPALOOKUP (0, spriteshade) << COLORMAPSHIFT);
			}
		}
		if (camera->Inventory != NULL)
		{
			lighttable_t *oldcolormap = vis->Style.colormap;
			camera->Inventory->AlterWeaponSprite (&vis->Style);
			if (vis->Style.colormap != oldcolormap)
			{
				// The colormap has changed. Is it one we can easily identify?
				// If not, then don't bother trying to identify it for
				// hardware accelerated drawing.
				if (vis->Style.colormap < SpecialColormaps[0].Colormap || 
					vis->Style.colormap > SpecialColormaps.Last().Colormap)
				{
					noaccel = true;
				}
				// Has the basecolormap changed? If so, we can't hardware accelerate it,
				// since we don't know what it is anymore.
				else if (vis->Style.colormap < mybasecolormap->Maps ||
					vis->Style.colormap >= mybasecolormap->Maps + NUMCOLORMAPS*256)
				{
					noaccel = true;
				}
			}
		}
		// If we're drawing with a special colormap, but shaders for them are disabled, do
		// not accelerate.
		if (!r_shadercolormaps && (vis->Style.colormap >= SpecialColormaps[0].Colormap &&
			vis->Style.colormap <= SpecialColormaps.Last().Colormap))
		{
			noaccel = true;
		}
		// If drawing with a BOOM colormap, disable acceleration.
		if (mybasecolormap == &NormalLight && NormalLight.Maps != realcolormaps)
		{
			noaccel = true;
		}
		// If the main colormap has fixed lights, and this sprite is being drawn with that
		// colormap, disable acceleration so that the lights can remain fixed.
		if (!noaccel && realfixedcolormap == NULL &&
			NormalLightHasFixedLights && mybasecolormap == &NormalLight &&
			vis->pic->UseBasePalette())
		{
			noaccel = true;
		}
		VisPSpritesBaseColormap[pspnum] = mybasecolormap;
	}
	else
	{
		VisPSpritesBaseColormap[pspnum] = basecolormap;
		vis->Style.colormap = basecolormap->Maps;
		vis->Style.RenderStyle = STYLE_Normal;
	}

	// Check for hardware-assisted 2D. If it's available, and this sprite is not
	// fuzzy, don't draw it until after the switch to 2D mode.
	if (!noaccel && RenderTarget == screen && (DFrameBuffer *)screen->Accel2D)
	{
		FRenderStyle style = vis->Style.RenderStyle;
		style.CheckFuzz();
		if (style.BlendOp != STYLEOP_Fuzz)
		{
			VisPSprites[pspnum] = vis;
			return;
		}
	}
	R_DrawVisSprite (vis);
}



//==========================================================================
//
// R_DrawPlayerSprites
//
//==========================================================================

void R_DrawPlayerSprites ()
{
	int 		i;
	int 		lightnum;
	pspdef_t*	psp;
	sector_t*	sec = NULL;
	static sector_t tempsec;
	int			floorlight, ceilinglight;
	F3DFloor *rover;

	if (!r_drawplayersprites ||
		!camera->player ||
		(players[consoleplayer].cheats & CF_CHASECAM) ||
		(r_deathcamera && camera->health <= 0))
		return;

	if(fixedlightlev < 0 && viewsector->e && viewsector->e->XFloor.lightlist.Size()) {
		for(i = viewsector->e->XFloor.lightlist.Size() - 1; i >= 0; i--)
			if(viewz <= viewsector->e->XFloor.lightlist[i].plane.Zat0()) {
				rover = viewsector->e->XFloor.lightlist[i].caster;
				if(rover) {
					if(rover->flags & FF_DOUBLESHADOW && viewz <= rover->bottom.plane->Zat0())
						break;
					sec = rover->model;
					if(rover->flags & FF_FADEWALLS)
						basecolormap = sec->ColorMap;
					else
						basecolormap = viewsector->e->XFloor.lightlist[i].extra_colormap;
				}
				break;
			}
		if(!sec) {
			sec = viewsector;
			basecolormap = sec->ColorMap;
		}
		floorlight = ceilinglight = sec->lightlevel;
	} else {
		// This used to use camera->Sector but due to interpolation that can be incorrect
		// when the interpolated viewpoint is in a different sector than the camera.
		sec = R_FakeFlat (viewsector, &tempsec, &floorlight,
			&ceilinglight, false);

		// [RH] set basecolormap
		basecolormap = sec->ColorMap;
	}

	// [RH] set foggy flag
	foggy = (level.fadeto || basecolormap->Fade || (level.flags & LEVEL_HASFADETABLE));
	r_actualextralight = foggy ? 0 : extralight << 4;

	// get light level
	lightnum = ((floorlight + ceilinglight) >> 1) + r_actualextralight;
	spriteshade = LIGHT2SHADE(lightnum) - 24*FRACUNIT;

	// clip to screen bounds
	mfloorclip = screenheightarray;
	mceilingclip = zeroarray;

	if (camera->player != NULL)
	{
		fixed_t centerhack = centeryfrac;
		fixed_t ofsx, ofsy;

		centery = viewheight >> 1;
		centeryfrac = centery << FRACBITS;

		P_BobWeapon (camera->player, &camera->player->psprites[ps_weapon], &ofsx, &ofsy);

		// add all active psprites
		for (i = 0, psp = camera->player->psprites;
			 i < NUMPSPRITES;
			 i++, psp++)
		{
			// [RH] Don't draw the targeter's crosshair if the player already has a crosshair set.
			if (psp->state && (i != ps_targetcenter || CrosshairImage == NULL))
			{
				R_DrawPSprite (psp, i, camera, psp->sx + ofsx, psp->sy + ofsy);
			}
			// [RH] Don't bob the targeter.
			if (i == ps_flash)
			{
				ofsx = ofsy = 0;
			}
		}

		centeryfrac = centerhack;
		centery = centerhack >> FRACBITS;
	}
}

//==========================================================================
//
// R_DrawRemainingPlayerSprites
//
// Called from D_Display to draw sprites that were not drawn by
// R_DrawPlayerSprites().
//
//==========================================================================

void R_DrawRemainingPlayerSprites()
{
	for (int i = 0; i < NUMPSPRITES; ++i)
	{
		vissprite_t *vis;
		
		vis = VisPSprites[i];
		VisPSprites[i] = NULL;

		if (vis != NULL)
		{
			FDynamicColormap *colormap = VisPSpritesBaseColormap[i];
			bool flip = vis->xiscale < 0;
			FSpecialColormap *special = NULL;
			PalEntry overlay = 0;
			FColormapStyle colormapstyle;
			bool usecolormapstyle = false;

			if (vis->Style.colormap >= SpecialColormaps[0].Colormap && 
				vis->Style.colormap < SpecialColormaps[SpecialColormaps.Size()].Colormap)
			{
				// Yuck! There needs to be a better way to store colormaps in the vissprite... :(
				ptrdiff_t specialmap = (vis->Style.colormap - SpecialColormaps[0].Colormap) / sizeof(FSpecialColormap);
				special = &SpecialColormaps[specialmap];
			}
			else if (colormap->Color == PalEntry(255,255,255) &&
				colormap->Desaturate == 0)
			{
				overlay = colormap->Fade;
				overlay.a = BYTE(((vis->Style.colormap - colormap->Maps) >> 8) * 255 / NUMCOLORMAPS);
			}
			else
			{
				usecolormapstyle = true;
				colormapstyle.Color = colormap->Color;
				colormapstyle.Fade = colormap->Fade;
				colormapstyle.Desaturate = colormap->Desaturate;
				colormapstyle.FadeLevel = ((vis->Style.colormap - colormap->Maps) >> 8) / float(NUMCOLORMAPS);
			}
			screen->DrawTexture(vis->pic,
				viewwindowx + VisPSpritesX1[i],
				viewwindowy + viewheight/2 - (vis->texturemid / 65536.0) * (vis->yscale / 65536.0) - 0.5,
				DTA_DestWidthF, FIXED2FLOAT(vis->pic->GetWidth() * vis->xscale),
				DTA_DestHeightF, FIXED2FLOAT(vis->pic->GetHeight() * vis->yscale),
				DTA_Translation, TranslationToTable(vis->Translation),
				DTA_FlipX, flip,
				DTA_TopOffset, 0,
				DTA_LeftOffset, 0,
				DTA_ClipLeft, viewwindowx,
				DTA_ClipTop, viewwindowy,
				DTA_ClipRight, viewwindowx + viewwidth,
				DTA_ClipBottom, viewwindowy + viewheight,
				DTA_Alpha, vis->Style.alpha,
				DTA_RenderStyle, vis->Style.RenderStyle,
				DTA_FillColor, vis->FillColor,
				DTA_SpecialColormap, special,
				DTA_ColorOverlay, overlay.d,
				DTA_ColormapStyle, usecolormapstyle ? &colormapstyle : NULL,
				TAG_DONE);
		}
	}
}




//
// R_SortVisSprites
//
// [RH] The old code for this function used a bubble sort, which was far less
//		than optimal with large numbers of sprites. I changed it to use the
//		stdlib qsort() function instead, and now it is a *lot* faster; the
//		more vissprites that need to be sorted, the better the performance
//		gain compared to the old function.
//
// Sort vissprites by depth, far to near

// This is the standard version, which does a simple test based on depth.
static bool sv_compare(vissprite_t *a, vissprite_t *b)
{
	return a->idepth > b->idepth;
}

// This is an alternate version, for when one or more voxel is in view.
// It does a 2D distance test based on whichever one is furthest from
// the viewpoint.
static bool sv_compare2d(vissprite_t *a, vissprite_t *b)
{
	return TVector2<double>(a->deltax, a->deltay).LengthSquared() <
		   TVector2<double>(b->deltax, b->deltay).LengthSquared();
}

#if 0
static drawseg_t **drawsegsorter;
static int drawsegsortersize = 0;

// Sort vissprites by leftmost column, left to right
static int STACK_ARGS sv_comparex (const void *arg1, const void *arg2)
{
	return (*(vissprite_t **)arg2)->x1 - (*(vissprite_t **)arg1)->x1;
}

// Sort drawsegs by rightmost column, left to right
static int STACK_ARGS sd_comparex (const void *arg1, const void *arg2)
{
	return (*(drawseg_t **)arg2)->x2 - (*(drawseg_t **)arg1)->x2;
}

CVAR (Bool, r_splitsprites, true, CVAR_ARCHIVE)

// Split up vissprites that intersect drawsegs
void R_SplitVisSprites ()
{
	size_t start, stop;
	size_t numdrawsegs = ds_p - firstdrawseg;
	size_t numsprites;
	size_t spr, dseg, dseg2;

	if (!r_splitsprites)
		return;

	if (numdrawsegs == 0 || vissprite_p - firstvissprite == 0)
		return;

	// Sort drawsegs from left to right
	if (numdrawsegs > drawsegsortersize)
	{
		if (drawsegsorter != NULL)
			delete[] drawsegsorter;
		drawsegsortersize = numdrawsegs * 2;
		drawsegsorter = new drawseg_t *[drawsegsortersize];
	}
	for (dseg = dseg2 = 0; dseg < numdrawsegs; ++dseg)
	{
		// Drawsegs that don't clip any sprites don't need to be considered.
		if (firstdrawseg[dseg].silhouette)
		{
			drawsegsorter[dseg2++] = &firstdrawseg[dseg];
		}
	}
	numdrawsegs = dseg2;
	if (numdrawsegs == 0)
	{
		return;
	}
	qsort (drawsegsorter, numdrawsegs, sizeof(drawseg_t *), sd_comparex);

	// Now sort vissprites from left to right, and walk them simultaneously
	// with the drawsegs, splitting any that intersect.
	start = firstvissprite - vissprites;

	int p = 0;
	do
	{
		p++;
		R_SortVisSprites (sv_comparex, start);
		stop = vissprite_p - vissprites;
		numsprites = stop - start;

		spr = dseg = 0;
		do
		{
			vissprite_t *vis = spritesorter[spr], *vis2;

			// Skip drawsegs until we get to one that doesn't end before the sprite
			// begins.
			while (dseg < numdrawsegs && drawsegsorter[dseg]->x2 <= vis->x1)
			{
				dseg++;
			}
			// Now split the sprite against any drawsegs it intersects
			for (dseg2 = dseg; dseg2 < numdrawsegs; dseg2++)
			{
				drawseg_t *ds = drawsegsorter[dseg2];

				if (ds->x1 > vis->x2 || ds->x2 < vis->x1)
					continue;

				if ((vis->idepth < ds->siz1) != (vis->idepth < ds->siz2))
				{ // The drawseg is crossed; find the x where the intersection occurs
					int cross = Scale (vis->idepth - ds->siz1, ds->sx2 - ds->sx1, ds->siz2 - ds->siz1) + ds->sx1 + 1;

/*					if (cross < ds->x1 || cross > ds->x2)
					{ // The original seg is crossed, but the drawseg is not
						continue;
					}
*/					if (cross <= vis->x1 || cross >= vis->x2)
					{ // Don't create 0-sized sprites
						continue;
					}

					vis->bSplitSprite = true;

					// Create a new vissprite for the right part of the sprite
					vis2 = R_NewVisSprite ();
					*vis2 = *vis;
					vis2->startfrac += vis2->xiscale * (cross - vis2->x1);
					vis->x2 = cross-1;
					vis2->x1 = cross;
					//vis2->alpha /= 2;
					//vis2->RenderStyle = STYLE_Add;

					if (vis->idepth < ds->siz1)
					{ // Left is in back, right is in front
						vis->sector  = ds->curline->backsector;
						vis2->sector = ds->curline->frontsector;
					}
					else
					{ // Right is in front, left is in back
						vis->sector  = ds->curline->frontsector;
						vis2->sector = ds->curline->backsector;
					}
				}
			}
		}
		while (dseg < numdrawsegs && ++spr < numsprites);

		// Repeat for any new sprites that were added.
	}
	while (start = stop, stop != vissprite_p - vissprites);
}
#endif

#ifdef __GNUC__
static void swap(vissprite_t *&a, vissprite_t *&b)
{
	vissprite_t *t = a;
	a = b;
	b = t;
}
#endif

void R_SortVisSprites (bool (*compare)(vissprite_t *, vissprite_t *), size_t first)
{
	int i;
	vissprite_t **spr;

	vsprcount = int(vissprite_p - &vissprites[first]);

	if (vsprcount == 0)
		return;

	if (spritesortersize < MaxVisSprites)
	{
		if (spritesorter != NULL)
			delete[] spritesorter;
		spritesorter = new vissprite_t *[MaxVisSprites];
		spritesortersize = MaxVisSprites;
	}

	if (!(i_compatflags & COMPATF_SPRITESORT))
	{
		for (i = 0, spr = firstvissprite; i < vsprcount; i++, spr++)
		{
			spritesorter[i] = *spr;
		}
	}
	else
	{
		// If the compatibility option is on sprites of equal distance need to
		// be sorted in inverse order. This is most easily achieved by
		// filling the sort array backwards before the sort.
		for (i = 0, spr = firstvissprite + vsprcount-1; i < vsprcount; i++, spr--)
		{
			spritesorter[i] = *spr;
		}
	}

	std::stable_sort(&spritesorter[0], &spritesorter[vsprcount], compare);
}

//
// R_DrawSprite
//
void R_DrawSprite (vissprite_t *spr)
{
	static short clipbot[MAXWIDTH];
	static short cliptop[MAXWIDTH];
	drawseg_t *ds;
	int i;
	int x1, x2;
	int r1, r2;
	short topclip, botclip;
	short *clip1, *clip2;
	lighttable_t *colormap = spr->Style.colormap;
	F3DFloor *rover;
	FDynamicColormap *mybasecolormap;

	// [RH] Check for particles
	if (!spr->bIsVoxel && spr->pic == NULL)
	{
		// kg3D - reject invisible parts
		if ((fake3D & FAKE3D_CLIPBOTTOM) && spr->gz <= sclipBottom) return;
		if ((fake3D & FAKE3D_CLIPTOP)    && spr->gz >= sclipTop) return;
		R_DrawParticle (spr);
		return;
	}

	x1 = spr->x1;
	x2 = spr->x2;

	// [RH] Quickly reject sprites with bad x ranges.
	if (x1 >= x2)
		return;

	// [RH] Sprites split behind a one-sided line can also be discarded.
	if (spr->sector == NULL)
		return;

	// kg3D - reject invisible parts
	if ((fake3D & FAKE3D_CLIPBOTTOM) && spr->gzt <= sclipBottom) return;
	if ((fake3D & FAKE3D_CLIPTOP)    && spr->gzb >= sclipTop) return;

	// kg3D - correct colors now
	if (!fixedcolormap && fixedlightlev < 0 && spr->sector->e && spr->sector->e->XFloor.lightlist.Size()) 
	{
		if (!(fake3D & FAKE3D_CLIPTOP))
		{
			sclipTop = spr->sector->ceilingplane.ZatPoint(viewx, viewy);
		}
		sector_t *sec = NULL;
		for (i = spr->sector->e->XFloor.lightlist.Size() - 1; i >= 0; i--)
		{
			if (sclipTop <= spr->sector->e->XFloor.lightlist[i].plane.Zat0()) 
			{
				rover = spr->sector->e->XFloor.lightlist[i].caster;
				if (rover) 
				{
					if (rover->flags & FF_DOUBLESHADOW && sclipTop <= rover->bottom.plane->Zat0())
					{
						break;
					}
					sec = rover->model;
					if (rover->flags & FF_FADEWALLS)
					{
						mybasecolormap = sec->ColorMap;
					}
					else
					{
						mybasecolormap = spr->sector->e->XFloor.lightlist[i].extra_colormap;
					}
				}
				break;
			}
		}
		// found new values, recalculate
		if (sec) 
		{
			INTBOOL invertcolormap = (spr->Style.RenderStyle.Flags & STYLEF_InvertOverlay);

			if (spr->Style.RenderStyle.Flags & STYLEF_InvertSource)
			{
				invertcolormap = !invertcolormap;
			}

			// Sprites that are added to the scene must fade to black.
			if (spr->Style.RenderStyle == LegacyRenderStyles[STYLE_Add] && mybasecolormap->Fade != 0)
			{
				mybasecolormap = GetSpecialLights(mybasecolormap->Color, 0, mybasecolormap->Desaturate);
			}

			if (spr->Style.RenderStyle.Flags & STYLEF_FadeToBlack)
			{
				if (invertcolormap)
				{ // Fade to white
					mybasecolormap = GetSpecialLights(mybasecolormap->Color, MAKERGB(255,255,255), mybasecolormap->Desaturate);
					invertcolormap = false;
				}
				else
				{ // Fade to black
					mybasecolormap = GetSpecialLights(mybasecolormap->Color, MAKERGB(0,0,0), mybasecolormap->Desaturate);
				}
			}

			// get light level
			if (invertcolormap)
			{
				mybasecolormap = GetSpecialLights(mybasecolormap->Color, mybasecolormap->Fade.InverseColor(), mybasecolormap->Desaturate);
			}
			if (fixedlightlev >= 0)
			{
				spr->Style.colormap = mybasecolormap->Maps + fixedlightlev;
			}
			else if (!foggy && (spr->renderflags & RF_FULLBRIGHT))
			{ // full bright
				spr->Style.colormap = mybasecolormap->Maps;
			}
			else
			{ // diminished light
				spriteshade = LIGHT2SHADE(sec->lightlevel + r_actualextralight);
				spr->Style.colormap = mybasecolormap->Maps + (GETPALOOKUP (
					(fixed_t)DivScale12 (r_SpriteVisibility, MAX(MINZ, spr->depth)), spriteshade) << COLORMAPSHIFT);
			}
		}
	}

	// [RH] Initialize the clipping arrays to their largest possible range
	// instead of using a special "not clipped" value. This eliminates
	// visual anomalies when looking down and should be faster, too.
	topclip = 0;
	botclip = viewheight;

	// killough 3/27/98:
	// Clip the sprite against deep water and/or fake ceilings.
	// [RH] rewrote this to be based on which part of the sector is really visible

	fixed_t scale = MulScale19 (InvZtoScale, spr->idepth);
	fixed_t hzb = FIXED_MIN, hzt = FIXED_MAX;

	if (spr->bIsVoxel && spr->floorclip != 0)
	{
		hzb = spr->gzb;
	}

	if (spr->heightsec && !(spr->heightsec->MoreFlags & SECF_IGNOREHEIGHTSEC))
	{ // only things in specially marked sectors
		if (spr->FakeFlatStat != FAKED_AboveCeiling)
		{
			fixed_t hz = spr->heightsec->floorplane.ZatPoint (spr->gx, spr->gy);
			fixed_t h = (centeryfrac - FixedMul (hz-viewz, scale)) >> FRACBITS;

			if (spr->FakeFlatStat == FAKED_BelowFloor)
			{ // seen below floor: clip top
				if (!spr->bIsVoxel && h > topclip)
				{
					topclip = MIN<short> (h, viewheight);
				}
				hzt = MIN(hzt, hz);
			}
			else
			{ // seen in the middle: clip bottom
				if (!spr->bIsVoxel && h < botclip)
				{
					botclip = MAX<short> (0, h);
				}
				hzb = MAX(hzb, hz);
			}
		}
		if (spr->FakeFlatStat != FAKED_BelowFloor && !(spr->heightsec->MoreFlags & SECF_FAKEFLOORONLY))
		{
			fixed_t hz = spr->heightsec->ceilingplane.ZatPoint (spr->gx, spr->gy);
			fixed_t h = (centeryfrac - FixedMul (hz-viewz, scale)) >> FRACBITS;

			if (spr->FakeFlatStat == FAKED_AboveCeiling)
			{ // seen above ceiling: clip bottom
				if (!spr->bIsVoxel && h < botclip)
				{
					botclip = MAX<short> (0, h);
				}
				hzb = MAX(hzb, hz);
			}
			else
			{ // seen in the middle: clip top
				if (!spr->bIsVoxel && h > topclip)
				{
					topclip = MIN<short> (h, viewheight);
				}
				hzt = MIN(hzt, hz);
			}
		}
	}
	// killough 3/27/98: end special clipping for deep water / fake ceilings
	else if (!spr->bIsVoxel && spr->floorclip)
	{ // [RH] Move floorclip stuff from R_DrawVisSprite to here
		int clip = ((centeryfrac - FixedMul (spr->texturemid -
			(spr->pic->GetHeight() << FRACBITS) +
			spr->floorclip, spr->yscale)) >> FRACBITS);
		if (clip < botclip)
		{
			botclip = MAX<short> (0, clip);
		}
	}

	if (fake3D & FAKE3D_CLIPBOTTOM)
	{
		if (!spr->bIsVoxel)
		{
			fixed_t h = sclipBottom;
			if (spr->fakefloor)
			{
				fixed_t floorz = spr->fakefloor->top.plane->Zat0();
				if (viewz > floorz && floorz == sclipBottom )
				{
					h = spr->fakefloor->bottom.plane->Zat0();
				}
			}
			h = (centeryfrac - FixedMul(h-viewz, scale)) >> FRACBITS;
			if (h < botclip)
			{
				botclip = MAX<short>(0, h);
			}
		}
		hzb = MAX(hzb, sclipBottom);
	}
	if (fake3D & FAKE3D_CLIPTOP)
	{
		if (!spr->bIsVoxel)
		{
			fixed_t h = sclipTop;

			if (spr->fakeceiling != NULL)
			{
				fixed_t ceilingz = spr->fakeceiling->bottom.plane->Zat0();
				if (viewz < ceilingz && ceilingz == sclipTop)
				{
					h = spr->fakeceiling->top.plane->Zat0();
				}
			}
			h = (centeryfrac - FixedMul (h-viewz, scale)) >> FRACBITS;
			if (h > topclip)
			{
				topclip = MIN<short>(h, viewheight);
			}
		}
		hzt = MIN(hzt, sclipTop);
	}

#if 0
	// [RH] Sprites that were split by a drawseg should also be clipped
	// by the sector's floor and ceiling. (Not sure how/if to handle this
	// with fake floors, since those already do clipping.)
	if (spr->bSplitSprite &&
		(spr->heightsec == NULL || (spr->heightsec->MoreFlags & SECF_IGNOREHEIGHTSEC)))
	{
		fixed_t h = spr->sector->floorplane.ZatPoint (spr->gx, spr->gy);
		h = (centeryfrac - FixedMul (h-viewz, scale)) >> FRACBITS;
		if (h < botclip)
		{
			botclip = MAX<short> (0, h);
		}
		h = spr->sector->ceilingplane.ZatPoint (spr->gx, spr->gy);
		h = (centeryfrac - FixedMul (h-viewz, scale)) >> FRACBITS;
		if (h > topclip)
		{
			topclip = MIN<short> (h, viewheight);
		}
	}
#endif

	if (topclip >= botclip)
	{
		spr->Style.colormap = colormap;
		return;
	}

	i = x2 - x1;
	clip1 = clipbot + x1;
	clip2 = cliptop + x1;
	do
	{
		*clip1++ = botclip;
		*clip2++ = topclip;
	} while (--i);

	// Scan drawsegs from end to start for obscuring segs.
	// The first drawseg that is closer than the sprite is the clip seg.

	// Modified by Lee Killough:
	// (pointer check was originally nonportable
	// and buggy, by going past LEFT end of array):

	//		for (ds=ds_p-1 ; ds >= drawsegs ; ds--)    old buggy code

	for (ds = ds_p; ds-- > firstdrawseg; )  // new -- killough
	{
		// [ZZ] portal handling here
		//if (ds->CurrentPortalUniq != spr->CurrentPortalUniq)
		//	continue;
		// [ZZ] WARNING: uncommenting the two above lines, totally breaks sprite clipping

		// kg3D - no clipping on fake segs
		if (ds->fake) continue;
		// determine if the drawseg obscures the sprite
		if (ds->x1 >= x2 || ds->x2 <= x1 ||
			(!(ds->silhouette & SIL_BOTH) && ds->maskedtexturecol == -1 &&
			 !ds->bFogBoundary) )
		{
			// does not cover sprite
			continue;
		}

		r1 = MAX<int> (ds->x1, x1);
		r2 = MIN<int> (ds->x2, x2);

		fixed_t neardepth, fardepth;
		if (!spr->bWallSprite)
		{
			if (ds->sz1 < ds->sz2)
			{
				neardepth = ds->sz1, fardepth = ds->sz2;
			}
			else
			{
				neardepth = ds->sz2, fardepth = ds->sz1;
			}
		}
		// Check if sprite is in front of draw seg:
		if ((!spr->bWallSprite && neardepth > spr->depth) || ((spr->bWallSprite || fardepth > spr->depth) &&
			DMulScale32(spr->gy - ds->curline->v1->y, ds->curline->v2->x - ds->curline->v1->x,
						ds->curline->v1->x - spr->gx, ds->curline->v2->y - ds->curline->v1->y) <= 0))
		{
			// seg is behind sprite, so draw the mid texture if it has one
			if (ds->CurrentPortalUniq == CurrentPortalUniq && // [ZZ] instead, portal uniq check is made here
				(ds->maskedtexturecol != -1 || ds->bFogBoundary))
				R_RenderMaskedSegRange (ds, r1, r2);
			continue;
		}

		// clip this piece of the sprite
		// killough 3/27/98: optimized and made much shorter
		// [RH] Optimized further (at least for VC++;
		// other compilers should be at least as good as before)

		if (ds->silhouette & SIL_BOTTOM) //bottom sil
		{
			clip1 = clipbot + r1;
			clip2 = openings + ds->sprbottomclip + r1 - ds->x1;
			i = r2 - r1;
			do
			{
				if (*clip1 > *clip2)
					*clip1 = *clip2;
				clip1++;
				clip2++;
			} while (--i);
		}

		if (ds->silhouette & SIL_TOP)   // top sil
		{
			clip1 = cliptop + r1;
			clip2 = openings + ds->sprtopclip + r1 - ds->x1;
			i = r2 - r1;
			do
			{
				if (*clip1 < *clip2)
					*clip1 = *clip2;
				clip1++;
				clip2++;
			} while (--i);
		}
	}

	// all clipping has been performed, so draw the sprite

	if (!spr->bIsVoxel)
	{
		mfloorclip = clipbot;
		mceilingclip = cliptop;
		if (!spr->bWallSprite)
		{
			R_DrawVisSprite(spr);
		}
		else
		{
			R_DrawWallSprite(spr);
		}
	}
	else
	{
		// If it is completely clipped away, don't bother drawing it.
		if (cliptop[x2] >= clipbot[x2])
		{
			for (i = x1; i < x2; ++i)
			{
				if (cliptop[i] < clipbot[i])
				{
					break;
				}
			}
			if (i == x2)
			{
				spr->Style.colormap = colormap;
				return;
			}
		}
		// Add everything outside the left and right edges to the clipping array
		// for R_DrawVisVoxel().
		if (x1 > 0)
		{
			clearbufshort(cliptop, x1, viewheight);
		}
		if (x2 < viewwidth - 1)
		{
			clearbufshort(cliptop + x2, viewwidth - x2, viewheight);
		}
		int minvoxely = spr->gzt <= hzt ? 0 : (spr->gzt - hzt) / spr->yscale;
		int maxvoxely = spr->gzb > hzb ? INT_MAX : (spr->gzt - hzb) / spr->yscale;
		R_DrawVisVoxel(spr, minvoxely, maxvoxely, cliptop, clipbot);
	}
	spr->Style.colormap = colormap;
}

// kg3D:
// R_DrawMasked contains sorting
// original renamed to R_DrawMaskedSingle

void R_DrawMaskedSingle (bool renew)
{
	drawseg_t *ds;
	int i;

#if 0
	R_SplitVisSprites ();
#endif

	for (i = vsprcount; i > 0; i--)
	{
		if (spritesorter[i-1]->CurrentPortalUniq != CurrentPortalUniq)
			continue; // probably another time
		R_DrawSprite (spritesorter[i-1]);
	}

	// render any remaining masked mid textures

	// Modified by Lee Killough:
	// (pointer check was originally nonportable
	// and buggy, by going past LEFT end of array):

	//		for (ds=ds_p-1 ; ds >= drawsegs ; ds--)    old buggy code

	if (renew)
	{
		fake3D |= FAKE3D_REFRESHCLIP;
	}
	for (ds = ds_p; ds-- > firstdrawseg; )	// new -- killough
	{
		// [ZZ] the same as above
		if (ds->CurrentPortalUniq != CurrentPortalUniq)
			continue;
		// kg3D - no fake segs
		if (ds->fake) continue;
		if (ds->maskedtexturecol != -1 || ds->bFogBoundary)
		{
			R_RenderMaskedSegRange (ds, ds->x1, ds->x2);
		}
	}
}

void R_DrawHeightPlanes(fixed_t height); // kg3D - fake planes

void R_DrawMasked (void)
{
	R_SortVisSprites (DrewAVoxel ? sv_compare2d : sv_compare, firstvissprite - vissprites);

	if (height_top == NULL)
	{ // kg3D - no visible 3D floors, normal rendering
		R_DrawMaskedSingle(false);
	}
	else
	{ // kg3D - correct sorting
		HeightLevel *hl;

		// ceilings
		for (hl = height_cur; hl != NULL && hl->height >= viewz; hl = hl->prev)
		{
			if (hl->next)
			{
				fake3D = FAKE3D_CLIPBOTTOM | FAKE3D_CLIPTOP;
				sclipTop = hl->next->height;
			}
			else
			{
				fake3D = FAKE3D_CLIPBOTTOM;
			}
			sclipBottom = hl->height;
			R_DrawMaskedSingle(true);
			R_DrawHeightPlanes(hl->height);
		}

		// floors
		fake3D = FAKE3D_DOWN2UP | FAKE3D_CLIPTOP;
		sclipTop = height_top->height;
		R_DrawMaskedSingle(true);
		hl = height_top;
		for (hl = height_top; hl != NULL && hl->height < viewz; hl = hl->next)
		{
			R_DrawHeightPlanes(hl->height);
			if (hl->next)
			{
				fake3D = FAKE3D_DOWN2UP | FAKE3D_CLIPTOP | FAKE3D_CLIPBOTTOM;
				sclipTop = hl->next->height;
			}
			else
			{
				fake3D = FAKE3D_DOWN2UP | FAKE3D_CLIPBOTTOM;
			}
			sclipBottom = hl->height;
			R_DrawMaskedSingle(true);
		}
		R_3D_DeleteHeights();
		fake3D = 0;
	}
	R_DrawPlayerSprites ();
}


void R_ProjectParticle (particle_t *particle, const sector_t *sector, int shade, int fakeside)
{
	fixed_t 			tr_x;
	fixed_t 			tr_y;
	fixed_t 			tx, ty;
	fixed_t 			tz, tiz;
	fixed_t 			xscale, yscale;
	int 				x1, x2, y1, y2;
	vissprite_t*		vis;
	sector_t*			heightsec = NULL;
	BYTE*				map;

	// [ZZ] Particle not visible through the portal plane
	if (CurrentPortal && !!P_PointOnLineSide(particle->x, particle->y, CurrentPortal->dst))
		return;

	// transform the origin point
	tr_x = particle->x - viewx;
	tr_y = particle->y - viewy;

	tz = DMulScale20 (tr_x, viewtancos, tr_y, viewtansin);

	// particle is behind view plane?
	if (tz < MINZ)
		return;

	tx = DMulScale20 (tr_x, viewsin, -tr_y, viewcos);

	// Flip for mirrors
	if (MirrorFlags & RF_XFLIP)
	{
		tx = viewwidth - tx - 1;
	}

	// too far off the side?
	if (tz <= abs (tx))
		return;

	tiz = 268435456 / tz;
	xscale = centerx * tiz;

	// calculate edges of the shape
	int psize = particle->size << (12-3);

	x1 = MAX<int> (WindowLeft, (centerxfrac + MulScale12 (tx-psize, xscale)) >> FRACBITS);
	x2 = MIN<int> (WindowRight, (centerxfrac + MulScale12 (tx+psize, xscale)) >> FRACBITS);

	if (x1 >= x2)
		return;

	yscale = MulScale16 (yaspectmul, xscale);
	ty = particle->z - viewz;
	psize <<= 4;
	y1 = (centeryfrac - FixedMul (ty+psize, yscale)) >> FRACBITS;
	y2 = (centeryfrac - FixedMul (ty-psize, yscale)) >> FRACBITS;

	// Clip the particle now. Because it's a point and projected as its subsector is
	// entered, we don't need to clip it to drawsegs like a normal sprite.

	// Clip particles behind walls.
	if (y1 <  ceilingclip[x1])		y1 = ceilingclip[x1];
	if (y1 <  ceilingclip[x2-1])	y1 = ceilingclip[x2-1];
	if (y2 >= floorclip[x1])		y2 = floorclip[x1] - 1;
	if (y2 >= floorclip[x2-1])		y2 = floorclip[x2-1] - 1;

	if (y1 > y2)
		return;

	// Clip particles above the ceiling or below the floor.
	heightsec = sector->GetHeightSec();

	const secplane_t *topplane;
	const secplane_t *botplane;
	FTextureID toppic;
	FTextureID botpic;

	if (heightsec)	// only clip things which are in special sectors
	{
		if (fakeside == FAKED_AboveCeiling)
		{
			topplane = &sector->ceilingplane;
			botplane = &heightsec->ceilingplane;
			toppic = sector->GetTexture(sector_t::ceiling);
			botpic = heightsec->GetTexture(sector_t::ceiling);
			map = heightsec->ColorMap->Maps;
		}
		else if (fakeside == FAKED_BelowFloor)
		{
			topplane = &heightsec->floorplane;
			botplane = &sector->floorplane;
			toppic = heightsec->GetTexture(sector_t::floor);
			botpic = sector->GetTexture(sector_t::floor);
			map = heightsec->ColorMap->Maps;
		}
		else
		{
			topplane = &heightsec->ceilingplane;
			botplane = &heightsec->floorplane;
			toppic = heightsec->GetTexture(sector_t::ceiling);
			botpic = heightsec->GetTexture(sector_t::floor);
			map = sector->ColorMap->Maps;
		}
	}
	else
	{
		topplane = &sector->ceilingplane;
		botplane = &sector->floorplane;
		toppic = sector->GetTexture(sector_t::ceiling);
		botpic = sector->GetTexture(sector_t::floor);
		map = sector->ColorMap->Maps;
	}

	if (botpic != skyflatnum && particle->z < botplane->ZatPoint (particle->x, particle->y))
		return;
	if (toppic != skyflatnum && particle->z >= topplane->ZatPoint (particle->x, particle->y))
		return;

	// store information in a vissprite
	vis = R_NewVisSprite ();
	vis->CurrentPortalUniq = CurrentPortalUniq;
	vis->heightsec = heightsec;
	vis->xscale = xscale;
//	vis->yscale = FixedMul (xscale, InvZtoScale);
	vis->yscale = xscale;
	vis->depth = tz;
	vis->idepth = (DWORD)DivScale32 (1, tz) >> 1;
	vis->gx = particle->x;
	vis->gy = particle->y;
	vis->gz = particle->z; // kg3D
	vis->gzb = y1;
	vis->gzt = y2;
	vis->x1 = x1;
	vis->x2 = x2;
	vis->Translation = 0;
	vis->startfrac = 255 & (particle->color >>24);
	vis->pic = NULL;
	vis->bIsVoxel = false;
	vis->renderflags = particle->trans;
	vis->FakeFlatStat = fakeside;
	vis->floorclip = 0;
	vis->ColormapNum = 0;

	if (fixedlightlev >= 0)
	{
		vis->Style.colormap = map + fixedlightlev;
	}
	else if (fixedcolormap)
	{
		vis->Style.colormap = fixedcolormap;
	}
	else if(particle->bright) {
		vis->Style.colormap = map;
	}
	else
	{
		// Using MulScale15 instead of 16 makes particles slightly more visible
		// than regular sprites.
		vis->ColormapNum = GETPALOOKUP(MulScale15 (tiz, r_SpriteVisibility), shade);
		vis->Style.colormap = map + (vis->ColormapNum << COLORMAPSHIFT);
	}
}

static void R_DrawMaskedSegsBehindParticle (const vissprite_t *vis)
{
	const int x1 = vis->x1;
	const int x2 = vis->x2;

	// Draw any masked textures behind this particle so that when the
	// particle is drawn, it will be in front of them.
	for (unsigned int p = InterestingDrawsegs.Size(); p-- > FirstInterestingDrawseg; )
	{
		drawseg_t *ds = &drawsegs[InterestingDrawsegs[p]];
		// kg3D - no fake segs
<<<<<<< HEAD
		if(ds->fake) continue;
		if (ds->x1 >= x2 || ds->x2 <= x1)
=======
		if (ds->fake) continue;
		if (ds->x1 >= x2 || ds->x2 < x1)
>>>>>>> b6cdcddf
		{
			continue;
		}
		if (Scale (ds->siz2 - ds->siz1, (x2 + x1)/2 - ds->sx1, ds->sx2 - ds->sx1) + ds->siz1 < vis->idepth)
		{
<<<<<<< HEAD
			R_RenderMaskedSegRange (ds, MAX<int>(ds->x1, x1), MIN<int>(ds->x2, x2));
=======
			// [ZZ] only draw stuff that's inside the same portal as the particle, other portals will care for themselves
			if (ds->CurrentPortalUniq == vis->CurrentPortalUniq)
				R_RenderMaskedSegRange (ds, MAX<int> (ds->x1, x1), MIN<int> (ds->x2, x2-1));
>>>>>>> b6cdcddf
		}
	}
}

void R_DrawParticle (vissprite_t *vis)
{
	DWORD *bg2rgb;
	int spacing;
	BYTE *dest;
	DWORD fg;
	BYTE color = vis->Style.colormap[vis->startfrac];
	int yl = vis->gzb;
	int ycount = vis->gzt - yl + 1;
	int x1 = vis->x1;
	int countbase = vis->x2 - x1;

	R_DrawMaskedSegsBehindParticle (vis);

	// vis->renderflags holds translucency level (0-255)
	{
		fixed_t fglevel, bglevel;
		DWORD *fg2rgb;

		fglevel = ((vis->renderflags + 1) << 8) & ~0x3ff;
		bglevel = FRACUNIT-fglevel;
		fg2rgb = Col2RGB8[fglevel>>10];
		bg2rgb = Col2RGB8[bglevel>>10];
		fg = fg2rgb[color];
	}

	/*

	spacing = RenderTarget->GetPitch() - countbase;
	dest = ylookup[yl] + x1 + dc_destorg;

	do
	{
		int count = countbase;
		do
		{
			DWORD bg = bg2rgb[*dest];
			bg = (fg+bg) | 0x1f07c1f;
			*dest++ = RGB32k.All[bg & (bg>>15)];
		} while (--count);
		dest += spacing;
	} while (--ycount);*/

	// original was row-wise
	// width = countbase
	// height = ycount

	spacing = RenderTarget->GetPitch();

	for (int x = x1; x < (x1+countbase); x++)
	{
		dc_x = x;
		if (R_ClipSpriteColumnWithPortals(vis->gx, vis->gy, vis))
			continue;
		dest = ylookup[yl] + x + dc_destorg;
		for (int y = 0; y < ycount; y++)
		{
			DWORD bg = bg2rgb[*dest];
			bg = (fg+bg) | 0x1f07c1f;
			*dest = RGB32k.All[bg & (bg>>15)];
			dest += spacing;
		}
	}
}

extern fixed_t baseyaspectmul;

void R_DrawVoxel(fixed_t globalposx, fixed_t globalposy, fixed_t globalposz, angle_t viewang,
	fixed_t dasprx, fixed_t daspry, fixed_t dasprz, angle_t dasprang,
	fixed_t daxscale, fixed_t dayscale, FVoxel *voxobj,
	lighttable_t *colormap, short *daumost, short *dadmost, int minslabz, int maxslabz, int flags)
{
	int i, j, k, x, y, syoff, ggxstart, ggystart, nxoff;
	fixed_t cosang, sinang, sprcosang, sprsinang;
	int backx, backy, gxinc, gyinc;
	int daxscalerecip, dayscalerecip, cnt, gxstart, gystart, dazscale;
	int lx, rx, nx, ny, x1=0, y1=0, x2=0, y2=0, yinc=0;
	int yoff, xs=0, ys=0, xe, ye, xi=0, yi=0, cbackx, cbacky, dagxinc, dagyinc;
	kvxslab_t *voxptr, *voxend;
	FVoxelMipLevel *mip;
	int z1a[64], z2a[64], yplc[64];

	const int nytooclose = centerxwide * 2100, nytoofar = 32768*32768 - 1048576;
	const int xdimenscale = Scale(centerxwide, yaspectmul, 160);
	const double centerxwide_f = centerxwide;
	const double centerxwidebig_f = centerxwide_f * 65536*65536*8;

	// Convert to Build's coordinate system.
	globalposx =  globalposx >> 12;
	globalposy = -globalposy >> 12;
	globalposz = -globalposz >> 8;

	dasprx =  dasprx >> 12;
	daspry = -daspry >> 12;
	dasprz = -dasprz >> 8;

	// Shift the scales from 16 bits of fractional precision to 6.
	// Also do some magic voodoo scaling to make them the right size.
	daxscale = daxscale / (0xC000 >> 6);
	dayscale = dayscale / (0xC000 >> 6);

	cosang = finecosine[viewang >> ANGLETOFINESHIFT] >> 2;
	sinang = -finesine[viewang >> ANGLETOFINESHIFT] >> 2;
	sprcosang = finecosine[dasprang >> ANGLETOFINESHIFT] >> 2;
	sprsinang = -finesine[dasprang >> ANGLETOFINESHIFT] >> 2;

	R_SetupDrawSlab(colormap);

	// Select mip level
	i = abs(DMulScale6(dasprx - globalposx, cosang, daspry - globalposy, sinang));
	i = DivScale6(i, MIN(daxscale, dayscale));
	j = FocalLengthX >> 3;
	for (k = 0; i >= j && k < voxobj->NumMips; ++k)
	{
		i >>= 1;
	}
	if (k >= voxobj->NumMips) k = voxobj->NumMips - 1;

	mip = &voxobj->Mips[k];		if (mip->SlabData == NULL) return;

	minslabz >>= k;
	maxslabz >>= k;

	daxscale <<= (k+8); dayscale <<= (k+8);
	dazscale = FixedDiv(dayscale, baseyaspectmul);
	daxscale = FixedDiv(daxscale, yaspectmul);
	daxscale = Scale(daxscale, xdimenscale, centerxwide << 9);
	dayscale = Scale(dayscale, FixedMul(xdimenscale, viewingrangerecip), centerxwide << 9);

	daxscalerecip = (1<<30) / daxscale;
	dayscalerecip = (1<<30) / dayscale;

	x = FixedMul(globalposx - dasprx, daxscalerecip);
	y = FixedMul(globalposy - daspry, daxscalerecip);
	backx = (DMulScale10(x, sprcosang, y,  sprsinang) + mip->PivotX) >> 8;
	backy = (DMulScale10(y, sprcosang, x, -sprsinang) + mip->PivotY) >> 8;
	cbackx = clamp(backx, 0, mip->SizeX - 1);
	cbacky = clamp(backy, 0, mip->SizeY - 1);

	sprcosang = MulScale14(daxscale, sprcosang);
	sprsinang = MulScale14(daxscale, sprsinang);

	x = (dasprx - globalposx) - DMulScale18(mip->PivotX, sprcosang, mip->PivotY, -sprsinang);
	y = (daspry - globalposy) - DMulScale18(mip->PivotY, sprcosang, mip->PivotX,  sprsinang);

	cosang = FixedMul(cosang, dayscalerecip);
	sinang = FixedMul(sinang, dayscalerecip);

	gxstart = y*cosang - x*sinang;
	gystart = x*cosang + y*sinang;
	gxinc = DMulScale10(sprsinang, cosang, sprcosang, -sinang);
	gyinc = DMulScale10(sprcosang, cosang, sprsinang,  sinang);
	if ((abs(globalposz - dasprz) >> 10) >= abs(dazscale)) return;

	x = 0; y = 0; j = MAX(mip->SizeX, mip->SizeY);
	fixed_t *ggxinc = (fixed_t *)alloca((j + 1) * sizeof(fixed_t) * 2);
	fixed_t *ggyinc = ggxinc + (j + 1);
	for (i = 0; i <= j; i++)
	{
		ggxinc[i] = x; x += gxinc;
		ggyinc[i] = y; y += gyinc;
	}

	syoff = DivScale21(globalposz - dasprz, FixedMul(dazscale, 0xE800)) + (mip->PivotZ << 7);
	yoff = (abs(gxinc) + abs(gyinc)) >> 1;

	for (cnt = 0; cnt < 8; cnt++)
	{
		switch (cnt)
		{
			case 0: xs = 0;				ys = 0;				xi =  1; yi =  1; break;
			case 1: xs = mip->SizeX-1;	ys = 0;				xi = -1; yi =  1; break;
			case 2: xs = 0;				ys = mip->SizeY-1;	xi =  1; yi = -1; break;
			case 3: xs = mip->SizeX-1;	ys = mip->SizeY-1;	xi = -1; yi = -1; break;
			case 4: xs = 0;				ys = cbacky;		xi =  1; yi =  2; break;
			case 5: xs = mip->SizeX-1;	ys = cbacky;		xi = -1; yi =  2; break;
			case 6: xs = cbackx;		ys = 0;				xi =  2; yi =  1; break;
			case 7: xs = cbackx;		ys = mip->SizeY-1;	xi =  2; yi = -1; break;
		}
		xe = cbackx; ye = cbacky;
		if (cnt < 4)
		{
			if ((xi < 0) && (xe >= xs)) continue;
			if ((xi > 0) && (xe <= xs)) continue;
			if ((yi < 0) && (ye >= ys)) continue;
			if ((yi > 0) && (ye <= ys)) continue;
		}
		else
		{
			if ((xi < 0) && (xe > xs)) continue;
			if ((xi > 0) && (xe < xs)) continue;
			if ((yi < 0) && (ye > ys)) continue;
			if ((yi > 0) && (ye < ys)) continue;
			xe += xi; ye += yi;
		}

		i = ksgn(ys-backy)+ksgn(xs-backx)*3+4;
		switch(i)
		{
			case 6: case 7: x1 = 0;				y1 = 0;				break;
			case 8: case 5: x1 = gxinc;			y1 = gyinc;			break;
			case 0: case 3: x1 = gyinc;			y1 = -gxinc;		break;
			case 2: case 1: x1 = gxinc+gyinc;	y1 = gyinc-gxinc;	break;
		}
		switch(i)
		{
			case 2: case 5: x2 = 0;				y2 = 0;				break;
			case 0: case 1: x2 = gxinc;			y2 = gyinc;			break;
			case 8: case 7: x2 = gyinc;			y2 = -gxinc;		break;
			case 6: case 3: x2 = gxinc+gyinc;	y2 = gyinc-gxinc;	break;
		}
		BYTE oand = (1 << int(xs<backx)) + (1 << (int(ys<backy)+2));
		BYTE oand16 = oand + 16;
		BYTE oand32 = oand + 32;

		if (yi > 0) { dagxinc =  gxinc; dagyinc =  FixedMul(gyinc, viewingrangerecip); }
			   else { dagxinc = -gxinc; dagyinc = -FixedMul(gyinc, viewingrangerecip); }

			/* Fix for non 90 degree viewing ranges */
		nxoff = FixedMul(x2 - x1, viewingrangerecip);
		x1 = FixedMul(x1, viewingrangerecip);

		ggxstart = gxstart + ggyinc[ys];
		ggystart = gystart - ggxinc[ys];

		for (x = xs; x != xe; x += xi)
		{
			BYTE *slabxoffs = &mip->SlabData[mip->OffsetX[x]];
			short *xyoffs = &mip->OffsetXY[x * (mip->SizeY + 1)];

			nx = FixedMul(ggxstart + ggxinc[x], viewingrangerecip) + x1;
			ny = ggystart + ggyinc[x];
			for (y = ys; y != ye; y += yi, nx += dagyinc, ny -= dagxinc)
			{
				if ((ny <= nytooclose) || (ny >= nytoofar)) continue;
				voxptr = (kvxslab_t *)(slabxoffs + xyoffs[y]);
				voxend = (kvxslab_t *)(slabxoffs + xyoffs[y+1]);
				if (voxptr >= voxend) continue;

				lx = xs_RoundToInt(nx * centerxwide_f / (ny + y1)) + centerx;
				if (lx < 0) lx = 0;
				rx = xs_RoundToInt((nx + nxoff) * centerxwide_f / (ny + y2)) + centerx;
				if (rx > viewwidth) rx = viewwidth;
				if (rx <= lx) continue;

				if (flags & DVF_MIRRORED)
				{
					int t = viewwidth - lx;
					lx = viewwidth - rx;
					rx = t;
				}

				fixed_t l1 = xs_RoundToInt(centerxwidebig_f / (ny - yoff));
				fixed_t l2 = xs_RoundToInt(centerxwidebig_f / (ny + yoff));
				for (; voxptr < voxend; voxptr = (kvxslab_t *)((BYTE *)voxptr + voxptr->zleng + 3))
				{
					const BYTE *col = voxptr->col;
					int zleng = voxptr->zleng;
					int ztop = voxptr->ztop;
					fixed_t z1, z2;

					if (ztop < minslabz)
					{
						int diff = minslabz - ztop;
						ztop = minslabz;
						col += diff;
						zleng -= diff;
					}
					if (ztop + zleng > maxslabz)
					{
						int diff = ztop + zleng - maxslabz;
						zleng -= diff;
					}
					if (zleng <= 0) continue;

					j = (ztop << 15) - syoff;
					if (j < 0)
					{
						k = j + (zleng << 15);
						if (k < 0)
						{
							if ((voxptr->backfacecull & oand32) == 0) continue;
							z2 = MulScale32(l2, k) + centery;					/* Below slab */
						}
						else
						{
							if ((voxptr->backfacecull & oand) == 0) continue;	/* Middle of slab */
							z2 = MulScale32(l1, k) + centery;
						}
						z1 = MulScale32(l1, j) + centery;
					}
					else
					{
						if ((voxptr->backfacecull & oand16) == 0) continue;
						z1 = MulScale32(l2, j) + centery;						/* Above slab */
						z2 = MulScale32(l1, j + (zleng << 15)) + centery;
					}

					if (z2 <= z1) continue;

					if (zleng == 1)
					{
						yinc = 0;
					}
					else
					{
						if (z2-z1 >= 1024) yinc = FixedDiv(zleng, z2 - z1);
						else yinc = (((1 << 24) - 1) / (z2 - z1)) * zleng >> 8;
					}
					// [RH] Clip each column separately, not just by the first one.
					for (int stripwidth = MIN<int>(countof(z1a), rx - lx), lxt = lx;
						lxt < rx;
						(lxt += countof(z1a)), stripwidth = MIN<int>(countof(z1a), rx - lxt))
					{
						// Calculate top and bottom pixels locations
						for (int xxx = 0; xxx < stripwidth; ++xxx)
						{
							if (zleng == 1)
							{
								yplc[xxx] = 0;
								z1a[xxx] = MAX<int>(z1, daumost[lxt + xxx]);
							}
							else
							{
								if (z1 < daumost[lxt + xxx])
								{
									yplc[xxx] = yinc * (daumost[lxt + xxx] - z1);
									z1a[xxx] = daumost[lxt + xxx];
								}
								else
								{
									yplc[xxx] = 0;
									z1a[xxx] = z1;
								}
							}
							z2a[xxx] = MIN<int>(z2, dadmost[lxt + xxx]);
						}
						// Find top and bottom pixels that match and draw them as one strip
						for (int xxl = 0, xxr; xxl < stripwidth; )
						{
							if (z1a[xxl] >= z2a[xxl])
							{ // No column here
								xxl++;
								continue;
							}
							int z1 = z1a[xxl];
							int z2 = z2a[xxl];
							// How many columns share the same extents?
							for (xxr = xxl + 1; xxr < stripwidth; ++xxr)
							{
								if (z1a[xxr] != z1 || z2a[xxr] != z2)
									break;
							}

							if (!(flags & DVF_OFFSCREEN))
							{
								// Draw directly to the screen.
								R_DrawSlab(xxr - xxl, yplc[xxl], z2 - z1, yinc, col, ylookup[z1] + lxt + xxl + dc_destorg);
							}
							else
							{
								// Record the area covered and possibly draw to an offscreen buffer.
								dc_yl = z1;
								dc_yh = z2 - 1;
								dc_count = z2 - z1;
								dc_iscale = yinc;
								for (int x = xxl; x < xxr; ++x)
								{
									OffscreenCoverageBuffer->InsertSpan(lxt + x, z1, z2);
									if (!(flags & DVF_SPANSONLY))
									{
										dc_x = lxt + x;
										rt_initcols(OffscreenColorBuffer + (dc_x & ~3) * OffscreenBufferHeight);
										dc_source = col;
										dc_texturefrac = yplc[xxl];
										hcolfunc_pre();
									}
								}
							}
							xxl = xxr;
						}
					}
				}
			}
		}
	}
}

//==========================================================================
//
// FCoverageBuffer Constructor
//
//==========================================================================

FCoverageBuffer::FCoverageBuffer(int lists)
	: Spans(NULL), FreeSpans(NULL)
{
	NumLists = lists;
	Spans = new Span *[lists];
	memset(Spans, 0, sizeof(Span*)*lists);
}

//==========================================================================
//
// FCoverageBuffer Destructor
//
//==========================================================================

FCoverageBuffer::~FCoverageBuffer()
{
	if (Spans != NULL)
	{
		delete[] Spans;
	}
}

//==========================================================================
//
// FCoverageBuffer :: Clear
//
//==========================================================================

void FCoverageBuffer::Clear()
{
	SpanArena.FreeAll();
	memset(Spans, 0, sizeof(Span*)*NumLists);
	FreeSpans = NULL;
}

//==========================================================================
//
// FCoverageBuffer :: InsertSpan
//
// start is inclusive.
// stop is exclusive.
//
//==========================================================================

void FCoverageBuffer::InsertSpan(int listnum, int start, int stop)
{
	assert(unsigned(listnum) < NumLists);
	assert(start < stop);

	Span **span_p = &Spans[listnum];
	Span *span;

	if (*span_p == NULL || (*span_p)->Start > stop)
	{ // This list is empty or the first entry is after this one, so we can just insert the span.
		goto addspan;
	}

	// Insert the new span in order, merging with existing ones.
	while (*span_p != NULL)
	{
		if ((*span_p)->Stop < start)							// =====		(existing span)
		{ // Span ends before this one starts.					//		  ++++	(new span)
			span_p = &(*span_p)->NextSpan;
			continue;
		}

		// Does the new span overlap or abut the existing one?
		if ((*span_p)->Start <= start)
		{
			if ((*span_p)->Stop >= stop)						// =============
			{ // The existing span completely covers this one.	//     +++++
				return;
			}
extend:		// Extend the existing span with the new one.		// ======
			span = *span_p;										//     +++++++
			span->Stop = stop;									// (or)  +++++

			// Free up any spans we just covered up.
			span_p = &(*span_p)->NextSpan;
			while (*span_p != NULL && (*span_p)->Start <= stop && (*span_p)->Stop <= stop)
			{
				Span *span = *span_p;							// ======  ======
				*span_p = span->NextSpan;						//     +++++++++++++
				span->NextSpan = FreeSpans;
				FreeSpans = span;
			}
			if (*span_p != NULL && (*span_p)->Start <= stop)	// =======         ========
			{ // Our new span connects two existing spans.		//     ++++++++++++++
			  // They should all be collapsed into a single span.
				span->Stop = (*span_p)->Stop;
				span = *span_p;
				*span_p = span->NextSpan;
				span->NextSpan = FreeSpans;
				FreeSpans = span;
			}
			goto check;
		}
		else if ((*span_p)->Start <= stop)						//        =====
		{ // The new span extends the existing span from		//    ++++
		  // the beginning.										// (or) ++++
			(*span_p)->Start = start;
			if ((*span_p)->Stop < stop)
			{ // The new span also extends the existing span	//     ======
			  // at the bottom									// ++++++++++++++
				goto extend;
			}
			goto check;
		}
		else													//         ======
		{ // No overlap, so insert a new span.					// +++++
			goto addspan;
		}
	}
	// Append a new span to the end of the list.
addspan:
	span = AllocSpan();
	span->NextSpan = *span_p;
	span->Start = start;
	span->Stop = stop;
	*span_p = span;
check:
#ifdef _DEBUG
	// Validate the span list: Spans must be in order, and there must be
	// at least one pixel between spans.
	for (span = Spans[listnum]; span != NULL; span = span->NextSpan)
	{
		assert(span->Start < span->Stop);
		if (span->NextSpan != NULL)
		{
			assert(span->Stop < span->NextSpan->Start);
		}
	}
#endif
	;
}

//==========================================================================
//
// FCoverageBuffer :: AllocSpan
//
//==========================================================================

FCoverageBuffer::Span *FCoverageBuffer::AllocSpan()
{
	Span *span;

	if (FreeSpans != NULL)
	{
		span = FreeSpans;
		FreeSpans = span->NextSpan;
	}
	else
	{
		span = (Span *)SpanArena.Alloc(sizeof(Span));
	}
	return span;
}

//==========================================================================
//
// R_CheckOffscreenBuffer
//
// Allocates the offscreen coverage buffer and optionally the offscreen
// color buffer. If they already exist but are the wrong size, they will
// be reallocated.
//
//==========================================================================

void R_CheckOffscreenBuffer(int width, int height, bool spansonly)
{
	if (OffscreenCoverageBuffer == NULL)
	{
		assert(OffscreenColorBuffer == NULL && "The color buffer cannot exist without the coverage buffer");
		OffscreenCoverageBuffer = new FCoverageBuffer(width);
	}
	else if (OffscreenCoverageBuffer->NumLists != (unsigned)width)
	{
		delete OffscreenCoverageBuffer;
		OffscreenCoverageBuffer = new FCoverageBuffer(width);
		if (OffscreenColorBuffer != NULL)
		{
			delete[] OffscreenColorBuffer;
			OffscreenColorBuffer = NULL;
		}
	}
	else
	{
		OffscreenCoverageBuffer->Clear();
	}

	if (!spansonly)
	{
		if (OffscreenColorBuffer == NULL)
		{
			OffscreenColorBuffer = new BYTE[width * height];
		}
		else if (OffscreenBufferWidth != width || OffscreenBufferHeight != height)
		{
			delete[] OffscreenColorBuffer;
			OffscreenColorBuffer = new BYTE[width * height];
		}
	}
	OffscreenBufferWidth = width;
	OffscreenBufferHeight = height;
}
<|MERGE_RESOLUTION|>--- conflicted
+++ resolved
@@ -1,3181 +1,3172 @@
-// Emacs style mode select	 -*- C++ -*- 
-//-----------------------------------------------------------------------------
-//
-// $Id:$
-//
-// Copyright (C) 1993-1996 by id Software, Inc.
-//
-// This source is available for distribution and/or modification
-// only under the terms of the DOOM Source Code License as
-// published by id Software. All rights reserved.
-//
-// The source is distributed in the hope that it will be useful,
-// but WITHOUT ANY WARRANTY; without even the implied warranty of
-// FITNESS FOR A PARTICULAR PURPOSE. See the DOOM Source Code License
-// for more details.
-//
-// $Log:$
-//
-// DESCRIPTION:
-//		Refresh of things, i.e. objects represented by sprites.
-//
-// This file contains some code from the Build Engine.
-//
-// "Build Engine & Tools" Copyright (c) 1993-1997 Ken Silverman
-// Ken Silverman's official web site: "http://www.advsys.net/ken"
-// See the included license file "BUILDLIC.TXT" for license info.
-//
-//-----------------------------------------------------------------------------
-
-#include <stdio.h>
-#include <stdlib.h>
-#include <algorithm>
-
-#include "templates.h"
-#include "doomdef.h"
-#include "m_swap.h"
-#include "i_system.h"
-#include "w_wad.h"
-#include "r_local.h"
-#include "c_console.h"
-#include "c_cvars.h"
-#include "c_dispatch.h"
-#include "doomstat.h"
-#include "v_video.h"
-#include "sc_man.h"
-#include "s_sound.h"
-#include "sbar.h"
-#include "gi.h"
-#include "r_sky.h"
-#include "cmdlib.h"
-#include "g_level.h"
-#include "d_net.h"
-#include "colormatcher.h"
-#include "d_netinf.h"
-#include "p_effect.h"
-#include "r_bsp.h"
-#include "r_plane.h"
-#include "r_segs.h"
-#include "r_3dfloors.h"
-#include "v_palette.h"
-#include "r_data/r_translate.h"
-#include "r_data/colormaps.h"
-#include "r_data/voxels.h"
-#include "p_local.h"
-
-// [RH] A c-buffer. Used for keeping track of offscreen voxel spans.
-
-struct FCoverageBuffer
-{
-	struct Span
-	{
-		Span *NextSpan;
-		short Start, Stop;
-	};
-
-	FCoverageBuffer(int size);
-	~FCoverageBuffer();
-
-	void Clear();
-	void InsertSpan(int listnum, int start, int stop);
-	Span *AllocSpan();
-
-	FMemArena SpanArena;
-	Span **Spans;	// [0..NumLists-1] span lists
-	Span *FreeSpans;
-	unsigned int NumLists;
-};
-
-extern fixed_t globaluclip, globaldclip;
-
-
-#define MINZ			(2048*4)
-#define BASEYCENTER 	(100)
-
-EXTERN_CVAR (Bool, st_scale)
-EXTERN_CVAR(Bool, r_shadercolormaps)
-EXTERN_CVAR(Int, r_drawfuzz)
-EXTERN_CVAR(Bool, r_deathcamera);
-
-//
-// Sprite rotation 0 is facing the viewer,
-//	rotation 1 is one angle turn CLOCKWISE around the axis.
-// This is not the same as the angle,
-//	which increases counter clockwise (protractor).
-//
-fixed_t 		pspritexscale;
-fixed_t			pspriteyscale;
-fixed_t 		pspritexiscale;
-fixed_t			sky1scale;			// [RH] Sky 1 scale factor
-fixed_t			sky2scale;			// [RH] Sky 2 scale factor
-
-vissprite_t		*VisPSprites[NUMPSPRITES];
-int				VisPSpritesX1[NUMPSPRITES];
-FDynamicColormap *VisPSpritesBaseColormap[NUMPSPRITES];
-
-static int		spriteshade;
-
-FTexture		*WallSpriteTile;
-
-// constant arrays
-//	used for psprite clipping and initializing clipping
-short			zeroarray[MAXWIDTH];
-short			screenheightarray[MAXWIDTH];
-
-EXTERN_CVAR (Bool, r_drawplayersprites)
-EXTERN_CVAR (Bool, r_drawvoxels)
-
-//
-// INITIALIZATION FUNCTIONS
-//
-
-int OffscreenBufferWidth, OffscreenBufferHeight;
-BYTE *OffscreenColorBuffer;
-FCoverageBuffer *OffscreenCoverageBuffer;
-
-//
-
-// GAME FUNCTIONS
-//
-int				MaxVisSprites;
-vissprite_t 	**vissprites;
-vissprite_t		**firstvissprite;
-vissprite_t		**vissprite_p;
-vissprite_t		**lastvissprite;
-int 			newvissprite;
-bool			DrewAVoxel;
-
-static vissprite_t **spritesorter;
-static int spritesortersize = 0;
-static int vsprcount;
-
-static void R_ProjectWallSprite(AActor *thing, fixed_t fx, fixed_t fy, fixed_t fz, FTextureID picnum, fixed_t xscale, fixed_t yscale, INTBOOL flip);
-
-
-
-void R_DeinitSprites()
-{
-	// Free vissprites
-	for (int i = 0; i < MaxVisSprites; ++i)
-	{
-		delete vissprites[i];
-	}
-	free (vissprites);
-	vissprites = NULL;
-	vissprite_p = lastvissprite = NULL;
-	MaxVisSprites = 0;
-
-	// Free vissprites sorter
-	if (spritesorter != NULL)
-	{
-		delete[] spritesorter;
-		spritesortersize = 0;
-		spritesorter = NULL;
-	}
-
-	// Free offscreen buffer
-	if (OffscreenColorBuffer != NULL)
-	{
-		delete[] OffscreenColorBuffer;
-		OffscreenColorBuffer = NULL;
-	}
-	if (OffscreenCoverageBuffer != NULL)
-	{
-		delete OffscreenCoverageBuffer;
-		OffscreenCoverageBuffer = NULL;
-	}
-	OffscreenBufferHeight = OffscreenBufferWidth = 0;
-}
-
-//
-// R_ClearSprites
-// Called at frame start.
-//
-void R_ClearSprites (void)
-{
-	vissprite_p = firstvissprite;
-	DrewAVoxel = false;
-}
-
-
-//
-// R_NewVisSprite
-//
-vissprite_t *R_NewVisSprite (void)
-{
-	if (vissprite_p == lastvissprite)
-	{
-		ptrdiff_t firstvisspritenum = firstvissprite - vissprites;
-		ptrdiff_t prevvisspritenum = vissprite_p - vissprites;
-
-		MaxVisSprites = MaxVisSprites ? MaxVisSprites * 2 : 128;
-		vissprites = (vissprite_t **)M_Realloc (vissprites, MaxVisSprites * sizeof(vissprite_t));
-		lastvissprite = &vissprites[MaxVisSprites];
-		firstvissprite = &vissprites[firstvisspritenum];
-		vissprite_p = &vissprites[prevvisspritenum];
-		DPrintf ("MaxVisSprites increased to %d\n", MaxVisSprites);
-
-		// Allocate sprites from the new pile
-		for (vissprite_t **p = vissprite_p; p < lastvissprite; ++p)
-		{
-			*p = new vissprite_t;
-		}
-	}
-
-	vissprite_p++;
-	return *(vissprite_p-1);
-}
-
-//
-// R_DrawMaskedColumn
-// Used for sprites and masked mid textures.
-// Masked means: partly transparent, i.e. stored
-//	in posts/runs of opaque pixels.
-//
-short*			mfloorclip;
-short*			mceilingclip;
-
-fixed_t 		spryscale;
-fixed_t 		sprtopscreen;
-
-bool			sprflipvert;
-
-void R_DrawMaskedColumn (const BYTE *column, const FTexture::Span *span)
-{
-	while (span->Length != 0)
-	{
-		const int length = span->Length;
-		const int top = span->TopOffset;
-
-		// calculate unclipped screen coordinates for post
-		dc_yl = (sprtopscreen + spryscale * top) >> FRACBITS;
-		dc_yh = (sprtopscreen + spryscale * (top + length) - FRACUNIT) >> FRACBITS;
-
-		if (sprflipvert)
-		{
-			swapvalues (dc_yl, dc_yh);
-		}
-
-		if (dc_yh >= mfloorclip[dc_x])
-		{
-			dc_yh = mfloorclip[dc_x] - 1;
-		}
-		if (dc_yl < mceilingclip[dc_x])
-		{
-			dc_yl = mceilingclip[dc_x];
-		}
-
-		if (dc_yl <= dc_yh)
-		{
-			if (sprflipvert)
-			{
-				dc_texturefrac = (dc_yl*dc_iscale) - (top << FRACBITS)
-					- FixedMul (centeryfrac, dc_iscale) - dc_texturemid;
-				const fixed_t maxfrac = length << FRACBITS;
-				while (dc_texturefrac >= maxfrac)
-				{
-					if (++dc_yl > dc_yh)
-						goto nextpost;
-					dc_texturefrac += dc_iscale;
-				}
-				fixed_t endfrac = dc_texturefrac + (dc_yh-dc_yl)*dc_iscale;
-				while (endfrac < 0)
-				{
-					if (--dc_yh < dc_yl)
-						goto nextpost;
-					endfrac -= dc_iscale;
-				}
-			}
-			else
-			{
-				dc_texturefrac = dc_texturemid - (top << FRACBITS)
-					+ (dc_yl*dc_iscale) - FixedMul (centeryfrac-FRACUNIT, dc_iscale);
-				while (dc_texturefrac < 0)
-				{
-					if (++dc_yl > dc_yh)
-						goto nextpost;
-					dc_texturefrac += dc_iscale;
-				}
-				fixed_t endfrac = dc_texturefrac + (dc_yh-dc_yl)*dc_iscale;
-				const fixed_t maxfrac = length << FRACBITS;
-				if (dc_yh < mfloorclip[dc_x]-1 && endfrac < maxfrac - dc_iscale)
-				{
-					dc_yh++;
-				}
-				else while (endfrac >= maxfrac)
-				{
-					if (--dc_yh < dc_yl)
-						goto nextpost;
-					endfrac -= dc_iscale;
-				}
-			}
-			dc_source = column + top;
-			dc_dest = ylookup[dc_yl] + dc_x + dc_destorg;
-			dc_count = dc_yh - dc_yl + 1;
-			colfunc ();
-		}
-nextpost:
-		span++;
-	}
-}
-
-// [ZZ]
-// R_ClipSpriteColumnWithPortals
-//
-static inline bool R_ClipSpriteColumnWithPortals (fixed_t x, fixed_t y, vissprite_t* spr)
-{
-	// [ZZ] 10.01.2016: don't clip sprites from the root of a skybox.
-	if (CurrentPortalInSkybox)
-		return false;
-
-	for (drawseg_t* seg = ds_p; seg-- > firstdrawseg; ) // copied code from killough below
-	{
-		// ignore segs from other portals
-		if (seg->CurrentPortalUniq != CurrentPortalUniq)
-			continue;
-
-		// I don't know what makes this happen (some old top-down portal code or possibly skybox code? something adds null lines...)
-		// crashes at the first frame of the first map of Action2.wad
-		if (!seg->curline) continue;
-
-		line_t* line = seg->curline->linedef;
-		// divline? wtf, anyway, divlines aren't supposed to be drawn. But I definitely saw NULL linedefs in drawsegs.
-		if (!line) continue;
-
-		// check if this line will clip sprites to itself
-		if (!line->portal)
-			continue;
-
-		// don't clip sprites with portal's back side (it's transparent)
-		if (seg->curline->sidedef != line->sidedef[0])
-			continue;
-
-		// don't clip if the sprite is in front of the portal
-		if (!P_PointOnLineSide(x, y, line))
-			continue;
-
-		// now if current column is covered by this drawseg, we clip it away
-		if ((dc_x >= seg->x1) && (dc_x <= seg->x2))
-			return true;
-	}
-
-	return false;
-}
-
-//
-// R_DrawVisSprite
-//	mfloorclip and mceilingclip should also be set.
-//
-void R_DrawVisSprite (vissprite_t *vis)
-{
-	const BYTE *pixels;
-	const FTexture::Span *spans;
-	fixed_t 		frac;
-	FTexture		*tex;
-	int				x2, stop4;
-	fixed_t			xiscale;
-	ESPSResult		mode;
-	bool			ispsprite = (!vis->sector && !vis->gx && !vis->gy && !vis->gz);
-
-	if (vis->xscale == 0 || vis->yscale == 0)
-	{ // scaled to 0; can't see
-		return;
-	}
-
-	dc_colormap = vis->Style.colormap;
-
-	mode = R_SetPatchStyle (vis->Style.RenderStyle, vis->Style.alpha, vis->Translation, vis->FillColor);
-
-	if (vis->Style.RenderStyle == LegacyRenderStyles[STYLE_Shaded])
-	{ // For shaded sprites, R_SetPatchStyle sets a dc_colormap to an alpha table, but
-	  // it is the brightest one. We need to get back to the proper light level for
-	  // this sprite.
-		dc_colormap += vis->ColormapNum << COLORMAPSHIFT;
-	}
-
-	if (mode != DontDraw)
-	{
-		if (mode == DoDraw0)
-		{
-			// One column at a time
-			stop4 = vis->x1;
-		}
-		else	 // DoDraw1
-		{
-			// Up to four columns at a time
-			stop4 = vis->x2 & ~3;
-		}
-
-		tex = vis->pic;
-		spryscale = vis->yscale;
-		sprflipvert = false;
-		dc_iscale = 0xffffffffu / (unsigned)vis->yscale;
-		frac = vis->startfrac;
-		xiscale = vis->xiscale;
-		dc_texturemid = vis->texturemid;
-
-
-		if (vis->renderflags & RF_YFLIP)
-		{
-			sprflipvert = true;
-			spryscale = -spryscale;
-			dc_iscale = -dc_iscale;
-			dc_texturemid -= (vis->pic->GetHeight() << FRACBITS);
-			sprtopscreen = centeryfrac + FixedMul(dc_texturemid, spryscale);
-		}
-		else
-		{
-			sprflipvert = false;
-			sprtopscreen = centeryfrac - FixedMul(dc_texturemid, spryscale);
-		}
-
-		dc_x = vis->x1;
-		x2 = vis->x2;
-
-		if (dc_x < x2)
-		{
-			while ((dc_x < stop4) && (dc_x & 3))
-			{
-				pixels = tex->GetColumn (frac >> FRACBITS, &spans);
-				if (ispsprite || !R_ClipSpriteColumnWithPortals(vis->gx, vis->gy, vis))
-					R_DrawMaskedColumn (pixels, spans);
-				dc_x++;
-				frac += xiscale;
-			}
-
-			while (dc_x < stop4)
-			{
-				rt_initcols();
-				for (int zz = 4; zz; --zz)
-				{
-					pixels = tex->GetColumn (frac >> FRACBITS, &spans);
-					if (ispsprite || !R_ClipSpriteColumnWithPortals(vis->gx, vis->gy, vis))
-						R_DrawMaskedColumnHoriz (pixels, spans);
-					dc_x++;
-					frac += xiscale;
-				}
-				rt_draw4cols (dc_x - 4);
-			}
-
-			while (dc_x < x2)
-			{
-				pixels = tex->GetColumn (frac >> FRACBITS, &spans);
-				if (ispsprite || !R_ClipSpriteColumnWithPortals(vis->gx, vis->gy, vis))
-					R_DrawMaskedColumn (pixels, spans);
-				dc_x++;
-				frac += xiscale;
-			}
-		}
-	}
-
-	R_FinishSetPatchStyle ();
-
-	NetUpdate ();
-}
-
-void R_DrawWallSprite(vissprite_t *spr)
-{
-	int x1, x2;
-	fixed_t yscale;
-
-	x1 = MAX<int>(spr->x1, spr->wallc.sx1);
-	x2 = MIN<int>(spr->x2, spr->wallc.sx2);
-	if (x1 >= x2)
-		return;
-	WallT.InitFromWallCoords(&spr->wallc);
-	PrepWall(swall, lwall, spr->pic->GetWidth() << FRACBITS, x1, x2);
-	yscale = spr->yscale;
-	dc_texturemid = FixedDiv(spr->gzt - viewz, yscale);
-	if (spr->renderflags & RF_XFLIP)
-	{
-		int right = (spr->pic->GetWidth() << FRACBITS) - 1;
-
-		for (int i = x1; i < x2; i++)
-		{
-			lwall[i] = right - lwall[i];
-		}
-	}
-	// Prepare lighting
-	bool calclighting = false;
-	FDynamicColormap *usecolormap = basecolormap;
-	bool rereadcolormap = true;
-
-	// Decals that are added to the scene must fade to black.
-	if (spr->Style.RenderStyle == LegacyRenderStyles[STYLE_Add] && usecolormap->Fade != 0)
-	{
-		usecolormap = GetSpecialLights(usecolormap->Color, 0, usecolormap->Desaturate);
-		rereadcolormap = false;
-	}
-
-	int shade = LIGHT2SHADE(spr->sector->lightlevel + r_actualextralight);
-	GlobVis = r_WallVisibility;
-	rw_lightleft = SafeDivScale12(GlobVis, spr->wallc.sz1);
-	rw_lightstep = (SafeDivScale12(GlobVis, spr->wallc.sz2) - rw_lightleft) / (spr->wallc.sx2 - spr->wallc.sx1);
-	rw_light = rw_lightleft + (x1 - spr->wallc.sx1) * rw_lightstep;
-	if (fixedlightlev >= 0)
-		dc_colormap = usecolormap->Maps + fixedlightlev;
-	else if (fixedcolormap != NULL)
-		dc_colormap = fixedcolormap;
-	else if (!foggy && (spr->renderflags & RF_FULLBRIGHT))
-		dc_colormap = usecolormap->Maps;
-	else
-		calclighting = true;
-
-	// Draw it
-	WallSpriteTile = spr->pic;
-	if (spr->renderflags & RF_YFLIP)
-	{
-		sprflipvert = true;
-		yscale = -yscale;
-		dc_texturemid = dc_texturemid - (spr->pic->GetHeight() << FRACBITS);
-	}
-	else
-	{
-		sprflipvert = false;
-	}
-
-	// rw_offset is used as the texture's vertical scale
-	rw_offset = SafeDivScale30(1, yscale);
-
-	dc_x = x1;
-	ESPSResult mode;
-
-	mode = R_SetPatchStyle (spr->Style.RenderStyle, spr->Style.alpha, spr->Translation, spr->FillColor);
-
-	// R_SetPatchStyle can modify basecolormap.
-	if (rereadcolormap)
-	{
-		usecolormap = basecolormap;
-	}
-
-	if (mode == DontDraw)
-	{
-		return;
-	}
-	else
-	{
-		int stop4;
-
-		if (mode == DoDraw0)
-		{ // 1 column at a time
-			stop4 = dc_x;
-		}
-		else	 // DoDraw1
-		{ // up to 4 columns at a time
-			stop4 = x2 & ~3;
-		}
-
-		while ((dc_x < stop4) && (dc_x & 3))
-		{
-			if (calclighting)
-			{ // calculate lighting
-				dc_colormap = usecolormap->Maps + (GETPALOOKUP (rw_light, shade) << COLORMAPSHIFT);
-			}
-			if (!R_ClipSpriteColumnWithPortals(spr->gx, spr->gy, spr))
-				R_WallSpriteColumn(R_DrawMaskedColumn);
-			dc_x++;
-		}
-
-		while (dc_x < stop4)
-		{
-			if (calclighting)
-			{ // calculate lighting
-				dc_colormap = usecolormap->Maps + (GETPALOOKUP (rw_light, shade) << COLORMAPSHIFT);
-			}
-			rt_initcols();
-			for (int zz = 4; zz; --zz)
-			{
-				if (!R_ClipSpriteColumnWithPortals(spr->gx, spr->gy, spr))
-					R_WallSpriteColumn(R_DrawMaskedColumnHoriz);
-				dc_x++;
-			}
-			rt_draw4cols(dc_x - 4);
-		}
-
-		while (dc_x < x2)
-		{
-			if (calclighting)
-			{ // calculate lighting
-				dc_colormap = usecolormap->Maps + (GETPALOOKUP (rw_light, shade) << COLORMAPSHIFT);
-			}
-			if (!R_ClipSpriteColumnWithPortals(spr->gx, spr->gy, spr))
-				R_WallSpriteColumn(R_DrawMaskedColumn);
-			dc_x++;
-		}
-	}
-	R_FinishSetPatchStyle();
-}
-
-void R_WallSpriteColumn (void (*drawfunc)(const BYTE *column, const FTexture::Span *spans))
-{
-	unsigned int texturecolumn = lwall[dc_x] >> FRACBITS;
-	dc_iscale = MulScale16 (swall[dc_x], rw_offset);
-	spryscale = SafeDivScale32 (1, dc_iscale);
-	if (sprflipvert)
-		sprtopscreen = centeryfrac + FixedMul (dc_texturemid, spryscale);
-	else
-		sprtopscreen = centeryfrac - FixedMul (dc_texturemid, spryscale);
-
-	const BYTE *column;
-	const FTexture::Span *spans;
-	column = WallSpriteTile->GetColumn (texturecolumn, &spans);
-	dc_texturefrac = 0;
-	drawfunc (column, spans);
-	rw_light += rw_lightstep;
-}
-
-void R_DrawVisVoxel(vissprite_t *spr, int minslabz, int maxslabz, short *cliptop, short *clipbot)
-{
-	ESPSResult mode;
-	int flags = 0;
-
-	// Do setup for blending.
-	dc_colormap = spr->Style.colormap;
-	mode = R_SetPatchStyle(spr->Style.RenderStyle, spr->Style.alpha, spr->Translation, spr->FillColor);
-
-	if (mode == DontDraw)
-	{
-		return;
-	}
-	if (colfunc == fuzzcolfunc || colfunc == R_FillColumnP)
-	{
-		flags = DVF_OFFSCREEN | DVF_SPANSONLY;
-	}
-	else if (colfunc != basecolfunc)
-	{
-		flags = DVF_OFFSCREEN;
-	}
-	if (flags != 0)
-	{
-		R_CheckOffscreenBuffer(RenderTarget->GetWidth(), RenderTarget->GetHeight(), !!(flags & DVF_SPANSONLY));
-	}
-	if (spr->bInMirror)
-	{
-		flags |= DVF_MIRRORED;
-	}
-
-	// Render the voxel, either directly to the screen or offscreen.
-	R_DrawVoxel(spr->vx, spr->vy, spr->vz, spr->vang, spr->gx, spr->gy, spr->gz, spr->angle,
-		spr->xscale, spr->yscale, spr->voxel, spr->Style.colormap, cliptop, clipbot,
-		minslabz, maxslabz, flags);
-
-	// Blend the voxel, if that's what we need to do.
-	if ((flags & ~DVF_MIRRORED) != 0)
-	{
-		for (int x = 0; x < viewwidth; ++x)
-		{
-			if (!(flags & DVF_SPANSONLY) && (x & 3) == 0)
-			{
-				rt_initcols(OffscreenColorBuffer + x * OffscreenBufferHeight);
-			}
-			for (FCoverageBuffer::Span *span = OffscreenCoverageBuffer->Spans[x]; span != NULL; span = span->NextSpan)
-			{
-				if (flags & DVF_SPANSONLY)
-				{
-					dc_x = x;
-					dc_yl = span->Start;
-					dc_yh = span->Stop - 1;
-					dc_count = span->Stop - span->Start;
-					dc_dest = ylookup[span->Start] + x + dc_destorg;
-					colfunc();
-				}
-				else
-				{
-					unsigned int **tspan = &dc_ctspan[x & 3];
-					(*tspan)[0] = span->Start;
-					(*tspan)[1] = span->Stop - 1;
-					*tspan += 2;
-				}
-			}
-			if (!(flags & DVF_SPANSONLY) && (x & 3) == 3)
-			{
-				rt_draw4cols(x - 3);
-			}
-		}
-	}
-
-	R_FinishSetPatchStyle();
-	NetUpdate();
-}
-
-//
-// R_ProjectSprite
-// Generates a vissprite for a thing if it might be visible.
-//
-void R_ProjectSprite (AActor *thing, int fakeside, F3DFloor *fakefloor, F3DFloor *fakeceiling)
-{
-	fixed_t				fx, fy, fz;
-	fixed_t 			tr_x;
-	fixed_t 			tr_y;
-	
-	fixed_t				gzt;				// killough 3/27/98
-	fixed_t				gzb;				// [RH] use bottom of sprite, not actor
-	fixed_t 			tx, tx2;
-	fixed_t 			tz;
-
-	fixed_t 			xscale = FRACUNIT, yscale = FRACUNIT;
-	
-	int 				x1;
-	int 				x2;
-
-	FTextureID			picnum;
-	FTexture			*tex;
-	FVoxelDef			*voxel;
-	
-	vissprite_t*		vis;
-	
-	fixed_t 			iscale;
-
-	sector_t*			heightsec;			// killough 3/27/98
-
-	// Don't waste time projecting sprites that are definitely not visible.
-	if (thing == NULL ||
-		(thing->renderflags & RF_INVISIBLE) ||
-		!thing->RenderStyle.IsVisible(thing->alpha) ||
-		!thing->IsVisibleToPlayer())
-	{
-		return;
-	}
-
-	// [ZZ] Or less definitely not visible (hue)
-	// [ZZ] 10.01.2016: don't try to clip stuff inside a skybox against the current portal.
-	if (!CurrentPortalInSkybox && CurrentPortal && !!P_PointOnLineSide(thing->x, thing->y, CurrentPortal->dst))
-		return;
-
-	// [RH] Interpolate the sprite's position to make it look smooth
-	fixedvec3 pos = thing->InterpolatedPosition(r_TicFrac);
-	fx = pos.x;
-	fy = pos.y;
-	fz = pos.z + thing->GetBobOffset(r_TicFrac);
-
-	tex = NULL;
-	voxel = NULL;
-
-	int spritenum = thing->sprite;
-	fixed_t spritescaleX = thing->scaleX;
-	fixed_t spritescaleY = thing->scaleY;
-	int renderflags = thing->renderflags;
-	if (spritescaleY < 0)
-	{
-		spritescaleY = -spritescaleY;
-		renderflags ^= RF_YFLIP;
-	}
-	if (thing->player != NULL)
-	{
-		P_CheckPlayerSprite(thing, spritenum, spritescaleX, spritescaleY);
-	}
-
-	if (thing->picnum.isValid())
-	{
-		picnum = thing->picnum;
-
-		tex = TexMan(picnum);
-		if (tex->UseType == FTexture::TEX_Null)
-		{
-			return;
-		}
-
-		if (tex->Rotations != 0xFFFF)
-		{
-			// choose a different rotation based on player view
-			spriteframe_t *sprframe = &SpriteFrames[tex->Rotations];
-			angle_t ang = R_PointToAngle (fx, fy);
-			angle_t rot;
-			if (sprframe->Texture[0] == sprframe->Texture[1])
-			{
-				rot = (ang - thing->angle + (angle_t)(ANGLE_45/2)*9) >> 28;
-			}
-			else
-			{
-				rot = (ang - thing->angle + (angle_t)(ANGLE_45/2)*9-(angle_t)(ANGLE_180/16)) >> 28;
-			}
-			picnum = sprframe->Texture[rot];
-			if (sprframe->Flip & (1 << rot))
-			{
-				renderflags ^= RF_XFLIP;
-			}
-			tex = TexMan[picnum];	// Do not animate the rotation
-		}
-	}
-	else
-	{
-		// decide which texture to use for the sprite
-#ifdef RANGECHECK
-		if (spritenum >= (signed)sprites.Size () || spritenum < 0)
-		{
-			DPrintf ("R_ProjectSprite: invalid sprite number %u\n", spritenum);
-			return;
-		}
-#endif
-		spritedef_t *sprdef = &sprites[spritenum];
-		if (thing->frame >= sprdef->numframes)
-		{
-			// If there are no frames at all for this sprite, don't draw it.
-			return;
-		}
-		else
-		{
-			//picnum = SpriteFrames[sprdef->spriteframes + thing->frame].Texture[0];
-			// choose a different rotation based on player view
-			spriteframe_t *sprframe = &SpriteFrames[sprdef->spriteframes + thing->frame];
-			angle_t ang = R_PointToAngle (fx, fy);
-			angle_t rot;
-			if (sprframe->Texture[0] == sprframe->Texture[1])
-			{
-				rot = (ang - thing->angle + (angle_t)(ANGLE_45/2)*9) >> 28;
-			}
-			else
-			{
-				rot = (ang - thing->angle + (angle_t)(ANGLE_45/2)*9-(angle_t)(ANGLE_180/16)) >> 28;
-			}
-			picnum = sprframe->Texture[rot];
-			if (sprframe->Flip & (1 << rot))
-			{
-				renderflags ^= RF_XFLIP;
-			}
-			tex = TexMan[picnum];	// Do not animate the rotation
-			if (r_drawvoxels)
-			{
-				voxel = sprframe->Voxel;
-			}
-		}
-	}
-	if (spritescaleX < 0)
-	{
-		spritescaleX = -spritescaleX;
-		renderflags ^= RF_XFLIP;
-	}
-	if (voxel == NULL && (tex == NULL || tex->UseType == FTexture::TEX_Null))
-	{
-		return;
-	}
-
-	if ((renderflags & RF_SPRITETYPEMASK) == RF_WALLSPRITE)
-	{
-		R_ProjectWallSprite(thing, fx, fy, fz, picnum, spritescaleX, spritescaleY, renderflags);
-		return;
-	}
-
-	// transform the origin point
-	tr_x = fx - viewx;
-	tr_y = fy - viewy;
-
-	tz = DMulScale20 (tr_x, viewtancos, tr_y, viewtansin);
-
-	// thing is behind view plane?
-	if (voxel == NULL && tz < MINZ)
-		return;
-
-	tx = DMulScale16 (tr_x, viewsin, -tr_y, viewcos);
-
-	// [RH] Flip for mirrors
-	if (MirrorFlags & RF_XFLIP)
-	{
-		tx = -tx;
-	}
-	tx2 = tx >> 4;
-
-	// too far off the side?
-	// if it's a voxel, it can be further off the side
-	if ((voxel == NULL && (abs(tx) >> 6) > abs(tz)) ||
-		(voxel != NULL && (abs(tx) >> 7) > abs(tz)))
-	{
-		return;
-	}
-
-	if (voxel == NULL)
-	{
-		// [RH] Added scaling
-		int scaled_to = tex->GetScaledTopOffset();
-		int scaled_bo = scaled_to - tex->GetScaledHeight();
-		gzt = fz + spritescaleY * scaled_to;
-		gzb = fz + spritescaleY * scaled_bo;
-	}
-	else
-	{
-		xscale = FixedMul(spritescaleX, voxel->Scale);
-		yscale = FixedMul(spritescaleY, voxel->Scale);
-		gzt = fz + MulScale8(yscale, voxel->Voxel->Mips[0].PivotZ) - thing->floorclip;
-		gzb = fz + MulScale8(yscale, voxel->Voxel->Mips[0].PivotZ - (voxel->Voxel->Mips[0].SizeZ << 8));
-		if (gzt <= gzb)
-			return;
-	}
-
-	// killough 3/27/98: exclude things totally separated
-	// from the viewer, by either water or fake ceilings
-	// killough 4/11/98: improve sprite clipping for underwater/fake ceilings
-
-	heightsec = thing->Sector->GetHeightSec();
-
-	if (heightsec != NULL)	// only clip things which are in special sectors
-	{
-		if (fakeside == FAKED_AboveCeiling)
-		{
-			if (gzt < heightsec->ceilingplane.ZatPoint (fx, fy))
-				return;
-		}
-		else if (fakeside == FAKED_BelowFloor)
-		{
-			if (gzb >= heightsec->floorplane.ZatPoint (fx, fy))
-				return;
-		}
-		else
-		{
-			if (gzt < heightsec->floorplane.ZatPoint (fx, fy))
-				return;
-			if (!(heightsec->MoreFlags & SECF_FAKEFLOORONLY) && gzb >= heightsec->ceilingplane.ZatPoint (fx, fy))
-				return;
-		}
-	}
-
-	if (voxel == NULL)
-	{
-		xscale = DivScale12 (centerxfrac, tz);
-
-		// [RH] Reject sprites that are off the top or bottom of the screen
-		if (MulScale12 (globaluclip, tz) > viewz - gzb ||
-			MulScale12 (globaldclip, tz) < viewz - gzt)
-		{
-			return;
-		}
-
-		// [RH] Flip for mirrors
-		renderflags ^= MirrorFlags & RF_XFLIP;
-
-		// calculate edges of the shape
-		const fixed_t thingxscalemul = DivScale16(spritescaleX, tex->xScale);
-
-		tx -= ((renderflags & RF_XFLIP) ? (tex->GetWidth() - tex->LeftOffset - 1) : tex->LeftOffset) * thingxscalemul;
-		x1 = centerx + MulScale32 (tx, xscale);
-
-		// off the right side?
-		if (x1 >= WindowRight)
-			return;
-
-		tx += tex->GetWidth() * thingxscalemul;
-		x2 = centerx + MulScale32 (tx, xscale);
-
-		// off the left side or too small?
-		if ((x2 < WindowLeft || x2 <= x1))
-			return;
-
-		xscale = FixedDiv(FixedMul(spritescaleX, xscale), tex->xScale);
-		iscale = (tex->GetWidth() << FRACBITS) / (x2 - x1);
-
-		fixed_t yscale = SafeDivScale16(spritescaleY, tex->yScale);
-
-		// store information in a vissprite
-		vis = R_NewVisSprite();
-
-		vis->CurrentPortalUniq = CurrentPortalUniq;
-		vis->xscale = xscale;
-		vis->yscale = Scale(InvZtoScale, yscale, tz << 4);
-		vis->idepth = (unsigned)DivScale32(1, tz) >> 1;	// tz is 20.12, so idepth ought to be 12.20, but signed math makes it 13.19
-		vis->floorclip = FixedDiv (thing->floorclip, yscale);
-		vis->texturemid = (tex->TopOffset << FRACBITS) - FixedDiv (viewz - fz + thing->floorclip, yscale);
-		vis->x1 = x1 < WindowLeft ? WindowLeft : x1;
-		vis->x2 = x2 > WindowRight ? WindowRight : x2;
-		vis->angle = thing->angle;
-
-		if (renderflags & RF_XFLIP)
-		{
-			vis->startfrac = (tex->GetWidth() << FRACBITS) - 1;
-			vis->xiscale = -iscale;
-		}
-		else
-		{
-			vis->startfrac = 0;
-			vis->xiscale = iscale;
-		}
-
-		if (vis->x1 > x1)
-			vis->startfrac += vis->xiscale * (vis->x1 - x1);
-	}
-	else
-	{
-		vis = R_NewVisSprite();
-
-		vis->CurrentPortalUniq = CurrentPortalUniq;
-		vis->xscale = xscale;
-		vis->yscale = yscale;
-		vis->x1 = WindowLeft;
-		vis->x2 = WindowRight;
-		vis->idepth = (unsigned)DivScale32(1, MAX(tz, MINZ)) >> 1;
-		vis->floorclip = thing->floorclip;
-
-		fz -= thing->floorclip;
-
-		vis->angle = thing->angle + voxel->AngleOffset;
-
-		int voxelspin = (thing->flags & MF_DROPPED) ? voxel->DroppedSpin : voxel->PlacedSpin;
-		if (voxelspin != 0)
-		{
-			double ang = double(I_FPSTime()) * voxelspin / 1000;
-			vis->angle -= angle_t(ang * (4294967296.f / 360));
-		}
-
-		vis->vx = viewx;
-		vis->vy = viewy;
-		vis->vz = viewz;
-		vis->vang = viewangle;
-	}
-
-	// killough 3/27/98: save sector for special clipping later
-	vis->heightsec = heightsec;
-	vis->sector = thing->Sector;
-
-	vis->depth = tz;
-	vis->gx = fx;
-	vis->gy = fy;
-	vis->gz = fz;
-	vis->gzb = gzb;		// [RH] use gzb, not thing->z
-	vis->gzt = gzt;		// killough 3/27/98
-	vis->deltax = fx - viewx;
-	vis->deltay = fy - viewy;
-	vis->renderflags = renderflags;
-	if(thing->flags5 & MF5_BRIGHT) vis->renderflags |= RF_FULLBRIGHT; // kg3D
-	vis->Style.RenderStyle = thing->RenderStyle;
-	vis->FillColor = thing->fillcolor;
-	vis->Translation = thing->Translation;		// [RH] thing translation table
-	vis->FakeFlatStat = fakeside;
-	vis->Style.alpha = thing->alpha;
-	vis->fakefloor = fakefloor;
-	vis->fakeceiling = fakeceiling;
-	vis->ColormapNum = 0;
-	vis->bInMirror = MirrorFlags & RF_XFLIP;
-	vis->bSplitSprite = false;
-
-	if (voxel != NULL)
-	{
-		vis->voxel = voxel->Voxel;
-		vis->bIsVoxel = true;
-		vis->bWallSprite = false;
-		DrewAVoxel = true;
-	}
-	else
-	{
-		vis->pic = tex;
-		vis->bIsVoxel = false;
-		vis->bWallSprite = false;
-	}
-
-	// The software renderer cannot invert the source without inverting the overlay
-	// too. That means if the source is inverted, we need to do the reverse of what
-	// the invert overlay flag says to do.
-	INTBOOL invertcolormap = (vis->Style.RenderStyle.Flags & STYLEF_InvertOverlay);
-
-	if (vis->Style.RenderStyle.Flags & STYLEF_InvertSource)
-	{
-		invertcolormap = !invertcolormap;
-	}
-
-	FDynamicColormap *mybasecolormap = basecolormap;
-
-	// Sprites that are added to the scene must fade to black.
-	if (vis->Style.RenderStyle == LegacyRenderStyles[STYLE_Add] && mybasecolormap->Fade != 0)
-	{
-		mybasecolormap = GetSpecialLights(mybasecolormap->Color, 0, mybasecolormap->Desaturate);
-	}
-
-	if (vis->Style.RenderStyle.Flags & STYLEF_FadeToBlack)
-	{
-		if (invertcolormap)
-		{ // Fade to white
-			mybasecolormap = GetSpecialLights(mybasecolormap->Color, MAKERGB(255,255,255), mybasecolormap->Desaturate);
-			invertcolormap = false;
-		}
-		else
-		{ // Fade to black
-			mybasecolormap = GetSpecialLights(mybasecolormap->Color, MAKERGB(0,0,0), mybasecolormap->Desaturate);
-		}
-	}
-
-	// get light level
-	if (fixedcolormap != NULL)
-	{ // fixed map
-		vis->Style.colormap = fixedcolormap;
-	}
-	else
-	{
-		if (invertcolormap)
-		{
-			mybasecolormap = GetSpecialLights(mybasecolormap->Color, mybasecolormap->Fade.InverseColor(), mybasecolormap->Desaturate);
-		}
-		if (fixedlightlev >= 0)
-		{
-			vis->Style.colormap = mybasecolormap->Maps + fixedlightlev;
-		}
-		else if (!foggy && ((renderflags & RF_FULLBRIGHT) || (thing->flags5 & MF5_BRIGHT)))
-		{ // full bright
-			vis->Style.colormap = mybasecolormap->Maps;
-		}
-		else
-		{ // diminished light
-			vis->ColormapNum = GETPALOOKUP(
-				(fixed_t)DivScale12 (r_SpriteVisibility, MAX(tz, MINZ)), spriteshade);
-			vis->Style.colormap = mybasecolormap->Maps + (vis->ColormapNum << COLORMAPSHIFT);
-		}
-	}
-}
-
-static void R_ProjectWallSprite(AActor *thing, fixed_t fx, fixed_t fy, fixed_t fz, FTextureID picnum, fixed_t xscale, fixed_t yscale, int renderflags)
-{
-	FWallCoords wallc;
-	int x1, x2;
-	fixed_t lx1, lx2, ly1, ly2;
-	fixed_t gzb, gzt, tz;
-	FTexture *pic = TexMan(picnum, true);
-	angle_t ang = (thing->angle + ANGLE_90) >> ANGLETOFINESHIFT;
-	vissprite_t *vis;
-
-	// Determine left and right edges of sprite. The sprite's angle is its normal,
-	// so the edges are 90 degrees each side of it.
-	x2 = pic->GetScaledWidth();
-	x1 = pic->GetScaledLeftOffset();
-
-	x1 *= xscale;
-	x2 *= xscale;
-
-	lx1 = fx - FixedMul(x1, finecosine[ang]) - viewx;
-	ly1 = fy - FixedMul(x1, finesine[ang]) - viewy;
-	lx2 = lx1 + FixedMul(x2, finecosine[ang]);
-	ly2 = ly1 + FixedMul(x2, finesine[ang]);
-
-	// Is it off-screen?
-	if (wallc.Init(lx1, ly1, lx2, ly2, TOO_CLOSE_Z))
-		return;
-	
-	if (wallc.sx1 >= WindowRight || wallc.sx2 <= WindowLeft)
-		return;
-
-	// Sprite sorting should probably treat these as walls, not sprites,
-	// but right now, I just want to get them drawing.
-	tz = DMulScale20(fx - viewx, viewtancos, fy - viewy, viewtansin);
-
-	int scaled_to = pic->GetScaledTopOffset();
-	int scaled_bo = scaled_to - pic->GetScaledHeight();
-	gzt = fz + yscale * scaled_to;
-	gzb = fz + yscale * scaled_bo;
-
-	vis = R_NewVisSprite();
-	vis->CurrentPortalUniq = CurrentPortalUniq;
-	vis->x1 = wallc.sx1 < WindowLeft ? WindowLeft : wallc.sx1;
-	vis->x2 = wallc.sx2 >= WindowRight ? WindowRight : wallc.sx2;
-	vis->yscale = yscale;
-	vis->idepth = (unsigned)DivScale32(1, tz) >> 1;
-	vis->depth = tz;
-	vis->sector = thing->Sector;
-	vis->heightsec = NULL;
-	vis->gx = fx;
-	vis->gy = fy;
-	vis->gz = fz;
-	vis->gzb = gzb;
-	vis->gzt = gzt;
-	vis->deltax = fx - viewx;
-	vis->deltay = fy - viewy;
-	vis->renderflags = renderflags;
-	if(thing->flags5 & MF5_BRIGHT) vis->renderflags |= RF_FULLBRIGHT; // kg3D
-	vis->Style.RenderStyle = thing->RenderStyle;
-	vis->FillColor = thing->fillcolor;
-	vis->Translation = thing->Translation;
-	vis->FakeFlatStat = 0;
-	vis->Style.alpha = thing->alpha;
-	vis->fakefloor = NULL;
-	vis->fakeceiling = NULL;
-	vis->ColormapNum = 0;
-	vis->bInMirror = MirrorFlags & RF_XFLIP;
-	vis->pic = pic;
-	vis->bIsVoxel = false;
-	vis->bWallSprite = true;
-	vis->ColormapNum = GETPALOOKUP(
-		(fixed_t)DivScale12 (r_SpriteVisibility, MAX(tz, MINZ)), spriteshade);
-	vis->Style.colormap = basecolormap->Maps + (vis->ColormapNum << COLORMAPSHIFT);
-	vis->wallc = wallc;
-}
-
-//
-// R_AddSprites
-// During BSP traversal, this adds sprites by sector.
-//
-// killough 9/18/98: add lightlevel as parameter, fixing underwater lighting
-// [RH] Save which side of heightsec sprite is on here.
-void R_AddSprites (sector_t *sec, int lightlevel, int fakeside)
-{
-	AActor *thing;
-	F3DFloor *rover;
-	F3DFloor *fakeceiling = NULL;
-	F3DFloor *fakefloor = NULL;
-
-	// BSP is traversed by subsector.
-	// A sector might have been split into several
-	//	subsectors during BSP building.
-	// Thus we check whether it was already added.
-	if (sec->thinglist == NULL || sec->validcount == validcount)
-		return;
-
-	// Well, now it will be done.
-	sec->validcount = validcount;
-
-	spriteshade = LIGHT2SHADE(lightlevel + r_actualextralight);
-
-	// Handle all things in sector.
-	for (thing = sec->thinglist; thing; thing = thing->snext)
-	{
-		// find fake level
-		for(int i = 0; i < (int)frontsector->e->XFloor.ffloors.Size(); i++) {
-			rover = frontsector->e->XFloor.ffloors[i];
-			if(!(rover->flags & FF_EXISTS) || !(rover->flags & FF_RENDERPLANES)) continue;
-			if(!(rover->flags & FF_SOLID) || rover->alpha != 255) continue;
-			if(!fakefloor)
-			{
-				if(!(rover->top.plane->a) && !(rover->top.plane->b))
-				{
-					if(rover->top.plane->Zat0() <= thing->Z()) fakefloor = rover;
-				}
-			}
-			if(!(rover->bottom.plane->a) && !(rover->bottom.plane->b))
-			{
-				if(rover->bottom.plane->Zat0() >= thing->Top()) fakeceiling = rover;
-			}
-		}	
-		R_ProjectSprite (thing, fakeside, fakefloor, fakeceiling);
-		fakeceiling = NULL;
-		fakefloor = NULL;
-	}
-}
-
-
-//
-// R_DrawPSprite
-//
-void R_DrawPSprite (pspdef_t* psp, int pspnum, AActor *owner, fixed_t sx, fixed_t sy)
-{
-	fixed_t 			tx;
-	int 				x1;
-	int 				x2;
-	spritedef_t*		sprdef;
-	spriteframe_t*		sprframe;
-	FTextureID			picnum;
-	WORD				flip;
-	FTexture*			tex;
-	vissprite_t*		vis;
-	static vissprite_t	avis[NUMPSPRITES];
-	bool noaccel;
-
-	assert(pspnum >= 0 && pspnum < NUMPSPRITES);
-
-	// decide which patch to use
-	if ( (unsigned)psp->sprite >= (unsigned)sprites.Size ())
-	{
-		DPrintf ("R_DrawPSprite: invalid sprite number %i\n", psp->sprite);
-		return;
-	}
-	sprdef = &sprites[psp->sprite];
-	if (psp->frame >= sprdef->numframes)
-	{
-		DPrintf ("R_DrawPSprite: invalid sprite frame %i : %i\n", psp->sprite, psp->frame);
-		return;
-	}
-	sprframe = &SpriteFrames[sprdef->spriteframes + psp->frame];
-
-	picnum = sprframe->Texture[0];
-	flip = sprframe->Flip & 1;
-	tex = TexMan(picnum);
-
-	if (tex->UseType == FTexture::TEX_Null)
-		return;
-
-	// calculate edges of the shape
-	tx = sx-((320/2)<<FRACBITS);
-
-	tx -= tex->GetScaledLeftOffset() << FRACBITS;
-	x1 = (centerxfrac + FixedMul (tx, pspritexscale)) >>FRACBITS;
-	VisPSpritesX1[pspnum] = x1;
-
-	// off the right side
-	if (x1 > viewwidth)
-		return; 
-
-	tx += tex->GetScaledWidth() << FRACBITS;
-	x2 = ((centerxfrac + FixedMul (tx, pspritexscale)) >>FRACBITS);
-
-	// off the left side
-	if (x2 <= 0)
-		return;
-	
-	// store information in a vissprite
-	vis = &avis[pspnum];
-	vis->renderflags = owner->renderflags;
-	vis->floorclip = 0;
-
-
-	vis->texturemid = MulScale16((BASEYCENTER<<FRACBITS) - sy, tex->yScale) + (tex->TopOffset << FRACBITS);
-
-
-	if (camera->player && (RenderTarget != screen ||
-		viewheight == RenderTarget->GetHeight() ||
-		(RenderTarget->GetWidth() > 320 && !st_scale)))
-	{	// Adjust PSprite for fullscreen views
-		AWeapon *weapon = NULL;
-		if (camera->player != NULL)
-		{
-			weapon = camera->player->ReadyWeapon;
-		}
-		if (pspnum <= ps_flash && weapon != NULL && weapon->YAdjust != 0)
-		{
-			if (RenderTarget != screen || viewheight == RenderTarget->GetHeight())
-			{
-				vis->texturemid -= weapon->YAdjust;
-			}
-			else
-			{
-				vis->texturemid -= FixedMul (StatusBar->GetDisplacement (),
-					weapon->YAdjust);
-			}
-		}
-	}
-	if (pspnum <= ps_flash)
-	{ // Move the weapon down for 1280x1024.
-		vis->texturemid -= BaseRatioSizes[WidescreenRatio][2];
-	}
-	vis->x1 = x1 < 0 ? 0 : x1;
-	vis->x2 = x2 >= viewwidth ? viewwidth : x2;
-	vis->xscale = DivScale16(pspritexscale, tex->xScale);
-	vis->yscale = DivScale16(pspriteyscale, tex->yScale);
-	vis->Translation = 0;		// [RH] Use default colors
-	vis->pic = tex;
-	vis->ColormapNum = 0;
-
-	if (flip)
-	{
-		vis->xiscale = -MulScale16(pspritexiscale, tex->xScale);
-		vis->startfrac = (tex->GetWidth() << FRACBITS) - 1;
-	}
-	else
-	{
-		vis->xiscale = MulScale16(pspritexiscale, tex->xScale);
-		vis->startfrac = 0;
-	}
-
-	if (vis->x1 > x1)
-		vis->startfrac += vis->xiscale*(vis->x1-x1);
-
-	noaccel = false;
-	if (pspnum <= ps_flash)
-	{
-		vis->Style.alpha = owner->alpha;
-		vis->Style.RenderStyle = owner->RenderStyle;
-
-		// The software renderer cannot invert the source without inverting the overlay
-		// too. That means if the source is inverted, we need to do the reverse of what
-		// the invert overlay flag says to do.
-		INTBOOL invertcolormap = (vis->Style.RenderStyle.Flags & STYLEF_InvertOverlay);
-
-		if (vis->Style.RenderStyle.Flags & STYLEF_InvertSource)
-		{
-			invertcolormap = !invertcolormap;
-		}
-
-		FDynamicColormap *mybasecolormap = basecolormap;
-
-		if (vis->Style.RenderStyle.Flags & STYLEF_FadeToBlack)
-		{
-			if (invertcolormap)
-			{ // Fade to white
-				mybasecolormap = GetSpecialLights(mybasecolormap->Color, MAKERGB(255,255,255), mybasecolormap->Desaturate);
-				invertcolormap = false;
-			}
-			else
-			{ // Fade to black
-				mybasecolormap = GetSpecialLights(mybasecolormap->Color, MAKERGB(0,0,0), mybasecolormap->Desaturate);
-			}
-		}
-
-		if (realfixedcolormap != NULL)
-		{ // fixed color
-			vis->Style.colormap = realfixedcolormap->Colormap;
-		}
-		else
-		{
-			if (invertcolormap)
-			{
-				mybasecolormap = GetSpecialLights(mybasecolormap->Color, mybasecolormap->Fade.InverseColor(), mybasecolormap->Desaturate);
-			}
-			if (fixedlightlev >= 0)
-			{
-				vis->Style.colormap = mybasecolormap->Maps + fixedlightlev;
-			}
-			else if (!foggy && psp->state->GetFullbright())
-			{ // full bright
-				vis->Style.colormap = mybasecolormap->Maps;	// [RH] use basecolormap
-			}
-			else
-			{ // local light
-				vis->Style.colormap = mybasecolormap->Maps + (GETPALOOKUP (0, spriteshade) << COLORMAPSHIFT);
-			}
-		}
-		if (camera->Inventory != NULL)
-		{
-			lighttable_t *oldcolormap = vis->Style.colormap;
-			camera->Inventory->AlterWeaponSprite (&vis->Style);
-			if (vis->Style.colormap != oldcolormap)
-			{
-				// The colormap has changed. Is it one we can easily identify?
-				// If not, then don't bother trying to identify it for
-				// hardware accelerated drawing.
-				if (vis->Style.colormap < SpecialColormaps[0].Colormap || 
-					vis->Style.colormap > SpecialColormaps.Last().Colormap)
-				{
-					noaccel = true;
-				}
-				// Has the basecolormap changed? If so, we can't hardware accelerate it,
-				// since we don't know what it is anymore.
-				else if (vis->Style.colormap < mybasecolormap->Maps ||
-					vis->Style.colormap >= mybasecolormap->Maps + NUMCOLORMAPS*256)
-				{
-					noaccel = true;
-				}
-			}
-		}
-		// If we're drawing with a special colormap, but shaders for them are disabled, do
-		// not accelerate.
-		if (!r_shadercolormaps && (vis->Style.colormap >= SpecialColormaps[0].Colormap &&
-			vis->Style.colormap <= SpecialColormaps.Last().Colormap))
-		{
-			noaccel = true;
-		}
-		// If drawing with a BOOM colormap, disable acceleration.
-		if (mybasecolormap == &NormalLight && NormalLight.Maps != realcolormaps)
-		{
-			noaccel = true;
-		}
-		// If the main colormap has fixed lights, and this sprite is being drawn with that
-		// colormap, disable acceleration so that the lights can remain fixed.
-		if (!noaccel && realfixedcolormap == NULL &&
-			NormalLightHasFixedLights && mybasecolormap == &NormalLight &&
-			vis->pic->UseBasePalette())
-		{
-			noaccel = true;
-		}
-		VisPSpritesBaseColormap[pspnum] = mybasecolormap;
-	}
-	else
-	{
-		VisPSpritesBaseColormap[pspnum] = basecolormap;
-		vis->Style.colormap = basecolormap->Maps;
-		vis->Style.RenderStyle = STYLE_Normal;
-	}
-
-	// Check for hardware-assisted 2D. If it's available, and this sprite is not
-	// fuzzy, don't draw it until after the switch to 2D mode.
-	if (!noaccel && RenderTarget == screen && (DFrameBuffer *)screen->Accel2D)
-	{
-		FRenderStyle style = vis->Style.RenderStyle;
-		style.CheckFuzz();
-		if (style.BlendOp != STYLEOP_Fuzz)
-		{
-			VisPSprites[pspnum] = vis;
-			return;
-		}
-	}
-	R_DrawVisSprite (vis);
-}
-
-
-
-//==========================================================================
-//
-// R_DrawPlayerSprites
-//
-//==========================================================================
-
-void R_DrawPlayerSprites ()
-{
-	int 		i;
-	int 		lightnum;
-	pspdef_t*	psp;
-	sector_t*	sec = NULL;
-	static sector_t tempsec;
-	int			floorlight, ceilinglight;
-	F3DFloor *rover;
-
-	if (!r_drawplayersprites ||
-		!camera->player ||
-		(players[consoleplayer].cheats & CF_CHASECAM) ||
-		(r_deathcamera && camera->health <= 0))
-		return;
-
-	if(fixedlightlev < 0 && viewsector->e && viewsector->e->XFloor.lightlist.Size()) {
-		for(i = viewsector->e->XFloor.lightlist.Size() - 1; i >= 0; i--)
-			if(viewz <= viewsector->e->XFloor.lightlist[i].plane.Zat0()) {
-				rover = viewsector->e->XFloor.lightlist[i].caster;
-				if(rover) {
-					if(rover->flags & FF_DOUBLESHADOW && viewz <= rover->bottom.plane->Zat0())
-						break;
-					sec = rover->model;
-					if(rover->flags & FF_FADEWALLS)
-						basecolormap = sec->ColorMap;
-					else
-						basecolormap = viewsector->e->XFloor.lightlist[i].extra_colormap;
-				}
-				break;
-			}
-		if(!sec) {
-			sec = viewsector;
-			basecolormap = sec->ColorMap;
-		}
-		floorlight = ceilinglight = sec->lightlevel;
-	} else {
-		// This used to use camera->Sector but due to interpolation that can be incorrect
-		// when the interpolated viewpoint is in a different sector than the camera.
-		sec = R_FakeFlat (viewsector, &tempsec, &floorlight,
-			&ceilinglight, false);
-
-		// [RH] set basecolormap
-		basecolormap = sec->ColorMap;
-	}
-
-	// [RH] set foggy flag
-	foggy = (level.fadeto || basecolormap->Fade || (level.flags & LEVEL_HASFADETABLE));
-	r_actualextralight = foggy ? 0 : extralight << 4;
-
-	// get light level
-	lightnum = ((floorlight + ceilinglight) >> 1) + r_actualextralight;
-	spriteshade = LIGHT2SHADE(lightnum) - 24*FRACUNIT;
-
-	// clip to screen bounds
-	mfloorclip = screenheightarray;
-	mceilingclip = zeroarray;
-
-	if (camera->player != NULL)
-	{
-		fixed_t centerhack = centeryfrac;
-		fixed_t ofsx, ofsy;
-
-		centery = viewheight >> 1;
-		centeryfrac = centery << FRACBITS;
-
-		P_BobWeapon (camera->player, &camera->player->psprites[ps_weapon], &ofsx, &ofsy);
-
-		// add all active psprites
-		for (i = 0, psp = camera->player->psprites;
-			 i < NUMPSPRITES;
-			 i++, psp++)
-		{
-			// [RH] Don't draw the targeter's crosshair if the player already has a crosshair set.
-			if (psp->state && (i != ps_targetcenter || CrosshairImage == NULL))
-			{
-				R_DrawPSprite (psp, i, camera, psp->sx + ofsx, psp->sy + ofsy);
-			}
-			// [RH] Don't bob the targeter.
-			if (i == ps_flash)
-			{
-				ofsx = ofsy = 0;
-			}
-		}
-
-		centeryfrac = centerhack;
-		centery = centerhack >> FRACBITS;
-	}
-}
-
-//==========================================================================
-//
-// R_DrawRemainingPlayerSprites
-//
-// Called from D_Display to draw sprites that were not drawn by
-// R_DrawPlayerSprites().
-//
-//==========================================================================
-
-void R_DrawRemainingPlayerSprites()
-{
-	for (int i = 0; i < NUMPSPRITES; ++i)
-	{
-		vissprite_t *vis;
-		
-		vis = VisPSprites[i];
-		VisPSprites[i] = NULL;
-
-		if (vis != NULL)
-		{
-			FDynamicColormap *colormap = VisPSpritesBaseColormap[i];
-			bool flip = vis->xiscale < 0;
-			FSpecialColormap *special = NULL;
-			PalEntry overlay = 0;
-			FColormapStyle colormapstyle;
-			bool usecolormapstyle = false;
-
-			if (vis->Style.colormap >= SpecialColormaps[0].Colormap && 
-				vis->Style.colormap < SpecialColormaps[SpecialColormaps.Size()].Colormap)
-			{
-				// Yuck! There needs to be a better way to store colormaps in the vissprite... :(
-				ptrdiff_t specialmap = (vis->Style.colormap - SpecialColormaps[0].Colormap) / sizeof(FSpecialColormap);
-				special = &SpecialColormaps[specialmap];
-			}
-			else if (colormap->Color == PalEntry(255,255,255) &&
-				colormap->Desaturate == 0)
-			{
-				overlay = colormap->Fade;
-				overlay.a = BYTE(((vis->Style.colormap - colormap->Maps) >> 8) * 255 / NUMCOLORMAPS);
-			}
-			else
-			{
-				usecolormapstyle = true;
-				colormapstyle.Color = colormap->Color;
-				colormapstyle.Fade = colormap->Fade;
-				colormapstyle.Desaturate = colormap->Desaturate;
-				colormapstyle.FadeLevel = ((vis->Style.colormap - colormap->Maps) >> 8) / float(NUMCOLORMAPS);
-			}
-			screen->DrawTexture(vis->pic,
-				viewwindowx + VisPSpritesX1[i],
-				viewwindowy + viewheight/2 - (vis->texturemid / 65536.0) * (vis->yscale / 65536.0) - 0.5,
-				DTA_DestWidthF, FIXED2FLOAT(vis->pic->GetWidth() * vis->xscale),
-				DTA_DestHeightF, FIXED2FLOAT(vis->pic->GetHeight() * vis->yscale),
-				DTA_Translation, TranslationToTable(vis->Translation),
-				DTA_FlipX, flip,
-				DTA_TopOffset, 0,
-				DTA_LeftOffset, 0,
-				DTA_ClipLeft, viewwindowx,
-				DTA_ClipTop, viewwindowy,
-				DTA_ClipRight, viewwindowx + viewwidth,
-				DTA_ClipBottom, viewwindowy + viewheight,
-				DTA_Alpha, vis->Style.alpha,
-				DTA_RenderStyle, vis->Style.RenderStyle,
-				DTA_FillColor, vis->FillColor,
-				DTA_SpecialColormap, special,
-				DTA_ColorOverlay, overlay.d,
-				DTA_ColormapStyle, usecolormapstyle ? &colormapstyle : NULL,
-				TAG_DONE);
-		}
-	}
-}
-
-
-
-
-//
-// R_SortVisSprites
-//
-// [RH] The old code for this function used a bubble sort, which was far less
-//		than optimal with large numbers of sprites. I changed it to use the
-//		stdlib qsort() function instead, and now it is a *lot* faster; the
-//		more vissprites that need to be sorted, the better the performance
-//		gain compared to the old function.
-//
-// Sort vissprites by depth, far to near
-
-// This is the standard version, which does a simple test based on depth.
-static bool sv_compare(vissprite_t *a, vissprite_t *b)
-{
-	return a->idepth > b->idepth;
-}
-
-// This is an alternate version, for when one or more voxel is in view.
-// It does a 2D distance test based on whichever one is furthest from
-// the viewpoint.
-static bool sv_compare2d(vissprite_t *a, vissprite_t *b)
-{
-	return TVector2<double>(a->deltax, a->deltay).LengthSquared() <
-		   TVector2<double>(b->deltax, b->deltay).LengthSquared();
-}
-
-#if 0
-static drawseg_t **drawsegsorter;
-static int drawsegsortersize = 0;
-
-// Sort vissprites by leftmost column, left to right
-static int STACK_ARGS sv_comparex (const void *arg1, const void *arg2)
-{
-	return (*(vissprite_t **)arg2)->x1 - (*(vissprite_t **)arg1)->x1;
-}
-
-// Sort drawsegs by rightmost column, left to right
-static int STACK_ARGS sd_comparex (const void *arg1, const void *arg2)
-{
-	return (*(drawseg_t **)arg2)->x2 - (*(drawseg_t **)arg1)->x2;
-}
-
-CVAR (Bool, r_splitsprites, true, CVAR_ARCHIVE)
-
-// Split up vissprites that intersect drawsegs
-void R_SplitVisSprites ()
-{
-	size_t start, stop;
-	size_t numdrawsegs = ds_p - firstdrawseg;
-	size_t numsprites;
-	size_t spr, dseg, dseg2;
-
-	if (!r_splitsprites)
-		return;
-
-	if (numdrawsegs == 0 || vissprite_p - firstvissprite == 0)
-		return;
-
-	// Sort drawsegs from left to right
-	if (numdrawsegs > drawsegsortersize)
-	{
-		if (drawsegsorter != NULL)
-			delete[] drawsegsorter;
-		drawsegsortersize = numdrawsegs * 2;
-		drawsegsorter = new drawseg_t *[drawsegsortersize];
-	}
-	for (dseg = dseg2 = 0; dseg < numdrawsegs; ++dseg)
-	{
-		// Drawsegs that don't clip any sprites don't need to be considered.
-		if (firstdrawseg[dseg].silhouette)
-		{
-			drawsegsorter[dseg2++] = &firstdrawseg[dseg];
-		}
-	}
-	numdrawsegs = dseg2;
-	if (numdrawsegs == 0)
-	{
-		return;
-	}
-	qsort (drawsegsorter, numdrawsegs, sizeof(drawseg_t *), sd_comparex);
-
-	// Now sort vissprites from left to right, and walk them simultaneously
-	// with the drawsegs, splitting any that intersect.
-	start = firstvissprite - vissprites;
-
-	int p = 0;
-	do
-	{
-		p++;
-		R_SortVisSprites (sv_comparex, start);
-		stop = vissprite_p - vissprites;
-		numsprites = stop - start;
-
-		spr = dseg = 0;
-		do
-		{
-			vissprite_t *vis = spritesorter[spr], *vis2;
-
-			// Skip drawsegs until we get to one that doesn't end before the sprite
-			// begins.
-			while (dseg < numdrawsegs && drawsegsorter[dseg]->x2 <= vis->x1)
-			{
-				dseg++;
-			}
-			// Now split the sprite against any drawsegs it intersects
-			for (dseg2 = dseg; dseg2 < numdrawsegs; dseg2++)
-			{
-				drawseg_t *ds = drawsegsorter[dseg2];
-
-				if (ds->x1 > vis->x2 || ds->x2 < vis->x1)
-					continue;
-
-				if ((vis->idepth < ds->siz1) != (vis->idepth < ds->siz2))
-				{ // The drawseg is crossed; find the x where the intersection occurs
-					int cross = Scale (vis->idepth - ds->siz1, ds->sx2 - ds->sx1, ds->siz2 - ds->siz1) + ds->sx1 + 1;
-
-/*					if (cross < ds->x1 || cross > ds->x2)
-					{ // The original seg is crossed, but the drawseg is not
-						continue;
-					}
-*/					if (cross <= vis->x1 || cross >= vis->x2)
-					{ // Don't create 0-sized sprites
-						continue;
-					}
-
-					vis->bSplitSprite = true;
-
-					// Create a new vissprite for the right part of the sprite
-					vis2 = R_NewVisSprite ();
-					*vis2 = *vis;
-					vis2->startfrac += vis2->xiscale * (cross - vis2->x1);
-					vis->x2 = cross-1;
-					vis2->x1 = cross;
-					//vis2->alpha /= 2;
-					//vis2->RenderStyle = STYLE_Add;
-
-					if (vis->idepth < ds->siz1)
-					{ // Left is in back, right is in front
-						vis->sector  = ds->curline->backsector;
-						vis2->sector = ds->curline->frontsector;
-					}
-					else
-					{ // Right is in front, left is in back
-						vis->sector  = ds->curline->frontsector;
-						vis2->sector = ds->curline->backsector;
-					}
-				}
-			}
-		}
-		while (dseg < numdrawsegs && ++spr < numsprites);
-
-		// Repeat for any new sprites that were added.
-	}
-	while (start = stop, stop != vissprite_p - vissprites);
-}
-#endif
-
-#ifdef __GNUC__
-static void swap(vissprite_t *&a, vissprite_t *&b)
-{
-	vissprite_t *t = a;
-	a = b;
-	b = t;
-}
-#endif
-
-void R_SortVisSprites (bool (*compare)(vissprite_t *, vissprite_t *), size_t first)
-{
-	int i;
-	vissprite_t **spr;
-
-	vsprcount = int(vissprite_p - &vissprites[first]);
-
-	if (vsprcount == 0)
-		return;
-
-	if (spritesortersize < MaxVisSprites)
-	{
-		if (spritesorter != NULL)
-			delete[] spritesorter;
-		spritesorter = new vissprite_t *[MaxVisSprites];
-		spritesortersize = MaxVisSprites;
-	}
-
-	if (!(i_compatflags & COMPATF_SPRITESORT))
-	{
-		for (i = 0, spr = firstvissprite; i < vsprcount; i++, spr++)
-		{
-			spritesorter[i] = *spr;
-		}
-	}
-	else
-	{
-		// If the compatibility option is on sprites of equal distance need to
-		// be sorted in inverse order. This is most easily achieved by
-		// filling the sort array backwards before the sort.
-		for (i = 0, spr = firstvissprite + vsprcount-1; i < vsprcount; i++, spr--)
-		{
-			spritesorter[i] = *spr;
-		}
-	}
-
-	std::stable_sort(&spritesorter[0], &spritesorter[vsprcount], compare);
-}
-
-//
-// R_DrawSprite
-//
-void R_DrawSprite (vissprite_t *spr)
-{
-	static short clipbot[MAXWIDTH];
-	static short cliptop[MAXWIDTH];
-	drawseg_t *ds;
-	int i;
-	int x1, x2;
-	int r1, r2;
-	short topclip, botclip;
-	short *clip1, *clip2;
-	lighttable_t *colormap = spr->Style.colormap;
-	F3DFloor *rover;
-	FDynamicColormap *mybasecolormap;
-
-	// [RH] Check for particles
-	if (!spr->bIsVoxel && spr->pic == NULL)
-	{
-		// kg3D - reject invisible parts
-		if ((fake3D & FAKE3D_CLIPBOTTOM) && spr->gz <= sclipBottom) return;
-		if ((fake3D & FAKE3D_CLIPTOP)    && spr->gz >= sclipTop) return;
-		R_DrawParticle (spr);
-		return;
-	}
-
-	x1 = spr->x1;
-	x2 = spr->x2;
-
-	// [RH] Quickly reject sprites with bad x ranges.
-	if (x1 >= x2)
-		return;
-
-	// [RH] Sprites split behind a one-sided line can also be discarded.
-	if (spr->sector == NULL)
-		return;
-
-	// kg3D - reject invisible parts
-	if ((fake3D & FAKE3D_CLIPBOTTOM) && spr->gzt <= sclipBottom) return;
-	if ((fake3D & FAKE3D_CLIPTOP)    && spr->gzb >= sclipTop) return;
-
-	// kg3D - correct colors now
-	if (!fixedcolormap && fixedlightlev < 0 && spr->sector->e && spr->sector->e->XFloor.lightlist.Size()) 
-	{
-		if (!(fake3D & FAKE3D_CLIPTOP))
-		{
-			sclipTop = spr->sector->ceilingplane.ZatPoint(viewx, viewy);
-		}
-		sector_t *sec = NULL;
-		for (i = spr->sector->e->XFloor.lightlist.Size() - 1; i >= 0; i--)
-		{
-			if (sclipTop <= spr->sector->e->XFloor.lightlist[i].plane.Zat0()) 
-			{
-				rover = spr->sector->e->XFloor.lightlist[i].caster;
-				if (rover) 
-				{
-					if (rover->flags & FF_DOUBLESHADOW && sclipTop <= rover->bottom.plane->Zat0())
-					{
-						break;
-					}
-					sec = rover->model;
-					if (rover->flags & FF_FADEWALLS)
-					{
-						mybasecolormap = sec->ColorMap;
-					}
-					else
-					{
-						mybasecolormap = spr->sector->e->XFloor.lightlist[i].extra_colormap;
-					}
-				}
-				break;
-			}
-		}
-		// found new values, recalculate
-		if (sec) 
-		{
-			INTBOOL invertcolormap = (spr->Style.RenderStyle.Flags & STYLEF_InvertOverlay);
-
-			if (spr->Style.RenderStyle.Flags & STYLEF_InvertSource)
-			{
-				invertcolormap = !invertcolormap;
-			}
-
-			// Sprites that are added to the scene must fade to black.
-			if (spr->Style.RenderStyle == LegacyRenderStyles[STYLE_Add] && mybasecolormap->Fade != 0)
-			{
-				mybasecolormap = GetSpecialLights(mybasecolormap->Color, 0, mybasecolormap->Desaturate);
-			}
-
-			if (spr->Style.RenderStyle.Flags & STYLEF_FadeToBlack)
-			{
-				if (invertcolormap)
-				{ // Fade to white
-					mybasecolormap = GetSpecialLights(mybasecolormap->Color, MAKERGB(255,255,255), mybasecolormap->Desaturate);
-					invertcolormap = false;
-				}
-				else
-				{ // Fade to black
-					mybasecolormap = GetSpecialLights(mybasecolormap->Color, MAKERGB(0,0,0), mybasecolormap->Desaturate);
-				}
-			}
-
-			// get light level
-			if (invertcolormap)
-			{
-				mybasecolormap = GetSpecialLights(mybasecolormap->Color, mybasecolormap->Fade.InverseColor(), mybasecolormap->Desaturate);
-			}
-			if (fixedlightlev >= 0)
-			{
-				spr->Style.colormap = mybasecolormap->Maps + fixedlightlev;
-			}
-			else if (!foggy && (spr->renderflags & RF_FULLBRIGHT))
-			{ // full bright
-				spr->Style.colormap = mybasecolormap->Maps;
-			}
-			else
-			{ // diminished light
-				spriteshade = LIGHT2SHADE(sec->lightlevel + r_actualextralight);
-				spr->Style.colormap = mybasecolormap->Maps + (GETPALOOKUP (
-					(fixed_t)DivScale12 (r_SpriteVisibility, MAX(MINZ, spr->depth)), spriteshade) << COLORMAPSHIFT);
-			}
-		}
-	}
-
-	// [RH] Initialize the clipping arrays to their largest possible range
-	// instead of using a special "not clipped" value. This eliminates
-	// visual anomalies when looking down and should be faster, too.
-	topclip = 0;
-	botclip = viewheight;
-
-	// killough 3/27/98:
-	// Clip the sprite against deep water and/or fake ceilings.
-	// [RH] rewrote this to be based on which part of the sector is really visible
-
-	fixed_t scale = MulScale19 (InvZtoScale, spr->idepth);
-	fixed_t hzb = FIXED_MIN, hzt = FIXED_MAX;
-
-	if (spr->bIsVoxel && spr->floorclip != 0)
-	{
-		hzb = spr->gzb;
-	}
-
-	if (spr->heightsec && !(spr->heightsec->MoreFlags & SECF_IGNOREHEIGHTSEC))
-	{ // only things in specially marked sectors
-		if (spr->FakeFlatStat != FAKED_AboveCeiling)
-		{
-			fixed_t hz = spr->heightsec->floorplane.ZatPoint (spr->gx, spr->gy);
-			fixed_t h = (centeryfrac - FixedMul (hz-viewz, scale)) >> FRACBITS;
-
-			if (spr->FakeFlatStat == FAKED_BelowFloor)
-			{ // seen below floor: clip top
-				if (!spr->bIsVoxel && h > topclip)
-				{
-					topclip = MIN<short> (h, viewheight);
-				}
-				hzt = MIN(hzt, hz);
-			}
-			else
-			{ // seen in the middle: clip bottom
-				if (!spr->bIsVoxel && h < botclip)
-				{
-					botclip = MAX<short> (0, h);
-				}
-				hzb = MAX(hzb, hz);
-			}
-		}
-		if (spr->FakeFlatStat != FAKED_BelowFloor && !(spr->heightsec->MoreFlags & SECF_FAKEFLOORONLY))
-		{
-			fixed_t hz = spr->heightsec->ceilingplane.ZatPoint (spr->gx, spr->gy);
-			fixed_t h = (centeryfrac - FixedMul (hz-viewz, scale)) >> FRACBITS;
-
-			if (spr->FakeFlatStat == FAKED_AboveCeiling)
-			{ // seen above ceiling: clip bottom
-				if (!spr->bIsVoxel && h < botclip)
-				{
-					botclip = MAX<short> (0, h);
-				}
-				hzb = MAX(hzb, hz);
-			}
-			else
-			{ // seen in the middle: clip top
-				if (!spr->bIsVoxel && h > topclip)
-				{
-					topclip = MIN<short> (h, viewheight);
-				}
-				hzt = MIN(hzt, hz);
-			}
-		}
-	}
-	// killough 3/27/98: end special clipping for deep water / fake ceilings
-	else if (!spr->bIsVoxel && spr->floorclip)
-	{ // [RH] Move floorclip stuff from R_DrawVisSprite to here
-		int clip = ((centeryfrac - FixedMul (spr->texturemid -
-			(spr->pic->GetHeight() << FRACBITS) +
-			spr->floorclip, spr->yscale)) >> FRACBITS);
-		if (clip < botclip)
-		{
-			botclip = MAX<short> (0, clip);
-		}
-	}
-
-	if (fake3D & FAKE3D_CLIPBOTTOM)
-	{
-		if (!spr->bIsVoxel)
-		{
-			fixed_t h = sclipBottom;
-			if (spr->fakefloor)
-			{
-				fixed_t floorz = spr->fakefloor->top.plane->Zat0();
-				if (viewz > floorz && floorz == sclipBottom )
-				{
-					h = spr->fakefloor->bottom.plane->Zat0();
-				}
-			}
-			h = (centeryfrac - FixedMul(h-viewz, scale)) >> FRACBITS;
-			if (h < botclip)
-			{
-				botclip = MAX<short>(0, h);
-			}
-		}
-		hzb = MAX(hzb, sclipBottom);
-	}
-	if (fake3D & FAKE3D_CLIPTOP)
-	{
-		if (!spr->bIsVoxel)
-		{
-			fixed_t h = sclipTop;
-
-			if (spr->fakeceiling != NULL)
-			{
-				fixed_t ceilingz = spr->fakeceiling->bottom.plane->Zat0();
-				if (viewz < ceilingz && ceilingz == sclipTop)
-				{
-					h = spr->fakeceiling->top.plane->Zat0();
-				}
-			}
-			h = (centeryfrac - FixedMul (h-viewz, scale)) >> FRACBITS;
-			if (h > topclip)
-			{
-				topclip = MIN<short>(h, viewheight);
-			}
-		}
-		hzt = MIN(hzt, sclipTop);
-	}
-
-#if 0
-	// [RH] Sprites that were split by a drawseg should also be clipped
-	// by the sector's floor and ceiling. (Not sure how/if to handle this
-	// with fake floors, since those already do clipping.)
-	if (spr->bSplitSprite &&
-		(spr->heightsec == NULL || (spr->heightsec->MoreFlags & SECF_IGNOREHEIGHTSEC)))
-	{
-		fixed_t h = spr->sector->floorplane.ZatPoint (spr->gx, spr->gy);
-		h = (centeryfrac - FixedMul (h-viewz, scale)) >> FRACBITS;
-		if (h < botclip)
-		{
-			botclip = MAX<short> (0, h);
-		}
-		h = spr->sector->ceilingplane.ZatPoint (spr->gx, spr->gy);
-		h = (centeryfrac - FixedMul (h-viewz, scale)) >> FRACBITS;
-		if (h > topclip)
-		{
-			topclip = MIN<short> (h, viewheight);
-		}
-	}
-#endif
-
-	if (topclip >= botclip)
-	{
-		spr->Style.colormap = colormap;
-		return;
-	}
-
-	i = x2 - x1;
-	clip1 = clipbot + x1;
-	clip2 = cliptop + x1;
-	do
-	{
-		*clip1++ = botclip;
-		*clip2++ = topclip;
-	} while (--i);
-
-	// Scan drawsegs from end to start for obscuring segs.
-	// The first drawseg that is closer than the sprite is the clip seg.
-
-	// Modified by Lee Killough:
-	// (pointer check was originally nonportable
-	// and buggy, by going past LEFT end of array):
-
-	//		for (ds=ds_p-1 ; ds >= drawsegs ; ds--)    old buggy code
-
-	for (ds = ds_p; ds-- > firstdrawseg; )  // new -- killough
-	{
-		// [ZZ] portal handling here
-		//if (ds->CurrentPortalUniq != spr->CurrentPortalUniq)
-		//	continue;
-		// [ZZ] WARNING: uncommenting the two above lines, totally breaks sprite clipping
-
-		// kg3D - no clipping on fake segs
-		if (ds->fake) continue;
-		// determine if the drawseg obscures the sprite
-		if (ds->x1 >= x2 || ds->x2 <= x1 ||
-			(!(ds->silhouette & SIL_BOTH) && ds->maskedtexturecol == -1 &&
-			 !ds->bFogBoundary) )
-		{
-			// does not cover sprite
-			continue;
-		}
-
-		r1 = MAX<int> (ds->x1, x1);
-		r2 = MIN<int> (ds->x2, x2);
-
-		fixed_t neardepth, fardepth;
-		if (!spr->bWallSprite)
-		{
-			if (ds->sz1 < ds->sz2)
-			{
-				neardepth = ds->sz1, fardepth = ds->sz2;
-			}
-			else
-			{
-				neardepth = ds->sz2, fardepth = ds->sz1;
-			}
-		}
-		// Check if sprite is in front of draw seg:
-		if ((!spr->bWallSprite && neardepth > spr->depth) || ((spr->bWallSprite || fardepth > spr->depth) &&
-			DMulScale32(spr->gy - ds->curline->v1->y, ds->curline->v2->x - ds->curline->v1->x,
-						ds->curline->v1->x - spr->gx, ds->curline->v2->y - ds->curline->v1->y) <= 0))
-		{
-			// seg is behind sprite, so draw the mid texture if it has one
-			if (ds->CurrentPortalUniq == CurrentPortalUniq && // [ZZ] instead, portal uniq check is made here
-				(ds->maskedtexturecol != -1 || ds->bFogBoundary))
-				R_RenderMaskedSegRange (ds, r1, r2);
-			continue;
-		}
-
-		// clip this piece of the sprite
-		// killough 3/27/98: optimized and made much shorter
-		// [RH] Optimized further (at least for VC++;
-		// other compilers should be at least as good as before)
-
-		if (ds->silhouette & SIL_BOTTOM) //bottom sil
-		{
-			clip1 = clipbot + r1;
-			clip2 = openings + ds->sprbottomclip + r1 - ds->x1;
-			i = r2 - r1;
-			do
-			{
-				if (*clip1 > *clip2)
-					*clip1 = *clip2;
-				clip1++;
-				clip2++;
-			} while (--i);
-		}
-
-		if (ds->silhouette & SIL_TOP)   // top sil
-		{
-			clip1 = cliptop + r1;
-			clip2 = openings + ds->sprtopclip + r1 - ds->x1;
-			i = r2 - r1;
-			do
-			{
-				if (*clip1 < *clip2)
-					*clip1 = *clip2;
-				clip1++;
-				clip2++;
-			} while (--i);
-		}
-	}
-
-	// all clipping has been performed, so draw the sprite
-
-	if (!spr->bIsVoxel)
-	{
-		mfloorclip = clipbot;
-		mceilingclip = cliptop;
-		if (!spr->bWallSprite)
-		{
-			R_DrawVisSprite(spr);
-		}
-		else
-		{
-			R_DrawWallSprite(spr);
-		}
-	}
-	else
-	{
-		// If it is completely clipped away, don't bother drawing it.
-		if (cliptop[x2] >= clipbot[x2])
-		{
-			for (i = x1; i < x2; ++i)
-			{
-				if (cliptop[i] < clipbot[i])
-				{
-					break;
-				}
-			}
-			if (i == x2)
-			{
-				spr->Style.colormap = colormap;
-				return;
-			}
-		}
-		// Add everything outside the left and right edges to the clipping array
-		// for R_DrawVisVoxel().
-		if (x1 > 0)
-		{
-			clearbufshort(cliptop, x1, viewheight);
-		}
-		if (x2 < viewwidth - 1)
-		{
-			clearbufshort(cliptop + x2, viewwidth - x2, viewheight);
-		}
-		int minvoxely = spr->gzt <= hzt ? 0 : (spr->gzt - hzt) / spr->yscale;
-		int maxvoxely = spr->gzb > hzb ? INT_MAX : (spr->gzt - hzb) / spr->yscale;
-		R_DrawVisVoxel(spr, minvoxely, maxvoxely, cliptop, clipbot);
-	}
-	spr->Style.colormap = colormap;
-}
-
-// kg3D:
-// R_DrawMasked contains sorting
-// original renamed to R_DrawMaskedSingle
-
-void R_DrawMaskedSingle (bool renew)
-{
-	drawseg_t *ds;
-	int i;
-
-#if 0
-	R_SplitVisSprites ();
-#endif
-
-	for (i = vsprcount; i > 0; i--)
-	{
-		if (spritesorter[i-1]->CurrentPortalUniq != CurrentPortalUniq)
-			continue; // probably another time
-		R_DrawSprite (spritesorter[i-1]);
-	}
-
-	// render any remaining masked mid textures
-
-	// Modified by Lee Killough:
-	// (pointer check was originally nonportable
-	// and buggy, by going past LEFT end of array):
-
-	//		for (ds=ds_p-1 ; ds >= drawsegs ; ds--)    old buggy code
-
-	if (renew)
-	{
-		fake3D |= FAKE3D_REFRESHCLIP;
-	}
-	for (ds = ds_p; ds-- > firstdrawseg; )	// new -- killough
-	{
-		// [ZZ] the same as above
-		if (ds->CurrentPortalUniq != CurrentPortalUniq)
-			continue;
-		// kg3D - no fake segs
-		if (ds->fake) continue;
-		if (ds->maskedtexturecol != -1 || ds->bFogBoundary)
-		{
-			R_RenderMaskedSegRange (ds, ds->x1, ds->x2);
-		}
-	}
-}
-
-void R_DrawHeightPlanes(fixed_t height); // kg3D - fake planes
-
-void R_DrawMasked (void)
-{
-	R_SortVisSprites (DrewAVoxel ? sv_compare2d : sv_compare, firstvissprite - vissprites);
-
-	if (height_top == NULL)
-	{ // kg3D - no visible 3D floors, normal rendering
-		R_DrawMaskedSingle(false);
-	}
-	else
-	{ // kg3D - correct sorting
-		HeightLevel *hl;
-
-		// ceilings
-		for (hl = height_cur; hl != NULL && hl->height >= viewz; hl = hl->prev)
-		{
-			if (hl->next)
-			{
-				fake3D = FAKE3D_CLIPBOTTOM | FAKE3D_CLIPTOP;
-				sclipTop = hl->next->height;
-			}
-			else
-			{
-				fake3D = FAKE3D_CLIPBOTTOM;
-			}
-			sclipBottom = hl->height;
-			R_DrawMaskedSingle(true);
-			R_DrawHeightPlanes(hl->height);
-		}
-
-		// floors
-		fake3D = FAKE3D_DOWN2UP | FAKE3D_CLIPTOP;
-		sclipTop = height_top->height;
-		R_DrawMaskedSingle(true);
-		hl = height_top;
-		for (hl = height_top; hl != NULL && hl->height < viewz; hl = hl->next)
-		{
-			R_DrawHeightPlanes(hl->height);
-			if (hl->next)
-			{
-				fake3D = FAKE3D_DOWN2UP | FAKE3D_CLIPTOP | FAKE3D_CLIPBOTTOM;
-				sclipTop = hl->next->height;
-			}
-			else
-			{
-				fake3D = FAKE3D_DOWN2UP | FAKE3D_CLIPBOTTOM;
-			}
-			sclipBottom = hl->height;
-			R_DrawMaskedSingle(true);
-		}
-		R_3D_DeleteHeights();
-		fake3D = 0;
-	}
-	R_DrawPlayerSprites ();
-}
-
-
-void R_ProjectParticle (particle_t *particle, const sector_t *sector, int shade, int fakeside)
-{
-	fixed_t 			tr_x;
-	fixed_t 			tr_y;
-	fixed_t 			tx, ty;
-	fixed_t 			tz, tiz;
-	fixed_t 			xscale, yscale;
-	int 				x1, x2, y1, y2;
-	vissprite_t*		vis;
-	sector_t*			heightsec = NULL;
-	BYTE*				map;
-
-	// [ZZ] Particle not visible through the portal plane
-	if (CurrentPortal && !!P_PointOnLineSide(particle->x, particle->y, CurrentPortal->dst))
-		return;
-
-	// transform the origin point
-	tr_x = particle->x - viewx;
-	tr_y = particle->y - viewy;
-
-	tz = DMulScale20 (tr_x, viewtancos, tr_y, viewtansin);
-
-	// particle is behind view plane?
-	if (tz < MINZ)
-		return;
-
-	tx = DMulScale20 (tr_x, viewsin, -tr_y, viewcos);
-
-	// Flip for mirrors
-	if (MirrorFlags & RF_XFLIP)
-	{
-		tx = viewwidth - tx - 1;
-	}
-
-	// too far off the side?
-	if (tz <= abs (tx))
-		return;
-
-	tiz = 268435456 / tz;
-	xscale = centerx * tiz;
-
-	// calculate edges of the shape
-	int psize = particle->size << (12-3);
-
-	x1 = MAX<int> (WindowLeft, (centerxfrac + MulScale12 (tx-psize, xscale)) >> FRACBITS);
-	x2 = MIN<int> (WindowRight, (centerxfrac + MulScale12 (tx+psize, xscale)) >> FRACBITS);
-
-	if (x1 >= x2)
-		return;
-
-	yscale = MulScale16 (yaspectmul, xscale);
-	ty = particle->z - viewz;
-	psize <<= 4;
-	y1 = (centeryfrac - FixedMul (ty+psize, yscale)) >> FRACBITS;
-	y2 = (centeryfrac - FixedMul (ty-psize, yscale)) >> FRACBITS;
-
-	// Clip the particle now. Because it's a point and projected as its subsector is
-	// entered, we don't need to clip it to drawsegs like a normal sprite.
-
-	// Clip particles behind walls.
-	if (y1 <  ceilingclip[x1])		y1 = ceilingclip[x1];
-	if (y1 <  ceilingclip[x2-1])	y1 = ceilingclip[x2-1];
-	if (y2 >= floorclip[x1])		y2 = floorclip[x1] - 1;
-	if (y2 >= floorclip[x2-1])		y2 = floorclip[x2-1] - 1;
-
-	if (y1 > y2)
-		return;
-
-	// Clip particles above the ceiling or below the floor.
-	heightsec = sector->GetHeightSec();
-
-	const secplane_t *topplane;
-	const secplane_t *botplane;
-	FTextureID toppic;
-	FTextureID botpic;
-
-	if (heightsec)	// only clip things which are in special sectors
-	{
-		if (fakeside == FAKED_AboveCeiling)
-		{
-			topplane = &sector->ceilingplane;
-			botplane = &heightsec->ceilingplane;
-			toppic = sector->GetTexture(sector_t::ceiling);
-			botpic = heightsec->GetTexture(sector_t::ceiling);
-			map = heightsec->ColorMap->Maps;
-		}
-		else if (fakeside == FAKED_BelowFloor)
-		{
-			topplane = &heightsec->floorplane;
-			botplane = &sector->floorplane;
-			toppic = heightsec->GetTexture(sector_t::floor);
-			botpic = sector->GetTexture(sector_t::floor);
-			map = heightsec->ColorMap->Maps;
-		}
-		else
-		{
-			topplane = &heightsec->ceilingplane;
-			botplane = &heightsec->floorplane;
-			toppic = heightsec->GetTexture(sector_t::ceiling);
-			botpic = heightsec->GetTexture(sector_t::floor);
-			map = sector->ColorMap->Maps;
-		}
-	}
-	else
-	{
-		topplane = &sector->ceilingplane;
-		botplane = &sector->floorplane;
-		toppic = sector->GetTexture(sector_t::ceiling);
-		botpic = sector->GetTexture(sector_t::floor);
-		map = sector->ColorMap->Maps;
-	}
-
-	if (botpic != skyflatnum && particle->z < botplane->ZatPoint (particle->x, particle->y))
-		return;
-	if (toppic != skyflatnum && particle->z >= topplane->ZatPoint (particle->x, particle->y))
-		return;
-
-	// store information in a vissprite
-	vis = R_NewVisSprite ();
-	vis->CurrentPortalUniq = CurrentPortalUniq;
-	vis->heightsec = heightsec;
-	vis->xscale = xscale;
-//	vis->yscale = FixedMul (xscale, InvZtoScale);
-	vis->yscale = xscale;
-	vis->depth = tz;
-	vis->idepth = (DWORD)DivScale32 (1, tz) >> 1;
-	vis->gx = particle->x;
-	vis->gy = particle->y;
-	vis->gz = particle->z; // kg3D
-	vis->gzb = y1;
-	vis->gzt = y2;
-	vis->x1 = x1;
-	vis->x2 = x2;
-	vis->Translation = 0;
-	vis->startfrac = 255 & (particle->color >>24);
-	vis->pic = NULL;
-	vis->bIsVoxel = false;
-	vis->renderflags = particle->trans;
-	vis->FakeFlatStat = fakeside;
-	vis->floorclip = 0;
-	vis->ColormapNum = 0;
-
-	if (fixedlightlev >= 0)
-	{
-		vis->Style.colormap = map + fixedlightlev;
-	}
-	else if (fixedcolormap)
-	{
-		vis->Style.colormap = fixedcolormap;
-	}
-	else if(particle->bright) {
-		vis->Style.colormap = map;
-	}
-	else
-	{
-		// Using MulScale15 instead of 16 makes particles slightly more visible
-		// than regular sprites.
-		vis->ColormapNum = GETPALOOKUP(MulScale15 (tiz, r_SpriteVisibility), shade);
-		vis->Style.colormap = map + (vis->ColormapNum << COLORMAPSHIFT);
-	}
-}
-
-static void R_DrawMaskedSegsBehindParticle (const vissprite_t *vis)
-{
-	const int x1 = vis->x1;
-	const int x2 = vis->x2;
-
-	// Draw any masked textures behind this particle so that when the
-	// particle is drawn, it will be in front of them.
-	for (unsigned int p = InterestingDrawsegs.Size(); p-- > FirstInterestingDrawseg; )
-	{
-		drawseg_t *ds = &drawsegs[InterestingDrawsegs[p]];
-		// kg3D - no fake segs
-<<<<<<< HEAD
-		if(ds->fake) continue;
-		if (ds->x1 >= x2 || ds->x2 <= x1)
-=======
-		if (ds->fake) continue;
-		if (ds->x1 >= x2 || ds->x2 < x1)
->>>>>>> b6cdcddf
-		{
-			continue;
-		}
-		if (Scale (ds->siz2 - ds->siz1, (x2 + x1)/2 - ds->sx1, ds->sx2 - ds->sx1) + ds->siz1 < vis->idepth)
-		{
-<<<<<<< HEAD
-			R_RenderMaskedSegRange (ds, MAX<int>(ds->x1, x1), MIN<int>(ds->x2, x2));
-=======
-			// [ZZ] only draw stuff that's inside the same portal as the particle, other portals will care for themselves
-			if (ds->CurrentPortalUniq == vis->CurrentPortalUniq)
-				R_RenderMaskedSegRange (ds, MAX<int> (ds->x1, x1), MIN<int> (ds->x2, x2-1));
->>>>>>> b6cdcddf
-		}
-	}
-}
-
-void R_DrawParticle (vissprite_t *vis)
-{
-	DWORD *bg2rgb;
-	int spacing;
-	BYTE *dest;
-	DWORD fg;
-	BYTE color = vis->Style.colormap[vis->startfrac];
-	int yl = vis->gzb;
-	int ycount = vis->gzt - yl + 1;
-	int x1 = vis->x1;
-	int countbase = vis->x2 - x1;
-
-	R_DrawMaskedSegsBehindParticle (vis);
-
-	// vis->renderflags holds translucency level (0-255)
-	{
-		fixed_t fglevel, bglevel;
-		DWORD *fg2rgb;
-
-		fglevel = ((vis->renderflags + 1) << 8) & ~0x3ff;
-		bglevel = FRACUNIT-fglevel;
-		fg2rgb = Col2RGB8[fglevel>>10];
-		bg2rgb = Col2RGB8[bglevel>>10];
-		fg = fg2rgb[color];
-	}
-
-	/*
-
-	spacing = RenderTarget->GetPitch() - countbase;
-	dest = ylookup[yl] + x1 + dc_destorg;
-
-	do
-	{
-		int count = countbase;
-		do
-		{
-			DWORD bg = bg2rgb[*dest];
-			bg = (fg+bg) | 0x1f07c1f;
-			*dest++ = RGB32k.All[bg & (bg>>15)];
-		} while (--count);
-		dest += spacing;
-	} while (--ycount);*/
-
-	// original was row-wise
-	// width = countbase
-	// height = ycount
-
-	spacing = RenderTarget->GetPitch();
-
-	for (int x = x1; x < (x1+countbase); x++)
-	{
-		dc_x = x;
-		if (R_ClipSpriteColumnWithPortals(vis->gx, vis->gy, vis))
-			continue;
-		dest = ylookup[yl] + x + dc_destorg;
-		for (int y = 0; y < ycount; y++)
-		{
-			DWORD bg = bg2rgb[*dest];
-			bg = (fg+bg) | 0x1f07c1f;
-			*dest = RGB32k.All[bg & (bg>>15)];
-			dest += spacing;
-		}
-	}
-}
-
-extern fixed_t baseyaspectmul;
-
-void R_DrawVoxel(fixed_t globalposx, fixed_t globalposy, fixed_t globalposz, angle_t viewang,
-	fixed_t dasprx, fixed_t daspry, fixed_t dasprz, angle_t dasprang,
-	fixed_t daxscale, fixed_t dayscale, FVoxel *voxobj,
-	lighttable_t *colormap, short *daumost, short *dadmost, int minslabz, int maxslabz, int flags)
-{
-	int i, j, k, x, y, syoff, ggxstart, ggystart, nxoff;
-	fixed_t cosang, sinang, sprcosang, sprsinang;
-	int backx, backy, gxinc, gyinc;
-	int daxscalerecip, dayscalerecip, cnt, gxstart, gystart, dazscale;
-	int lx, rx, nx, ny, x1=0, y1=0, x2=0, y2=0, yinc=0;
-	int yoff, xs=0, ys=0, xe, ye, xi=0, yi=0, cbackx, cbacky, dagxinc, dagyinc;
-	kvxslab_t *voxptr, *voxend;
-	FVoxelMipLevel *mip;
-	int z1a[64], z2a[64], yplc[64];
-
-	const int nytooclose = centerxwide * 2100, nytoofar = 32768*32768 - 1048576;
-	const int xdimenscale = Scale(centerxwide, yaspectmul, 160);
-	const double centerxwide_f = centerxwide;
-	const double centerxwidebig_f = centerxwide_f * 65536*65536*8;
-
-	// Convert to Build's coordinate system.
-	globalposx =  globalposx >> 12;
-	globalposy = -globalposy >> 12;
-	globalposz = -globalposz >> 8;
-
-	dasprx =  dasprx >> 12;
-	daspry = -daspry >> 12;
-	dasprz = -dasprz >> 8;
-
-	// Shift the scales from 16 bits of fractional precision to 6.
-	// Also do some magic voodoo scaling to make them the right size.
-	daxscale = daxscale / (0xC000 >> 6);
-	dayscale = dayscale / (0xC000 >> 6);
-
-	cosang = finecosine[viewang >> ANGLETOFINESHIFT] >> 2;
-	sinang = -finesine[viewang >> ANGLETOFINESHIFT] >> 2;
-	sprcosang = finecosine[dasprang >> ANGLETOFINESHIFT] >> 2;
-	sprsinang = -finesine[dasprang >> ANGLETOFINESHIFT] >> 2;
-
-	R_SetupDrawSlab(colormap);
-
-	// Select mip level
-	i = abs(DMulScale6(dasprx - globalposx, cosang, daspry - globalposy, sinang));
-	i = DivScale6(i, MIN(daxscale, dayscale));
-	j = FocalLengthX >> 3;
-	for (k = 0; i >= j && k < voxobj->NumMips; ++k)
-	{
-		i >>= 1;
-	}
-	if (k >= voxobj->NumMips) k = voxobj->NumMips - 1;
-
-	mip = &voxobj->Mips[k];		if (mip->SlabData == NULL) return;
-
-	minslabz >>= k;
-	maxslabz >>= k;
-
-	daxscale <<= (k+8); dayscale <<= (k+8);
-	dazscale = FixedDiv(dayscale, baseyaspectmul);
-	daxscale = FixedDiv(daxscale, yaspectmul);
-	daxscale = Scale(daxscale, xdimenscale, centerxwide << 9);
-	dayscale = Scale(dayscale, FixedMul(xdimenscale, viewingrangerecip), centerxwide << 9);
-
-	daxscalerecip = (1<<30) / daxscale;
-	dayscalerecip = (1<<30) / dayscale;
-
-	x = FixedMul(globalposx - dasprx, daxscalerecip);
-	y = FixedMul(globalposy - daspry, daxscalerecip);
-	backx = (DMulScale10(x, sprcosang, y,  sprsinang) + mip->PivotX) >> 8;
-	backy = (DMulScale10(y, sprcosang, x, -sprsinang) + mip->PivotY) >> 8;
-	cbackx = clamp(backx, 0, mip->SizeX - 1);
-	cbacky = clamp(backy, 0, mip->SizeY - 1);
-
-	sprcosang = MulScale14(daxscale, sprcosang);
-	sprsinang = MulScale14(daxscale, sprsinang);
-
-	x = (dasprx - globalposx) - DMulScale18(mip->PivotX, sprcosang, mip->PivotY, -sprsinang);
-	y = (daspry - globalposy) - DMulScale18(mip->PivotY, sprcosang, mip->PivotX,  sprsinang);
-
-	cosang = FixedMul(cosang, dayscalerecip);
-	sinang = FixedMul(sinang, dayscalerecip);
-
-	gxstart = y*cosang - x*sinang;
-	gystart = x*cosang + y*sinang;
-	gxinc = DMulScale10(sprsinang, cosang, sprcosang, -sinang);
-	gyinc = DMulScale10(sprcosang, cosang, sprsinang,  sinang);
-	if ((abs(globalposz - dasprz) >> 10) >= abs(dazscale)) return;
-
-	x = 0; y = 0; j = MAX(mip->SizeX, mip->SizeY);
-	fixed_t *ggxinc = (fixed_t *)alloca((j + 1) * sizeof(fixed_t) * 2);
-	fixed_t *ggyinc = ggxinc + (j + 1);
-	for (i = 0; i <= j; i++)
-	{
-		ggxinc[i] = x; x += gxinc;
-		ggyinc[i] = y; y += gyinc;
-	}
-
-	syoff = DivScale21(globalposz - dasprz, FixedMul(dazscale, 0xE800)) + (mip->PivotZ << 7);
-	yoff = (abs(gxinc) + abs(gyinc)) >> 1;
-
-	for (cnt = 0; cnt < 8; cnt++)
-	{
-		switch (cnt)
-		{
-			case 0: xs = 0;				ys = 0;				xi =  1; yi =  1; break;
-			case 1: xs = mip->SizeX-1;	ys = 0;				xi = -1; yi =  1; break;
-			case 2: xs = 0;				ys = mip->SizeY-1;	xi =  1; yi = -1; break;
-			case 3: xs = mip->SizeX-1;	ys = mip->SizeY-1;	xi = -1; yi = -1; break;
-			case 4: xs = 0;				ys = cbacky;		xi =  1; yi =  2; break;
-			case 5: xs = mip->SizeX-1;	ys = cbacky;		xi = -1; yi =  2; break;
-			case 6: xs = cbackx;		ys = 0;				xi =  2; yi =  1; break;
-			case 7: xs = cbackx;		ys = mip->SizeY-1;	xi =  2; yi = -1; break;
-		}
-		xe = cbackx; ye = cbacky;
-		if (cnt < 4)
-		{
-			if ((xi < 0) && (xe >= xs)) continue;
-			if ((xi > 0) && (xe <= xs)) continue;
-			if ((yi < 0) && (ye >= ys)) continue;
-			if ((yi > 0) && (ye <= ys)) continue;
-		}
-		else
-		{
-			if ((xi < 0) && (xe > xs)) continue;
-			if ((xi > 0) && (xe < xs)) continue;
-			if ((yi < 0) && (ye > ys)) continue;
-			if ((yi > 0) && (ye < ys)) continue;
-			xe += xi; ye += yi;
-		}
-
-		i = ksgn(ys-backy)+ksgn(xs-backx)*3+4;
-		switch(i)
-		{
-			case 6: case 7: x1 = 0;				y1 = 0;				break;
-			case 8: case 5: x1 = gxinc;			y1 = gyinc;			break;
-			case 0: case 3: x1 = gyinc;			y1 = -gxinc;		break;
-			case 2: case 1: x1 = gxinc+gyinc;	y1 = gyinc-gxinc;	break;
-		}
-		switch(i)
-		{
-			case 2: case 5: x2 = 0;				y2 = 0;				break;
-			case 0: case 1: x2 = gxinc;			y2 = gyinc;			break;
-			case 8: case 7: x2 = gyinc;			y2 = -gxinc;		break;
-			case 6: case 3: x2 = gxinc+gyinc;	y2 = gyinc-gxinc;	break;
-		}
-		BYTE oand = (1 << int(xs<backx)) + (1 << (int(ys<backy)+2));
-		BYTE oand16 = oand + 16;
-		BYTE oand32 = oand + 32;
-
-		if (yi > 0) { dagxinc =  gxinc; dagyinc =  FixedMul(gyinc, viewingrangerecip); }
-			   else { dagxinc = -gxinc; dagyinc = -FixedMul(gyinc, viewingrangerecip); }
-
-			/* Fix for non 90 degree viewing ranges */
-		nxoff = FixedMul(x2 - x1, viewingrangerecip);
-		x1 = FixedMul(x1, viewingrangerecip);
-
-		ggxstart = gxstart + ggyinc[ys];
-		ggystart = gystart - ggxinc[ys];
-
-		for (x = xs; x != xe; x += xi)
-		{
-			BYTE *slabxoffs = &mip->SlabData[mip->OffsetX[x]];
-			short *xyoffs = &mip->OffsetXY[x * (mip->SizeY + 1)];
-
-			nx = FixedMul(ggxstart + ggxinc[x], viewingrangerecip) + x1;
-			ny = ggystart + ggyinc[x];
-			for (y = ys; y != ye; y += yi, nx += dagyinc, ny -= dagxinc)
-			{
-				if ((ny <= nytooclose) || (ny >= nytoofar)) continue;
-				voxptr = (kvxslab_t *)(slabxoffs + xyoffs[y]);
-				voxend = (kvxslab_t *)(slabxoffs + xyoffs[y+1]);
-				if (voxptr >= voxend) continue;
-
-				lx = xs_RoundToInt(nx * centerxwide_f / (ny + y1)) + centerx;
-				if (lx < 0) lx = 0;
-				rx = xs_RoundToInt((nx + nxoff) * centerxwide_f / (ny + y2)) + centerx;
-				if (rx > viewwidth) rx = viewwidth;
-				if (rx <= lx) continue;
-
-				if (flags & DVF_MIRRORED)
-				{
-					int t = viewwidth - lx;
-					lx = viewwidth - rx;
-					rx = t;
-				}
-
-				fixed_t l1 = xs_RoundToInt(centerxwidebig_f / (ny - yoff));
-				fixed_t l2 = xs_RoundToInt(centerxwidebig_f / (ny + yoff));
-				for (; voxptr < voxend; voxptr = (kvxslab_t *)((BYTE *)voxptr + voxptr->zleng + 3))
-				{
-					const BYTE *col = voxptr->col;
-					int zleng = voxptr->zleng;
-					int ztop = voxptr->ztop;
-					fixed_t z1, z2;
-
-					if (ztop < minslabz)
-					{
-						int diff = minslabz - ztop;
-						ztop = minslabz;
-						col += diff;
-						zleng -= diff;
-					}
-					if (ztop + zleng > maxslabz)
-					{
-						int diff = ztop + zleng - maxslabz;
-						zleng -= diff;
-					}
-					if (zleng <= 0) continue;
-
-					j = (ztop << 15) - syoff;
-					if (j < 0)
-					{
-						k = j + (zleng << 15);
-						if (k < 0)
-						{
-							if ((voxptr->backfacecull & oand32) == 0) continue;
-							z2 = MulScale32(l2, k) + centery;					/* Below slab */
-						}
-						else
-						{
-							if ((voxptr->backfacecull & oand) == 0) continue;	/* Middle of slab */
-							z2 = MulScale32(l1, k) + centery;
-						}
-						z1 = MulScale32(l1, j) + centery;
-					}
-					else
-					{
-						if ((voxptr->backfacecull & oand16) == 0) continue;
-						z1 = MulScale32(l2, j) + centery;						/* Above slab */
-						z2 = MulScale32(l1, j + (zleng << 15)) + centery;
-					}
-
-					if (z2 <= z1) continue;
-
-					if (zleng == 1)
-					{
-						yinc = 0;
-					}
-					else
-					{
-						if (z2-z1 >= 1024) yinc = FixedDiv(zleng, z2 - z1);
-						else yinc = (((1 << 24) - 1) / (z2 - z1)) * zleng >> 8;
-					}
-					// [RH] Clip each column separately, not just by the first one.
-					for (int stripwidth = MIN<int>(countof(z1a), rx - lx), lxt = lx;
-						lxt < rx;
-						(lxt += countof(z1a)), stripwidth = MIN<int>(countof(z1a), rx - lxt))
-					{
-						// Calculate top and bottom pixels locations
-						for (int xxx = 0; xxx < stripwidth; ++xxx)
-						{
-							if (zleng == 1)
-							{
-								yplc[xxx] = 0;
-								z1a[xxx] = MAX<int>(z1, daumost[lxt + xxx]);
-							}
-							else
-							{
-								if (z1 < daumost[lxt + xxx])
-								{
-									yplc[xxx] = yinc * (daumost[lxt + xxx] - z1);
-									z1a[xxx] = daumost[lxt + xxx];
-								}
-								else
-								{
-									yplc[xxx] = 0;
-									z1a[xxx] = z1;
-								}
-							}
-							z2a[xxx] = MIN<int>(z2, dadmost[lxt + xxx]);
-						}
-						// Find top and bottom pixels that match and draw them as one strip
-						for (int xxl = 0, xxr; xxl < stripwidth; )
-						{
-							if (z1a[xxl] >= z2a[xxl])
-							{ // No column here
-								xxl++;
-								continue;
-							}
-							int z1 = z1a[xxl];
-							int z2 = z2a[xxl];
-							// How many columns share the same extents?
-							for (xxr = xxl + 1; xxr < stripwidth; ++xxr)
-							{
-								if (z1a[xxr] != z1 || z2a[xxr] != z2)
-									break;
-							}
-
-							if (!(flags & DVF_OFFSCREEN))
-							{
-								// Draw directly to the screen.
-								R_DrawSlab(xxr - xxl, yplc[xxl], z2 - z1, yinc, col, ylookup[z1] + lxt + xxl + dc_destorg);
-							}
-							else
-							{
-								// Record the area covered and possibly draw to an offscreen buffer.
-								dc_yl = z1;
-								dc_yh = z2 - 1;
-								dc_count = z2 - z1;
-								dc_iscale = yinc;
-								for (int x = xxl; x < xxr; ++x)
-								{
-									OffscreenCoverageBuffer->InsertSpan(lxt + x, z1, z2);
-									if (!(flags & DVF_SPANSONLY))
-									{
-										dc_x = lxt + x;
-										rt_initcols(OffscreenColorBuffer + (dc_x & ~3) * OffscreenBufferHeight);
-										dc_source = col;
-										dc_texturefrac = yplc[xxl];
-										hcolfunc_pre();
-									}
-								}
-							}
-							xxl = xxr;
-						}
-					}
-				}
-			}
-		}
-	}
-}
-
-//==========================================================================
-//
-// FCoverageBuffer Constructor
-//
-//==========================================================================
-
-FCoverageBuffer::FCoverageBuffer(int lists)
-	: Spans(NULL), FreeSpans(NULL)
-{
-	NumLists = lists;
-	Spans = new Span *[lists];
-	memset(Spans, 0, sizeof(Span*)*lists);
-}
-
-//==========================================================================
-//
-// FCoverageBuffer Destructor
-//
-//==========================================================================
-
-FCoverageBuffer::~FCoverageBuffer()
-{
-	if (Spans != NULL)
-	{
-		delete[] Spans;
-	}
-}
-
-//==========================================================================
-//
-// FCoverageBuffer :: Clear
-//
-//==========================================================================
-
-void FCoverageBuffer::Clear()
-{
-	SpanArena.FreeAll();
-	memset(Spans, 0, sizeof(Span*)*NumLists);
-	FreeSpans = NULL;
-}
-
-//==========================================================================
-//
-// FCoverageBuffer :: InsertSpan
-//
-// start is inclusive.
-// stop is exclusive.
-//
-//==========================================================================
-
-void FCoverageBuffer::InsertSpan(int listnum, int start, int stop)
-{
-	assert(unsigned(listnum) < NumLists);
-	assert(start < stop);
-
-	Span **span_p = &Spans[listnum];
-	Span *span;
-
-	if (*span_p == NULL || (*span_p)->Start > stop)
-	{ // This list is empty or the first entry is after this one, so we can just insert the span.
-		goto addspan;
-	}
-
-	// Insert the new span in order, merging with existing ones.
-	while (*span_p != NULL)
-	{
-		if ((*span_p)->Stop < start)							// =====		(existing span)
-		{ // Span ends before this one starts.					//		  ++++	(new span)
-			span_p = &(*span_p)->NextSpan;
-			continue;
-		}
-
-		// Does the new span overlap or abut the existing one?
-		if ((*span_p)->Start <= start)
-		{
-			if ((*span_p)->Stop >= stop)						// =============
-			{ // The existing span completely covers this one.	//     +++++
-				return;
-			}
-extend:		// Extend the existing span with the new one.		// ======
-			span = *span_p;										//     +++++++
-			span->Stop = stop;									// (or)  +++++
-
-			// Free up any spans we just covered up.
-			span_p = &(*span_p)->NextSpan;
-			while (*span_p != NULL && (*span_p)->Start <= stop && (*span_p)->Stop <= stop)
-			{
-				Span *span = *span_p;							// ======  ======
-				*span_p = span->NextSpan;						//     +++++++++++++
-				span->NextSpan = FreeSpans;
-				FreeSpans = span;
-			}
-			if (*span_p != NULL && (*span_p)->Start <= stop)	// =======         ========
-			{ // Our new span connects two existing spans.		//     ++++++++++++++
-			  // They should all be collapsed into a single span.
-				span->Stop = (*span_p)->Stop;
-				span = *span_p;
-				*span_p = span->NextSpan;
-				span->NextSpan = FreeSpans;
-				FreeSpans = span;
-			}
-			goto check;
-		}
-		else if ((*span_p)->Start <= stop)						//        =====
-		{ // The new span extends the existing span from		//    ++++
-		  // the beginning.										// (or) ++++
-			(*span_p)->Start = start;
-			if ((*span_p)->Stop < stop)
-			{ // The new span also extends the existing span	//     ======
-			  // at the bottom									// ++++++++++++++
-				goto extend;
-			}
-			goto check;
-		}
-		else													//         ======
-		{ // No overlap, so insert a new span.					// +++++
-			goto addspan;
-		}
-	}
-	// Append a new span to the end of the list.
-addspan:
-	span = AllocSpan();
-	span->NextSpan = *span_p;
-	span->Start = start;
-	span->Stop = stop;
-	*span_p = span;
-check:
-#ifdef _DEBUG
-	// Validate the span list: Spans must be in order, and there must be
-	// at least one pixel between spans.
-	for (span = Spans[listnum]; span != NULL; span = span->NextSpan)
-	{
-		assert(span->Start < span->Stop);
-		if (span->NextSpan != NULL)
-		{
-			assert(span->Stop < span->NextSpan->Start);
-		}
-	}
-#endif
-	;
-}
-
-//==========================================================================
-//
-// FCoverageBuffer :: AllocSpan
-//
-//==========================================================================
-
-FCoverageBuffer::Span *FCoverageBuffer::AllocSpan()
-{
-	Span *span;
-
-	if (FreeSpans != NULL)
-	{
-		span = FreeSpans;
-		FreeSpans = span->NextSpan;
-	}
-	else
-	{
-		span = (Span *)SpanArena.Alloc(sizeof(Span));
-	}
-	return span;
-}
-
-//==========================================================================
-//
-// R_CheckOffscreenBuffer
-//
-// Allocates the offscreen coverage buffer and optionally the offscreen
-// color buffer. If they already exist but are the wrong size, they will
-// be reallocated.
-//
-//==========================================================================
-
-void R_CheckOffscreenBuffer(int width, int height, bool spansonly)
-{
-	if (OffscreenCoverageBuffer == NULL)
-	{
-		assert(OffscreenColorBuffer == NULL && "The color buffer cannot exist without the coverage buffer");
-		OffscreenCoverageBuffer = new FCoverageBuffer(width);
-	}
-	else if (OffscreenCoverageBuffer->NumLists != (unsigned)width)
-	{
-		delete OffscreenCoverageBuffer;
-		OffscreenCoverageBuffer = new FCoverageBuffer(width);
-		if (OffscreenColorBuffer != NULL)
-		{
-			delete[] OffscreenColorBuffer;
-			OffscreenColorBuffer = NULL;
-		}
-	}
-	else
-	{
-		OffscreenCoverageBuffer->Clear();
-	}
-
-	if (!spansonly)
-	{
-		if (OffscreenColorBuffer == NULL)
-		{
-			OffscreenColorBuffer = new BYTE[width * height];
-		}
-		else if (OffscreenBufferWidth != width || OffscreenBufferHeight != height)
-		{
-			delete[] OffscreenColorBuffer;
-			OffscreenColorBuffer = new BYTE[width * height];
-		}
-	}
-	OffscreenBufferWidth = width;
-	OffscreenBufferHeight = height;
-}
+// Emacs style mode select	 -*- C++ -*- 
+//-----------------------------------------------------------------------------
+//
+// $Id:$
+//
+// Copyright (C) 1993-1996 by id Software, Inc.
+//
+// This source is available for distribution and/or modification
+// only under the terms of the DOOM Source Code License as
+// published by id Software. All rights reserved.
+//
+// The source is distributed in the hope that it will be useful,
+// but WITHOUT ANY WARRANTY; without even the implied warranty of
+// FITNESS FOR A PARTICULAR PURPOSE. See the DOOM Source Code License
+// for more details.
+//
+// $Log:$
+//
+// DESCRIPTION:
+//		Refresh of things, i.e. objects represented by sprites.
+//
+// This file contains some code from the Build Engine.
+//
+// "Build Engine & Tools" Copyright (c) 1993-1997 Ken Silverman
+// Ken Silverman's official web site: "http://www.advsys.net/ken"
+// See the included license file "BUILDLIC.TXT" for license info.
+//
+//-----------------------------------------------------------------------------
+
+#include <stdio.h>
+#include <stdlib.h>
+#include <algorithm>
+
+#include "templates.h"
+#include "doomdef.h"
+#include "m_swap.h"
+#include "i_system.h"
+#include "w_wad.h"
+#include "r_local.h"
+#include "c_console.h"
+#include "c_cvars.h"
+#include "c_dispatch.h"
+#include "doomstat.h"
+#include "v_video.h"
+#include "sc_man.h"
+#include "s_sound.h"
+#include "sbar.h"
+#include "gi.h"
+#include "r_sky.h"
+#include "cmdlib.h"
+#include "g_level.h"
+#include "d_net.h"
+#include "colormatcher.h"
+#include "d_netinf.h"
+#include "p_effect.h"
+#include "r_bsp.h"
+#include "r_plane.h"
+#include "r_segs.h"
+#include "r_3dfloors.h"
+#include "v_palette.h"
+#include "r_data/r_translate.h"
+#include "r_data/colormaps.h"
+#include "r_data/voxels.h"
+#include "p_local.h"
+
+// [RH] A c-buffer. Used for keeping track of offscreen voxel spans.
+
+struct FCoverageBuffer
+{
+	struct Span
+	{
+		Span *NextSpan;
+		short Start, Stop;
+	};
+
+	FCoverageBuffer(int size);
+	~FCoverageBuffer();
+
+	void Clear();
+	void InsertSpan(int listnum, int start, int stop);
+	Span *AllocSpan();
+
+	FMemArena SpanArena;
+	Span **Spans;	// [0..NumLists-1] span lists
+	Span *FreeSpans;
+	unsigned int NumLists;
+};
+
+extern fixed_t globaluclip, globaldclip;
+
+
+#define MINZ			(2048*4)
+#define BASEYCENTER 	(100)
+
+EXTERN_CVAR (Bool, st_scale)
+EXTERN_CVAR(Bool, r_shadercolormaps)
+EXTERN_CVAR(Int, r_drawfuzz)
+EXTERN_CVAR(Bool, r_deathcamera);
+
+//
+// Sprite rotation 0 is facing the viewer,
+//	rotation 1 is one angle turn CLOCKWISE around the axis.
+// This is not the same as the angle,
+//	which increases counter clockwise (protractor).
+//
+fixed_t 		pspritexscale;
+fixed_t			pspriteyscale;
+fixed_t 		pspritexiscale;
+fixed_t			sky1scale;			// [RH] Sky 1 scale factor
+fixed_t			sky2scale;			// [RH] Sky 2 scale factor
+
+vissprite_t		*VisPSprites[NUMPSPRITES];
+int				VisPSpritesX1[NUMPSPRITES];
+FDynamicColormap *VisPSpritesBaseColormap[NUMPSPRITES];
+
+static int		spriteshade;
+
+FTexture		*WallSpriteTile;
+
+// constant arrays
+//	used for psprite clipping and initializing clipping
+short			zeroarray[MAXWIDTH];
+short			screenheightarray[MAXWIDTH];
+
+EXTERN_CVAR (Bool, r_drawplayersprites)
+EXTERN_CVAR (Bool, r_drawvoxels)
+
+//
+// INITIALIZATION FUNCTIONS
+//
+
+int OffscreenBufferWidth, OffscreenBufferHeight;
+BYTE *OffscreenColorBuffer;
+FCoverageBuffer *OffscreenCoverageBuffer;
+
+//
+
+// GAME FUNCTIONS
+//
+int				MaxVisSprites;
+vissprite_t 	**vissprites;
+vissprite_t		**firstvissprite;
+vissprite_t		**vissprite_p;
+vissprite_t		**lastvissprite;
+int 			newvissprite;
+bool			DrewAVoxel;
+
+static vissprite_t **spritesorter;
+static int spritesortersize = 0;
+static int vsprcount;
+
+static void R_ProjectWallSprite(AActor *thing, fixed_t fx, fixed_t fy, fixed_t fz, FTextureID picnum, fixed_t xscale, fixed_t yscale, INTBOOL flip);
+
+
+
+void R_DeinitSprites()
+{
+	// Free vissprites
+	for (int i = 0; i < MaxVisSprites; ++i)
+	{
+		delete vissprites[i];
+	}
+	free (vissprites);
+	vissprites = NULL;
+	vissprite_p = lastvissprite = NULL;
+	MaxVisSprites = 0;
+
+	// Free vissprites sorter
+	if (spritesorter != NULL)
+	{
+		delete[] spritesorter;
+		spritesortersize = 0;
+		spritesorter = NULL;
+	}
+
+	// Free offscreen buffer
+	if (OffscreenColorBuffer != NULL)
+	{
+		delete[] OffscreenColorBuffer;
+		OffscreenColorBuffer = NULL;
+	}
+	if (OffscreenCoverageBuffer != NULL)
+	{
+		delete OffscreenCoverageBuffer;
+		OffscreenCoverageBuffer = NULL;
+	}
+	OffscreenBufferHeight = OffscreenBufferWidth = 0;
+}
+
+//
+// R_ClearSprites
+// Called at frame start.
+//
+void R_ClearSprites (void)
+{
+	vissprite_p = firstvissprite;
+	DrewAVoxel = false;
+}
+
+
+//
+// R_NewVisSprite
+//
+vissprite_t *R_NewVisSprite (void)
+{
+	if (vissprite_p == lastvissprite)
+	{
+		ptrdiff_t firstvisspritenum = firstvissprite - vissprites;
+		ptrdiff_t prevvisspritenum = vissprite_p - vissprites;
+
+		MaxVisSprites = MaxVisSprites ? MaxVisSprites * 2 : 128;
+		vissprites = (vissprite_t **)M_Realloc (vissprites, MaxVisSprites * sizeof(vissprite_t));
+		lastvissprite = &vissprites[MaxVisSprites];
+		firstvissprite = &vissprites[firstvisspritenum];
+		vissprite_p = &vissprites[prevvisspritenum];
+		DPrintf ("MaxVisSprites increased to %d\n", MaxVisSprites);
+
+		// Allocate sprites from the new pile
+		for (vissprite_t **p = vissprite_p; p < lastvissprite; ++p)
+		{
+			*p = new vissprite_t;
+		}
+	}
+
+	vissprite_p++;
+	return *(vissprite_p-1);
+}
+
+//
+// R_DrawMaskedColumn
+// Used for sprites and masked mid textures.
+// Masked means: partly transparent, i.e. stored
+//	in posts/runs of opaque pixels.
+//
+short*			mfloorclip;
+short*			mceilingclip;
+
+fixed_t 		spryscale;
+fixed_t 		sprtopscreen;
+
+bool			sprflipvert;
+
+void R_DrawMaskedColumn (const BYTE *column, const FTexture::Span *span)
+{
+	while (span->Length != 0)
+	{
+		const int length = span->Length;
+		const int top = span->TopOffset;
+
+		// calculate unclipped screen coordinates for post
+		dc_yl = (sprtopscreen + spryscale * top) >> FRACBITS;
+		dc_yh = (sprtopscreen + spryscale * (top + length) - FRACUNIT) >> FRACBITS;
+
+		if (sprflipvert)
+		{
+			swapvalues (dc_yl, dc_yh);
+		}
+
+		if (dc_yh >= mfloorclip[dc_x])
+		{
+			dc_yh = mfloorclip[dc_x] - 1;
+		}
+		if (dc_yl < mceilingclip[dc_x])
+		{
+			dc_yl = mceilingclip[dc_x];
+		}
+
+		if (dc_yl <= dc_yh)
+		{
+			if (sprflipvert)
+			{
+				dc_texturefrac = (dc_yl*dc_iscale) - (top << FRACBITS)
+					- FixedMul (centeryfrac, dc_iscale) - dc_texturemid;
+				const fixed_t maxfrac = length << FRACBITS;
+				while (dc_texturefrac >= maxfrac)
+				{
+					if (++dc_yl > dc_yh)
+						goto nextpost;
+					dc_texturefrac += dc_iscale;
+				}
+				fixed_t endfrac = dc_texturefrac + (dc_yh-dc_yl)*dc_iscale;
+				while (endfrac < 0)
+				{
+					if (--dc_yh < dc_yl)
+						goto nextpost;
+					endfrac -= dc_iscale;
+				}
+			}
+			else
+			{
+				dc_texturefrac = dc_texturemid - (top << FRACBITS)
+					+ (dc_yl*dc_iscale) - FixedMul (centeryfrac-FRACUNIT, dc_iscale);
+				while (dc_texturefrac < 0)
+				{
+					if (++dc_yl > dc_yh)
+						goto nextpost;
+					dc_texturefrac += dc_iscale;
+				}
+				fixed_t endfrac = dc_texturefrac + (dc_yh-dc_yl)*dc_iscale;
+				const fixed_t maxfrac = length << FRACBITS;
+				if (dc_yh < mfloorclip[dc_x]-1 && endfrac < maxfrac - dc_iscale)
+				{
+					dc_yh++;
+				}
+				else while (endfrac >= maxfrac)
+				{
+					if (--dc_yh < dc_yl)
+						goto nextpost;
+					endfrac -= dc_iscale;
+				}
+			}
+			dc_source = column + top;
+			dc_dest = ylookup[dc_yl] + dc_x + dc_destorg;
+			dc_count = dc_yh - dc_yl + 1;
+			colfunc ();
+		}
+nextpost:
+		span++;
+	}
+}
+
+// [ZZ]
+// R_ClipSpriteColumnWithPortals
+//
+static inline bool R_ClipSpriteColumnWithPortals (fixed_t x, fixed_t y, vissprite_t* spr)
+{
+	// [ZZ] 10.01.2016: don't clip sprites from the root of a skybox.
+	if (CurrentPortalInSkybox)
+		return false;
+
+	for (drawseg_t* seg = ds_p; seg-- > firstdrawseg; ) // copied code from killough below
+	{
+		// ignore segs from other portals
+		if (seg->CurrentPortalUniq != CurrentPortalUniq)
+			continue;
+
+		// I don't know what makes this happen (some old top-down portal code or possibly skybox code? something adds null lines...)
+		// crashes at the first frame of the first map of Action2.wad
+		if (!seg->curline) continue;
+
+		line_t* line = seg->curline->linedef;
+		// divline? wtf, anyway, divlines aren't supposed to be drawn. But I definitely saw NULL linedefs in drawsegs.
+		if (!line) continue;
+
+		// check if this line will clip sprites to itself
+		if (!line->portal)
+			continue;
+
+		// don't clip sprites with portal's back side (it's transparent)
+		if (seg->curline->sidedef != line->sidedef[0])
+			continue;
+
+		// don't clip if the sprite is in front of the portal
+		if (!P_PointOnLineSide(x, y, line))
+			continue;
+
+		// now if current column is covered by this drawseg, we clip it away
+		if ((dc_x >= seg->x1) && (dc_x < seg->x2))
+			return true;
+	}
+
+	return false;
+}
+
+//
+// R_DrawVisSprite
+//	mfloorclip and mceilingclip should also be set.
+//
+void R_DrawVisSprite (vissprite_t *vis)
+{
+	const BYTE *pixels;
+	const FTexture::Span *spans;
+	fixed_t 		frac;
+	FTexture		*tex;
+	int				x2, stop4;
+	fixed_t			xiscale;
+	ESPSResult		mode;
+	bool			ispsprite = (!vis->sector && !vis->gx && !vis->gy && !vis->gz);
+
+	if (vis->xscale == 0 || vis->yscale == 0)
+	{ // scaled to 0; can't see
+		return;
+	}
+
+	dc_colormap = vis->Style.colormap;
+
+	mode = R_SetPatchStyle (vis->Style.RenderStyle, vis->Style.alpha, vis->Translation, vis->FillColor);
+
+	if (vis->Style.RenderStyle == LegacyRenderStyles[STYLE_Shaded])
+	{ // For shaded sprites, R_SetPatchStyle sets a dc_colormap to an alpha table, but
+	  // it is the brightest one. We need to get back to the proper light level for
+	  // this sprite.
+		dc_colormap += vis->ColormapNum << COLORMAPSHIFT;
+	}
+
+	if (mode != DontDraw)
+	{
+		if (mode == DoDraw0)
+		{
+			// One column at a time
+			stop4 = vis->x1;
+		}
+		else	 // DoDraw1
+		{
+			// Up to four columns at a time
+			stop4 = vis->x2 & ~3;
+		}
+
+		tex = vis->pic;
+		spryscale = vis->yscale;
+		sprflipvert = false;
+		dc_iscale = 0xffffffffu / (unsigned)vis->yscale;
+		frac = vis->startfrac;
+		xiscale = vis->xiscale;
+		dc_texturemid = vis->texturemid;
+
+
+		if (vis->renderflags & RF_YFLIP)
+		{
+			sprflipvert = true;
+			spryscale = -spryscale;
+			dc_iscale = -dc_iscale;
+			dc_texturemid -= (vis->pic->GetHeight() << FRACBITS);
+			sprtopscreen = centeryfrac + FixedMul(dc_texturemid, spryscale);
+		}
+		else
+		{
+			sprflipvert = false;
+			sprtopscreen = centeryfrac - FixedMul(dc_texturemid, spryscale);
+		}
+
+		dc_x = vis->x1;
+		x2 = vis->x2;
+
+		if (dc_x < x2)
+		{
+			while ((dc_x < stop4) && (dc_x & 3))
+			{
+				pixels = tex->GetColumn (frac >> FRACBITS, &spans);
+				if (ispsprite || !R_ClipSpriteColumnWithPortals(vis->gx, vis->gy, vis))
+					R_DrawMaskedColumn (pixels, spans);
+				dc_x++;
+				frac += xiscale;
+			}
+
+			while (dc_x < stop4)
+			{
+				rt_initcols();
+				for (int zz = 4; zz; --zz)
+				{
+					pixels = tex->GetColumn (frac >> FRACBITS, &spans);
+					if (ispsprite || !R_ClipSpriteColumnWithPortals(vis->gx, vis->gy, vis))
+						R_DrawMaskedColumnHoriz (pixels, spans);
+					dc_x++;
+					frac += xiscale;
+				}
+				rt_draw4cols (dc_x - 4);
+			}
+
+			while (dc_x < x2)
+			{
+				pixels = tex->GetColumn (frac >> FRACBITS, &spans);
+				if (ispsprite || !R_ClipSpriteColumnWithPortals(vis->gx, vis->gy, vis))
+					R_DrawMaskedColumn (pixels, spans);
+				dc_x++;
+				frac += xiscale;
+			}
+		}
+	}
+
+	R_FinishSetPatchStyle ();
+
+	NetUpdate ();
+}
+
+void R_DrawWallSprite(vissprite_t *spr)
+{
+	int x1, x2;
+	fixed_t yscale;
+
+	x1 = MAX<int>(spr->x1, spr->wallc.sx1);
+	x2 = MIN<int>(spr->x2, spr->wallc.sx2);
+	if (x1 >= x2)
+		return;
+	WallT.InitFromWallCoords(&spr->wallc);
+	PrepWall(swall, lwall, spr->pic->GetWidth() << FRACBITS, x1, x2);
+	yscale = spr->yscale;
+	dc_texturemid = FixedDiv(spr->gzt - viewz, yscale);
+	if (spr->renderflags & RF_XFLIP)
+	{
+		int right = (spr->pic->GetWidth() << FRACBITS) - 1;
+
+		for (int i = x1; i < x2; i++)
+		{
+			lwall[i] = right - lwall[i];
+		}
+	}
+	// Prepare lighting
+	bool calclighting = false;
+	FDynamicColormap *usecolormap = basecolormap;
+	bool rereadcolormap = true;
+
+	// Decals that are added to the scene must fade to black.
+	if (spr->Style.RenderStyle == LegacyRenderStyles[STYLE_Add] && usecolormap->Fade != 0)
+	{
+		usecolormap = GetSpecialLights(usecolormap->Color, 0, usecolormap->Desaturate);
+		rereadcolormap = false;
+	}
+
+	int shade = LIGHT2SHADE(spr->sector->lightlevel + r_actualextralight);
+	GlobVis = r_WallVisibility;
+	rw_lightleft = SafeDivScale12(GlobVis, spr->wallc.sz1);
+	rw_lightstep = (SafeDivScale12(GlobVis, spr->wallc.sz2) - rw_lightleft) / (spr->wallc.sx2 - spr->wallc.sx1);
+	rw_light = rw_lightleft + (x1 - spr->wallc.sx1) * rw_lightstep;
+	if (fixedlightlev >= 0)
+		dc_colormap = usecolormap->Maps + fixedlightlev;
+	else if (fixedcolormap != NULL)
+		dc_colormap = fixedcolormap;
+	else if (!foggy && (spr->renderflags & RF_FULLBRIGHT))
+		dc_colormap = usecolormap->Maps;
+	else
+		calclighting = true;
+
+	// Draw it
+	WallSpriteTile = spr->pic;
+	if (spr->renderflags & RF_YFLIP)
+	{
+		sprflipvert = true;
+		yscale = -yscale;
+		dc_texturemid = dc_texturemid - (spr->pic->GetHeight() << FRACBITS);
+	}
+	else
+	{
+		sprflipvert = false;
+	}
+
+	// rw_offset is used as the texture's vertical scale
+	rw_offset = SafeDivScale30(1, yscale);
+
+	dc_x = x1;
+	ESPSResult mode;
+
+	mode = R_SetPatchStyle (spr->Style.RenderStyle, spr->Style.alpha, spr->Translation, spr->FillColor);
+
+	// R_SetPatchStyle can modify basecolormap.
+	if (rereadcolormap)
+	{
+		usecolormap = basecolormap;
+	}
+
+	if (mode == DontDraw)
+	{
+		return;
+	}
+	else
+	{
+		int stop4;
+
+		if (mode == DoDraw0)
+		{ // 1 column at a time
+			stop4 = dc_x;
+		}
+		else	 // DoDraw1
+		{ // up to 4 columns at a time
+			stop4 = x2 & ~3;
+		}
+
+		while ((dc_x < stop4) && (dc_x & 3))
+		{
+			if (calclighting)
+			{ // calculate lighting
+				dc_colormap = usecolormap->Maps + (GETPALOOKUP (rw_light, shade) << COLORMAPSHIFT);
+			}
+			if (!R_ClipSpriteColumnWithPortals(spr->gx, spr->gy, spr))
+				R_WallSpriteColumn(R_DrawMaskedColumn);
+			dc_x++;
+		}
+
+		while (dc_x < stop4)
+		{
+			if (calclighting)
+			{ // calculate lighting
+				dc_colormap = usecolormap->Maps + (GETPALOOKUP (rw_light, shade) << COLORMAPSHIFT);
+			}
+			rt_initcols();
+			for (int zz = 4; zz; --zz)
+			{
+				if (!R_ClipSpriteColumnWithPortals(spr->gx, spr->gy, spr))
+					R_WallSpriteColumn(R_DrawMaskedColumnHoriz);
+				dc_x++;
+			}
+			rt_draw4cols(dc_x - 4);
+		}
+
+		while (dc_x < x2)
+		{
+			if (calclighting)
+			{ // calculate lighting
+				dc_colormap = usecolormap->Maps + (GETPALOOKUP (rw_light, shade) << COLORMAPSHIFT);
+			}
+			if (!R_ClipSpriteColumnWithPortals(spr->gx, spr->gy, spr))
+				R_WallSpriteColumn(R_DrawMaskedColumn);
+			dc_x++;
+		}
+	}
+	R_FinishSetPatchStyle();
+}
+
+void R_WallSpriteColumn (void (*drawfunc)(const BYTE *column, const FTexture::Span *spans))
+{
+	unsigned int texturecolumn = lwall[dc_x] >> FRACBITS;
+	dc_iscale = MulScale16 (swall[dc_x], rw_offset);
+	spryscale = SafeDivScale32 (1, dc_iscale);
+	if (sprflipvert)
+		sprtopscreen = centeryfrac + FixedMul (dc_texturemid, spryscale);
+	else
+		sprtopscreen = centeryfrac - FixedMul (dc_texturemid, spryscale);
+
+	const BYTE *column;
+	const FTexture::Span *spans;
+	column = WallSpriteTile->GetColumn (texturecolumn, &spans);
+	dc_texturefrac = 0;
+	drawfunc (column, spans);
+	rw_light += rw_lightstep;
+}
+
+void R_DrawVisVoxel(vissprite_t *spr, int minslabz, int maxslabz, short *cliptop, short *clipbot)
+{
+	ESPSResult mode;
+	int flags = 0;
+
+	// Do setup for blending.
+	dc_colormap = spr->Style.colormap;
+	mode = R_SetPatchStyle(spr->Style.RenderStyle, spr->Style.alpha, spr->Translation, spr->FillColor);
+
+	if (mode == DontDraw)
+	{
+		return;
+	}
+	if (colfunc == fuzzcolfunc || colfunc == R_FillColumnP)
+	{
+		flags = DVF_OFFSCREEN | DVF_SPANSONLY;
+	}
+	else if (colfunc != basecolfunc)
+	{
+		flags = DVF_OFFSCREEN;
+	}
+	if (flags != 0)
+	{
+		R_CheckOffscreenBuffer(RenderTarget->GetWidth(), RenderTarget->GetHeight(), !!(flags & DVF_SPANSONLY));
+	}
+	if (spr->bInMirror)
+	{
+		flags |= DVF_MIRRORED;
+	}
+
+	// Render the voxel, either directly to the screen or offscreen.
+	R_DrawVoxel(spr->vx, spr->vy, spr->vz, spr->vang, spr->gx, spr->gy, spr->gz, spr->angle,
+		spr->xscale, spr->yscale, spr->voxel, spr->Style.colormap, cliptop, clipbot,
+		minslabz, maxslabz, flags);
+
+	// Blend the voxel, if that's what we need to do.
+	if ((flags & ~DVF_MIRRORED) != 0)
+	{
+		for (int x = 0; x < viewwidth; ++x)
+		{
+			if (!(flags & DVF_SPANSONLY) && (x & 3) == 0)
+			{
+				rt_initcols(OffscreenColorBuffer + x * OffscreenBufferHeight);
+			}
+			for (FCoverageBuffer::Span *span = OffscreenCoverageBuffer->Spans[x]; span != NULL; span = span->NextSpan)
+			{
+				if (flags & DVF_SPANSONLY)
+				{
+					dc_x = x;
+					dc_yl = span->Start;
+					dc_yh = span->Stop - 1;
+					dc_count = span->Stop - span->Start;
+					dc_dest = ylookup[span->Start] + x + dc_destorg;
+					colfunc();
+				}
+				else
+				{
+					unsigned int **tspan = &dc_ctspan[x & 3];
+					(*tspan)[0] = span->Start;
+					(*tspan)[1] = span->Stop - 1;
+					*tspan += 2;
+				}
+			}
+			if (!(flags & DVF_SPANSONLY) && (x & 3) == 3)
+			{
+				rt_draw4cols(x - 3);
+			}
+		}
+	}
+
+	R_FinishSetPatchStyle();
+	NetUpdate();
+}
+
+//
+// R_ProjectSprite
+// Generates a vissprite for a thing if it might be visible.
+//
+void R_ProjectSprite (AActor *thing, int fakeside, F3DFloor *fakefloor, F3DFloor *fakeceiling)
+{
+	fixed_t				fx, fy, fz;
+	fixed_t 			tr_x;
+	fixed_t 			tr_y;
+	
+	fixed_t				gzt;				// killough 3/27/98
+	fixed_t				gzb;				// [RH] use bottom of sprite, not actor
+	fixed_t 			tx, tx2;
+	fixed_t 			tz;
+
+	fixed_t 			xscale = FRACUNIT, yscale = FRACUNIT;
+	
+	int 				x1;
+	int 				x2;
+
+	FTextureID			picnum;
+	FTexture			*tex;
+	FVoxelDef			*voxel;
+	
+	vissprite_t*		vis;
+	
+	fixed_t 			iscale;
+
+	sector_t*			heightsec;			// killough 3/27/98
+
+	// Don't waste time projecting sprites that are definitely not visible.
+	if (thing == NULL ||
+		(thing->renderflags & RF_INVISIBLE) ||
+		!thing->RenderStyle.IsVisible(thing->alpha) ||
+		!thing->IsVisibleToPlayer())
+	{
+		return;
+	}
+
+	// [ZZ] Or less definitely not visible (hue)
+	// [ZZ] 10.01.2016: don't try to clip stuff inside a skybox against the current portal.
+	if (!CurrentPortalInSkybox && CurrentPortal && !!P_PointOnLineSide(thing->X(), thing->Y(), CurrentPortal->dst))
+		return;
+
+	// [RH] Interpolate the sprite's position to make it look smooth
+	fixedvec3 pos = thing->InterpolatedPosition(r_TicFrac);
+	fx = pos.x;
+	fy = pos.y;
+	fz = pos.z + thing->GetBobOffset(r_TicFrac);
+
+	tex = NULL;
+	voxel = NULL;
+
+	int spritenum = thing->sprite;
+	fixed_t spritescaleX = thing->scaleX;
+	fixed_t spritescaleY = thing->scaleY;
+	int renderflags = thing->renderflags;
+	if (spritescaleY < 0)
+	{
+		spritescaleY = -spritescaleY;
+		renderflags ^= RF_YFLIP;
+	}
+	if (thing->player != NULL)
+	{
+		P_CheckPlayerSprite(thing, spritenum, spritescaleX, spritescaleY);
+	}
+
+	if (thing->picnum.isValid())
+	{
+		picnum = thing->picnum;
+
+		tex = TexMan(picnum);
+		if (tex->UseType == FTexture::TEX_Null)
+		{
+			return;
+		}
+
+		if (tex->Rotations != 0xFFFF)
+		{
+			// choose a different rotation based on player view
+			spriteframe_t *sprframe = &SpriteFrames[tex->Rotations];
+			angle_t ang = R_PointToAngle (fx, fy);
+			angle_t rot;
+			if (sprframe->Texture[0] == sprframe->Texture[1])
+			{
+				rot = (ang - thing->angle + (angle_t)(ANGLE_45/2)*9) >> 28;
+			}
+			else
+			{
+				rot = (ang - thing->angle + (angle_t)(ANGLE_45/2)*9-(angle_t)(ANGLE_180/16)) >> 28;
+			}
+			picnum = sprframe->Texture[rot];
+			if (sprframe->Flip & (1 << rot))
+			{
+				renderflags ^= RF_XFLIP;
+			}
+			tex = TexMan[picnum];	// Do not animate the rotation
+		}
+	}
+	else
+	{
+		// decide which texture to use for the sprite
+#ifdef RANGECHECK
+		if (spritenum >= (signed)sprites.Size () || spritenum < 0)
+		{
+			DPrintf ("R_ProjectSprite: invalid sprite number %u\n", spritenum);
+			return;
+		}
+#endif
+		spritedef_t *sprdef = &sprites[spritenum];
+		if (thing->frame >= sprdef->numframes)
+		{
+			// If there are no frames at all for this sprite, don't draw it.
+			return;
+		}
+		else
+		{
+			//picnum = SpriteFrames[sprdef->spriteframes + thing->frame].Texture[0];
+			// choose a different rotation based on player view
+			spriteframe_t *sprframe = &SpriteFrames[sprdef->spriteframes + thing->frame];
+			angle_t ang = R_PointToAngle (fx, fy);
+			angle_t rot;
+			if (sprframe->Texture[0] == sprframe->Texture[1])
+			{
+				rot = (ang - thing->angle + (angle_t)(ANGLE_45/2)*9) >> 28;
+			}
+			else
+			{
+				rot = (ang - thing->angle + (angle_t)(ANGLE_45/2)*9-(angle_t)(ANGLE_180/16)) >> 28;
+			}
+			picnum = sprframe->Texture[rot];
+			if (sprframe->Flip & (1 << rot))
+			{
+				renderflags ^= RF_XFLIP;
+			}
+			tex = TexMan[picnum];	// Do not animate the rotation
+			if (r_drawvoxels)
+			{
+				voxel = sprframe->Voxel;
+			}
+		}
+	}
+	if (spritescaleX < 0)
+	{
+		spritescaleX = -spritescaleX;
+		renderflags ^= RF_XFLIP;
+	}
+	if (voxel == NULL && (tex == NULL || tex->UseType == FTexture::TEX_Null))
+	{
+		return;
+	}
+
+	if ((renderflags & RF_SPRITETYPEMASK) == RF_WALLSPRITE)
+	{
+		R_ProjectWallSprite(thing, fx, fy, fz, picnum, spritescaleX, spritescaleY, renderflags);
+		return;
+	}
+
+	// transform the origin point
+	tr_x = fx - viewx;
+	tr_y = fy - viewy;
+
+	tz = DMulScale20 (tr_x, viewtancos, tr_y, viewtansin);
+
+	// thing is behind view plane?
+	if (voxel == NULL && tz < MINZ)
+		return;
+
+	tx = DMulScale16 (tr_x, viewsin, -tr_y, viewcos);
+
+	// [RH] Flip for mirrors
+	if (MirrorFlags & RF_XFLIP)
+	{
+		tx = -tx;
+	}
+	tx2 = tx >> 4;
+
+	// too far off the side?
+	// if it's a voxel, it can be further off the side
+	if ((voxel == NULL && (abs(tx) >> 6) > abs(tz)) ||
+		(voxel != NULL && (abs(tx) >> 7) > abs(tz)))
+	{
+		return;
+	}
+
+	if (voxel == NULL)
+	{
+		// [RH] Added scaling
+		int scaled_to = tex->GetScaledTopOffset();
+		int scaled_bo = scaled_to - tex->GetScaledHeight();
+		gzt = fz + spritescaleY * scaled_to;
+		gzb = fz + spritescaleY * scaled_bo;
+	}
+	else
+	{
+		xscale = FixedMul(spritescaleX, voxel->Scale);
+		yscale = FixedMul(spritescaleY, voxel->Scale);
+		gzt = fz + MulScale8(yscale, voxel->Voxel->Mips[0].PivotZ) - thing->floorclip;
+		gzb = fz + MulScale8(yscale, voxel->Voxel->Mips[0].PivotZ - (voxel->Voxel->Mips[0].SizeZ << 8));
+		if (gzt <= gzb)
+			return;
+	}
+
+	// killough 3/27/98: exclude things totally separated
+	// from the viewer, by either water or fake ceilings
+	// killough 4/11/98: improve sprite clipping for underwater/fake ceilings
+
+	heightsec = thing->Sector->GetHeightSec();
+
+	if (heightsec != NULL)	// only clip things which are in special sectors
+	{
+		if (fakeside == FAKED_AboveCeiling)
+		{
+			if (gzt < heightsec->ceilingplane.ZatPoint (fx, fy))
+				return;
+		}
+		else if (fakeside == FAKED_BelowFloor)
+		{
+			if (gzb >= heightsec->floorplane.ZatPoint (fx, fy))
+				return;
+		}
+		else
+		{
+			if (gzt < heightsec->floorplane.ZatPoint (fx, fy))
+				return;
+			if (!(heightsec->MoreFlags & SECF_FAKEFLOORONLY) && gzb >= heightsec->ceilingplane.ZatPoint (fx, fy))
+				return;
+		}
+	}
+
+	if (voxel == NULL)
+	{
+		xscale = DivScale12 (centerxfrac, tz);
+
+		// [RH] Reject sprites that are off the top or bottom of the screen
+		if (MulScale12 (globaluclip, tz) > viewz - gzb ||
+			MulScale12 (globaldclip, tz) < viewz - gzt)
+		{
+			return;
+		}
+
+		// [RH] Flip for mirrors
+		renderflags ^= MirrorFlags & RF_XFLIP;
+
+		// calculate edges of the shape
+		const fixed_t thingxscalemul = DivScale16(spritescaleX, tex->xScale);
+
+		tx -= ((renderflags & RF_XFLIP) ? (tex->GetWidth() - tex->LeftOffset - 1) : tex->LeftOffset) * thingxscalemul;
+		x1 = centerx + MulScale32 (tx, xscale);
+
+		// off the right side?
+		if (x1 >= WindowRight)
+			return;
+
+		tx += tex->GetWidth() * thingxscalemul;
+		x2 = centerx + MulScale32 (tx, xscale);
+
+		// off the left side or too small?
+		if ((x2 < WindowLeft || x2 <= x1))
+			return;
+
+		xscale = FixedDiv(FixedMul(spritescaleX, xscale), tex->xScale);
+		iscale = (tex->GetWidth() << FRACBITS) / (x2 - x1);
+
+		fixed_t yscale = SafeDivScale16(spritescaleY, tex->yScale);
+
+		// store information in a vissprite
+		vis = R_NewVisSprite();
+
+		vis->CurrentPortalUniq = CurrentPortalUniq;
+		vis->xscale = xscale;
+		vis->yscale = Scale(InvZtoScale, yscale, tz << 4);
+		vis->idepth = (unsigned)DivScale32(1, tz) >> 1;	// tz is 20.12, so idepth ought to be 12.20, but signed math makes it 13.19
+		vis->floorclip = FixedDiv (thing->floorclip, yscale);
+		vis->texturemid = (tex->TopOffset << FRACBITS) - FixedDiv (viewz - fz + thing->floorclip, yscale);
+		vis->x1 = x1 < WindowLeft ? WindowLeft : x1;
+		vis->x2 = x2 > WindowRight ? WindowRight : x2;
+		vis->angle = thing->angle;
+
+		if (renderflags & RF_XFLIP)
+		{
+			vis->startfrac = (tex->GetWidth() << FRACBITS) - 1;
+			vis->xiscale = -iscale;
+		}
+		else
+		{
+			vis->startfrac = 0;
+			vis->xiscale = iscale;
+		}
+
+		if (vis->x1 > x1)
+			vis->startfrac += vis->xiscale * (vis->x1 - x1);
+	}
+	else
+	{
+		vis = R_NewVisSprite();
+
+		vis->CurrentPortalUniq = CurrentPortalUniq;
+		vis->xscale = xscale;
+		vis->yscale = yscale;
+		vis->x1 = WindowLeft;
+		vis->x2 = WindowRight;
+		vis->idepth = (unsigned)DivScale32(1, MAX(tz, MINZ)) >> 1;
+		vis->floorclip = thing->floorclip;
+
+		fz -= thing->floorclip;
+
+		vis->angle = thing->angle + voxel->AngleOffset;
+
+		int voxelspin = (thing->flags & MF_DROPPED) ? voxel->DroppedSpin : voxel->PlacedSpin;
+		if (voxelspin != 0)
+		{
+			double ang = double(I_FPSTime()) * voxelspin / 1000;
+			vis->angle -= angle_t(ang * (4294967296.f / 360));
+		}
+
+		vis->vx = viewx;
+		vis->vy = viewy;
+		vis->vz = viewz;
+		vis->vang = viewangle;
+	}
+
+	// killough 3/27/98: save sector for special clipping later
+	vis->heightsec = heightsec;
+	vis->sector = thing->Sector;
+
+	vis->depth = tz;
+	vis->gx = fx;
+	vis->gy = fy;
+	vis->gz = fz;
+	vis->gzb = gzb;		// [RH] use gzb, not thing->z
+	vis->gzt = gzt;		// killough 3/27/98
+	vis->deltax = fx - viewx;
+	vis->deltay = fy - viewy;
+	vis->renderflags = renderflags;
+	if(thing->flags5 & MF5_BRIGHT) vis->renderflags |= RF_FULLBRIGHT; // kg3D
+	vis->Style.RenderStyle = thing->RenderStyle;
+	vis->FillColor = thing->fillcolor;
+	vis->Translation = thing->Translation;		// [RH] thing translation table
+	vis->FakeFlatStat = fakeside;
+	vis->Style.alpha = thing->alpha;
+	vis->fakefloor = fakefloor;
+	vis->fakeceiling = fakeceiling;
+	vis->ColormapNum = 0;
+	vis->bInMirror = MirrorFlags & RF_XFLIP;
+	vis->bSplitSprite = false;
+
+	if (voxel != NULL)
+	{
+		vis->voxel = voxel->Voxel;
+		vis->bIsVoxel = true;
+		vis->bWallSprite = false;
+		DrewAVoxel = true;
+	}
+	else
+	{
+		vis->pic = tex;
+		vis->bIsVoxel = false;
+		vis->bWallSprite = false;
+	}
+
+	// The software renderer cannot invert the source without inverting the overlay
+	// too. That means if the source is inverted, we need to do the reverse of what
+	// the invert overlay flag says to do.
+	INTBOOL invertcolormap = (vis->Style.RenderStyle.Flags & STYLEF_InvertOverlay);
+
+	if (vis->Style.RenderStyle.Flags & STYLEF_InvertSource)
+	{
+		invertcolormap = !invertcolormap;
+	}
+
+	FDynamicColormap *mybasecolormap = basecolormap;
+
+	// Sprites that are added to the scene must fade to black.
+	if (vis->Style.RenderStyle == LegacyRenderStyles[STYLE_Add] && mybasecolormap->Fade != 0)
+	{
+		mybasecolormap = GetSpecialLights(mybasecolormap->Color, 0, mybasecolormap->Desaturate);
+	}
+
+	if (vis->Style.RenderStyle.Flags & STYLEF_FadeToBlack)
+	{
+		if (invertcolormap)
+		{ // Fade to white
+			mybasecolormap = GetSpecialLights(mybasecolormap->Color, MAKERGB(255,255,255), mybasecolormap->Desaturate);
+			invertcolormap = false;
+		}
+		else
+		{ // Fade to black
+			mybasecolormap = GetSpecialLights(mybasecolormap->Color, MAKERGB(0,0,0), mybasecolormap->Desaturate);
+		}
+	}
+
+	// get light level
+	if (fixedcolormap != NULL)
+	{ // fixed map
+		vis->Style.colormap = fixedcolormap;
+	}
+	else
+	{
+		if (invertcolormap)
+		{
+			mybasecolormap = GetSpecialLights(mybasecolormap->Color, mybasecolormap->Fade.InverseColor(), mybasecolormap->Desaturate);
+		}
+		if (fixedlightlev >= 0)
+		{
+			vis->Style.colormap = mybasecolormap->Maps + fixedlightlev;
+		}
+		else if (!foggy && ((renderflags & RF_FULLBRIGHT) || (thing->flags5 & MF5_BRIGHT)))
+		{ // full bright
+			vis->Style.colormap = mybasecolormap->Maps;
+		}
+		else
+		{ // diminished light
+			vis->ColormapNum = GETPALOOKUP(
+				(fixed_t)DivScale12 (r_SpriteVisibility, MAX(tz, MINZ)), spriteshade);
+			vis->Style.colormap = mybasecolormap->Maps + (vis->ColormapNum << COLORMAPSHIFT);
+		}
+	}
+}
+
+static void R_ProjectWallSprite(AActor *thing, fixed_t fx, fixed_t fy, fixed_t fz, FTextureID picnum, fixed_t xscale, fixed_t yscale, int renderflags)
+{
+	FWallCoords wallc;
+	int x1, x2;
+	fixed_t lx1, lx2, ly1, ly2;
+	fixed_t gzb, gzt, tz;
+	FTexture *pic = TexMan(picnum, true);
+	angle_t ang = (thing->angle + ANGLE_90) >> ANGLETOFINESHIFT;
+	vissprite_t *vis;
+
+	// Determine left and right edges of sprite. The sprite's angle is its normal,
+	// so the edges are 90 degrees each side of it.
+	x2 = pic->GetScaledWidth();
+	x1 = pic->GetScaledLeftOffset();
+
+	x1 *= xscale;
+	x2 *= xscale;
+
+	lx1 = fx - FixedMul(x1, finecosine[ang]) - viewx;
+	ly1 = fy - FixedMul(x1, finesine[ang]) - viewy;
+	lx2 = lx1 + FixedMul(x2, finecosine[ang]);
+	ly2 = ly1 + FixedMul(x2, finesine[ang]);
+
+	// Is it off-screen?
+	if (wallc.Init(lx1, ly1, lx2, ly2, TOO_CLOSE_Z))
+		return;
+	
+	if (wallc.sx1 >= WindowRight || wallc.sx2 <= WindowLeft)
+		return;
+
+	// Sprite sorting should probably treat these as walls, not sprites,
+	// but right now, I just want to get them drawing.
+	tz = DMulScale20(fx - viewx, viewtancos, fy - viewy, viewtansin);
+
+	int scaled_to = pic->GetScaledTopOffset();
+	int scaled_bo = scaled_to - pic->GetScaledHeight();
+	gzt = fz + yscale * scaled_to;
+	gzb = fz + yscale * scaled_bo;
+
+	vis = R_NewVisSprite();
+	vis->CurrentPortalUniq = CurrentPortalUniq;
+	vis->x1 = wallc.sx1 < WindowLeft ? WindowLeft : wallc.sx1;
+	vis->x2 = wallc.sx2 >= WindowRight ? WindowRight : wallc.sx2;
+	vis->yscale = yscale;
+	vis->idepth = (unsigned)DivScale32(1, tz) >> 1;
+	vis->depth = tz;
+	vis->sector = thing->Sector;
+	vis->heightsec = NULL;
+	vis->gx = fx;
+	vis->gy = fy;
+	vis->gz = fz;
+	vis->gzb = gzb;
+	vis->gzt = gzt;
+	vis->deltax = fx - viewx;
+	vis->deltay = fy - viewy;
+	vis->renderflags = renderflags;
+	if(thing->flags5 & MF5_BRIGHT) vis->renderflags |= RF_FULLBRIGHT; // kg3D
+	vis->Style.RenderStyle = thing->RenderStyle;
+	vis->FillColor = thing->fillcolor;
+	vis->Translation = thing->Translation;
+	vis->FakeFlatStat = 0;
+	vis->Style.alpha = thing->alpha;
+	vis->fakefloor = NULL;
+	vis->fakeceiling = NULL;
+	vis->ColormapNum = 0;
+	vis->bInMirror = MirrorFlags & RF_XFLIP;
+	vis->pic = pic;
+	vis->bIsVoxel = false;
+	vis->bWallSprite = true;
+	vis->ColormapNum = GETPALOOKUP(
+		(fixed_t)DivScale12 (r_SpriteVisibility, MAX(tz, MINZ)), spriteshade);
+	vis->Style.colormap = basecolormap->Maps + (vis->ColormapNum << COLORMAPSHIFT);
+	vis->wallc = wallc;
+}
+
+//
+// R_AddSprites
+// During BSP traversal, this adds sprites by sector.
+//
+// killough 9/18/98: add lightlevel as parameter, fixing underwater lighting
+// [RH] Save which side of heightsec sprite is on here.
+void R_AddSprites (sector_t *sec, int lightlevel, int fakeside)
+{
+	AActor *thing;
+	F3DFloor *rover;
+	F3DFloor *fakeceiling = NULL;
+	F3DFloor *fakefloor = NULL;
+
+	// BSP is traversed by subsector.
+	// A sector might have been split into several
+	//	subsectors during BSP building.
+	// Thus we check whether it was already added.
+	if (sec->thinglist == NULL || sec->validcount == validcount)
+		return;
+
+	// Well, now it will be done.
+	sec->validcount = validcount;
+
+	spriteshade = LIGHT2SHADE(lightlevel + r_actualextralight);
+
+	// Handle all things in sector.
+	for (thing = sec->thinglist; thing; thing = thing->snext)
+	{
+		// find fake level
+		for(int i = 0; i < (int)frontsector->e->XFloor.ffloors.Size(); i++) {
+			rover = frontsector->e->XFloor.ffloors[i];
+			if(!(rover->flags & FF_EXISTS) || !(rover->flags & FF_RENDERPLANES)) continue;
+			if(!(rover->flags & FF_SOLID) || rover->alpha != 255) continue;
+			if(!fakefloor)
+			{
+				if(!(rover->top.plane->a) && !(rover->top.plane->b))
+				{
+					if(rover->top.plane->Zat0() <= thing->Z()) fakefloor = rover;
+				}
+			}
+			if(!(rover->bottom.plane->a) && !(rover->bottom.plane->b))
+			{
+				if(rover->bottom.plane->Zat0() >= thing->Top()) fakeceiling = rover;
+			}
+		}	
+		R_ProjectSprite (thing, fakeside, fakefloor, fakeceiling);
+		fakeceiling = NULL;
+		fakefloor = NULL;
+	}
+}
+
+
+//
+// R_DrawPSprite
+//
+void R_DrawPSprite (pspdef_t* psp, int pspnum, AActor *owner, fixed_t sx, fixed_t sy)
+{
+	fixed_t 			tx;
+	int 				x1;
+	int 				x2;
+	spritedef_t*		sprdef;
+	spriteframe_t*		sprframe;
+	FTextureID			picnum;
+	WORD				flip;
+	FTexture*			tex;
+	vissprite_t*		vis;
+	static vissprite_t	avis[NUMPSPRITES];
+	bool noaccel;
+
+	assert(pspnum >= 0 && pspnum < NUMPSPRITES);
+
+	// decide which patch to use
+	if ( (unsigned)psp->sprite >= (unsigned)sprites.Size ())
+	{
+		DPrintf ("R_DrawPSprite: invalid sprite number %i\n", psp->sprite);
+		return;
+	}
+	sprdef = &sprites[psp->sprite];
+	if (psp->frame >= sprdef->numframes)
+	{
+		DPrintf ("R_DrawPSprite: invalid sprite frame %i : %i\n", psp->sprite, psp->frame);
+		return;
+	}
+	sprframe = &SpriteFrames[sprdef->spriteframes + psp->frame];
+
+	picnum = sprframe->Texture[0];
+	flip = sprframe->Flip & 1;
+	tex = TexMan(picnum);
+
+	if (tex->UseType == FTexture::TEX_Null)
+		return;
+
+	// calculate edges of the shape
+	tx = sx-((320/2)<<FRACBITS);
+
+	tx -= tex->GetScaledLeftOffset() << FRACBITS;
+	x1 = (centerxfrac + FixedMul (tx, pspritexscale)) >>FRACBITS;
+	VisPSpritesX1[pspnum] = x1;
+
+	// off the right side
+	if (x1 > viewwidth)
+		return; 
+
+	tx += tex->GetScaledWidth() << FRACBITS;
+	x2 = ((centerxfrac + FixedMul (tx, pspritexscale)) >>FRACBITS);
+
+	// off the left side
+	if (x2 <= 0)
+		return;
+	
+	// store information in a vissprite
+	vis = &avis[pspnum];
+	vis->renderflags = owner->renderflags;
+	vis->floorclip = 0;
+
+
+	vis->texturemid = MulScale16((BASEYCENTER<<FRACBITS) - sy, tex->yScale) + (tex->TopOffset << FRACBITS);
+
+
+	if (camera->player && (RenderTarget != screen ||
+		viewheight == RenderTarget->GetHeight() ||
+		(RenderTarget->GetWidth() > 320 && !st_scale)))
+	{	// Adjust PSprite for fullscreen views
+		AWeapon *weapon = NULL;
+		if (camera->player != NULL)
+		{
+			weapon = camera->player->ReadyWeapon;
+		}
+		if (pspnum <= ps_flash && weapon != NULL && weapon->YAdjust != 0)
+		{
+			if (RenderTarget != screen || viewheight == RenderTarget->GetHeight())
+			{
+				vis->texturemid -= weapon->YAdjust;
+			}
+			else
+			{
+				vis->texturemid -= FixedMul (StatusBar->GetDisplacement (),
+					weapon->YAdjust);
+			}
+		}
+	}
+	if (pspnum <= ps_flash)
+	{ // Move the weapon down for 1280x1024.
+		vis->texturemid -= BaseRatioSizes[WidescreenRatio][2];
+	}
+	vis->x1 = x1 < 0 ? 0 : x1;
+	vis->x2 = x2 >= viewwidth ? viewwidth : x2;
+	vis->xscale = DivScale16(pspritexscale, tex->xScale);
+	vis->yscale = DivScale16(pspriteyscale, tex->yScale);
+	vis->Translation = 0;		// [RH] Use default colors
+	vis->pic = tex;
+	vis->ColormapNum = 0;
+
+	if (flip)
+	{
+		vis->xiscale = -MulScale16(pspritexiscale, tex->xScale);
+		vis->startfrac = (tex->GetWidth() << FRACBITS) - 1;
+	}
+	else
+	{
+		vis->xiscale = MulScale16(pspritexiscale, tex->xScale);
+		vis->startfrac = 0;
+	}
+
+	if (vis->x1 > x1)
+		vis->startfrac += vis->xiscale*(vis->x1-x1);
+
+	noaccel = false;
+	if (pspnum <= ps_flash)
+	{
+		vis->Style.alpha = owner->alpha;
+		vis->Style.RenderStyle = owner->RenderStyle;
+
+		// The software renderer cannot invert the source without inverting the overlay
+		// too. That means if the source is inverted, we need to do the reverse of what
+		// the invert overlay flag says to do.
+		INTBOOL invertcolormap = (vis->Style.RenderStyle.Flags & STYLEF_InvertOverlay);
+
+		if (vis->Style.RenderStyle.Flags & STYLEF_InvertSource)
+		{
+			invertcolormap = !invertcolormap;
+		}
+
+		FDynamicColormap *mybasecolormap = basecolormap;
+
+		if (vis->Style.RenderStyle.Flags & STYLEF_FadeToBlack)
+		{
+			if (invertcolormap)
+			{ // Fade to white
+				mybasecolormap = GetSpecialLights(mybasecolormap->Color, MAKERGB(255,255,255), mybasecolormap->Desaturate);
+				invertcolormap = false;
+			}
+			else
+			{ // Fade to black
+				mybasecolormap = GetSpecialLights(mybasecolormap->Color, MAKERGB(0,0,0), mybasecolormap->Desaturate);
+			}
+		}
+
+		if (realfixedcolormap != NULL)
+		{ // fixed color
+			vis->Style.colormap = realfixedcolormap->Colormap;
+		}
+		else
+		{
+			if (invertcolormap)
+			{
+				mybasecolormap = GetSpecialLights(mybasecolormap->Color, mybasecolormap->Fade.InverseColor(), mybasecolormap->Desaturate);
+			}
+			if (fixedlightlev >= 0)
+			{
+				vis->Style.colormap = mybasecolormap->Maps + fixedlightlev;
+			}
+			else if (!foggy && psp->state->GetFullbright())
+			{ // full bright
+				vis->Style.colormap = mybasecolormap->Maps;	// [RH] use basecolormap
+			}
+			else
+			{ // local light
+				vis->Style.colormap = mybasecolormap->Maps + (GETPALOOKUP (0, spriteshade) << COLORMAPSHIFT);
+			}
+		}
+		if (camera->Inventory != NULL)
+		{
+			lighttable_t *oldcolormap = vis->Style.colormap;
+			camera->Inventory->AlterWeaponSprite (&vis->Style);
+			if (vis->Style.colormap != oldcolormap)
+			{
+				// The colormap has changed. Is it one we can easily identify?
+				// If not, then don't bother trying to identify it for
+				// hardware accelerated drawing.
+				if (vis->Style.colormap < SpecialColormaps[0].Colormap || 
+					vis->Style.colormap > SpecialColormaps.Last().Colormap)
+				{
+					noaccel = true;
+				}
+				// Has the basecolormap changed? If so, we can't hardware accelerate it,
+				// since we don't know what it is anymore.
+				else if (vis->Style.colormap < mybasecolormap->Maps ||
+					vis->Style.colormap >= mybasecolormap->Maps + NUMCOLORMAPS*256)
+				{
+					noaccel = true;
+				}
+			}
+		}
+		// If we're drawing with a special colormap, but shaders for them are disabled, do
+		// not accelerate.
+		if (!r_shadercolormaps && (vis->Style.colormap >= SpecialColormaps[0].Colormap &&
+			vis->Style.colormap <= SpecialColormaps.Last().Colormap))
+		{
+			noaccel = true;
+		}
+		// If drawing with a BOOM colormap, disable acceleration.
+		if (mybasecolormap == &NormalLight && NormalLight.Maps != realcolormaps)
+		{
+			noaccel = true;
+		}
+		// If the main colormap has fixed lights, and this sprite is being drawn with that
+		// colormap, disable acceleration so that the lights can remain fixed.
+		if (!noaccel && realfixedcolormap == NULL &&
+			NormalLightHasFixedLights && mybasecolormap == &NormalLight &&
+			vis->pic->UseBasePalette())
+		{
+			noaccel = true;
+		}
+		VisPSpritesBaseColormap[pspnum] = mybasecolormap;
+	}
+	else
+	{
+		VisPSpritesBaseColormap[pspnum] = basecolormap;
+		vis->Style.colormap = basecolormap->Maps;
+		vis->Style.RenderStyle = STYLE_Normal;
+	}
+
+	// Check for hardware-assisted 2D. If it's available, and this sprite is not
+	// fuzzy, don't draw it until after the switch to 2D mode.
+	if (!noaccel && RenderTarget == screen && (DFrameBuffer *)screen->Accel2D)
+	{
+		FRenderStyle style = vis->Style.RenderStyle;
+		style.CheckFuzz();
+		if (style.BlendOp != STYLEOP_Fuzz)
+		{
+			VisPSprites[pspnum] = vis;
+			return;
+		}
+	}
+	R_DrawVisSprite (vis);
+}
+
+
+
+//==========================================================================
+//
+// R_DrawPlayerSprites
+//
+//==========================================================================
+
+void R_DrawPlayerSprites ()
+{
+	int 		i;
+	int 		lightnum;
+	pspdef_t*	psp;
+	sector_t*	sec = NULL;
+	static sector_t tempsec;
+	int			floorlight, ceilinglight;
+	F3DFloor *rover;
+
+	if (!r_drawplayersprites ||
+		!camera->player ||
+		(players[consoleplayer].cheats & CF_CHASECAM) ||
+		(r_deathcamera && camera->health <= 0))
+		return;
+
+	if(fixedlightlev < 0 && viewsector->e && viewsector->e->XFloor.lightlist.Size()) {
+		for(i = viewsector->e->XFloor.lightlist.Size() - 1; i >= 0; i--)
+			if(viewz <= viewsector->e->XFloor.lightlist[i].plane.Zat0()) {
+				rover = viewsector->e->XFloor.lightlist[i].caster;
+				if(rover) {
+					if(rover->flags & FF_DOUBLESHADOW && viewz <= rover->bottom.plane->Zat0())
+						break;
+					sec = rover->model;
+					if(rover->flags & FF_FADEWALLS)
+						basecolormap = sec->ColorMap;
+					else
+						basecolormap = viewsector->e->XFloor.lightlist[i].extra_colormap;
+				}
+				break;
+			}
+		if(!sec) {
+			sec = viewsector;
+			basecolormap = sec->ColorMap;
+		}
+		floorlight = ceilinglight = sec->lightlevel;
+	} else {
+		// This used to use camera->Sector but due to interpolation that can be incorrect
+		// when the interpolated viewpoint is in a different sector than the camera.
+		sec = R_FakeFlat (viewsector, &tempsec, &floorlight,
+			&ceilinglight, false);
+
+		// [RH] set basecolormap
+		basecolormap = sec->ColorMap;
+	}
+
+	// [RH] set foggy flag
+	foggy = (level.fadeto || basecolormap->Fade || (level.flags & LEVEL_HASFADETABLE));
+	r_actualextralight = foggy ? 0 : extralight << 4;
+
+	// get light level
+	lightnum = ((floorlight + ceilinglight) >> 1) + r_actualextralight;
+	spriteshade = LIGHT2SHADE(lightnum) - 24*FRACUNIT;
+
+	// clip to screen bounds
+	mfloorclip = screenheightarray;
+	mceilingclip = zeroarray;
+
+	if (camera->player != NULL)
+	{
+		fixed_t centerhack = centeryfrac;
+		fixed_t ofsx, ofsy;
+
+		centery = viewheight >> 1;
+		centeryfrac = centery << FRACBITS;
+
+		P_BobWeapon (camera->player, &camera->player->psprites[ps_weapon], &ofsx, &ofsy);
+
+		// add all active psprites
+		for (i = 0, psp = camera->player->psprites;
+			 i < NUMPSPRITES;
+			 i++, psp++)
+		{
+			// [RH] Don't draw the targeter's crosshair if the player already has a crosshair set.
+			if (psp->state && (i != ps_targetcenter || CrosshairImage == NULL))
+			{
+				R_DrawPSprite (psp, i, camera, psp->sx + ofsx, psp->sy + ofsy);
+			}
+			// [RH] Don't bob the targeter.
+			if (i == ps_flash)
+			{
+				ofsx = ofsy = 0;
+			}
+		}
+
+		centeryfrac = centerhack;
+		centery = centerhack >> FRACBITS;
+	}
+}
+
+//==========================================================================
+//
+// R_DrawRemainingPlayerSprites
+//
+// Called from D_Display to draw sprites that were not drawn by
+// R_DrawPlayerSprites().
+//
+//==========================================================================
+
+void R_DrawRemainingPlayerSprites()
+{
+	for (int i = 0; i < NUMPSPRITES; ++i)
+	{
+		vissprite_t *vis;
+		
+		vis = VisPSprites[i];
+		VisPSprites[i] = NULL;
+
+		if (vis != NULL)
+		{
+			FDynamicColormap *colormap = VisPSpritesBaseColormap[i];
+			bool flip = vis->xiscale < 0;
+			FSpecialColormap *special = NULL;
+			PalEntry overlay = 0;
+			FColormapStyle colormapstyle;
+			bool usecolormapstyle = false;
+
+			if (vis->Style.colormap >= SpecialColormaps[0].Colormap && 
+				vis->Style.colormap < SpecialColormaps[SpecialColormaps.Size()].Colormap)
+			{
+				// Yuck! There needs to be a better way to store colormaps in the vissprite... :(
+				ptrdiff_t specialmap = (vis->Style.colormap - SpecialColormaps[0].Colormap) / sizeof(FSpecialColormap);
+				special = &SpecialColormaps[specialmap];
+			}
+			else if (colormap->Color == PalEntry(255,255,255) &&
+				colormap->Desaturate == 0)
+			{
+				overlay = colormap->Fade;
+				overlay.a = BYTE(((vis->Style.colormap - colormap->Maps) >> 8) * 255 / NUMCOLORMAPS);
+			}
+			else
+			{
+				usecolormapstyle = true;
+				colormapstyle.Color = colormap->Color;
+				colormapstyle.Fade = colormap->Fade;
+				colormapstyle.Desaturate = colormap->Desaturate;
+				colormapstyle.FadeLevel = ((vis->Style.colormap - colormap->Maps) >> 8) / float(NUMCOLORMAPS);
+			}
+			screen->DrawTexture(vis->pic,
+				viewwindowx + VisPSpritesX1[i],
+				viewwindowy + viewheight/2 - (vis->texturemid / 65536.0) * (vis->yscale / 65536.0) - 0.5,
+				DTA_DestWidthF, FIXED2FLOAT(vis->pic->GetWidth() * vis->xscale),
+				DTA_DestHeightF, FIXED2FLOAT(vis->pic->GetHeight() * vis->yscale),
+				DTA_Translation, TranslationToTable(vis->Translation),
+				DTA_FlipX, flip,
+				DTA_TopOffset, 0,
+				DTA_LeftOffset, 0,
+				DTA_ClipLeft, viewwindowx,
+				DTA_ClipTop, viewwindowy,
+				DTA_ClipRight, viewwindowx + viewwidth,
+				DTA_ClipBottom, viewwindowy + viewheight,
+				DTA_Alpha, vis->Style.alpha,
+				DTA_RenderStyle, vis->Style.RenderStyle,
+				DTA_FillColor, vis->FillColor,
+				DTA_SpecialColormap, special,
+				DTA_ColorOverlay, overlay.d,
+				DTA_ColormapStyle, usecolormapstyle ? &colormapstyle : NULL,
+				TAG_DONE);
+		}
+	}
+}
+
+
+
+
+//
+// R_SortVisSprites
+//
+// [RH] The old code for this function used a bubble sort, which was far less
+//		than optimal with large numbers of sprites. I changed it to use the
+//		stdlib qsort() function instead, and now it is a *lot* faster; the
+//		more vissprites that need to be sorted, the better the performance
+//		gain compared to the old function.
+//
+// Sort vissprites by depth, far to near
+
+// This is the standard version, which does a simple test based on depth.
+static bool sv_compare(vissprite_t *a, vissprite_t *b)
+{
+	return a->idepth > b->idepth;
+}
+
+// This is an alternate version, for when one or more voxel is in view.
+// It does a 2D distance test based on whichever one is furthest from
+// the viewpoint.
+static bool sv_compare2d(vissprite_t *a, vissprite_t *b)
+{
+	return TVector2<double>(a->deltax, a->deltay).LengthSquared() <
+		   TVector2<double>(b->deltax, b->deltay).LengthSquared();
+}
+
+#if 0
+static drawseg_t **drawsegsorter;
+static int drawsegsortersize = 0;
+
+// Sort vissprites by leftmost column, left to right
+static int STACK_ARGS sv_comparex (const void *arg1, const void *arg2)
+{
+	return (*(vissprite_t **)arg2)->x1 - (*(vissprite_t **)arg1)->x1;
+}
+
+// Sort drawsegs by rightmost column, left to right
+static int STACK_ARGS sd_comparex (const void *arg1, const void *arg2)
+{
+	return (*(drawseg_t **)arg2)->x2 - (*(drawseg_t **)arg1)->x2;
+}
+
+CVAR (Bool, r_splitsprites, true, CVAR_ARCHIVE)
+
+// Split up vissprites that intersect drawsegs
+void R_SplitVisSprites ()
+{
+	size_t start, stop;
+	size_t numdrawsegs = ds_p - firstdrawseg;
+	size_t numsprites;
+	size_t spr, dseg, dseg2;
+
+	if (!r_splitsprites)
+		return;
+
+	if (numdrawsegs == 0 || vissprite_p - firstvissprite == 0)
+		return;
+
+	// Sort drawsegs from left to right
+	if (numdrawsegs > drawsegsortersize)
+	{
+		if (drawsegsorter != NULL)
+			delete[] drawsegsorter;
+		drawsegsortersize = numdrawsegs * 2;
+		drawsegsorter = new drawseg_t *[drawsegsortersize];
+	}
+	for (dseg = dseg2 = 0; dseg < numdrawsegs; ++dseg)
+	{
+		// Drawsegs that don't clip any sprites don't need to be considered.
+		if (firstdrawseg[dseg].silhouette)
+		{
+			drawsegsorter[dseg2++] = &firstdrawseg[dseg];
+		}
+	}
+	numdrawsegs = dseg2;
+	if (numdrawsegs == 0)
+	{
+		return;
+	}
+	qsort (drawsegsorter, numdrawsegs, sizeof(drawseg_t *), sd_comparex);
+
+	// Now sort vissprites from left to right, and walk them simultaneously
+	// with the drawsegs, splitting any that intersect.
+	start = firstvissprite - vissprites;
+
+	int p = 0;
+	do
+	{
+		p++;
+		R_SortVisSprites (sv_comparex, start);
+		stop = vissprite_p - vissprites;
+		numsprites = stop - start;
+
+		spr = dseg = 0;
+		do
+		{
+			vissprite_t *vis = spritesorter[spr], *vis2;
+
+			// Skip drawsegs until we get to one that doesn't end before the sprite
+			// begins.
+			while (dseg < numdrawsegs && drawsegsorter[dseg]->x2 <= vis->x1)
+			{
+				dseg++;
+			}
+			// Now split the sprite against any drawsegs it intersects
+			for (dseg2 = dseg; dseg2 < numdrawsegs; dseg2++)
+			{
+				drawseg_t *ds = drawsegsorter[dseg2];
+
+				if (ds->x1 > vis->x2 || ds->x2 < vis->x1)
+					continue;
+
+				if ((vis->idepth < ds->siz1) != (vis->idepth < ds->siz2))
+				{ // The drawseg is crossed; find the x where the intersection occurs
+					int cross = Scale (vis->idepth - ds->siz1, ds->sx2 - ds->sx1, ds->siz2 - ds->siz1) + ds->sx1 + 1;
+
+/*					if (cross < ds->x1 || cross > ds->x2)
+					{ // The original seg is crossed, but the drawseg is not
+						continue;
+					}
+*/					if (cross <= vis->x1 || cross >= vis->x2)
+					{ // Don't create 0-sized sprites
+						continue;
+					}
+
+					vis->bSplitSprite = true;
+
+					// Create a new vissprite for the right part of the sprite
+					vis2 = R_NewVisSprite ();
+					*vis2 = *vis;
+					vis2->startfrac += vis2->xiscale * (cross - vis2->x1);
+					vis->x2 = cross-1;
+					vis2->x1 = cross;
+					//vis2->alpha /= 2;
+					//vis2->RenderStyle = STYLE_Add;
+
+					if (vis->idepth < ds->siz1)
+					{ // Left is in back, right is in front
+						vis->sector  = ds->curline->backsector;
+						vis2->sector = ds->curline->frontsector;
+					}
+					else
+					{ // Right is in front, left is in back
+						vis->sector  = ds->curline->frontsector;
+						vis2->sector = ds->curline->backsector;
+					}
+				}
+			}
+		}
+		while (dseg < numdrawsegs && ++spr < numsprites);
+
+		// Repeat for any new sprites that were added.
+	}
+	while (start = stop, stop != vissprite_p - vissprites);
+}
+#endif
+
+#ifdef __GNUC__
+static void swap(vissprite_t *&a, vissprite_t *&b)
+{
+	vissprite_t *t = a;
+	a = b;
+	b = t;
+}
+#endif
+
+void R_SortVisSprites (bool (*compare)(vissprite_t *, vissprite_t *), size_t first)
+{
+	int i;
+	vissprite_t **spr;
+
+	vsprcount = int(vissprite_p - &vissprites[first]);
+
+	if (vsprcount == 0)
+		return;
+
+	if (spritesortersize < MaxVisSprites)
+	{
+		if (spritesorter != NULL)
+			delete[] spritesorter;
+		spritesorter = new vissprite_t *[MaxVisSprites];
+		spritesortersize = MaxVisSprites;
+	}
+
+	if (!(i_compatflags & COMPATF_SPRITESORT))
+	{
+		for (i = 0, spr = firstvissprite; i < vsprcount; i++, spr++)
+		{
+			spritesorter[i] = *spr;
+		}
+	}
+	else
+	{
+		// If the compatibility option is on sprites of equal distance need to
+		// be sorted in inverse order. This is most easily achieved by
+		// filling the sort array backwards before the sort.
+		for (i = 0, spr = firstvissprite + vsprcount-1; i < vsprcount; i++, spr--)
+		{
+			spritesorter[i] = *spr;
+		}
+	}
+
+	std::stable_sort(&spritesorter[0], &spritesorter[vsprcount], compare);
+}
+
+//
+// R_DrawSprite
+//
+void R_DrawSprite (vissprite_t *spr)
+{
+	static short clipbot[MAXWIDTH];
+	static short cliptop[MAXWIDTH];
+	drawseg_t *ds;
+	int i;
+	int x1, x2;
+	int r1, r2;
+	short topclip, botclip;
+	short *clip1, *clip2;
+	lighttable_t *colormap = spr->Style.colormap;
+	F3DFloor *rover;
+	FDynamicColormap *mybasecolormap;
+
+	// [RH] Check for particles
+	if (!spr->bIsVoxel && spr->pic == NULL)
+	{
+		// kg3D - reject invisible parts
+		if ((fake3D & FAKE3D_CLIPBOTTOM) && spr->gz <= sclipBottom) return;
+		if ((fake3D & FAKE3D_CLIPTOP)    && spr->gz >= sclipTop) return;
+		R_DrawParticle (spr);
+		return;
+	}
+
+	x1 = spr->x1;
+	x2 = spr->x2;
+
+	// [RH] Quickly reject sprites with bad x ranges.
+	if (x1 >= x2)
+		return;
+
+	// [RH] Sprites split behind a one-sided line can also be discarded.
+	if (spr->sector == NULL)
+		return;
+
+	// kg3D - reject invisible parts
+	if ((fake3D & FAKE3D_CLIPBOTTOM) && spr->gzt <= sclipBottom) return;
+	if ((fake3D & FAKE3D_CLIPTOP)    && spr->gzb >= sclipTop) return;
+
+	// kg3D - correct colors now
+	if (!fixedcolormap && fixedlightlev < 0 && spr->sector->e && spr->sector->e->XFloor.lightlist.Size()) 
+	{
+		if (!(fake3D & FAKE3D_CLIPTOP))
+		{
+			sclipTop = spr->sector->ceilingplane.ZatPoint(viewx, viewy);
+		}
+		sector_t *sec = NULL;
+		for (i = spr->sector->e->XFloor.lightlist.Size() - 1; i >= 0; i--)
+		{
+			if (sclipTop <= spr->sector->e->XFloor.lightlist[i].plane.Zat0()) 
+			{
+				rover = spr->sector->e->XFloor.lightlist[i].caster;
+				if (rover) 
+				{
+					if (rover->flags & FF_DOUBLESHADOW && sclipTop <= rover->bottom.plane->Zat0())
+					{
+						break;
+					}
+					sec = rover->model;
+					if (rover->flags & FF_FADEWALLS)
+					{
+						mybasecolormap = sec->ColorMap;
+					}
+					else
+					{
+						mybasecolormap = spr->sector->e->XFloor.lightlist[i].extra_colormap;
+					}
+				}
+				break;
+			}
+		}
+		// found new values, recalculate
+		if (sec) 
+		{
+			INTBOOL invertcolormap = (spr->Style.RenderStyle.Flags & STYLEF_InvertOverlay);
+
+			if (spr->Style.RenderStyle.Flags & STYLEF_InvertSource)
+			{
+				invertcolormap = !invertcolormap;
+			}
+
+			// Sprites that are added to the scene must fade to black.
+			if (spr->Style.RenderStyle == LegacyRenderStyles[STYLE_Add] && mybasecolormap->Fade != 0)
+			{
+				mybasecolormap = GetSpecialLights(mybasecolormap->Color, 0, mybasecolormap->Desaturate);
+			}
+
+			if (spr->Style.RenderStyle.Flags & STYLEF_FadeToBlack)
+			{
+				if (invertcolormap)
+				{ // Fade to white
+					mybasecolormap = GetSpecialLights(mybasecolormap->Color, MAKERGB(255,255,255), mybasecolormap->Desaturate);
+					invertcolormap = false;
+				}
+				else
+				{ // Fade to black
+					mybasecolormap = GetSpecialLights(mybasecolormap->Color, MAKERGB(0,0,0), mybasecolormap->Desaturate);
+				}
+			}
+
+			// get light level
+			if (invertcolormap)
+			{
+				mybasecolormap = GetSpecialLights(mybasecolormap->Color, mybasecolormap->Fade.InverseColor(), mybasecolormap->Desaturate);
+			}
+			if (fixedlightlev >= 0)
+			{
+				spr->Style.colormap = mybasecolormap->Maps + fixedlightlev;
+			}
+			else if (!foggy && (spr->renderflags & RF_FULLBRIGHT))
+			{ // full bright
+				spr->Style.colormap = mybasecolormap->Maps;
+			}
+			else
+			{ // diminished light
+				spriteshade = LIGHT2SHADE(sec->lightlevel + r_actualextralight);
+				spr->Style.colormap = mybasecolormap->Maps + (GETPALOOKUP (
+					(fixed_t)DivScale12 (r_SpriteVisibility, MAX(MINZ, spr->depth)), spriteshade) << COLORMAPSHIFT);
+			}
+		}
+	}
+
+	// [RH] Initialize the clipping arrays to their largest possible range
+	// instead of using a special "not clipped" value. This eliminates
+	// visual anomalies when looking down and should be faster, too.
+	topclip = 0;
+	botclip = viewheight;
+
+	// killough 3/27/98:
+	// Clip the sprite against deep water and/or fake ceilings.
+	// [RH] rewrote this to be based on which part of the sector is really visible
+
+	fixed_t scale = MulScale19 (InvZtoScale, spr->idepth);
+	fixed_t hzb = FIXED_MIN, hzt = FIXED_MAX;
+
+	if (spr->bIsVoxel && spr->floorclip != 0)
+	{
+		hzb = spr->gzb;
+	}
+
+	if (spr->heightsec && !(spr->heightsec->MoreFlags & SECF_IGNOREHEIGHTSEC))
+	{ // only things in specially marked sectors
+		if (spr->FakeFlatStat != FAKED_AboveCeiling)
+		{
+			fixed_t hz = spr->heightsec->floorplane.ZatPoint (spr->gx, spr->gy);
+			fixed_t h = (centeryfrac - FixedMul (hz-viewz, scale)) >> FRACBITS;
+
+			if (spr->FakeFlatStat == FAKED_BelowFloor)
+			{ // seen below floor: clip top
+				if (!spr->bIsVoxel && h > topclip)
+				{
+					topclip = MIN<short> (h, viewheight);
+				}
+				hzt = MIN(hzt, hz);
+			}
+			else
+			{ // seen in the middle: clip bottom
+				if (!spr->bIsVoxel && h < botclip)
+				{
+					botclip = MAX<short> (0, h);
+				}
+				hzb = MAX(hzb, hz);
+			}
+		}
+		if (spr->FakeFlatStat != FAKED_BelowFloor && !(spr->heightsec->MoreFlags & SECF_FAKEFLOORONLY))
+		{
+			fixed_t hz = spr->heightsec->ceilingplane.ZatPoint (spr->gx, spr->gy);
+			fixed_t h = (centeryfrac - FixedMul (hz-viewz, scale)) >> FRACBITS;
+
+			if (spr->FakeFlatStat == FAKED_AboveCeiling)
+			{ // seen above ceiling: clip bottom
+				if (!spr->bIsVoxel && h < botclip)
+				{
+					botclip = MAX<short> (0, h);
+				}
+				hzb = MAX(hzb, hz);
+			}
+			else
+			{ // seen in the middle: clip top
+				if (!spr->bIsVoxel && h > topclip)
+				{
+					topclip = MIN<short> (h, viewheight);
+				}
+				hzt = MIN(hzt, hz);
+			}
+		}
+	}
+	// killough 3/27/98: end special clipping for deep water / fake ceilings
+	else if (!spr->bIsVoxel && spr->floorclip)
+	{ // [RH] Move floorclip stuff from R_DrawVisSprite to here
+		int clip = ((centeryfrac - FixedMul (spr->texturemid -
+			(spr->pic->GetHeight() << FRACBITS) +
+			spr->floorclip, spr->yscale)) >> FRACBITS);
+		if (clip < botclip)
+		{
+			botclip = MAX<short> (0, clip);
+		}
+	}
+
+	if (fake3D & FAKE3D_CLIPBOTTOM)
+	{
+		if (!spr->bIsVoxel)
+		{
+			fixed_t h = sclipBottom;
+			if (spr->fakefloor)
+			{
+				fixed_t floorz = spr->fakefloor->top.plane->Zat0();
+				if (viewz > floorz && floorz == sclipBottom )
+				{
+					h = spr->fakefloor->bottom.plane->Zat0();
+				}
+			}
+			h = (centeryfrac - FixedMul(h-viewz, scale)) >> FRACBITS;
+			if (h < botclip)
+			{
+				botclip = MAX<short>(0, h);
+			}
+		}
+		hzb = MAX(hzb, sclipBottom);
+	}
+	if (fake3D & FAKE3D_CLIPTOP)
+	{
+		if (!spr->bIsVoxel)
+		{
+			fixed_t h = sclipTop;
+
+			if (spr->fakeceiling != NULL)
+			{
+				fixed_t ceilingz = spr->fakeceiling->bottom.plane->Zat0();
+				if (viewz < ceilingz && ceilingz == sclipTop)
+				{
+					h = spr->fakeceiling->top.plane->Zat0();
+				}
+			}
+			h = (centeryfrac - FixedMul (h-viewz, scale)) >> FRACBITS;
+			if (h > topclip)
+			{
+				topclip = MIN<short>(h, viewheight);
+			}
+		}
+		hzt = MIN(hzt, sclipTop);
+	}
+
+#if 0
+	// [RH] Sprites that were split by a drawseg should also be clipped
+	// by the sector's floor and ceiling. (Not sure how/if to handle this
+	// with fake floors, since those already do clipping.)
+	if (spr->bSplitSprite &&
+		(spr->heightsec == NULL || (spr->heightsec->MoreFlags & SECF_IGNOREHEIGHTSEC)))
+	{
+		fixed_t h = spr->sector->floorplane.ZatPoint (spr->gx, spr->gy);
+		h = (centeryfrac - FixedMul (h-viewz, scale)) >> FRACBITS;
+		if (h < botclip)
+		{
+			botclip = MAX<short> (0, h);
+		}
+		h = spr->sector->ceilingplane.ZatPoint (spr->gx, spr->gy);
+		h = (centeryfrac - FixedMul (h-viewz, scale)) >> FRACBITS;
+		if (h > topclip)
+		{
+			topclip = MIN<short> (h, viewheight);
+		}
+	}
+#endif
+
+	if (topclip >= botclip)
+	{
+		spr->Style.colormap = colormap;
+		return;
+	}
+
+	i = x2 - x1;
+	clip1 = clipbot + x1;
+	clip2 = cliptop + x1;
+	do
+	{
+		*clip1++ = botclip;
+		*clip2++ = topclip;
+	} while (--i);
+
+	// Scan drawsegs from end to start for obscuring segs.
+	// The first drawseg that is closer than the sprite is the clip seg.
+
+	// Modified by Lee Killough:
+	// (pointer check was originally nonportable
+	// and buggy, by going past LEFT end of array):
+
+	//		for (ds=ds_p-1 ; ds >= drawsegs ; ds--)    old buggy code
+
+	for (ds = ds_p; ds-- > firstdrawseg; )  // new -- killough
+	{
+		// [ZZ] portal handling here
+		//if (ds->CurrentPortalUniq != spr->CurrentPortalUniq)
+		//	continue;
+		// [ZZ] WARNING: uncommenting the two above lines, totally breaks sprite clipping
+
+		// kg3D - no clipping on fake segs
+		if (ds->fake) continue;
+		// determine if the drawseg obscures the sprite
+		if (ds->x1 >= x2 || ds->x2 <= x1 ||
+			(!(ds->silhouette & SIL_BOTH) && ds->maskedtexturecol == -1 &&
+			 !ds->bFogBoundary) )
+		{
+			// does not cover sprite
+			continue;
+		}
+
+		r1 = MAX<int> (ds->x1, x1);
+		r2 = MIN<int> (ds->x2, x2);
+
+		fixed_t neardepth, fardepth;
+		if (!spr->bWallSprite)
+		{
+			if (ds->sz1 < ds->sz2)
+			{
+				neardepth = ds->sz1, fardepth = ds->sz2;
+			}
+			else
+			{
+				neardepth = ds->sz2, fardepth = ds->sz1;
+			}
+		}
+		// Check if sprite is in front of draw seg:
+		if ((!spr->bWallSprite && neardepth > spr->depth) || ((spr->bWallSprite || fardepth > spr->depth) &&
+			DMulScale32(spr->gy - ds->curline->v1->y, ds->curline->v2->x - ds->curline->v1->x,
+						ds->curline->v1->x - spr->gx, ds->curline->v2->y - ds->curline->v1->y) <= 0))
+		{
+			// seg is behind sprite, so draw the mid texture if it has one
+			if (ds->CurrentPortalUniq == CurrentPortalUniq && // [ZZ] instead, portal uniq check is made here
+				(ds->maskedtexturecol != -1 || ds->bFogBoundary))
+				R_RenderMaskedSegRange (ds, r1, r2);
+			continue;
+		}
+
+		// clip this piece of the sprite
+		// killough 3/27/98: optimized and made much shorter
+		// [RH] Optimized further (at least for VC++;
+		// other compilers should be at least as good as before)
+
+		if (ds->silhouette & SIL_BOTTOM) //bottom sil
+		{
+			clip1 = clipbot + r1;
+			clip2 = openings + ds->sprbottomclip + r1 - ds->x1;
+			i = r2 - r1;
+			do
+			{
+				if (*clip1 > *clip2)
+					*clip1 = *clip2;
+				clip1++;
+				clip2++;
+			} while (--i);
+		}
+
+		if (ds->silhouette & SIL_TOP)   // top sil
+		{
+			clip1 = cliptop + r1;
+			clip2 = openings + ds->sprtopclip + r1 - ds->x1;
+			i = r2 - r1;
+			do
+			{
+				if (*clip1 < *clip2)
+					*clip1 = *clip2;
+				clip1++;
+				clip2++;
+			} while (--i);
+		}
+	}
+
+	// all clipping has been performed, so draw the sprite
+
+	if (!spr->bIsVoxel)
+	{
+		mfloorclip = clipbot;
+		mceilingclip = cliptop;
+		if (!spr->bWallSprite)
+		{
+			R_DrawVisSprite(spr);
+		}
+		else
+		{
+			R_DrawWallSprite(spr);
+		}
+	}
+	else
+	{
+		// If it is completely clipped away, don't bother drawing it.
+		if (cliptop[x2] >= clipbot[x2])
+		{
+			for (i = x1; i < x2; ++i)
+			{
+				if (cliptop[i] < clipbot[i])
+				{
+					break;
+				}
+			}
+			if (i == x2)
+			{
+				spr->Style.colormap = colormap;
+				return;
+			}
+		}
+		// Add everything outside the left and right edges to the clipping array
+		// for R_DrawVisVoxel().
+		if (x1 > 0)
+		{
+			clearbufshort(cliptop, x1, viewheight);
+		}
+		if (x2 < viewwidth - 1)
+		{
+			clearbufshort(cliptop + x2, viewwidth - x2, viewheight);
+		}
+		int minvoxely = spr->gzt <= hzt ? 0 : (spr->gzt - hzt) / spr->yscale;
+		int maxvoxely = spr->gzb > hzb ? INT_MAX : (spr->gzt - hzb) / spr->yscale;
+		R_DrawVisVoxel(spr, minvoxely, maxvoxely, cliptop, clipbot);
+	}
+	spr->Style.colormap = colormap;
+}
+
+// kg3D:
+// R_DrawMasked contains sorting
+// original renamed to R_DrawMaskedSingle
+
+void R_DrawMaskedSingle (bool renew)
+{
+	drawseg_t *ds;
+	int i;
+
+#if 0
+	R_SplitVisSprites ();
+#endif
+
+	for (i = vsprcount; i > 0; i--)
+	{
+		if (spritesorter[i-1]->CurrentPortalUniq != CurrentPortalUniq)
+			continue; // probably another time
+		R_DrawSprite (spritesorter[i-1]);
+	}
+
+	// render any remaining masked mid textures
+
+	// Modified by Lee Killough:
+	// (pointer check was originally nonportable
+	// and buggy, by going past LEFT end of array):
+
+	//		for (ds=ds_p-1 ; ds >= drawsegs ; ds--)    old buggy code
+
+	if (renew)
+	{
+		fake3D |= FAKE3D_REFRESHCLIP;
+	}
+	for (ds = ds_p; ds-- > firstdrawseg; )	// new -- killough
+	{
+		// [ZZ] the same as above
+		if (ds->CurrentPortalUniq != CurrentPortalUniq)
+			continue;
+		// kg3D - no fake segs
+		if (ds->fake) continue;
+		if (ds->maskedtexturecol != -1 || ds->bFogBoundary)
+		{
+			R_RenderMaskedSegRange (ds, ds->x1, ds->x2);
+		}
+	}
+}
+
+void R_DrawHeightPlanes(fixed_t height); // kg3D - fake planes
+
+void R_DrawMasked (void)
+{
+	R_SortVisSprites (DrewAVoxel ? sv_compare2d : sv_compare, firstvissprite - vissprites);
+
+	if (height_top == NULL)
+	{ // kg3D - no visible 3D floors, normal rendering
+		R_DrawMaskedSingle(false);
+	}
+	else
+	{ // kg3D - correct sorting
+		HeightLevel *hl;
+
+		// ceilings
+		for (hl = height_cur; hl != NULL && hl->height >= viewz; hl = hl->prev)
+		{
+			if (hl->next)
+			{
+				fake3D = FAKE3D_CLIPBOTTOM | FAKE3D_CLIPTOP;
+				sclipTop = hl->next->height;
+			}
+			else
+			{
+				fake3D = FAKE3D_CLIPBOTTOM;
+			}
+			sclipBottom = hl->height;
+			R_DrawMaskedSingle(true);
+			R_DrawHeightPlanes(hl->height);
+		}
+
+		// floors
+		fake3D = FAKE3D_DOWN2UP | FAKE3D_CLIPTOP;
+		sclipTop = height_top->height;
+		R_DrawMaskedSingle(true);
+		hl = height_top;
+		for (hl = height_top; hl != NULL && hl->height < viewz; hl = hl->next)
+		{
+			R_DrawHeightPlanes(hl->height);
+			if (hl->next)
+			{
+				fake3D = FAKE3D_DOWN2UP | FAKE3D_CLIPTOP | FAKE3D_CLIPBOTTOM;
+				sclipTop = hl->next->height;
+			}
+			else
+			{
+				fake3D = FAKE3D_DOWN2UP | FAKE3D_CLIPBOTTOM;
+			}
+			sclipBottom = hl->height;
+			R_DrawMaskedSingle(true);
+		}
+		R_3D_DeleteHeights();
+		fake3D = 0;
+	}
+	R_DrawPlayerSprites ();
+}
+
+
+void R_ProjectParticle (particle_t *particle, const sector_t *sector, int shade, int fakeside)
+{
+	fixed_t 			tr_x;
+	fixed_t 			tr_y;
+	fixed_t 			tx, ty;
+	fixed_t 			tz, tiz;
+	fixed_t 			xscale, yscale;
+	int 				x1, x2, y1, y2;
+	vissprite_t*		vis;
+	sector_t*			heightsec = NULL;
+	BYTE*				map;
+
+	// [ZZ] Particle not visible through the portal plane
+	if (CurrentPortal && !!P_PointOnLineSide(particle->x, particle->y, CurrentPortal->dst))
+		return;
+
+	// transform the origin point
+	tr_x = particle->x - viewx;
+	tr_y = particle->y - viewy;
+
+	tz = DMulScale20 (tr_x, viewtancos, tr_y, viewtansin);
+
+	// particle is behind view plane?
+	if (tz < MINZ)
+		return;
+
+	tx = DMulScale20 (tr_x, viewsin, -tr_y, viewcos);
+
+	// Flip for mirrors
+	if (MirrorFlags & RF_XFLIP)
+	{
+		tx = viewwidth - tx - 1;
+	}
+
+	// too far off the side?
+	if (tz <= abs (tx))
+		return;
+
+	tiz = 268435456 / tz;
+	xscale = centerx * tiz;
+
+	// calculate edges of the shape
+	int psize = particle->size << (12-3);
+
+	x1 = MAX<int> (WindowLeft, (centerxfrac + MulScale12 (tx-psize, xscale)) >> FRACBITS);
+	x2 = MIN<int> (WindowRight, (centerxfrac + MulScale12 (tx+psize, xscale)) >> FRACBITS);
+
+	if (x1 >= x2)
+		return;
+
+	yscale = MulScale16 (yaspectmul, xscale);
+	ty = particle->z - viewz;
+	psize <<= 4;
+	y1 = (centeryfrac - FixedMul (ty+psize, yscale)) >> FRACBITS;
+	y2 = (centeryfrac - FixedMul (ty-psize, yscale)) >> FRACBITS;
+
+	// Clip the particle now. Because it's a point and projected as its subsector is
+	// entered, we don't need to clip it to drawsegs like a normal sprite.
+
+	// Clip particles behind walls.
+	if (y1 <  ceilingclip[x1])		y1 = ceilingclip[x1];
+	if (y1 <  ceilingclip[x2-1])	y1 = ceilingclip[x2-1];
+	if (y2 >= floorclip[x1])		y2 = floorclip[x1] - 1;
+	if (y2 >= floorclip[x2-1])		y2 = floorclip[x2-1] - 1;
+
+	if (y1 > y2)
+		return;
+
+	// Clip particles above the ceiling or below the floor.
+	heightsec = sector->GetHeightSec();
+
+	const secplane_t *topplane;
+	const secplane_t *botplane;
+	FTextureID toppic;
+	FTextureID botpic;
+
+	if (heightsec)	// only clip things which are in special sectors
+	{
+		if (fakeside == FAKED_AboveCeiling)
+		{
+			topplane = &sector->ceilingplane;
+			botplane = &heightsec->ceilingplane;
+			toppic = sector->GetTexture(sector_t::ceiling);
+			botpic = heightsec->GetTexture(sector_t::ceiling);
+			map = heightsec->ColorMap->Maps;
+		}
+		else if (fakeside == FAKED_BelowFloor)
+		{
+			topplane = &heightsec->floorplane;
+			botplane = &sector->floorplane;
+			toppic = heightsec->GetTexture(sector_t::floor);
+			botpic = sector->GetTexture(sector_t::floor);
+			map = heightsec->ColorMap->Maps;
+		}
+		else
+		{
+			topplane = &heightsec->ceilingplane;
+			botplane = &heightsec->floorplane;
+			toppic = heightsec->GetTexture(sector_t::ceiling);
+			botpic = heightsec->GetTexture(sector_t::floor);
+			map = sector->ColorMap->Maps;
+		}
+	}
+	else
+	{
+		topplane = &sector->ceilingplane;
+		botplane = &sector->floorplane;
+		toppic = sector->GetTexture(sector_t::ceiling);
+		botpic = sector->GetTexture(sector_t::floor);
+		map = sector->ColorMap->Maps;
+	}
+
+	if (botpic != skyflatnum && particle->z < botplane->ZatPoint (particle->x, particle->y))
+		return;
+	if (toppic != skyflatnum && particle->z >= topplane->ZatPoint (particle->x, particle->y))
+		return;
+
+	// store information in a vissprite
+	vis = R_NewVisSprite ();
+	vis->CurrentPortalUniq = CurrentPortalUniq;
+	vis->heightsec = heightsec;
+	vis->xscale = xscale;
+//	vis->yscale = FixedMul (xscale, InvZtoScale);
+	vis->yscale = xscale;
+	vis->depth = tz;
+	vis->idepth = (DWORD)DivScale32 (1, tz) >> 1;
+	vis->gx = particle->x;
+	vis->gy = particle->y;
+	vis->gz = particle->z; // kg3D
+	vis->gzb = y1;
+	vis->gzt = y2;
+	vis->x1 = x1;
+	vis->x2 = x2;
+	vis->Translation = 0;
+	vis->startfrac = 255 & (particle->color >>24);
+	vis->pic = NULL;
+	vis->bIsVoxel = false;
+	vis->renderflags = particle->trans;
+	vis->FakeFlatStat = fakeside;
+	vis->floorclip = 0;
+	vis->ColormapNum = 0;
+
+	if (fixedlightlev >= 0)
+	{
+		vis->Style.colormap = map + fixedlightlev;
+	}
+	else if (fixedcolormap)
+	{
+		vis->Style.colormap = fixedcolormap;
+	}
+	else if(particle->bright) {
+		vis->Style.colormap = map;
+	}
+	else
+	{
+		// Using MulScale15 instead of 16 makes particles slightly more visible
+		// than regular sprites.
+		vis->ColormapNum = GETPALOOKUP(MulScale15 (tiz, r_SpriteVisibility), shade);
+		vis->Style.colormap = map + (vis->ColormapNum << COLORMAPSHIFT);
+	}
+}
+
+static void R_DrawMaskedSegsBehindParticle (const vissprite_t *vis)
+{
+	const int x1 = vis->x1;
+	const int x2 = vis->x2;
+
+	// Draw any masked textures behind this particle so that when the
+	// particle is drawn, it will be in front of them.
+	for (unsigned int p = InterestingDrawsegs.Size(); p-- > FirstInterestingDrawseg; )
+	{
+		drawseg_t *ds = &drawsegs[InterestingDrawsegs[p]];
+		// kg3D - no fake segs
+		if(ds->fake) continue;
+		if (ds->x1 >= x2 || ds->x2 <= x1)
+		{
+			continue;
+		}
+		if (Scale (ds->siz2 - ds->siz1, (x2 + x1)/2 - ds->sx1, ds->sx2 - ds->sx1) + ds->siz1 < vis->idepth)
+		{
+			// [ZZ] only draw stuff that's inside the same portal as the particle, other portals will care for themselves
+			if (ds->CurrentPortalUniq == vis->CurrentPortalUniq)
+				R_RenderMaskedSegRange (ds, MAX<int>(ds->x1, x1), MIN<int>(ds->x2, x2));
+		}
+	}
+}
+
+void R_DrawParticle (vissprite_t *vis)
+{
+	DWORD *bg2rgb;
+	int spacing;
+	BYTE *dest;
+	DWORD fg;
+	BYTE color = vis->Style.colormap[vis->startfrac];
+	int yl = vis->gzb;
+	int ycount = vis->gzt - yl + 1;
+	int x1 = vis->x1;
+	int countbase = vis->x2 - x1;
+
+	R_DrawMaskedSegsBehindParticle (vis);
+
+	// vis->renderflags holds translucency level (0-255)
+	{
+		fixed_t fglevel, bglevel;
+		DWORD *fg2rgb;
+
+		fglevel = ((vis->renderflags + 1) << 8) & ~0x3ff;
+		bglevel = FRACUNIT-fglevel;
+		fg2rgb = Col2RGB8[fglevel>>10];
+		bg2rgb = Col2RGB8[bglevel>>10];
+		fg = fg2rgb[color];
+	}
+
+	/*
+
+	spacing = RenderTarget->GetPitch() - countbase;
+	dest = ylookup[yl] + x1 + dc_destorg;
+
+	do
+	{
+		int count = countbase;
+		do
+		{
+			DWORD bg = bg2rgb[*dest];
+			bg = (fg+bg) | 0x1f07c1f;
+			*dest++ = RGB32k.All[bg & (bg>>15)];
+		} while (--count);
+		dest += spacing;
+	} while (--ycount);*/
+
+	// original was row-wise
+	// width = countbase
+	// height = ycount
+
+	spacing = RenderTarget->GetPitch();
+
+	for (int x = x1; x < (x1+countbase); x++)
+	{
+		dc_x = x;
+		if (R_ClipSpriteColumnWithPortals(vis->gx, vis->gy, vis))
+			continue;
+		dest = ylookup[yl] + x + dc_destorg;
+		for (int y = 0; y < ycount; y++)
+		{
+			DWORD bg = bg2rgb[*dest];
+			bg = (fg+bg) | 0x1f07c1f;
+			*dest = RGB32k.All[bg & (bg>>15)];
+			dest += spacing;
+		}
+	}
+}
+
+extern fixed_t baseyaspectmul;
+
+void R_DrawVoxel(fixed_t globalposx, fixed_t globalposy, fixed_t globalposz, angle_t viewang,
+	fixed_t dasprx, fixed_t daspry, fixed_t dasprz, angle_t dasprang,
+	fixed_t daxscale, fixed_t dayscale, FVoxel *voxobj,
+	lighttable_t *colormap, short *daumost, short *dadmost, int minslabz, int maxslabz, int flags)
+{
+	int i, j, k, x, y, syoff, ggxstart, ggystart, nxoff;
+	fixed_t cosang, sinang, sprcosang, sprsinang;
+	int backx, backy, gxinc, gyinc;
+	int daxscalerecip, dayscalerecip, cnt, gxstart, gystart, dazscale;
+	int lx, rx, nx, ny, x1=0, y1=0, x2=0, y2=0, yinc=0;
+	int yoff, xs=0, ys=0, xe, ye, xi=0, yi=0, cbackx, cbacky, dagxinc, dagyinc;
+	kvxslab_t *voxptr, *voxend;
+	FVoxelMipLevel *mip;
+	int z1a[64], z2a[64], yplc[64];
+
+	const int nytooclose = centerxwide * 2100, nytoofar = 32768*32768 - 1048576;
+	const int xdimenscale = Scale(centerxwide, yaspectmul, 160);
+	const double centerxwide_f = centerxwide;
+	const double centerxwidebig_f = centerxwide_f * 65536*65536*8;
+
+	// Convert to Build's coordinate system.
+	globalposx =  globalposx >> 12;
+	globalposy = -globalposy >> 12;
+	globalposz = -globalposz >> 8;
+
+	dasprx =  dasprx >> 12;
+	daspry = -daspry >> 12;
+	dasprz = -dasprz >> 8;
+
+	// Shift the scales from 16 bits of fractional precision to 6.
+	// Also do some magic voodoo scaling to make them the right size.
+	daxscale = daxscale / (0xC000 >> 6);
+	dayscale = dayscale / (0xC000 >> 6);
+
+	cosang = finecosine[viewang >> ANGLETOFINESHIFT] >> 2;
+	sinang = -finesine[viewang >> ANGLETOFINESHIFT] >> 2;
+	sprcosang = finecosine[dasprang >> ANGLETOFINESHIFT] >> 2;
+	sprsinang = -finesine[dasprang >> ANGLETOFINESHIFT] >> 2;
+
+	R_SetupDrawSlab(colormap);
+
+	// Select mip level
+	i = abs(DMulScale6(dasprx - globalposx, cosang, daspry - globalposy, sinang));
+	i = DivScale6(i, MIN(daxscale, dayscale));
+	j = FocalLengthX >> 3;
+	for (k = 0; i >= j && k < voxobj->NumMips; ++k)
+	{
+		i >>= 1;
+	}
+	if (k >= voxobj->NumMips) k = voxobj->NumMips - 1;
+
+	mip = &voxobj->Mips[k];		if (mip->SlabData == NULL) return;
+
+	minslabz >>= k;
+	maxslabz >>= k;
+
+	daxscale <<= (k+8); dayscale <<= (k+8);
+	dazscale = FixedDiv(dayscale, baseyaspectmul);
+	daxscale = FixedDiv(daxscale, yaspectmul);
+	daxscale = Scale(daxscale, xdimenscale, centerxwide << 9);
+	dayscale = Scale(dayscale, FixedMul(xdimenscale, viewingrangerecip), centerxwide << 9);
+
+	daxscalerecip = (1<<30) / daxscale;
+	dayscalerecip = (1<<30) / dayscale;
+
+	x = FixedMul(globalposx - dasprx, daxscalerecip);
+	y = FixedMul(globalposy - daspry, daxscalerecip);
+	backx = (DMulScale10(x, sprcosang, y,  sprsinang) + mip->PivotX) >> 8;
+	backy = (DMulScale10(y, sprcosang, x, -sprsinang) + mip->PivotY) >> 8;
+	cbackx = clamp(backx, 0, mip->SizeX - 1);
+	cbacky = clamp(backy, 0, mip->SizeY - 1);
+
+	sprcosang = MulScale14(daxscale, sprcosang);
+	sprsinang = MulScale14(daxscale, sprsinang);
+
+	x = (dasprx - globalposx) - DMulScale18(mip->PivotX, sprcosang, mip->PivotY, -sprsinang);
+	y = (daspry - globalposy) - DMulScale18(mip->PivotY, sprcosang, mip->PivotX,  sprsinang);
+
+	cosang = FixedMul(cosang, dayscalerecip);
+	sinang = FixedMul(sinang, dayscalerecip);
+
+	gxstart = y*cosang - x*sinang;
+	gystart = x*cosang + y*sinang;
+	gxinc = DMulScale10(sprsinang, cosang, sprcosang, -sinang);
+	gyinc = DMulScale10(sprcosang, cosang, sprsinang,  sinang);
+	if ((abs(globalposz - dasprz) >> 10) >= abs(dazscale)) return;
+
+	x = 0; y = 0; j = MAX(mip->SizeX, mip->SizeY);
+	fixed_t *ggxinc = (fixed_t *)alloca((j + 1) * sizeof(fixed_t) * 2);
+	fixed_t *ggyinc = ggxinc + (j + 1);
+	for (i = 0; i <= j; i++)
+	{
+		ggxinc[i] = x; x += gxinc;
+		ggyinc[i] = y; y += gyinc;
+	}
+
+	syoff = DivScale21(globalposz - dasprz, FixedMul(dazscale, 0xE800)) + (mip->PivotZ << 7);
+	yoff = (abs(gxinc) + abs(gyinc)) >> 1;
+
+	for (cnt = 0; cnt < 8; cnt++)
+	{
+		switch (cnt)
+		{
+			case 0: xs = 0;				ys = 0;				xi =  1; yi =  1; break;
+			case 1: xs = mip->SizeX-1;	ys = 0;				xi = -1; yi =  1; break;
+			case 2: xs = 0;				ys = mip->SizeY-1;	xi =  1; yi = -1; break;
+			case 3: xs = mip->SizeX-1;	ys = mip->SizeY-1;	xi = -1; yi = -1; break;
+			case 4: xs = 0;				ys = cbacky;		xi =  1; yi =  2; break;
+			case 5: xs = mip->SizeX-1;	ys = cbacky;		xi = -1; yi =  2; break;
+			case 6: xs = cbackx;		ys = 0;				xi =  2; yi =  1; break;
+			case 7: xs = cbackx;		ys = mip->SizeY-1;	xi =  2; yi = -1; break;
+		}
+		xe = cbackx; ye = cbacky;
+		if (cnt < 4)
+		{
+			if ((xi < 0) && (xe >= xs)) continue;
+			if ((xi > 0) && (xe <= xs)) continue;
+			if ((yi < 0) && (ye >= ys)) continue;
+			if ((yi > 0) && (ye <= ys)) continue;
+		}
+		else
+		{
+			if ((xi < 0) && (xe > xs)) continue;
+			if ((xi > 0) && (xe < xs)) continue;
+			if ((yi < 0) && (ye > ys)) continue;
+			if ((yi > 0) && (ye < ys)) continue;
+			xe += xi; ye += yi;
+		}
+
+		i = ksgn(ys-backy)+ksgn(xs-backx)*3+4;
+		switch(i)
+		{
+			case 6: case 7: x1 = 0;				y1 = 0;				break;
+			case 8: case 5: x1 = gxinc;			y1 = gyinc;			break;
+			case 0: case 3: x1 = gyinc;			y1 = -gxinc;		break;
+			case 2: case 1: x1 = gxinc+gyinc;	y1 = gyinc-gxinc;	break;
+		}
+		switch(i)
+		{
+			case 2: case 5: x2 = 0;				y2 = 0;				break;
+			case 0: case 1: x2 = gxinc;			y2 = gyinc;			break;
+			case 8: case 7: x2 = gyinc;			y2 = -gxinc;		break;
+			case 6: case 3: x2 = gxinc+gyinc;	y2 = gyinc-gxinc;	break;
+		}
+		BYTE oand = (1 << int(xs<backx)) + (1 << (int(ys<backy)+2));
+		BYTE oand16 = oand + 16;
+		BYTE oand32 = oand + 32;
+
+		if (yi > 0) { dagxinc =  gxinc; dagyinc =  FixedMul(gyinc, viewingrangerecip); }
+			   else { dagxinc = -gxinc; dagyinc = -FixedMul(gyinc, viewingrangerecip); }
+
+			/* Fix for non 90 degree viewing ranges */
+		nxoff = FixedMul(x2 - x1, viewingrangerecip);
+		x1 = FixedMul(x1, viewingrangerecip);
+
+		ggxstart = gxstart + ggyinc[ys];
+		ggystart = gystart - ggxinc[ys];
+
+		for (x = xs; x != xe; x += xi)
+		{
+			BYTE *slabxoffs = &mip->SlabData[mip->OffsetX[x]];
+			short *xyoffs = &mip->OffsetXY[x * (mip->SizeY + 1)];
+
+			nx = FixedMul(ggxstart + ggxinc[x], viewingrangerecip) + x1;
+			ny = ggystart + ggyinc[x];
+			for (y = ys; y != ye; y += yi, nx += dagyinc, ny -= dagxinc)
+			{
+				if ((ny <= nytooclose) || (ny >= nytoofar)) continue;
+				voxptr = (kvxslab_t *)(slabxoffs + xyoffs[y]);
+				voxend = (kvxslab_t *)(slabxoffs + xyoffs[y+1]);
+				if (voxptr >= voxend) continue;
+
+				lx = xs_RoundToInt(nx * centerxwide_f / (ny + y1)) + centerx;
+				if (lx < 0) lx = 0;
+				rx = xs_RoundToInt((nx + nxoff) * centerxwide_f / (ny + y2)) + centerx;
+				if (rx > viewwidth) rx = viewwidth;
+				if (rx <= lx) continue;
+
+				if (flags & DVF_MIRRORED)
+				{
+					int t = viewwidth - lx;
+					lx = viewwidth - rx;
+					rx = t;
+				}
+
+				fixed_t l1 = xs_RoundToInt(centerxwidebig_f / (ny - yoff));
+				fixed_t l2 = xs_RoundToInt(centerxwidebig_f / (ny + yoff));
+				for (; voxptr < voxend; voxptr = (kvxslab_t *)((BYTE *)voxptr + voxptr->zleng + 3))
+				{
+					const BYTE *col = voxptr->col;
+					int zleng = voxptr->zleng;
+					int ztop = voxptr->ztop;
+					fixed_t z1, z2;
+
+					if (ztop < minslabz)
+					{
+						int diff = minslabz - ztop;
+						ztop = minslabz;
+						col += diff;
+						zleng -= diff;
+					}
+					if (ztop + zleng > maxslabz)
+					{
+						int diff = ztop + zleng - maxslabz;
+						zleng -= diff;
+					}
+					if (zleng <= 0) continue;
+
+					j = (ztop << 15) - syoff;
+					if (j < 0)
+					{
+						k = j + (zleng << 15);
+						if (k < 0)
+						{
+							if ((voxptr->backfacecull & oand32) == 0) continue;
+							z2 = MulScale32(l2, k) + centery;					/* Below slab */
+						}
+						else
+						{
+							if ((voxptr->backfacecull & oand) == 0) continue;	/* Middle of slab */
+							z2 = MulScale32(l1, k) + centery;
+						}
+						z1 = MulScale32(l1, j) + centery;
+					}
+					else
+					{
+						if ((voxptr->backfacecull & oand16) == 0) continue;
+						z1 = MulScale32(l2, j) + centery;						/* Above slab */
+						z2 = MulScale32(l1, j + (zleng << 15)) + centery;
+					}
+
+					if (z2 <= z1) continue;
+
+					if (zleng == 1)
+					{
+						yinc = 0;
+					}
+					else
+					{
+						if (z2-z1 >= 1024) yinc = FixedDiv(zleng, z2 - z1);
+						else yinc = (((1 << 24) - 1) / (z2 - z1)) * zleng >> 8;
+					}
+					// [RH] Clip each column separately, not just by the first one.
+					for (int stripwidth = MIN<int>(countof(z1a), rx - lx), lxt = lx;
+						lxt < rx;
+						(lxt += countof(z1a)), stripwidth = MIN<int>(countof(z1a), rx - lxt))
+					{
+						// Calculate top and bottom pixels locations
+						for (int xxx = 0; xxx < stripwidth; ++xxx)
+						{
+							if (zleng == 1)
+							{
+								yplc[xxx] = 0;
+								z1a[xxx] = MAX<int>(z1, daumost[lxt + xxx]);
+							}
+							else
+							{
+								if (z1 < daumost[lxt + xxx])
+								{
+									yplc[xxx] = yinc * (daumost[lxt + xxx] - z1);
+									z1a[xxx] = daumost[lxt + xxx];
+								}
+								else
+								{
+									yplc[xxx] = 0;
+									z1a[xxx] = z1;
+								}
+							}
+							z2a[xxx] = MIN<int>(z2, dadmost[lxt + xxx]);
+						}
+						// Find top and bottom pixels that match and draw them as one strip
+						for (int xxl = 0, xxr; xxl < stripwidth; )
+						{
+							if (z1a[xxl] >= z2a[xxl])
+							{ // No column here
+								xxl++;
+								continue;
+							}
+							int z1 = z1a[xxl];
+							int z2 = z2a[xxl];
+							// How many columns share the same extents?
+							for (xxr = xxl + 1; xxr < stripwidth; ++xxr)
+							{
+								if (z1a[xxr] != z1 || z2a[xxr] != z2)
+									break;
+							}
+
+							if (!(flags & DVF_OFFSCREEN))
+							{
+								// Draw directly to the screen.
+								R_DrawSlab(xxr - xxl, yplc[xxl], z2 - z1, yinc, col, ylookup[z1] + lxt + xxl + dc_destorg);
+							}
+							else
+							{
+								// Record the area covered and possibly draw to an offscreen buffer.
+								dc_yl = z1;
+								dc_yh = z2 - 1;
+								dc_count = z2 - z1;
+								dc_iscale = yinc;
+								for (int x = xxl; x < xxr; ++x)
+								{
+									OffscreenCoverageBuffer->InsertSpan(lxt + x, z1, z2);
+									if (!(flags & DVF_SPANSONLY))
+									{
+										dc_x = lxt + x;
+										rt_initcols(OffscreenColorBuffer + (dc_x & ~3) * OffscreenBufferHeight);
+										dc_source = col;
+										dc_texturefrac = yplc[xxl];
+										hcolfunc_pre();
+									}
+								}
+							}
+							xxl = xxr;
+						}
+					}
+				}
+			}
+		}
+	}
+}
+
+//==========================================================================
+//
+// FCoverageBuffer Constructor
+//
+//==========================================================================
+
+FCoverageBuffer::FCoverageBuffer(int lists)
+	: Spans(NULL), FreeSpans(NULL)
+{
+	NumLists = lists;
+	Spans = new Span *[lists];
+	memset(Spans, 0, sizeof(Span*)*lists);
+}
+
+//==========================================================================
+//
+// FCoverageBuffer Destructor
+//
+//==========================================================================
+
+FCoverageBuffer::~FCoverageBuffer()
+{
+	if (Spans != NULL)
+	{
+		delete[] Spans;
+	}
+}
+
+//==========================================================================
+//
+// FCoverageBuffer :: Clear
+//
+//==========================================================================
+
+void FCoverageBuffer::Clear()
+{
+	SpanArena.FreeAll();
+	memset(Spans, 0, sizeof(Span*)*NumLists);
+	FreeSpans = NULL;
+}
+
+//==========================================================================
+//
+// FCoverageBuffer :: InsertSpan
+//
+// start is inclusive.
+// stop is exclusive.
+//
+//==========================================================================
+
+void FCoverageBuffer::InsertSpan(int listnum, int start, int stop)
+{
+	assert(unsigned(listnum) < NumLists);
+	assert(start < stop);
+
+	Span **span_p = &Spans[listnum];
+	Span *span;
+
+	if (*span_p == NULL || (*span_p)->Start > stop)
+	{ // This list is empty or the first entry is after this one, so we can just insert the span.
+		goto addspan;
+	}
+
+	// Insert the new span in order, merging with existing ones.
+	while (*span_p != NULL)
+	{
+		if ((*span_p)->Stop < start)							// =====		(existing span)
+		{ // Span ends before this one starts.					//		  ++++	(new span)
+			span_p = &(*span_p)->NextSpan;
+			continue;
+		}
+
+		// Does the new span overlap or abut the existing one?
+		if ((*span_p)->Start <= start)
+		{
+			if ((*span_p)->Stop >= stop)						// =============
+			{ // The existing span completely covers this one.	//     +++++
+				return;
+			}
+extend:		// Extend the existing span with the new one.		// ======
+			span = *span_p;										//     +++++++
+			span->Stop = stop;									// (or)  +++++
+
+			// Free up any spans we just covered up.
+			span_p = &(*span_p)->NextSpan;
+			while (*span_p != NULL && (*span_p)->Start <= stop && (*span_p)->Stop <= stop)
+			{
+				Span *span = *span_p;							// ======  ======
+				*span_p = span->NextSpan;						//     +++++++++++++
+				span->NextSpan = FreeSpans;
+				FreeSpans = span;
+			}
+			if (*span_p != NULL && (*span_p)->Start <= stop)	// =======         ========
+			{ // Our new span connects two existing spans.		//     ++++++++++++++
+			  // They should all be collapsed into a single span.
+				span->Stop = (*span_p)->Stop;
+				span = *span_p;
+				*span_p = span->NextSpan;
+				span->NextSpan = FreeSpans;
+				FreeSpans = span;
+			}
+			goto check;
+		}
+		else if ((*span_p)->Start <= stop)						//        =====
+		{ // The new span extends the existing span from		//    ++++
+		  // the beginning.										// (or) ++++
+			(*span_p)->Start = start;
+			if ((*span_p)->Stop < stop)
+			{ // The new span also extends the existing span	//     ======
+			  // at the bottom									// ++++++++++++++
+				goto extend;
+			}
+			goto check;
+		}
+		else													//         ======
+		{ // No overlap, so insert a new span.					// +++++
+			goto addspan;
+		}
+	}
+	// Append a new span to the end of the list.
+addspan:
+	span = AllocSpan();
+	span->NextSpan = *span_p;
+	span->Start = start;
+	span->Stop = stop;
+	*span_p = span;
+check:
+#ifdef _DEBUG
+	// Validate the span list: Spans must be in order, and there must be
+	// at least one pixel between spans.
+	for (span = Spans[listnum]; span != NULL; span = span->NextSpan)
+	{
+		assert(span->Start < span->Stop);
+		if (span->NextSpan != NULL)
+		{
+			assert(span->Stop < span->NextSpan->Start);
+		}
+	}
+#endif
+	;
+}
+
+//==========================================================================
+//
+// FCoverageBuffer :: AllocSpan
+//
+//==========================================================================
+
+FCoverageBuffer::Span *FCoverageBuffer::AllocSpan()
+{
+	Span *span;
+
+	if (FreeSpans != NULL)
+	{
+		span = FreeSpans;
+		FreeSpans = span->NextSpan;
+	}
+	else
+	{
+		span = (Span *)SpanArena.Alloc(sizeof(Span));
+	}
+	return span;
+}
+
+//==========================================================================
+//
+// R_CheckOffscreenBuffer
+//
+// Allocates the offscreen coverage buffer and optionally the offscreen
+// color buffer. If they already exist but are the wrong size, they will
+// be reallocated.
+//
+//==========================================================================
+
+void R_CheckOffscreenBuffer(int width, int height, bool spansonly)
+{
+	if (OffscreenCoverageBuffer == NULL)
+	{
+		assert(OffscreenColorBuffer == NULL && "The color buffer cannot exist without the coverage buffer");
+		OffscreenCoverageBuffer = new FCoverageBuffer(width);
+	}
+	else if (OffscreenCoverageBuffer->NumLists != (unsigned)width)
+	{
+		delete OffscreenCoverageBuffer;
+		OffscreenCoverageBuffer = new FCoverageBuffer(width);
+		if (OffscreenColorBuffer != NULL)
+		{
+			delete[] OffscreenColorBuffer;
+			OffscreenColorBuffer = NULL;
+		}
+	}
+	else
+	{
+		OffscreenCoverageBuffer->Clear();
+	}
+
+	if (!spansonly)
+	{
+		if (OffscreenColorBuffer == NULL)
+		{
+			OffscreenColorBuffer = new BYTE[width * height];
+		}
+		else if (OffscreenBufferWidth != width || OffscreenBufferHeight != height)
+		{
+			delete[] OffscreenColorBuffer;
+			OffscreenColorBuffer = new BYTE[width * height];
+		}
+	}
+	OffscreenBufferWidth = width;
+	OffscreenBufferHeight = height;
+}