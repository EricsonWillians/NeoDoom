/*
** g_level.cpp
** controls movement between levels
**
**---------------------------------------------------------------------------
** Copyright 1998-2006 Randy Heit
** All rights reserved.
**
** Redistribution and use in source and binary forms, with or without
** modification, are permitted provided that the following conditions
** are met:
**
** 1. Redistributions of source code must retain the above copyright
**    notice, this list of conditions and the following disclaimer.
** 2. Redistributions in binary form must reproduce the above copyright
**    notice, this list of conditions and the following disclaimer in the
**    documentation and/or other materials provided with the distribution.
** 3. The name of the author may not be used to endorse or promote products
**    derived from this software without specific prior written permission.
**
** THIS SOFTWARE IS PROVIDED BY THE AUTHOR ``AS IS'' AND ANY EXPRESS OR
** IMPLIED WARRANTIES, INCLUDING, BUT NOT LIMITED TO, THE IMPLIED WARRANTIES
** OF MERCHANTABILITY AND FITNESS FOR A PARTICULAR PURPOSE ARE DISCLAIMED.
** IN NO EVENT SHALL THE AUTHOR BE LIABLE FOR ANY DIRECT, INDIRECT,
** INCIDENTAL, SPECIAL, EXEMPLARY, OR CONSEQUENTIAL DAMAGES (INCLUDING, BUT
** NOT LIMITED TO, PROCUREMENT OF SUBSTITUTE GOODS OR SERVICES; LOSS OF USE,
** DATA, OR PROFITS; OR BUSINESS INTERRUPTION) HOWEVER CAUSED AND ON ANY
** THEORY OF LIABILITY, WHETHER IN CONTRACT, STRICT LIABILITY, OR TORT
** (INCLUDING NEGLIGENCE OR OTHERWISE) ARISING IN ANY WAY OUT OF THE USE OF
** THIS SOFTWARE, EVEN IF ADVISED OF THE POSSIBILITY OF SUCH DAMAGE.
**---------------------------------------------------------------------------
**
*/

#include <assert.h>
#include "templates.h"
#include "d_main.h"
#include "g_level.h"
#include "g_game.h"
#include "s_sound.h"
#include "d_event.h"
#include "m_random.h"
#include "doomerrors.h"
#include "doomstat.h"
#include "wi_stuff.h"
#include "w_wad.h"
#include "am_map.h"
#include "c_dispatch.h"

#include "p_setup.h"
#include "p_local.h"
#include "r_sky.h"
#include "c_console.h"
#include "intermission/intermission.h"
#include "v_video.h"
#include "st_stuff.h"
#include "hu_stuff.h"
#include "p_saveg.h"
#include "p_acs.h"
#include "d_protocol.h"
#include "v_text.h"
#include "s_sndseq.h"
#include "b_bot.h"
#include "sbar.h"
#include "a_lightning.h"
#include "version.h"
#include "sbarinfo.h"
#include "p_lnspec.h"
#include "cmdlib.h"
#include "d_net.h"
#include "d_netinf.h"
#include "menu/menu.h"
#include "a_sharedglobal.h"
#include "r_renderer.h"
#include "r_utility.h"
#include "p_spec.h"
#include "serializer.h"
#include "vm.h"
#include "events.h"
#include "i_music.h"
#include "a_dynlight.h"
#include "p_conversation.h"
#include "p_effect.h"

#include "gi.h"

#include "g_hub.h"
#include "g_levellocals.h"
#include "actorinlines.h"
#include "i_time.h"
#include "p_maputl.h"

void STAT_StartNewGame(const char *lev);
void STAT_ChangeLevel(const char *newl, FLevelLocals *Level);

EXTERN_CVAR(Bool, save_formatted)
EXTERN_CVAR (Float, sv_gravity)
EXTERN_CVAR (Float, sv_aircontrol)
EXTERN_CVAR (Int, disableautosave)
EXTERN_CVAR (String, playerclass)

#define SNAP_ID			MAKE_ID('s','n','A','p')
#define DSNP_ID			MAKE_ID('d','s','N','p')
#define VIST_ID			MAKE_ID('v','i','S','t')
#define ACSD_ID			MAKE_ID('a','c','S','d')
#define RCLS_ID			MAKE_ID('r','c','L','s')
#define PCLS_ID			MAKE_ID('p','c','L','s')

void G_VerifySkill();

CUSTOM_CVAR(Bool, gl_brightfog, false, CVAR_ARCHIVE | CVAR_NOINITCALL)
{
	for (auto Level : AllLevels())
	{
		if (Level->info == nullptr || Level->info->brightfog == -1) Level->brightfog = self;
	}
}

CUSTOM_CVAR(Bool, gl_lightadditivesurfaces, false, CVAR_ARCHIVE | CVAR_NOINITCALL)
{
	for (auto Level : AllLevels())
	{
		if (Level->info == nullptr || Level->info->lightadditivesurfaces == -1) Level->lightadditivesurfaces = self;
	}
}

CUSTOM_CVAR(Bool, gl_notexturefill, false, CVAR_NOINITCALL)
{
	for (auto Level : AllLevels())
	{
		if (Level->info == nullptr || Level->info->notexturefill == -1) Level->notexturefill = self;
	}
}

CUSTOM_CVAR(Int, gl_lightmode, 3, CVAR_ARCHIVE | CVAR_NOINITCALL)
{
	int newself = self;
	if (newself > 8) newself = 16;	// use 8 and 16 for software lighting to avoid conflicts with the bit mask
	else if (newself > 4) newself = 8;
	else if (newself < 0) newself = 0;
	if (self != newself) self = newself;
	else for (auto Level : AllLevels())
	{
		if ((Level->info == nullptr || Level->info->lightmode == ELightMode::NotSet)) Level->lightMode = (ELightMode)*self;
	}
}



static FRandom pr_classchoice ("RandomPlayerClassChoice");

extern level_info_t TheDefaultLevelInfo;
extern bool timingdemo;

// Start time for timing demos
int starttime;


extern FString BackupSaveName;

bool savegamerestore;
int finishstate = FINISH_NoHub;

extern int mousex, mousey;
extern bool sendpause, sendsave, sendturn180, SendLand;

void *statcopy;					// for statistics driver

FLevelLocals level;				// info about current level
FLevelLocals *primaryLevel = &level;	// level for which to display the user interface.
FLevelLocals *currentVMLevel = &level;	// level which currently ticks. Used as global input to the VM and some functions called by it.


//==========================================================================
//
// G_InitNew
// Can be called by the startup code or the menu task,
// consoleplayer, playeringame[] should be set.
//
//==========================================================================

static FString d_mapname;
static int d_skill=-1;

void G_DeferedInitNew (const char *mapname, int newskill)
{
	d_mapname = mapname;
	d_skill = newskill;
	CheckWarpTransMap (d_mapname, true);
	gameaction = ga_newgame2;
}

void G_DeferedInitNew (FGameStartup *gs)
{
	if (gs->PlayerClass != NULL) playerclass = gs->PlayerClass;
	d_mapname = AllEpisodes[gs->Episode].mEpisodeMap;
	d_skill = gs->Skill;
	CheckWarpTransMap (d_mapname, true);
	gameaction = ga_newgame2;
	finishstate = FINISH_NoHub;
}

//==========================================================================
//
//
//==========================================================================

CCMD (map)
{
	if (netgame)
	{
		Printf ("Use " TEXTCOLOR_BOLD "changemap" TEXTCOLOR_NORMAL " instead. " TEXTCOLOR_BOLD "Map"
				TEXTCOLOR_NORMAL " is for single-player only.\n");
		return;
	}
	if (argv.argc() > 1)
	{
		const char *mapname = argv[1];
		if (!strcmp(mapname, "*")) mapname = primaryLevel->MapName.GetChars();

		try
		{
			if (!P_CheckMapData(mapname))
			{
				Printf ("No map %s\n", mapname);
			}
			else
			{
				if (argv.argc() > 2 && stricmp(argv[2], "coop") == 0)
				{
					deathmatch = false;
					multiplayernext = true;
				}
				else if (argv.argc() > 2 && stricmp(argv[2], "dm") == 0)
				{
					deathmatch = true;
					multiplayernext = true;
				}
				G_DeferedInitNew (mapname);
			}
		}
		catch(CRecoverableError &error)
		{
			if (error.GetMessage())
				Printf("%s", error.GetMessage());
		}
	}
	else
	{
		Printf ("Usage: map <map name> [coop|dm]\n");
	}
}

//==========================================================================
//
//
//==========================================================================

UNSAFE_CCMD(recordmap)
{
	if (netgame)
	{
		Printf("You cannot record a new game while in a netgame.\n");
		return;
	}
	if (argv.argc() > 2)
	{
		const char *mapname = argv[2];
		if (!strcmp(mapname, "*")) mapname = primaryLevel->MapName.GetChars();

		try
		{
			if (!P_CheckMapData(mapname))
			{
				Printf("No map %s\n", mapname);
			}
			else
			{
				if (argv.argc() > 3 && stricmp(argv[3], "coop") == 0)
				{
					deathmatch = false;
					multiplayernext = true;
				}
				else if (argv.argc() > 3 && stricmp(argv[3], "dm") == 0)
				{
					deathmatch = true;
					multiplayernext = true;
				}
				G_DeferedInitNew(mapname);
				gameaction = ga_recordgame;
				newdemoname = argv[1];
				newdemomap = mapname;
			}
		}
		catch (CRecoverableError &error)
		{
			if (error.GetMessage())
				Printf("%s", error.GetMessage());
		}
	}
	else
	{
		Printf("Usage: recordmap <filename> <map name> [coop|dm]\n");
	}
}

//==========================================================================
//
//
//==========================================================================

UNSAFE_CCMD (open)
{
	if (netgame)
	{
		Printf ("You cannot use open in multiplayer games.\n");
		return;
	}
	if (argv.argc() > 1)
	{
		d_mapname = "file:";
		d_mapname += argv[1];
		if (!P_CheckMapData(d_mapname))
		{
			Printf ("No map %s\n", d_mapname.GetChars());
		}
		else
		{
			if (argv.argc() > 2 && stricmp(argv[2], "coop") == 0)
			{
				deathmatch = false;
				multiplayernext = true;
			}
			else if (argv.argc() > 2 && stricmp(argv[2], "dm") == 0)
			{
				deathmatch = true;
				multiplayernext = true;
			}
			gameaction = ga_newgame2;
			d_skill = -1;
		}
	}
	else
	{
		Printf ("Usage: open <map file> [coop|dm]\n");
	}
}


//==========================================================================
//
//
//==========================================================================

void G_NewInit ()
{
	int i;

	// Destory all old player refrences that may still exist
	TThinkerIterator<AActor> it(primaryLevel, NAME_PlayerPawn, STAT_TRAVELLING);
	AActor *pawn, *next;

	next = it.Next();
	while ((pawn = next) != NULL)
	{
		next = it.Next();
		pawn->flags |= MF_NOSECTOR | MF_NOBLOCKMAP;
		pawn->Destroy();
	}

	G_ClearSnapshots ();
	netgame = false;
	multiplayer = multiplayernext;
	multiplayernext = false;
	if (demoplayback)
	{
		C_RestoreCVars ();
		demoplayback = false;
		D_SetupUserInfo ();
	}
	for (i = 0; i < MAXPLAYERS; ++i)
	{
		player_t *p = &players[i];
		userinfo_t saved_ui;
		saved_ui.TransferFrom(p->userinfo);
		const int chasecam = p->cheats & CF_CHASECAM;
		const bool settings_controller = p->settings_controller;
		p->~player_t();
		::new(p) player_t;
		p->settings_controller = settings_controller;
		p->cheats |= chasecam;
		p->playerstate = PST_DEAD;
		p->userinfo.TransferFrom(saved_ui);
		playeringame[i] = false;
	}
	BackupSaveName = "";
	consoleplayer = 0;
	NextSkill = -1;
}

//==========================================================================
//
//
//==========================================================================

void G_DoNewGame (void)
{
	G_NewInit ();
	playeringame[consoleplayer] = 1;
	if (d_skill != -1)
	{
		gameskill = d_skill;
	}
	G_InitNew (d_mapname, false);
	gameaction = ga_nothing;
}

//==========================================================================
//
// Initializes player classes in case they are random.
// This gets called at the start of a new game, and the classes
// chosen here are used for the remainder of a single-player
// or coop game. These are ignored for deathmatch.
//
//==========================================================================


static void InitPlayerClasses ()
{
	if (!savegamerestore)
	{
		for (int i = 0; i < MAXPLAYERS; ++i)
		{
			SinglePlayerClass[i] = players[i].userinfo.GetPlayerClassNum();
			if (SinglePlayerClass[i] < 0 || !playeringame[i])
			{
				SinglePlayerClass[i] = (pr_classchoice()) % PlayerClasses.Size ();
			}
			players[i].cls = NULL;
			players[i].CurrentPlayerClass = SinglePlayerClass[i];
		}
	}
}

//==========================================================================
//
//
//==========================================================================

void G_InitNew (const char *mapname, bool bTitleLevel)
{
	bool wantFast;
	int i;

	// did we have any level before?
	if (primaryLevel->info != nullptr)
		staticEventManager.WorldUnloaded();

	if (!savegamerestore)
	{
		G_ClearHubInfo();
		G_ClearSnapshots ();
		P_RemoveDefereds ();

		// [RH] Mark all levels as not visited
		for (unsigned int i = 0; i < wadlevelinfos.Size(); i++)
			wadlevelinfos[i].flags = wadlevelinfos[i].flags & ~LEVEL_VISITED;
	}

	UnlatchCVars ();
	G_VerifySkill();
	UnlatchCVars ();
	for (auto Level : AllLevels())
	{
		Level->Thinkers.DestroyThinkersInList(STAT_STATIC);
	}

	if (paused)
	{
		paused = 0;
		S_ResumeSound (false);
	}

	ST_CreateStatusBar(bTitleLevel);
	setsizeneeded = true;

<<<<<<< HEAD
=======
	const bool setlogtext = !savegamerestore && (gameinfo.gametype == GAME_Strife 
		|| (SBarInfoScript[SCRIPT_CUSTOM] != nullptr && SBarInfoScript[SCRIPT_CUSTOM]->GetGameType() == GAME_Strife));

	if (setlogtext)
	{
		// Set the initial quest log text for Strife.
		for (i = 0; i < MAXPLAYERS; ++i)
		{
			if (playeringame[i])
				players[i].SetLogText ("$TXT_FINDHELP");
		}
	}

>>>>>>> 69492b1e
	// [RH] If this map doesn't exist, bomb out
	if (!P_CheckMapData(mapname))
	{
		I_Error ("Could not find map %s\n", mapname);
	}

	wantFast = !!G_SkillProperty(SKILLP_FastMonsters);
	GameSpeed = wantFast ? SPEED_Fast : SPEED_Normal;

	if (!savegamerestore)
	{
		if (!netgame && !demorecording && !demoplayback)
		{
			// [RH] Change the random seed for each new single player game
			// [ED850] The demo already sets the RNG.
			rngseed = use_staticrng ? staticrngseed : (rngseed + 1);
		}
		FRandom::StaticClearRandom ();
		P_ClearACSVars(true);
		primaryLevel->time = 0;
		primaryLevel->maptime = 0;
		primaryLevel->totaltime = 0;
		primaryLevel->spawnindex = 0;

		if (!multiplayer || !deathmatch)
		{
			InitPlayerClasses ();
		}

		// force players to be initialized upon first level load
		for (i = 0; i < MAXPLAYERS; i++)
			players[i].playerstate = PST_ENTER;	// [BC]

		STAT_StartNewGame(mapname);
	}

	usergame = !bTitleLevel;		// will be set false if a demo
	paused = 0;
	demoplayback = false;
	automapactive = false;
	viewactive = true;

	//Added by MC: Initialize bots.
	if (!deathmatch)
	{
		primaryLevel->BotInfo.Init ();
	}

	if (bTitleLevel)
	{
		gamestate = GS_TITLELEVEL;
	}
	else if (gamestate != GS_STARTUP)
	{
		gamestate = GS_LEVEL;
	}
	
	G_DoLoadLevel (mapname, 0, false, !savegamerestore);

	if (gameinfo.gametype == GAME_Strife || (SBarInfoScript[SCRIPT_CUSTOM] != nullptr && SBarInfoScript[SCRIPT_CUSTOM]->GetGameType() == GAME_Strife))
	{
		// Set the initial quest log text for Strife.
		for (i = 0; i < MAXPLAYERS; ++i)
		{
			if (playeringame[i])
				players[i].SetLogText("$TXT_FINDHELP");
		}
	}
}

//
// G_DoCompleted
//
static FString	nextlevel;
static int		startpos;	// [RH] Support for multiple starts per level
extern int		NoWipe;		// [RH] Don't wipe when travelling in hubs
static int		changeflags;
static bool		unloading;

//==========================================================================
//
// [RH] The position parameter to these next three functions should
//		match the first parameter of the single player start spots
//		that should appear in the next map.
//
//==========================================================================

EXTERN_CVAR(Bool, sv_singleplayerrespawn)

void FLevelLocals::ChangeLevel(const char *levelname, int position, int flags, int nextSkill)
{
	if (!isPrimaryLevel()) return;	// only the primary level may exit.

	FString nextlevel;
	level_info_t *nextinfo = nullptr;

	if (unloading)
	{
		Printf (TEXTCOLOR_RED "Unloading scripts cannot exit the level again.\n");
		return;
	}
	if (gameaction == ga_completed && !(i_compatflags2 & COMPATF2_MULTIEXIT))	// do not exit multiple times.
	{
		return;
	}

	if (levelname == NULL || *levelname == 0)
	{
		// end the game
		levelname = NULL;
		if (!NextMap.Compare("enDSeQ",6))
		{
			nextlevel = NextMap;	// If there is already an end sequence please leave it alone!
		}
		else 
		{
			nextlevel.Format("enDSeQ%04x", int(gameinfo.DefaultEndSequence));
		}
	}
	else if (strncmp(levelname, "enDSeQ", 6) != 0)
	{
		FString reallevelname = levelname;
		CheckWarpTransMap(reallevelname, true);
		nextinfo = FindLevelInfo (reallevelname, false);
		if (nextinfo != NULL)
		{
			level_info_t *nextredir = nextinfo->CheckLevelRedirect();
			if (nextredir != NULL)
			{
				nextinfo = nextredir;
			}
			nextlevel = nextinfo->MapName;
		}
		else
		{
			nextlevel = levelname;
		}
	}
	else
	{
		nextlevel = levelname;
	}

	if (nextSkill != -1)
		NextSkill = nextSkill;

	if (flags & CHANGELEVEL_NOINTERMISSION)
	{
		flags |= LEVEL_NOINTERMISSION;
	}

	cluster_info_t *thiscluster = FindClusterInfo (cluster);
	cluster_info_t *nextcluster = nextinfo? FindClusterInfo (nextinfo->cluster) : NULL;

	startpos = position;
	SetMusicVolume(1.0);
		
	if (nextinfo != NULL) 
	{
		if (thiscluster != nextcluster || (thiscluster && !(thiscluster->flags & CLUSTER_HUB)))
		{
			if (nextinfo->flags2 & LEVEL2_RESETINVENTORY)
			{
				flags |= CHANGELEVEL_RESETINVENTORY;
			}
			if (nextinfo->flags2 & LEVEL2_RESETHEALTH)
			{
				flags |= CHANGELEVEL_RESETHEALTH;
			}
		}
	}
	changeflags = flags;

	BotInfo.End();	//Added by MC:

	// [RH] Give scripts a chance to do something
	unloading = true;
	Behaviors.StartTypedScripts (SCRIPT_Unloading, NULL, false, 0, true);
	// [ZZ] safe world unload
	for (auto Level : AllLevels())
	{
		// Todo: This must be exolicitly sandboxed!
		Level->localEventManager->WorldUnloaded();
	}
	// [ZZ] unsafe world unload (changemap != map)
	staticEventManager.WorldUnloaded();
	unloading = false;

	STAT_ChangeLevel(nextlevel, this);

	if (thiscluster && (thiscluster->flags & CLUSTER_HUB))
	{
		if ((flags & LEVEL_NOINTERMISSION) || ((nextcluster == thiscluster) && !(thiscluster->flags & CLUSTER_ALLOWINTERMISSION)))
			NoWipe = 35;
		D_DrawIcon = "TELEICON";
	}

	for(int i = 0; i < MAXPLAYERS; i++)
	{
		if (PlayerInGame(i))
		{
			player_t *player = Players[i];

			// Un-crouch all players here.
			player->Uncrouch();

			// If this is co-op, respawn any dead players now so they can
			// keep their inventory on the next map.
			if ((multiplayer || flags2 & LEVEL2_ALLOWRESPAWN || sv_singleplayerrespawn || !!G_SkillProperty(SKILLP_PlayerRespawn))
				&& !deathmatch && player->playerstate == PST_DEAD)
			{
				// Copied from the end of P_DeathThink [[
				player->cls = NULL;		// Force a new class if the player is using a random class
				player->playerstate = PST_REBORN;
				if (player->mo->special1 > 2)
				{
					player->mo->special1 = 0;
				}
				// ]]
				DoReborn(i, false);
			}
		}
	}
	// Set global transition state.
	gameaction = ga_completed;
	::nextlevel = nextlevel;
}

//==========================================================================
//
//
//==========================================================================

const char *FLevelLocals::GetSecretExitMap()
{
	const char *nextmap = NextMap;

	if (NextSecretMap.Len() > 0)
	{
		if (P_CheckMapData(NextSecretMap))
		{
			nextmap = NextSecretMap;
		}
	}
	return nextmap;
}

//==========================================================================
//
//
//==========================================================================


void FLevelLocals::ExitLevel (int position, bool keepFacing)
{
	flags3 |= LEVEL3_EXITNORMALUSED;
	ChangeLevel(NextMap, position, keepFacing ? CHANGELEVEL_KEEPFACING : 0);
}

void FLevelLocals::SecretExitLevel (int position)
{
	flags3 |= LEVEL3_EXITSECRETUSED;
	ChangeLevel(GetSecretExitMap(), position, 0);
}

//==========================================================================
//
//
//==========================================================================

void	G_DoCompleted (void)
{
	gameaction = ga_nothing;
	
	if (   gamestate == GS_DEMOSCREEN
		|| gamestate == GS_FULLCONSOLE
		|| gamestate == GS_STARTUP)
	{
		return;
	}
	
	if (gamestate == GS_TITLELEVEL)
	{
		G_DoLoadLevel (nextlevel, startpos, false, false);
		startpos = 0;
		viewactive = true;
		return;
	}
	
	if (automapactive)
		AM_Stop ();

	// Close the conversation menu if open.
	P_FreeStrifeConversations ();

	if (primaryLevel->DoCompleted(nextlevel, wminfo))
	{
		gamestate = GS_INTERMISSION;
		viewactive = false;
		automapactive = false;
		
		// [RH] If you ever get a statistics driver operational, adapt this.
		//	if (statcopy)
		//		memcpy (statcopy, &wminfo, sizeof(wminfo));
		
		WI_Start (&wminfo);
	}
}


bool FLevelLocals::DoCompleted (FString nextlevel, wbstartstruct_t &wminfo)
{
	int i;

	// [RH] Mark this level as having been visited
	if (!(flags & LEVEL_CHANGEMAPCHEAT))
		FindLevelInfo (MapName)->flags |= LEVEL_VISITED;
	
	wminfo.finished_ep = cluster - 1;
	wminfo.LName0 = TexMan.CheckForTexture(info->PName, ETextureType::MiscPatch);
	wminfo.current = MapName;

	if (deathmatch &&
		(dmflags & DF_SAME_LEVEL) &&
		!(flags & LEVEL_CHANGEMAPCHEAT))
	{
		wminfo.next = MapName;
		wminfo.LName1 = wminfo.LName0;
	}
	else
	{
		level_info_t *nextinfo = FindLevelInfo (nextlevel, false);
		if (nextinfo == NULL || strncmp (nextlevel, "enDSeQ", 6) == 0)
		{
			wminfo.next = nextlevel;
			wminfo.LName1.SetInvalid();
		}
		else
		{
			wminfo.next = nextinfo->MapName;
			wminfo.LName1 = TexMan.CheckForTexture(nextinfo->PName, ETextureType::MiscPatch);
		}
	}

	CheckWarpTransMap (wminfo.next, true);
	nextlevel = wminfo.next;

	wminfo.next_ep = FindLevelInfo (wminfo.next)->cluster - 1;
	wminfo.maxkills = total_monsters;
	wminfo.maxitems = total_items;
	wminfo.maxsecret = total_secrets;
	wminfo.maxfrags = 0;
	wminfo.partime = TICRATE * partime;
	wminfo.sucktime = sucktime;
	wminfo.pnum = consoleplayer;
	wminfo.totaltime = totaltime;

	for (i=0 ; i<MAXPLAYERS ; i++)
	{
		wminfo.plyr[i].skills = Players[i]->killcount;
		wminfo.plyr[i].sitems = Players[i]->itemcount;
		wminfo.plyr[i].ssecret = Players[i]->secretcount;
		wminfo.plyr[i].stime = time;
		memcpy (wminfo.plyr[i].frags, Players[i]->frags, sizeof(wminfo.plyr[i].frags));
		wminfo.plyr[i].fragcount = Players[i]->fragcount;
	}

	// [RH] If we're in a hub and staying within that hub, take a snapshot.
	//		If we're traveling to a new hub, take stuff from
	//		the player and clear the world vars. If this is just an
	//		ordinary cluster (not a hub), take stuff from the player, but
	//		leave the world vars alone.
	cluster_info_t *thiscluster = FindClusterInfo (cluster);
	cluster_info_t *nextcluster = FindClusterInfo (wminfo.next_ep+1);	// next_ep is cluster-1
	EFinishLevelType mode;

	if (thiscluster != nextcluster || deathmatch ||
		!(thiscluster->flags & CLUSTER_HUB))
	{
		if (nextcluster->flags & CLUSTER_HUB)
		{
			mode = FINISH_NextHub;
		}
		else
		{
			mode = FINISH_NoHub;
		}
	}
	else
	{
		mode = FINISH_SameHub;
	}

	// Intermission stats for entire hubs
	G_LeavingHub(this, mode, thiscluster, &wminfo);

	for (i = 0; i < MAXPLAYERS; i++)
	{
		if (playeringame[i])
		{ // take away appropriate inventory
			G_PlayerFinishLevel (i, mode, changeflags);
		}
	}

	if (mode == FINISH_SameHub)
	{ // Remember the level's state for re-entry.
		if (!(flags2 & LEVEL2_FORGETSTATE))
		{
			SnapshotLevel ();
			// Do not free any global strings this level might reference
			// while it's not loaded.
			Behaviors.LockLevelVarStrings(levelnum);
		}
		else
		{ // Make sure we don't have a snapshot lying around from before.
			info->Snapshot.Clean();
		}
	}
	else
	{ // Forget the states of all existing levels.
		G_ClearSnapshots ();

		if (mode == FINISH_NextHub)
		{ // Reset world variables for the new hub.
			P_ClearACSVars(false);
		}
		time = 0;
		maptime = 0;
		spawnindex = 0;
	}

	finishstate = mode;

	if (!deathmatch &&
		((flags & LEVEL_NOINTERMISSION) ||
		((nextcluster == thiscluster) && (thiscluster->flags & CLUSTER_HUB) && !(thiscluster->flags & CLUSTER_ALLOWINTERMISSION))))
	{
		WorldDone ();
		return false;
	}
	return true;
}

//==========================================================================
//
//
//==========================================================================

class DAutosaver : public DThinker
{
	DECLARE_CLASS (DAutosaver, DThinker)
public:
	void Construct() {}
	void Tick ();
};

IMPLEMENT_CLASS(DAutosaver, false, false)

void DAutosaver::Tick ()
{
	Net_WriteByte (DEM_CHECKAUTOSAVE);
	Destroy ();
}

//==========================================================================
//
// G_DoLoadLevel 
//
//==========================================================================

extern gamestate_t 	wipegamestate; 
 
void G_DoLoadLevel(const FString &nextmapname, int position, bool autosave, bool newGame)
{
	gamestate_t oldgs = gamestate;

	// Here the new level needs to be allocated.
	primaryLevel->DoLoadLevel(nextmapname, position, autosave, newGame);

	// Reset the global state for the new level.
	if (wipegamestate == GS_LEVEL)
		wipegamestate = GS_FORCEWIPE;

	if (gamestate != GS_TITLELEVEL)
	{
		gamestate = GS_LEVEL;
	}

	gameaction = ga_nothing;

	// clear cmd building stuff
	ResetButtonStates();

	SendItemUse = nullptr;
	SendItemDrop = nullptr;
	mousex = mousey = 0;
	sendpause = sendsave = sendturn180 = SendLand = false;
	LocalViewAngle = 0;
	LocalViewPitch = 0;
	paused = 0;

	if (demoplayback || oldgs == GS_STARTUP || oldgs == GS_TITLELEVEL)
		C_HideConsole();

	C_FlushDisplay();
	P_ResetSightCounters(true);

}

void FLevelLocals::DoLoadLevel(const FString &nextmapname, int position, bool autosave, bool newGame)
{
	MapName = nextmapname;
	static int lastposition = 0;
	int i;

	if (NextSkill >= 0)
	{
		UCVarValue val;
		val.Int = NextSkill;
		gameskill.ForceSet (val, CVAR_Int);
		NextSkill = -1;
	}

	if (position == -1)
		position = lastposition;
	else
		lastposition = position;

	Init();
	StatusBar->DetachAllMessages ();

	// Force 'teamplay' to 'true' if need be.
	if (flags2 & LEVEL2_FORCETEAMPLAYON)
		teamplay = true;

	// Force 'teamplay' to 'false' if need be.
	if (flags2 & LEVEL2_FORCETEAMPLAYOFF)
		teamplay = false;

	if (isPrimaryLevel())
	{
		FString mapname = nextmapname;
		mapname.ToLower();
		Printf(
			"\n\35\36\36\36\36\36\36\36\36\36\36\36\36\36\36\36\36\36\36\36"
			"\36\36\36\36\36\36\36\36\36\36\36\36\37\n\n"
			TEXTCOLOR_BOLD "%s - %s\n\n",
			mapname.GetChars(), LevelName.GetChars());
	}

	// Set the sky map.
	// First thing, we have a dummy sky texture name,
	//	a flat. The data is in the WAD only because
	//	we look for an actual index, instead of simply
	//	setting one.
	skyflatnum = TexMan.GetTextureID (gameinfo.SkyFlatName, ETextureType::Flat, FTextureManager::TEXMAN_Overridable);

	// [RH] Set up details about sky rendering
	InitSkyMap (this);

	for (i = 0; i < MAXPLAYERS; i++)
	{ 
		if (PlayerInGame(i) && (deathmatch || Players[i]->playerstate == PST_DEAD))
			Players[i]->playerstate = PST_ENTER;	// [BC]
		memset (Players[i]->frags,0,sizeof(Players[i]->frags));
		if (!(dmflags2 & DF2_YES_KEEPFRAGS) && (alwaysapplydmflags || deathmatch))
			Players[i]->fragcount = 0;
	}

	if (changeflags & CHANGELEVEL_NOMONSTERS)
	{
		flags2 |= LEVEL2_NOMONSTERS;
	}
	else
	{
		flags2 &= ~LEVEL2_NOMONSTERS;
	}
	if (changeflags & CHANGELEVEL_PRERAISEWEAPON)
	{
		flags2 |= LEVEL2_PRERAISEWEAPON;
	}

	maptime = 0;

	if (newGame)
	{
		staticEventManager.NewGame();
	}

	P_SetupLevel (this, position, newGame);




	//Added by MC: Initialize bots.
	if (deathmatch)
	{
		BotInfo.Init ();
	}

	if (timingdemo)
	{
		static bool firstTime = true;

		if (firstTime)
		{
			starttime = I_GetTime ();
			firstTime = false;
		}
	}

	starttime = gametic;

	UnSnapshotLevel (!savegamerestore);	// [RH] Restore the state of the 
	int pnumerr = FinishTravel ();

	if (!FromSnapshot)
	{
		for (int i = 0; i<MAXPLAYERS; i++)
		{
			if (PlayerInGame(i) && Players[i]->mo != nullptr)
				P_PlayerStartStomp(Players[i]->mo);
		}
	}

	// For each player, if they are viewing through a player, make sure it is themselves.
	for (int ii = 0; ii < MAXPLAYERS; ++ii)
	{
		if (PlayerInGame(ii))
		{
			if (Players[ii]->camera == nullptr || Players[ii]->camera->player != nullptr)
			{
				Players[ii]->camera = Players[ii]->mo;
			}

			if (savegamerestore)
			{
				continue;
			}

			const bool fromSnapshot = FromSnapshot;
			localEventManager->PlayerEntered(ii, fromSnapshot && finishstate == FINISH_SameHub);

			if (fromSnapshot)
			{
				// ENTER scripts are being handled when the player gets spawned, this cannot be changed due to its effect on voodoo dolls.
				Behaviors.StartTypedScripts(SCRIPT_Return, Players[ii]->mo, true);
			}
		}
	}

	if (FromSnapshot)
	{
		// [Nash] run REOPEN scripts upon map re-entry
		Behaviors.StartTypedScripts(SCRIPT_Reopen, NULL, false);
	}

	StatusBar->AttachToPlayer (&players[consoleplayer]);
	//      unsafe world load
	staticEventManager.WorldLoaded();
	//      regular world load (savegames are handled internally)
	localEventManager->WorldLoaded();
	DoDeferedScripts ();	// [RH] Do script actions that were triggered on another map.
	

	// [RH] Always save the game when entering a new 
	if (autosave && !savegamerestore && disableautosave < 1)
	{
		CreateThinker<DAutosaver>();
	}
	if (pnumerr > 0)
	{
		I_Error("no start for player %d found.", pnumerr);
	}
}


//==========================================================================
//
// G_WorldDone 
//
//==========================================================================

void FLevelLocals::WorldDone (void) 
{ 
	cluster_info_t *nextcluster;
	cluster_info_t *thiscluster;

	gameaction = ga_worlddone; 


	//Added by mc
	if (deathmatch)
	{
		BotInfo.RemoveAllBots(this, consoleplayer != Net_Arbitrator);
	}

	if (flags & LEVEL_CHANGEMAPCHEAT)
		return;

	thiscluster = FindClusterInfo (cluster);

	if (strncmp (nextlevel, "enDSeQ", 6) == 0)
	{
		FName endsequence = ENamedName(strtoll(nextlevel.GetChars()+6, NULL, 16));
		// Strife needs a special case here to choose between good and sad ending. Bad is handled elsewhere.
		if (endsequence == NAME_Inter_Strife)
		{
			if (Players[0]->mo->FindInventory (NAME_QuestItem25) ||
				Players[0]->mo->FindInventory (NAME_QuestItem28))
			{
				endsequence = NAME_Inter_Strife_Good;
			}
			else
			{
				endsequence = NAME_Inter_Strife_Sad;
			}
		}

		auto ext = info->ExitMapTexts.CheckKey(flags3 & LEVEL3_EXITSECRETUSED ? NAME_Secret : NAME_Normal);
		if (ext != nullptr && (ext->mDefined & FExitText::DEF_TEXT))
		{
			F_StartFinale(ext->mDefined & FExitText::DEF_MUSIC ? ext->mMusic : gameinfo.finaleMusic,
				ext->mDefined & FExitText::DEF_MUSIC ? ext->mOrder : gameinfo.finaleOrder,
				-1, 0,
				ext->mDefined & FExitText::DEF_BACKDROP ? ext->mBackdrop : gameinfo.FinaleFlat,
				ext->mText,
				false,
				ext->mDefined & FExitText::DEF_PIC,
				ext->mDefined & FExitText::DEF_LOOKUP,
				true, endsequence);
		}
		else
		{
			F_StartFinale(thiscluster->MessageMusic, thiscluster->musicorder,
				thiscluster->cdtrack, thiscluster->cdid,
				thiscluster->FinaleFlat, thiscluster->ExitText,
				thiscluster->flags & CLUSTER_EXITTEXTINLUMP,
				thiscluster->flags & CLUSTER_FINALEPIC,
				thiscluster->flags & CLUSTER_LOOKUPEXITTEXT,
				true, endsequence);
		}
	}
	else
	{
		FExitText *ext = nullptr;
		
		if (flags3 & LEVEL3_EXITSECRETUSED) ext = info->ExitMapTexts.CheckKey(NAME_Secret);
		else if (flags3 & LEVEL3_EXITNORMALUSED) ext = info->ExitMapTexts.CheckKey(NAME_Normal);
		if (ext == nullptr) ext = info->ExitMapTexts.CheckKey(nextlevel);

		if (ext != nullptr)
		{
			if ((ext->mDefined & FExitText::DEF_TEXT))
			{
				F_StartFinale(ext->mDefined & FExitText::DEF_MUSIC ? ext->mMusic : gameinfo.finaleMusic,
					ext->mDefined & FExitText::DEF_MUSIC ? ext->mOrder : gameinfo.finaleOrder,
					-1, 0,
					ext->mDefined & FExitText::DEF_BACKDROP ? ext->mBackdrop : gameinfo.FinaleFlat,
					ext->mText,
					false,
					ext->mDefined & FExitText::DEF_PIC,
					ext->mDefined & FExitText::DEF_LOOKUP,
					false);
			}
			return;
		}

		nextcluster = FindClusterInfo (FindLevelInfo (nextlevel)->cluster);

		if (nextcluster->cluster != cluster && !deathmatch)
		{
			// Only start the finale if the next level's cluster is different
			// than the current one and we're not in deathmatch.
			if (nextcluster->EnterText.IsNotEmpty())
			{
				F_StartFinale (nextcluster->MessageMusic, nextcluster->musicorder,
					nextcluster->cdtrack, nextcluster->cdid,
					nextcluster->FinaleFlat, nextcluster->EnterText,
					nextcluster->flags & CLUSTER_ENTERTEXTINLUMP,
					nextcluster->flags & CLUSTER_FINALEPIC,
					nextcluster->flags & CLUSTER_LOOKUPENTERTEXT,
					false);
			}
			else if (thiscluster->ExitText.IsNotEmpty())
			{
				F_StartFinale (thiscluster->MessageMusic, thiscluster->musicorder,
					thiscluster->cdtrack, nextcluster->cdid,
					thiscluster->FinaleFlat, thiscluster->ExitText,
					thiscluster->flags & CLUSTER_EXITTEXTINLUMP,
					thiscluster->flags & CLUSTER_FINALEPIC,
					thiscluster->flags & CLUSTER_LOOKUPEXITTEXT,
					false);
			}
		}
	}
} 
 
DEFINE_ACTION_FUNCTION(FLevelLocals, WorldDone)
{
	primaryLevel->WorldDone();
	return 0;
}

//==========================================================================
//
//
//==========================================================================

void G_DoWorldDone (void) 
{		 
	gamestate = GS_LEVEL;
	if (wminfo.next[0] == 0)
	{
		// Don't crash if no next map is given. Just repeat the current one.
		Printf ("No next map specified.\n");
		nextlevel = primaryLevel->MapName;
	}
	primaryLevel->StartTravel ();
	G_DoLoadLevel (nextlevel, startpos, true, false);
	startpos = 0;
	gameaction = ga_nothing;
	viewactive = true; 
}

//==========================================================================
//
// G_StartTravel
//
// Moves players (and eventually their inventory) to a different statnum,
// so they will not be destroyed when switching levels. This only applies
// to real players, not voodoo dolls.
//
//==========================================================================

void FLevelLocals::StartTravel ()
{
	if (deathmatch)
		return;

	for (int i = 0; i < MAXPLAYERS; ++i)
	{
		if (playeringame[i])
		{
			AActor *pawn = Players[i]->mo;
			AActor *inv;
			Players[i]->camera = nullptr;

			// Only living players travel. Dead ones get a new body on the new level.
			if (Players[i]->health > 0)
			{
				pawn->UnlinkFromWorld (nullptr);
				int tid = pawn->tid;	// Save TID
				pawn->RemoveFromHash ();
				pawn->tid = tid;		// Restore TID (but no longer linked into the hash chain)
				pawn->ChangeStatNum (STAT_TRAVELLING);
				pawn->DeleteAttachedLights();

				for (inv = pawn->Inventory; inv != NULL; inv = inv->Inventory)
				{
					inv->ChangeStatNum (STAT_TRAVELLING);
					inv->UnlinkFromWorld (nullptr);
					inv->DeleteAttachedLights();
				}
			}
		}
	}

	BotInfo.StartTravel ();
}

//==========================================================================
//
// G_FinishTravel
//
// Moves any travelling players so that they occupy their newly-spawned
// copies' locations, destroying the new players in the process (because
// they are really fake placeholders to show where the travelling players
// should go).
//
//==========================================================================

int FLevelLocals::FinishTravel ()
{
	auto it = GetThinkerIterator<AActor>(NAME_PlayerPawn, STAT_TRAVELLING);
	AActor *pawn, *pawndup, *oldpawn, *next;
	AActor *inv;
	FPlayerStart *start;
	int pnum;
	int failnum = 0;

	// 
	AActor* pawns[MAXPLAYERS];
	int pawnsnum = 0;

	next = it.Next ();
	while ( (pawn = next) != NULL)
	{
		next = it.Next ();
		pnum = int(pawn->player - players);
		pawn->ChangeStatNum (STAT_PLAYER);
		pawndup = pawn->player->mo;
		assert (pawn != pawndup);

		start = PickPlayerStart(pnum, 0);
		if (start == NULL)
		{
			if (pawndup != nullptr)
			{
				Printf(TEXTCOLOR_RED "No player %d start to travel to!\n", pnum + 1);
				// Move to the coordinates this player had when they left the level.
				pawn->SetXYZ(pawndup->Pos());
			}
			else
			{
				// Could not find a start for this player at all. This really should never happen but if it does, let's better abort.
				if (failnum == 0) failnum = pnum + 1;
			}
		}
		oldpawn = pawndup;

		// The player being spawned here is a short lived dummy and
		// must not start any ENTER script or big problems will happen.
		pawndup = SpawnPlayer(start, pnum, SPF_TEMPPLAYER);
		if (pawndup != NULL)
		{
			if (!(changeflags & CHANGELEVEL_KEEPFACING))
			{
				pawn->Angles = pawndup->Angles;
			}
			pawn->SetXYZ(pawndup->Pos());
			pawn->Vel = pawndup->Vel;
			pawn->Sector = pawndup->Sector;
			pawn->floorz = pawndup->floorz;
			pawn->ceilingz = pawndup->ceilingz;
			pawn->dropoffz = pawndup->dropoffz;
			pawn->floorsector = pawndup->floorsector;
			pawn->floorpic = pawndup->floorpic;
			pawn->floorterrain = pawndup->floorterrain;
			pawn->ceilingsector = pawndup->ceilingsector;
			pawn->ceilingpic = pawndup->ceilingpic;
			pawn->Floorclip = pawndup->Floorclip;
			pawn->waterlevel = pawndup->waterlevel;
		}
		else if (failnum == 0)	// In the failure case this may run into some undefined data.
		{
			P_FindFloorCeiling(pawn);
		}
		pawn->target = nullptr;
		pawn->lastenemy = nullptr;
		pawn->player->mo = pawn;
		pawn->player->camera = pawn;
		pawn->player->viewheight = pawn->player->DefaultViewHeight();
		pawn->flags2 &= ~MF2_BLASTED;
		if (oldpawn != nullptr)
		{
			DObject::StaticPointerSubstitution (oldpawn, pawn);
			oldpawn->Destroy();
		}
		if (pawndup != NULL)
		{
			pawndup->Destroy();
		}
		pawn->LinkToWorld (nullptr);
		pawn->ClearInterpolation();
		pawn->AddToHash ();
		pawn->SetState(pawn->SpawnState);
		pawn->player->SendPitchLimits();

		for (inv = pawn->Inventory; inv != NULL; inv = inv->Inventory)
		{
			inv->ChangeStatNum (STAT_INVENTORY);
			inv->LinkToWorld (nullptr);

			IFVIRTUALPTRNAME(inv, NAME_Inventory, Travelled)
			{
				VMValue params[1] = { inv };
				VMCall(func, params, 1, nullptr, 0);
			}
		}
		if (ib_compatflags & BCOMPATF_RESETPLAYERSPEED)
		{
			pawn->Speed = pawn->GetDefault()->Speed;
		}
		// [ZZ] we probably don't want to fire any scripts before all players are in, especially with runNow = true.
		pawns[pawnsnum++] = pawn;
	}

	BotInfo.FinishTravel ();

	// make sure that, after travelling has completed, no travelling thinkers are left.
	// Since this list is excluded from regular thinker cleaning, anything that may survive through here
	// will endlessly multiply and severely break the following savegames or just simply crash on broken pointers.
	Thinkers.DestroyThinkersInList(STAT_TRAVELLING);
	return failnum;
}
 
//==========================================================================
//
//
//==========================================================================

FLevelLocals::FLevelLocals() : Behaviors(this), tagManager(this)
{
	// Make sure that these point to the right data all the time.
	// This will be needed for as long as it takes to completely separate global UI state from per-level play state.
	for (int i = 0; i < MAXPLAYERS; i++)
	{
		Players[i] = &players[i];
	}
	localEventManager = new EventManager;
}

FLevelLocals::~FLevelLocals()
{
	if (localEventManager) delete localEventManager;
}

//==========================================================================
//
//
//==========================================================================

void FLevelLocals::Init()
{
	P_InitParticles(this);
	P_ClearParticles(this);
	BaseBlendA = 0.0f;		// Remove underwater blend effect, if any

	gravity = sv_gravity * 35/TICRATE;
	aircontrol = sv_aircontrol;
	teamdamage = ::teamdamage;
	flags = 0;
	flags2 = 0;
	flags3 = 0;
	ImpactDecalCount = 0;

	info = FindLevelInfo (MapName);

	skyspeed1 = info->skyspeed1;
	skyspeed2 = info->skyspeed2;
	skytexture1 = TexMan.GetTextureID(info->SkyPic1, ETextureType::Wall, FTextureManager::TEXMAN_Overridable | FTextureManager::TEXMAN_ReturnFirst);
	skytexture2 = TexMan.GetTextureID(info->SkyPic2, ETextureType::Wall, FTextureManager::TEXMAN_Overridable | FTextureManager::TEXMAN_ReturnFirst);
	fadeto = info->fadeto;
	cdtrack = info->cdtrack;
	cdid = info->cdid;
	FromSnapshot = false;
	if (fadeto == 0)
	{
		if (strnicmp (info->FadeTable, "COLORMAP", 8) != 0)
		{
			flags |= LEVEL_HASFADETABLE;
		}
	}
	airsupply = info->airsupply*TICRATE;
	outsidefog = info->outsidefog;
	WallVertLight = info->WallVertLight*2;
	WallHorizLight = info->WallHorizLight*2;
	if (info->gravity != 0.f)
	{
		gravity = info->gravity * 35/TICRATE;
	}
	if (info->aircontrol != 0.f)
	{
		aircontrol = info->aircontrol;
	}
	if (info->teamdamage != 0.f)
	{
		teamdamage = info->teamdamage;
	}

	AirControlChanged ();

	cluster_info_t *clus = FindClusterInfo (info->cluster);

	partime = info->partime;
	sucktime = info->sucktime;
	cluster = info->cluster;
	clusterflags = clus ? clus->flags : 0;
	flags |= info->flags;
	flags2 |= info->flags2;
	flags3 |= info->flags3;
	levelnum = info->levelnum;
	Music = info->Music;
	musicorder = info->musicorder;
	MusicVolume = 1.f;
	HasHeightSecs = false;

	LevelName = info->LookupLevelName();
	NextMap = info->NextMap;
	NextSecretMap = info->NextSecretMap;
	F1Pic = info->F1Pic;
	hazardcolor = info->hazardcolor;
	hazardflash = info->hazardflash;
	
	// GL fog stuff modifiable by SetGlobalFogParameter.
	fogdensity = info->fogdensity;
	outsidefogdensity = info->outsidefogdensity;
	skyfog = info->skyfog;
	deathsequence = info->deathsequence;

	pixelstretch = info->pixelstretch;

	compatflags.Callback();
	compatflags2.Callback();

	DefaultEnvironment = info->DefaultEnvironment;

	lightMode = info->lightmode == ELightMode::NotSet? (ELightMode)*gl_lightmode : info->lightmode;
	brightfog = info->brightfog < 0? gl_brightfog : !!info->brightfog;
	lightadditivesurfaces = info->lightadditivesurfaces < 0 ? gl_lightadditivesurfaces : !!info->lightadditivesurfaces;
	notexturefill = info->notexturefill < 0 ? gl_notexturefill : !!info->notexturefill;
}

//==========================================================================
//
//
//==========================================================================

bool FLevelLocals::IsJumpingAllowed() const
{
	if (dmflags & DF_NO_JUMP)
		return false;
	if (dmflags & DF_YES_JUMP)
		return true;
	return !(flags & LEVEL_JUMP_NO);
}

DEFINE_ACTION_FUNCTION(FLevelLocals, IsJumpingAllowed)
{
	PARAM_SELF_STRUCT_PROLOGUE(FLevelLocals);
	ACTION_RETURN_BOOL(self->IsJumpingAllowed());
}


//==========================================================================
//
//
//==========================================================================

bool FLevelLocals::IsCrouchingAllowed() const
{
	if (dmflags & DF_NO_CROUCH)
		return false;
	if (dmflags & DF_YES_CROUCH)
		return true;
	return !(flags & LEVEL_CROUCH_NO);
}

DEFINE_ACTION_FUNCTION(FLevelLocals, IsCrouchingAllowed)
{
	PARAM_SELF_STRUCT_PROLOGUE(FLevelLocals);
	ACTION_RETURN_BOOL(self->IsCrouchingAllowed());
}

//==========================================================================
//
//
//==========================================================================

bool FLevelLocals::IsFreelookAllowed() const
{
	if (dmflags & DF_NO_FREELOOK)
		return false;
	if (dmflags & DF_YES_FREELOOK)
		return true;
	return !(flags & LEVEL_FREELOOK_NO);
}

DEFINE_ACTION_FUNCTION(FLevelLocals, IsFreelookAllowed)
{
	PARAM_SELF_STRUCT_PROLOGUE(FLevelLocals);
	ACTION_RETURN_BOOL(self->IsFreelookAllowed());
}


//==========================================================================
//
//
//==========================================================================

FString CalcMapName (int episode, int level)
{
	FString lumpname;

	if (gameinfo.flags & GI_MAPxx)
	{
		lumpname.Format("MAP%02d", level);
	}
	else
	{
		lumpname = "";
		lumpname << 'E' << ('0' + episode) << 'M' << ('0' + level);
	}
	return lumpname;
}

//==========================================================================
//
//
//==========================================================================

void FLevelLocals::AirControlChanged ()
{
	if (aircontrol <= 1/256.)
	{
		airfriction = 1.;
	}
	else
	{
		// Friction is inversely proportional to the amount of control
		airfriction = aircontrol * -0.0941 + 1.0004;
	}
}

//==========================================================================
//
// Archives the current level
//
//==========================================================================

void FLevelLocals::SnapshotLevel ()
{
	info->Snapshot.Clean();

	if (info->isValid())
	{
		FSerializer arc(this);

		if (arc.OpenWriter(save_formatted))
		{
			SaveVersion = SAVEVER;
			Serialize(arc, false);
			info->Snapshot = arc.GetCompressedOutput();
		}
	}
}

//==========================================================================
//
// Unarchives the current level based on its snapshot
// The level should have already been loaded and setup.
//
//==========================================================================

void FLevelLocals::UnSnapshotLevel (bool hubLoad)
{
	if (info->Snapshot.mBuffer == nullptr)
		return;

	if (info->isValid())
	{
		FSerializer arc(this);
		if (!arc.OpenReader(&info->Snapshot))
		{
			I_Error("Failed to load savegame");
			return;
		}

		Serialize (arc, hubLoad);
		FromSnapshot = true;

		auto it = GetThinkerIterator<AActor>(NAME_PlayerPawn);
		AActor *pawn, *next;

		next = it.Next();
		while ((pawn = next) != 0)
		{
			next = it.Next();
			if (pawn->player == nullptr || pawn->player->mo == nullptr || !PlayerInGame(pawn->player))
			{
				int i;

				// If this isn't the unmorphed original copy of a player, destroy it, because it's extra.
				for (i = 0; i < MAXPLAYERS; ++i)
				{
					if (PlayerInGame(i) && Players[i]->morphTics && Players[i]->mo->alternative == pawn)
					{
						break;
					}
				}
				if (i == MAXPLAYERS)
				{
					pawn->Destroy ();
				}
			}
		}
		arc.Close();
	}
	// No reason to keep the snapshot around once the level's been entered.
	info->Snapshot.Clean();
	if (hubLoad)
	{
		// Unlock ACS global strings that were locked when the snapshot was made.
		Behaviors.UnlockLevelVarStrings(levelnum);
	}
}

//==========================================================================
//
//
//==========================================================================

void G_WriteSnapshots(TArray<FString> &filenames, TArray<FCompressedBuffer> &buffers)
{
	unsigned int i;
	FString filename;

	for (i = 0; i < wadlevelinfos.Size(); i++)
	{
		if (wadlevelinfos[i].Snapshot.mCompressedSize > 0)
		{
			filename.Format("%s.map.json", wadlevelinfos[i].MapName.GetChars());
			filename.ToLower();
			filenames.Push(filename);
			buffers.Push(wadlevelinfos[i].Snapshot);
		}
	}
	if (TheDefaultLevelInfo.Snapshot.mCompressedSize > 0)
	{
		filename.Format("%s.mapd.json", TheDefaultLevelInfo.MapName.GetChars());
		filename.ToLower();
		filenames.Push(filename);
		buffers.Push(TheDefaultLevelInfo.Snapshot);
	}
}

//==========================================================================
//
//
//==========================================================================

void G_WriteVisited(FSerializer &arc)
{
	if (arc.BeginArray("visited"))
	{
		// Write out which levels have been visited
		for (auto & wi : wadlevelinfos)
		{
			if (wi.flags & LEVEL_VISITED)
			{
				arc.AddString(nullptr, wi.MapName);
			}
		}
		arc.EndArray();
	}

	// Store player classes to be used when spawning a random class
	if (multiplayer)
	{
		arc.Array("randomclasses", SinglePlayerClass, MAXPLAYERS);
	}

	if (arc.BeginObject("playerclasses"))
	{
		for (int i = 0; i < MAXPLAYERS; ++i)
		{
			if (playeringame[i])
			{
				FString key;
				key.Format("%d", i);
				arc(key, players[i].cls);
			}
		}
		arc.EndObject();
	}
}

//==========================================================================
//
//
//==========================================================================

void G_ReadSnapshots(FResourceFile *resf)
{
	FString MapName;
	level_info_t *i;

	G_ClearSnapshots();

	for (unsigned j = 0; j < resf->LumpCount(); j++)
	{
		FResourceLump * resl = resf->GetLump(j);
		if (resl != nullptr)
		{
			auto ptr = strstr(resl->FullName, ".map.json");
			if (ptr != nullptr)
			{
				ptrdiff_t maplen = ptr - resl->FullName.GetChars();
				FString mapname(resl->FullName.GetChars(), (size_t)maplen);
				i = FindLevelInfo(mapname);
				if (i != nullptr)
				{
					i->Snapshot = resl->GetRawData();
				}
			}
			else
			{
				auto ptr = strstr(resl->FullName, ".mapd.json");
				if (ptr != nullptr)
				{
					ptrdiff_t maplen = ptr - resl->FullName.GetChars();
					FString mapname(resl->FullName.GetChars(), (size_t)maplen);
					TheDefaultLevelInfo.Snapshot = resl->GetRawData();
				}
			}
		}
	}
}

//==========================================================================
//
//
//==========================================================================

void G_ReadVisited(FSerializer &arc)
{
	if (arc.BeginArray("visited"))
	{
		for (int s = arc.ArraySize(); s > 0; s--)
		{
			FString str;
			arc(nullptr, str);
			auto i = FindLevelInfo(str);
			if (i != nullptr) i->flags |= LEVEL_VISITED;
		}
		arc.EndArray();
	}

	arc.Array("randomclasses", SinglePlayerClass, MAXPLAYERS);

	if (arc.BeginObject("playerclasses"))
	{
		for (int i = 0; i < MAXPLAYERS; ++i)
		{
			FString key;
			key.Format("%d", i);
			arc(key, players[i].cls);
		}
		arc.EndObject();
	}
}

//==========================================================================
//
//
//==========================================================================

CCMD(listsnapshots)
{
	for (unsigned i = 0; i < wadlevelinfos.Size(); ++i)
	{
		FCompressedBuffer *snapshot = &wadlevelinfos[i].Snapshot;
		if (snapshot->mBuffer != nullptr)
		{
			Printf("%s (%u -> %u bytes)\n", wadlevelinfos[i].MapName.GetChars(), snapshot->mCompressedSize, snapshot->mSize);
		}
	}
}

//==========================================================================
//
//
//==========================================================================

void P_WriteACSDefereds (FSerializer &arc)
{
	bool found = false;

	// only write this stuff if needed
	for (auto &wi : wadlevelinfos)
	{
		if (wi.deferred.Size() > 0)
		{
			found = true;
			break;
		}
	}
	if (found && arc.BeginObject("deferred"))
	{
		for (auto &wi : wadlevelinfos)
		{
			if (wi.deferred.Size() > 0)
			{
				if (wi.deferred.Size() > 0)
				{
					arc(wi.MapName, wi.deferred);
				}
			}
		}
		arc.EndObject();
	}
}

//==========================================================================
//
//
//==========================================================================

void P_ReadACSDefereds (FSerializer &arc)
{
	FString MapName;
	
	P_RemoveDefereds ();

	if (arc.BeginObject("deferred"))
	{
		const char *key;

		while ((key = arc.GetKey()))
		{
			level_info_t *i = FindLevelInfo(key);
			if (i == NULL)
			{
				I_Error("Unknown map '%s' in savegame", key);
			}
			arc(nullptr, i->deferred);
		}
		arc.EndObject();
	}
}


//==========================================================================
//
// This object is responsible for marking sectors during the propagate
// stage. In case there are many, many sectors, it lets us break them
// up instead of marking them all at once.
//
//==========================================================================

class DSectorMarker : public DObject
{
	enum
	{
		SECTORSTEPSIZE = 32,
		POLYSTEPSIZE = 120,
		SIDEDEFSTEPSIZE = 240
	};
	DECLARE_CLASS(DSectorMarker, DObject)
public:
	DSectorMarker(FLevelLocals *l) : Level(l), SecNum(0),PolyNum(0),SideNum(0) {}
	size_t PropagateMark();
	FLevelLocals *Level;
	int SecNum;
	int PolyNum;
	int SideNum;
};

IMPLEMENT_CLASS(DSectorMarker, true, false)

//==========================================================================
//
// DSectorMarker :: PropagateMark
//
// Propagates marks across a few sectors and reinserts itself into the
// gray list if it didn't do them all.
//
//==========================================================================

size_t DSectorMarker::PropagateMark()
{
	int i;
	int marked = 0;
	bool moretodo = false;
	int numsectors = Level->sectors.Size();
	
	for (i = 0; i < SECTORSTEPSIZE && SecNum + i < numsectors; ++i)
	{
		sector_t *sec = &Level->sectors[SecNum + i];
		GC::Mark(sec->SoundTarget);
		GC::Mark(sec->SecActTarget);
		GC::Mark(sec->floordata);
		GC::Mark(sec->ceilingdata);
		GC::Mark(sec->lightingdata);
		for(int j = 0; j < 4; j++) GC::Mark(sec->interpolations[j]);
	}
	marked += i * sizeof(sector_t);
	if (SecNum + i < numsectors)
	{
		SecNum += i;
		moretodo = true;
	}
	
	if (!moretodo && Level->Polyobjects.Size() > 0)
	{
		for (i = 0; i < POLYSTEPSIZE && PolyNum + i < (int)Level->Polyobjects.Size(); ++i)
		{
			GC::Mark(Level->Polyobjects[PolyNum + i].interpolation);
		}
		marked += i * sizeof(FPolyObj);
		if (PolyNum + i < (int)Level->Polyobjects.Size())
		{
			PolyNum += i;
			moretodo = true;
		}
	}
	if (!moretodo && Level->sides.Size() > 0)
	{
		for (i = 0; i < SIDEDEFSTEPSIZE && SideNum + i < (int)Level->sides.Size(); ++i)
		{
			side_t *side = &Level->sides[SideNum + i];
			for (int j = 0; j < 3; j++) GC::Mark(side->textures[j].interpolation);
		}
		marked += i * sizeof(side_t);
		if (SideNum + i < (int)Level->sides.Size())
		{
			SideNum += i;
			moretodo = true;
		}
	}
	// If there are more items to mark, put ourself back into the gray list.
	if (moretodo)
	{
		Black2Gray();
		GCNext = GC::Gray;
		GC::Gray = this;
	}
	return marked;
}

//==========================================================================
//
//
//==========================================================================

void FLevelLocals::Tick ()
{
	// Reset carry sectors
	if (Scrolls.Size() > 0)
	{
		memset (&Scrolls[0], 0, sizeof(Scrolls[0])*Scrolls.Size());
	}
}

//==========================================================================
//
//
//==========================================================================

void FLevelLocals::Mark()
{
	if (SectorMarker == nullptr && (sectors.Size() > 0 || Polyobjects.Size() > 0 || sides.Size() > 0))
	{
		SectorMarker = Create<DSectorMarker>(this);
	}
	else if (sectors.Size() == 0 && Polyobjects.Size() == 0 && sides.Size() == 0)
	{
		SectorMarker = nullptr;
	}
	else
	{
		SectorMarker->SecNum = 0;
	}

	GC::Mark(SectorMarker);
	GC::Mark(SpotState);
	GC::Mark(FraggleScriptThinker);
	GC::Mark(ACSThinker);
	GC::Mark(automap);
	GC::Mark(interpolator.Head);
	GC::Mark(SequenceListHead);
	GC::Mark(BotInfo.firstthing);
	GC::Mark(BotInfo.body1);
	GC::Mark(BotInfo.body2);
	if (localEventManager)
	{
		GC::Mark(localEventManager->FirstEventHandler);
		GC::Mark(localEventManager->LastEventHandler);
	}
	Thinkers.MarkRoots();
	canvasTextureInfo.Mark();
	for (auto &c : CorpseQueue)
	{
		GC::Mark(c);
	}
	for (auto &s : sectorPortals)
	{
		GC::Mark(s.mSkybox);
	}
	// Mark dead bodies.
	for (auto &p : bodyque)
	{
		GC::Mark(p);
	}
}

//==========================================================================
//
//
//==========================================================================

void FLevelLocals::AddScroller (int secnum)
{
	if (secnum < 0)
	{
		return;
	}
	if (Scrolls.Size() == 0)
	{
		Scrolls.Resize(sectors.Size());
		memset(&Scrolls[0], 0, sizeof(Scrolls[0])*Scrolls.Size());
	}
}

//==========================================================================
//
//
//==========================================================================

void FLevelLocals::SetInterMusic(const char *nextmap)
{
	auto mus = info->MapInterMusic.CheckKey(nextmap);
	if (mus != nullptr)
		S_ChangeMusic(mus->first, mus->second);
	else if (info->InterMusic.IsNotEmpty())
		S_ChangeMusic(info->InterMusic, info->intermusicorder);
	else
		S_ChangeMusic(gameinfo.intermissionMusic.GetChars(), gameinfo.intermissionOrder);
}

DEFINE_ACTION_FUNCTION(FLevelLocals, SetInterMusic)
{
	PARAM_SELF_STRUCT_PROLOGUE(FLevelLocals);
	PARAM_STRING(map);
	self->SetInterMusic(map);
	return 0;
}

//==========================================================================
//
//
//==========================================================================

void FLevelLocals::SetMusicVolume(float f)
{
	MusicVolume = f;
	I_SetMusicVolume(f);
}

//============================================================================
//
//
//
//============================================================================

int FLevelLocals::GetInfighting()
{
	if (flags2 & LEVEL2_TOTALINFIGHTING) return 1;
	if (flags2 & LEVEL2_NOINFIGHTING) return -1;
	return G_SkillProperty(SKILLP_Infight);
}

//============================================================================
//
// transfers the compatiblity flag for old PointOnLineSide to each line.
// This gets checked in a frequently called worker function and the closer
// this info is to the data this function works on, the better.
//
//============================================================================

void FLevelLocals::SetCompatLineOnSide(bool state)
{
	int on = (state && (i_compatflags2 & COMPATF2_POINTONLINE));
	if (on) for (auto l : lines) l.flags |= ML_COMPATSIDE;
	else for (auto l : lines) l.flags &= ML_COMPATSIDE;
}

//==========================================================================
// IsPointInMap
//
// Checks to see if a point is inside the void or not.
// Made by dpJudas, modified and implemented by Major Cooke
//==========================================================================

int IsPointInMap(FLevelLocals *Level, double x, double y, double z)
{
	// This uses the render nodes because those are guaranteed to be GL nodes, meaning all subsectors are closed.
	subsector_t *subsector = Level->PointInRenderSubsector(FLOAT2FIXED(x), FLOAT2FIXED(y));
	if (!subsector) return false;

	for (uint32_t i = 0; i < subsector->numlines; i++)
	{
		// Skip single sided lines.
		seg_t *seg = subsector->firstline + i;
		if (seg->backsector != nullptr)	continue;

		divline_t dline;
		P_MakeDivline(seg->linedef, &dline);
		bool pol = P_PointOnDivlineSide(x, y, &dline) < 1;
		if (!pol) return false;
	}

	double ceilingZ = subsector->sector->ceilingplane.ZatPoint(x, y);
	if (z > ceilingZ) return false;

	double floorZ = subsector->sector->floorplane.ZatPoint(x, y);
	if (z < floorZ) return false;

	return true;
}

//==========================================================================
//
// Lists all currently defined maps
//
//==========================================================================

CCMD(listmaps)
{
	for(unsigned i = 0; i < wadlevelinfos.Size(); i++)
	{
		level_info_t *info = &wadlevelinfos[i];
		MapData *map = P_OpenMapData(info->MapName, true);

		if (map != NULL)
		{
			Printf("%s: '%s' (%s)\n", info->MapName.GetChars(), info->LookupLevelName().GetChars(),
				Wads.GetWadName(Wads.GetLumpFile(map->lumpnum)));
			delete map;
		}
	}
}

//==========================================================================
//
// For testing sky fog sheets
//
//==========================================================================
CCMD(skyfog)
{
	if (argv.argc()>1)
	{
		// Do this only on the primary level.
		primaryLevel->skyfog = MAX(0, (int)strtoull(argv[1], NULL, 0));
	}
}


//==========================================================================
//
// ZScript counterpart to ACS ChangeSky, uses TextureIDs
//
//==========================================================================
DEFINE_ACTION_FUNCTION(FLevelLocals, ChangeSky)
{
	PARAM_SELF_STRUCT_PROLOGUE(FLevelLocals);
	PARAM_INT(sky1);
	PARAM_INT(sky2);
	self->skytexture1 = FSetTextureID(sky1);
	self->skytexture2 = FSetTextureID(sky2);
	InitSkyMap(self);
	return 0;
}

DEFINE_ACTION_FUNCTION(FLevelLocals, StartIntermission)
{
	PARAM_SELF_STRUCT_PROLOGUE(FLevelLocals);
	PARAM_NAME(seq);
	PARAM_INT(state);
	F_StartIntermission(seq, (uint8_t)state);
	return 0;
}<|MERGE_RESOLUTION|>--- conflicted
+++ resolved
@@ -166,7 +166,7 @@
 
 void *statcopy;					// for statistics driver
 
-FLevelLocals level;				// info about current level
+FLevelLocals level;			// info about current level
 FLevelLocals *primaryLevel = &level;	// level for which to display the user interface.
 FLevelLocals *currentVMLevel = &level;	// level which currently ticks. Used as global input to the VM and some functions called by it.
 
@@ -484,22 +484,6 @@
 	ST_CreateStatusBar(bTitleLevel);
 	setsizeneeded = true;
 
-<<<<<<< HEAD
-=======
-	const bool setlogtext = !savegamerestore && (gameinfo.gametype == GAME_Strife 
-		|| (SBarInfoScript[SCRIPT_CUSTOM] != nullptr && SBarInfoScript[SCRIPT_CUSTOM]->GetGameType() == GAME_Strife));
-
-	if (setlogtext)
-	{
-		// Set the initial quest log text for Strife.
-		for (i = 0; i < MAXPLAYERS; ++i)
-		{
-			if (playeringame[i])
-				players[i].SetLogText ("$TXT_FINDHELP");
-		}
-	}
-
->>>>>>> 69492b1e
 	// [RH] If this map doesn't exist, bomb out
 	if (!P_CheckMapData(mapname))
 	{
@@ -559,7 +543,7 @@
 	
 	G_DoLoadLevel (mapname, 0, false, !savegamerestore);
 
-	if (gameinfo.gametype == GAME_Strife || (SBarInfoScript[SCRIPT_CUSTOM] != nullptr && SBarInfoScript[SCRIPT_CUSTOM]->GetGameType() == GAME_Strife))
+	if (!savegamerestore && (gameinfo.gametype == GAME_Strife || (SBarInfoScript[SCRIPT_CUSTOM] != nullptr && SBarInfoScript[SCRIPT_CUSTOM]->GetGameType() == GAME_Strife)))
 	{
 		// Set the initial quest log text for Strife.
 		for (i = 0; i < MAXPLAYERS; ++i)
@@ -770,7 +754,7 @@
 //
 //==========================================================================
 
-void	G_DoCompleted (void)
+void G_DoCompleted (void)
 {
 	gameaction = ga_nothing;
 	
@@ -1042,7 +1026,7 @@
 	if (isPrimaryLevel())
 	{
 		FString mapname = nextmapname;
-		mapname.ToLower();
+	mapname.ToLower();
 		Printf(
 			"\n\35\36\36\36\36\36\36\36\36\36\36\36\36\36\36\36\36\36\36\36"
 			"\36\36\36\36\36\36\36\36\36\36\36\36\37\n\n"
