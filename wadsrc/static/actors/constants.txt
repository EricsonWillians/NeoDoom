
// Flags for A_PainAttack
const int PAF_NOSKULLATTACK = 1;
const int PAF_AIMFACING = 2;
const int PAF_NOTARGET = 4;

// Flags for A_VileAttack
const int VAF_DMGTYPEAPPLYTODIRECT = 1;

// Flags for A_Saw
const int SF_NORANDOM = 1;
const int SF_RANDOMLIGHTMISS = 2;
const int SF_RANDOMLIGHTHIT = 4;
const int SF_RANDOMLIGHTBOTH = 6;
const int SF_NOUSEAMMOMISS = 8;
const int SF_NOUSEAMMO = 16;
const int SF_NOPULLIN = 32;
const int SF_NOTURN = 64;
const int SF_STEALARMOR = 128;

// Flags for A_CustomMissile
const int CMF_AIMOFFSET = 1;
const int CMF_AIMDIRECTION = 2;
const int CMF_TRACKOWNER = 4;
const int CMF_CHECKTARGETDEAD = 8;
const int CMF_ABSOLUTEPITCH = 16;
const int CMF_OFFSETPITCH = 32;
const int CMF_SAVEPITCH = 64;
const int CMF_ABSOLUTEANGLE = 128;

// Flags for A_CustomBulletAttack
const int CBAF_AIMFACING = 1;
const int CBAF_NORANDOM = 2;
const int CBAF_EXPLICITANGLE = 4;
const int CBAF_NOPITCH = 8;
const int CBAF_NORANDOMPUFFZ = 16;

// Flags for A_GunFlash
const int GFF_NOEXTCHANGE = 1;

// Flags for A_FireBullets
const int FBF_USEAMMO = 1;
const int FBF_NORANDOM = 2;
const int FBF_EXPLICITANGLE = 4;
const int FBF_NOPITCH = 8;
const int FBF_NOFLASH = 16;
const int FBF_NORANDOMPUFFZ = 32;

// Flags for A_SpawnItemEx
const int SXF_TRANSFERTRANSLATION =		1 << 0;
const int SXF_ABSOLUTEPOSITION =		1 << 1;
const int SXF_ABSOLUTEANGLE =			1 << 2;
const int SXF_ABSOLUTEMOMENTUM =		1 << 3;	//Since "momentum" is declared to be deprecated in the expressions, for compatibility
const int SXF_ABSOLUTEVELOCITY =		1 << 3;	//purposes, this was made. It does the same thing though. Do not change the value.
const int SXF_SETMASTER =				1 << 4;
const int SXF_NOCHECKPOSITION =			1 << 5;
const int SXF_TELEFRAG =				1 << 6;
const int SXF_CLIENTSIDE =				1 << 7;	// only used by Skulltag
const int SXF_TRANSFERAMBUSHFLAG =		1 << 8;
const int SXF_TRANSFERPITCH =			1 << 9;
const int SXF_TRANSFERPOINTERS =		1 << 10;
const int SXF_USEBLOODCOLOR =			1 << 11;
const int SXF_CLEARCALLERTID =			1 << 12;
const int SXF_MULTIPLYSPEED =			1 << 13;
const int SXF_TRANSFERSCALE =			1 << 14;
const int SXF_TRANSFERSPECIAL =			1 << 15;
const int SXF_CLEARCALLERSPECIAL =		1 << 16;
const int SXF_TRANSFERSTENCILCOL =		1 << 17;
const int SXF_TRANSFERALPHA =			1 << 18;
const int SXF_TRANSFERRENDERSTYLE =		1 << 19;
const int SXF_SETTARGET =				1 << 20;
const int SXF_SETTRACER =				1 << 21;
const int SXF_NOPOINTERS =				1 << 22;
const int SXF_ORIGINATOR =				1 << 23;
const int SXF_TRANSFERSPRITEFRAME	=	1 << 24;
const int SXF_TRANSFERROLL =			1 << 25;
const int SXF_ISTARGET				=	1 << 26;
const int SXF_ISMASTER				=	1 << 27;
const int SXF_ISTRACER				=	1 << 28;

// Flags for A_Chase
const int CHF_FASTCHASE = 1;
const int CHF_NOPLAYACTIVE = 2;
const int CHF_NIGHTMAREFAST = 4;
const int CHF_RESURRECT = 8;
const int CHF_DONTMOVE = 16;

// Flags for A_LookEx
const int LOF_NOSIGHTCHECK = 1;
const int LOF_NOSOUNDCHECK = 2;
const int LOF_DONTCHASEGOAL = 4;
const int LOF_NOSEESOUND = 8;
const int LOF_FULLVOLSEESOUND = 16;
const int LOF_NOJUMP = 32;

// Flags for A_Respawn
const int RSF_FOG = 1;
const int RSF_KEEPTARGET = 2;
const int RSF_TELEFRAG = 4;

// Flags for A_JumpIfTargetInLOS and A_JumpIfInTargetLOS
enum
{
	JLOSF_PROJECTILE =		1,
	JLOSF_NOSIGHT =			1 << 1,
	JLOSF_CLOSENOFOV =		1 << 2,
	JLOSF_CLOSENOSIGHT =	1 << 3,
	JLOSF_CLOSENOJUMP =		1 << 4,
	JLOSF_DEADNOJUMP =		1 << 5,
	JLOSF_CHECKMASTER =		1 << 6,
	JLOSF_TARGETLOS =		1 << 7,
	JLOSF_FLIPFOV =			1 << 8,
	JLOSF_ALLYNOJUMP =		1 << 9,
	JLOSF_COMBATANTONLY =	1 << 10,
	JLOSF_NOAUTOAIM =		1 << 11,
	JLOSF_CHECKTRACER =		1 << 12,
};

// Flags for A_ChangeVelocity
const int CVF_RELATIVE = 1;
const int CVF_REPLACE = 2;

// Flags for A_WeaponReady
const int WRF_NOBOB = 1;
const int WRF_NOSWITCH = 2;
const int WRF_NOPRIMARY = 4;
const int WRF_NOSECONDARY = 8;
const int WRF_NOFIRE = WRF_NOPRIMARY | WRF_NOSECONDARY;
const int WRF_ALLOWRELOAD = 16;
const int WRF_ALLOWZOOM = 32;
const int WRF_DISABLESWITCH = 64;
const int WRF_ALLOWUSER1 = 128;
const int WRF_ALLOWUSER2 = 256;
const int WRF_ALLOWUSER3 = 512;
const int WRF_ALLOWUSER4 = 1024;

// Morph constants
const int MRF_ADDSTAMINA = 1;
const int MRF_FULLHEALTH = 2;
const int MRF_UNDOBYTOMEOFPOWER = 4;
const int MRF_UNDOBYCHAOSDEVICE = 8;
const int MRF_FAILNOTELEFRAG = 16;
const int MRF_FAILNOLAUGH = 32;
const int MRF_WHENINVULNERABLE = 64;
const int MRF_LOSEACTUALWEAPON = 128;
const int MRF_NEWTIDBEHAVIOUR = 256;
const int MRF_UNDOBYDEATH = 512;
const int MRF_UNDOBYDEATHFORCED = 1024;
const int MRF_UNDOBYDEATHSAVES = 2048;
const int MRF_UNDOALWAYS = 4096;

// Flags for A_RailAttack and A_CustomRailgun
const int RGF_SILENT = 1;
const int RGF_NOPIERCING = 2;
const int RGF_EXPLICITANGLE = 4;
const int RGF_FULLBRIGHT = 8;
const int RGF_CENTERZ = 16;

// Flags for A_Mushroom
const int MSF_Standard = 0;
const int MSF_Classic = 1;
const int MSF_DontHurt = 2;

// Flags for A_Explode
const int XF_HURTSOURCE = 1;
const int XF_NOTMISSILE = 4;

// Flags for A_RadiusThrust
const int RTF_AFFECTSOURCE = 1;
const int RTF_NOIMPACTDAMAGE = 2;
const int RTF_NOTMISSILE = 4;

// Flags for A_Blast
const int BF_USEAMMO = 1;
const int BF_DONTWARN = 2;
const int BF_AFFECTBOSSES = 4;
const int BF_NOIMPACTDAMAGE = 8;

// Flags for A_SeekerMissile
const int SMF_LOOK = 1;
const int SMF_PRECISE = 2;
const int SMF_CURSPEED = 4;

// Flags for A_CustomPunch
const int CPF_USEAMMO = 1;
const int CPF_DAGGER = 2;
const int CPF_PULLIN = 4;
const int CPF_NORANDOMPUFFZ = 8;
const int CPF_NOTURN = 16;
const int CPF_STEALARMOR = 32;

// Flags for A_CustomMissile
const int FPF_AIMATANGLE = 1;
const int FPF_TRANSFERTRANSLATION = 2;
const int FPF_NOAUTOAIM = 4;

// Flags for A_Teleport
enum
{
	TF_TELEFRAG =		0x00000001, // Allow telefrag in order to teleport.
	TF_RANDOMDECIDE =	0x00000002, // Randomly fail based on health. (A_Srcr2Decide)
	TF_FORCED =			0x00000004, // Forget what's in the way. TF_Telefrag takes precedence though.
	TF_KEEPVELOCITY =	0x00000008, // Preserve velocity.
	TF_KEEPANGLE =		0x00000010, // Keep angle.
	TF_USESPOTZ =		0x00000020, // Set the z to the spot's z, instead of the floor.
	TF_NOSRCFOG =		0x00000040, // Don't leave any fog behind when teleporting.
	TF_NODESTFOG =		0x00000080, // Don't spawn any fog at the arrival position.
	TF_USEACTORFOG =	0x00000100, // Use the actor's TeleFogSourceType and TeleFogDestType fogs.
	TF_NOJUMP =			0x00000200, // Don't jump after teleporting.
	TF_OVERRIDE =		0x00000400, // Ignore NOTELEPORT.
	TF_SENSITIVEZ =		0x00000800, // Fail if the actor wouldn't fit in the position (for Z).

	TF_KEEPORIENTATION = TF_KEEPVELOCITY|TF_KEEPANGLE,
	TF_NOFOG = TF_NOSRCFOG|TF_NODESTFOG,
};

// Flags for A_WolfAttack
const int WAF_NORANDOM = 1;
const int WAF_USEPUFF = 2;

// Flags for A_RadiusGive
enum
{
	RGF_GIVESELF	=   1,
	RGF_PLAYERS		=   1 << 1,
	RGF_MONSTERS	=   1 << 2,
	RGF_OBJECTS		=   1 << 3,
	RGF_VOODOO		=	1 << 4,
	RGF_CORPSES		=	1 << 5,
	RGF_NOTARGET	=	1 << 6,
	RGF_NOTRACER	=	1 << 7,
	RGF_NOMASTER	=	1 << 8,
	RGF_CUBE		=	1 << 9,
	RGF_NOSIGHT		=	1 << 10,
	RGF_MISSILES	=	1 << 11,
	RGF_INCLUSIVE	=	1 << 12,
	RGF_ITEMS		=	1 << 13,
	RGF_KILLED		=	1 << 14,
	RGF_EXFILTER	=	1 << 15,
	RGF_EXSPECIES	=	1 << 16,
	RGF_EITHER		=	1 << 17,
};

// Activation flags
enum
{
	THINGSPEC_Default = 0,
	THINGSPEC_ThingActs = 1,
	THINGSPEC_ThingTargets = 2,
	THINGSPEC_TriggerTargets = 4,
	THINGSPEC_MonsterTrigger = 8,
	THINGSPEC_MissileTrigger = 16,
	THINGSPEC_ClearSpecial = 32,
	THINGSPEC_NoDeathSpecial = 64,
	THINGSPEC_TriggerActs = 128,
};
// Shorter aliases for same
const int AF_Default = 0;
const int AF_ThingActs = 1;
const int AF_ThingTargets = 2;
const int AF_TriggerTargets = 4;
const int AF_MonsterTrigger = 8;
const int AF_MissileTrigger = 16;
const int AF_ClearSpecial = 32;
const int AF_NoDeathSpecial = 64;
const int AF_TriggerActs = 128;

// Flags for A_TakeInventory and A_TakeFromTarget
const int TIF_NOTAKEINFINITE = 1;

// constants for A_PlaySound
enum
{
	CHAN_AUTO = 0,
	CHAN_WEAPON = 1,
	CHAN_VOICE = 2,
	CHAN_ITEM = 3,
	CHAN_BODY = 4,
	CHAN_5 = 5,
	CHAN_6 = 6,
	CHAN_7 = 7,
	
	// modifier flags
	CHAN_LISTENERZ = 8,
	CHAN_MAYBE_LOCAL = 16,
	CHAN_UI = 32,
	CHAN_NOPAUSE = 64
};

// sound attenuation values
const float ATTN_NONE = 0;
const float ATTN_NORM = 1;
const float ATTN_IDLE = 1.001;
const float ATTN_STATIC = 3;

// For SetPlayerProprty action special
Const Int PROP_FROZEN = 0;
Const Int PROP_NOTARGET = 1;
Const Int PROP_INSTANTWEAPONSWITCH = 2;
Const Int PROP_FLY = 3;
Const Int PROP_TOTALLYFROZEN = 4;
Const Int PROP_INVULNERABILITY  = 5; // (Deprecated)
Const Int PROP_STRENGTH = 6; // (Deprecated)
Const Int PROP_INVISIBILITY = 7; // (Deprecated)
Const Int PROP_RADIATIONSUIT = 8; // (Deprecated)
Const Int PROP_ALLMAP = 9; // (Deprecated)
Const Int PROP_INFRARED = 10; // (Deprecated)
Const Int PROP_WEAPONLEVEL2 = 11; // (Deprecated)
Const Int PROP_FLIGHT = 12; // (Deprecated)
Const Int PROP_SPEED = 15; // (Deprecated)
Const Int PROP_BUDDHA = 16;

// Line_SetBlocking
Const Int BLOCKF_CREATURES = 1;
Const Int BLOCKF_MONSTERS = 2;
Const Int BLOCKF_PLAYERS = 4;
Const Int BLOCKF_FLOATERS = 8;
Const Int BLOCKF_PROJECTILES = 16;
Const Int BLOCKF_EVERYTHING = 32;
Const Int BLOCKF_RAILING = 64;
Const Int BLOCKF_USE = 128;

// Pointer constants, bitfield-enabled

Const Int AAPTR_DEFAULT = 0;
Const Int AAPTR_NULL = 0x1;
Const Int AAPTR_TARGET = 0x2;
Const Int AAPTR_MASTER = 0x4;
Const Int AAPTR_TRACER = 0x8;

Const Int AAPTR_PLAYER_GETTARGET = 0x10;
Const Int AAPTR_PLAYER_GETCONVERSATION = 0x20;

Const Int AAPTR_PLAYER1 = 0x40;
Const Int AAPTR_PLAYER2 = 0x80;
Const Int AAPTR_PLAYER3 = 0x100;
Const Int AAPTR_PLAYER4 = 0x200;
Const Int AAPTR_PLAYER5 = 0x400;
Const Int AAPTR_PLAYER6 = 0x800;
Const Int AAPTR_PLAYER7 = 0x1000;
Const Int AAPTR_PLAYER8 = 0x2000;

Const Int AAPTR_FRIENDPLAYER = 0x4000;
Const Int AAPTR_LINETARGET = 0x8000;

// Pointer operation flags

Const Int PTROP_UNSAFETARGET = 1;
Const Int PTROP_UNSAFEMASTER = 2;
Const Int PTROP_NOSAFEGUARDS = PTROP_UNSAFETARGET|PTROP_UNSAFEMASTER;


// Flags for A_Warp

Const Int WARPF_ABSOLUTEOFFSET = 0x1;
Const Int WARPF_ABSOLUTEANGLE = 0x2;
Const Int WARPF_USECALLERANGLE = 0x4;
Const Int WARPF_NOCHECKPOSITION = 0x8;
Const Int WARPF_INTERPOLATE = 0x10;
Const Int WARPF_WARPINTERPOLATION = 0x20;
Const Int WARPF_COPYINTERPOLATION = 0x40;
Const Int WARPF_STOP = 0x80;
Const Int WARPF_TOFLOOR = 0x100;
Const Int WARPF_TESTONLY = 0x200;
Const Int WAPRF_ABSOLUTEPOSITION = 0x400;
Const Int WARPF_ABSOLUTEPOSITION = 0x400;
Const Int WARPF_BOB = 0x800;
Const Int WARPF_MOVEPTR = 0x1000;
Const Int WARPF_USETID = 0x2000;
Const Int WARPF_COPYVELOCITY = 0x4000;
Const Int WARPF_COPYPITCH = 0x8000;

// flags for A_SetPitch/SetAngle/SetRoll
const int SPF_FORCECLAMP = 1;
const int SPF_INTERPOLATE = 2;


// flags for A_CheckLOF

enum
{
	CLOFF_NOAIM_VERT =			0x1,
	CLOFF_NOAIM_HORZ =			0x2,

	CLOFF_JUMPENEMY =			0x4,
	CLOFF_JUMPFRIEND =			0x8,
	CLOFF_JUMPOBJECT =			0x10,
	CLOFF_JUMPNONHOSTILE =		0x20,

	CLOFF_SKIPENEMY =			0x40,
	CLOFF_SKIPFRIEND =			0x80,
	CLOFF_SKIPOBJECT =			0x100,
	CLOFF_SKIPNONHOSTILE =		0x200,

	CLOFF_MUSTBESHOOTABLE =		0x400,

	CLOFF_SKIPTARGET =			0x800,
	CLOFF_ALLOWNULL =			0x1000,
	CLOFF_CHECKPARTIAL =		0x2000,

	CLOFF_MUSTBEGHOST =			0x4000,
	CLOFF_IGNOREGHOST =			0x8000,
	
	CLOFF_MUSTBESOLID =			0x10000,
	CLOFF_BEYONDTARGET =		0x20000,

	CLOFF_FROMBASE =			0x40000,
	CLOFF_MUL_HEIGHT =			0x80000,
	CLOFF_MUL_WIDTH =			0x100000,

	CLOFF_JUMP_ON_MISS =		0x200000,
	CLOFF_AIM_VERT_NOOFFSET =	0x400000,

	CLOFF_SETTARGET =			0x800000,
	CLOFF_SETMASTER =			0x1000000,
	CLOFF_SETTRACER =			0x2000000,

	CLOFF_SKIPOBSTACLES = CLOFF_SKIPENEMY|CLOFF_SKIPFRIEND|CLOFF_SKIPOBJECT|CLOFF_SKIPNONHOSTILE,
	CLOFF_NOAIM = CLOFF_NOAIM_VERT|CLOFF_NOAIM_HORZ
};

// Flags for A_Kill (Master/Target/Tracer/Children/Siblings) series
enum
{
	KILS_FOILINVUL =		0x00000001,
	KILS_KILLMISSILES =		0x00000002,
	KILS_NOMONSTERS =		0x00000004,
	KILS_FOILBUDDHA =		0x00000008,
	KILS_EXFILTER =			0x00000010,
	KILS_EXSPECIES =		0x00000020,
	KILS_EITHER =			0x00000040,
};

// Flags for A_Damage (Master/Target/Tracer/Children/Siblings/Self) series
enum
{
	DMSS_FOILINVUL =		0x00000001,
	DMSS_AFFECTARMOR =		0x00000002,
	DMSS_KILL =				0x00000004,
	DMSS_NOFACTOR =			0x00000008,
	DMSS_FOILBUDDHA =		0x00000010,
	DMSS_NOPROTECT =		0x00000020,
	DMSS_EXFILTER =			0x00000040,
	DMSS_EXSPECIES =		0x00000080,
	DMSS_EITHER =			0x00000100,
};

// Flags for A_AlertMonsters
const int AMF_TARGETEMITTER = 1;
const int AMF_TARGETNONPLAYER = 2;
const int AMF_EMITFROMTARGET = 4;

// Flags for A_Remove*
enum
{
	RMVF_MISSILES =			0x00000001,
	RMVF_NOMONSTERS =		0x00000002,
	RMVF_MISC =				0x00000004,
	RMVF_EVERYTHING =		0x00000008,
	RMVF_EXFILTER =			0x00000010,
	RMVF_EXSPECIES =		0x00000020,
	RMVF_EITHER =			0x00000040,
};

// Flags for A_Fade*
enum
{
	FTF_REMOVE =	1 << 0,
	FTF_CLAMP =		1 << 1,
};

// Flags for A_Face*
enum
{
	FAF_BOTTOM = 1,
	FAF_MIDDLE = 2,
	FAF_TOP = 4,
	FAF_NODISTFACTOR = 8,
};

// Flags for A_QuakeEx
enum
{
	QF_RELATIVE =		1,
	QF_SCALEDOWN =		1 << 1,
	QF_SCALEUP =		1 << 2,
	QF_MAX =			1 << 3,
	QF_FULLINTENSITY =	1 << 4,
	QF_WAVE =			1 << 5,
};

// A_CheckProximity flags
enum
{
	CPXF_ANCESTOR			= 1,
	CPXF_LESSOREQUAL		= 1 << 1,
	CPXF_NOZ				= 1 << 2,
	CPXF_COUNTDEAD			= 1 << 3,
	CPXF_DEADONLY			= 1 << 4,
	CPXF_EXACT				= 1 << 5,
};

// Flags for A_CheckBlock
// These flags only affect the calling actor('s pointer), not the ones being searched.
enum 
{
	CBF_NOLINES			= 1 << 0,	//Don't check actors.
	CBF_SETTARGET		= 1 << 1,	//Sets the caller/pointer's target to the actor blocking it. Actors only.
	CBF_SETMASTER		= 1 << 2,	//^ but with master.
	CBF_SETTRACER		= 1 << 3,	//^ but with tracer.
	CBF_SETONPTR		= 1 << 4,	//Sets the pointer change on the actor doing the checking instead of self.
<<<<<<< HEAD
};
=======
};

enum
{
	SPF_FULLBRIGHT =	1,
	SPF_RELPOS =		1 << 1,
	SPF_RELVEL =		1 << 2,
	SPF_RELACCEL =		1 << 3,
	SPF_RELANG =		1 << 4,

	SPF_RELATIVE =	SPF_RELPOS|SPF_RELVEL|SPF_RELACCEL|SPF_RELANG
};

// This is only here to provide one global variable for testing.
native int testglobalvar;
>>>>>>> 81b3f487
<|MERGE_RESOLUTION|>--- conflicted
+++ resolved
@@ -509,9 +509,6 @@
 	CBF_SETMASTER		= 1 << 2,	//^ but with master.
 	CBF_SETTRACER		= 1 << 3,	//^ but with tracer.
 	CBF_SETONPTR		= 1 << 4,	//Sets the pointer change on the actor doing the checking instead of self.
-<<<<<<< HEAD
-};
-=======
 };
 
 enum
@@ -523,8 +520,4 @@
 	SPF_RELANG =		1 << 4,
 
 	SPF_RELATIVE =	SPF_RELPOS|SPF_RELVEL|SPF_RELACCEL|SPF_RELANG
-};
-
-// This is only here to provide one global variable for testing.
-native int testglobalvar;
->>>>>>> 81b3f487
+};