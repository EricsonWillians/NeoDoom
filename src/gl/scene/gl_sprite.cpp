// 
//---------------------------------------------------------------------------
//
// Copyright(C) 2002-2016 Christoph Oelckers
// All rights reserved.
//
// This program is free software: you can redistribute it and/or modify
// it under the terms of the GNU Lesser General Public License as published by
// the Free Software Foundation, either version 3 of the License, or
// (at your option) any later version.
//
// This program is distributed in the hope that it will be useful,
// but WITHOUT ANY WARRANTY; without even the implied warranty of
// MERCHANTABILITY or FITNESS FOR A PARTICULAR PURPOSE.  See the
// GNU Lesser General Public License for more details.
//
// You should have received a copy of the GNU Lesser General Public License
// along with this program.  If not, see http://www.gnu.org/licenses/
//
//--------------------------------------------------------------------------
//
/*
** gl_sprite.cpp
** Sprite/Particle rendering
**
*/

#include "gl/system/gl_system.h"
#include "p_local.h"
#include "p_effect.h"
#include "g_level.h"
#include "doomstat.h"
#include "gl/gl_functions.h"
#include "r_defs.h"
#include "r_sky.h"
#include "r_utility.h"
#include "a_pickups.h"
#include "d_player.h"
#include "g_levellocals.h"
#include "events.h"
#include "actorinlines.h"
#include "r_data/r_vanillatrans.h"

#include "gl/system/gl_interface.h"
#include "gl/system/gl_framebuffer.h"
#include "gl/system/gl_cvars.h"
#include "gl/renderer/gl_lightdata.h"
#include "gl/renderer/gl_renderstate.h"
#include "gl/renderer/gl_renderer.h"
#include "gl/data/gl_data.h"
#include "gl/dynlights/gl_glow.h"
#include "gl/scene/gl_drawinfo.h"
#include "gl/scene/gl_scenedrawer.h"
#include "gl/scene/gl_portal.h"
#include "gl/models/gl_models.h"
#include "gl/shaders/gl_shader.h"
#include "gl/textures/gl_material.h"
#include "gl/utility/gl_clock.h"
#include "gl/data/gl_vertexbuffer.h"
#include "gl/renderer/gl_quaddrawer.h"

CVAR(Bool, gl_usecolorblending, true, CVAR_ARCHIVE|CVAR_GLOBALCONFIG)
CVAR(Bool, gl_spritebrightfog, false, CVAR_ARCHIVE|CVAR_GLOBALCONFIG);
CVAR(Bool, gl_sprite_blend, false, CVAR_ARCHIVE|CVAR_GLOBALCONFIG);
CVAR(Int, gl_spriteclip, 1, CVAR_ARCHIVE)
CVAR(Float, gl_sclipthreshold, 10.0, CVAR_ARCHIVE)
CVAR(Float, gl_sclipfactor, 1.8, CVAR_ARCHIVE)
CVAR(Int, gl_particles_style, 2, CVAR_ARCHIVE | CVAR_GLOBALCONFIG) // 0 = square, 1 = round, 2 = smooth
CVAR(Int, gl_billboard_mode, 0, CVAR_ARCHIVE | CVAR_GLOBALCONFIG)
CVAR(Bool, gl_billboard_faces_camera, false, CVAR_ARCHIVE | CVAR_GLOBALCONFIG)
CVAR(Bool, gl_billboard_particles, true, CVAR_ARCHIVE | CVAR_GLOBALCONFIG)
CVAR(Int, gl_enhanced_nv_stealth, 3, CVAR_ARCHIVE | CVAR_GLOBALCONFIG)
CUSTOM_CVAR(Int, gl_fuzztype, 0, CVAR_ARCHIVE)
{
	if (self < 0 || self > 7) self = 0;
}

EXTERN_CVAR (Float, transsouls)
EXTERN_CVAR (Bool, r_vanillatrans)

extern TArray<spritedef_t> sprites;
extern TArray<spriteframe_t> SpriteFrames;
extern TArray<PalEntry> BloodTranslationColors;

enum HWRenderStyle
{
	STYLEHW_Normal,			// default
	STYLEHW_Solid,			// drawn solid (needs special treatment for sprites)
	STYLEHW_NoAlphaTest,	// disable alpha test
};


void gl_SetRenderStyle(FRenderStyle style, bool drawopaque, bool allowcolorblending)
{
	int tm, sb, db, be;

	gl_GetRenderStyle(style, drawopaque, allowcolorblending, &tm, &sb, &db, &be);
	gl_RenderState.BlendEquation(be);
	gl_RenderState.BlendFunc(sb, db);
	gl_RenderState.SetTextureMode(tm);
}

CVAR(Bool, gl_nolayer, false, 0)

static const float LARGE_VALUE = 1e19f;


//==========================================================================
//
// 
//
//==========================================================================

void GLSprite::CalculateVertices(FVector3 *v)
{
	if (actor != nullptr && (actor->renderflags & RF_SPRITETYPEMASK) == RF_FLATSPRITE)
	{
		Matrix3x4 mat;
		mat.MakeIdentity();

		// [MC] Rotate around the center or offsets given to the sprites.
		// Counteract any existing rotations, then rotate the angle.
		// Tilt the actor up or down based on pitch (increase 'somersaults' forward).
		// Then counteract the roll and DO A BARREL ROLL.

		FAngle pitch = (float)-Angles.Pitch.Degrees;
		pitch.Normalized180();

		mat.Translate(x, z, y);
		mat.Rotate(0, 1, 0, 270. - Angles.Yaw.Degrees);
		mat.Rotate(1, 0, 0, pitch.Degrees);

		if (actor->renderflags & RF_ROLLCENTER)
		{
			float cx = (x1 + x2) * 0.5;
			float cy = (y1 + y2) * 0.5;

			mat.Translate(cx - x, 0, cy - y);
			mat.Rotate(0, 1, 0, - Angles.Roll.Degrees);
			mat.Translate(-cx, -z, -cy);
		}
		else
		{
			mat.Rotate(0, 1, 0, - Angles.Roll.Degrees);
			mat.Translate(-x, -z, -y);
		}
		v[0] = mat * FVector3(x2, z, y2);
		v[1] = mat * FVector3(x1, z, y2);
		v[2] = mat * FVector3(x2, z, y1);
		v[3] = mat * FVector3(x1, z, y1);

		glEnable(GL_POLYGON_OFFSET_FILL);
		glPolygonOffset(-1.0f, -128.0f);
		return;
	}
	
	// [BB] Billboard stuff
	const bool drawWithXYBillboard = ((particle && gl_billboard_particles) || (!(actor && actor->renderflags & RF_FORCEYBILLBOARD)
		//&& GLRenderer->mViewActor != NULL
		&& (gl_billboard_mode == 1 || (actor && actor->renderflags & RF_FORCEXYBILLBOARD))));

	const bool drawBillboardFacingCamera = gl_billboard_faces_camera;
	// [Nash] has +ROLLSPRITE
	const bool drawRollSpriteActor = (actor != nullptr && actor->renderflags & RF_ROLLSPRITE);


	// [fgsfds] check sprite type mask
	uint32_t spritetype = (uint32_t)-1;
	if (actor != nullptr) spritetype = actor->renderflags & RF_SPRITETYPEMASK;

	// [Nash] is a flat sprite
	const bool isFlatSprite = (actor != nullptr) && (spritetype == RF_WALLSPRITE || spritetype == RF_FLATSPRITE);
	const bool useOffsets = (actor != nullptr) && !(actor->renderflags & RF_ROLLCENTER);

	// [Nash] check for special sprite drawing modes
	if (drawWithXYBillboard || drawBillboardFacingCamera || drawRollSpriteActor || isFlatSprite)
	{
		// Compute center of sprite
		float xcenter = (x1 + x2)*0.5;
		float ycenter = (y1 + y2)*0.5;
		float zcenter = (z1 + z2)*0.5;
		float xx = -xcenter + x;
		float zz = -zcenter + z;
		float yy = -ycenter + y;
		Matrix3x4 mat;
		mat.MakeIdentity();
		mat.Translate(xcenter, zcenter, ycenter); // move to sprite center

												  // Order of rotations matters. Perform yaw rotation (Y, face camera) before pitch (X, tilt up/down).
		if (drawBillboardFacingCamera && !isFlatSprite)
		{
			// [CMB] Rotate relative to camera XY position, not just camera direction,
			// which is nicer in VR
			float xrel = xcenter - r_viewpoint.Pos.X;
			float yrel = ycenter - r_viewpoint.Pos.Y;
			float absAngleDeg = RAD2DEG(atan2(-yrel, xrel));
			float counterRotationDeg = 270. - GLRenderer->mAngles.Yaw.Degrees; // counteracts existing sprite rotation
			float relAngleDeg = counterRotationDeg + absAngleDeg;

			mat.Rotate(0, 1, 0, relAngleDeg);
		}

		// [fgsfds] calculate yaw vectors
		float yawvecX = 0, yawvecY = 0, rollDegrees = 0;
		float angleRad = (270. - GLRenderer->mAngles.Yaw).Radians();
		if (actor)	rollDegrees = Angles.Roll.Degrees;
		if (isFlatSprite)
		{
			yawvecX = Angles.Yaw.Cos();
			yawvecY = Angles.Yaw.Sin();
		}

		// [fgsfds] Rotate the sprite about the sight vector (roll) 
		if (spritetype == RF_WALLSPRITE)
		{
			mat.Rotate(0, 1, 0, 0);
			if (drawRollSpriteActor)
			{
				if (useOffsets)	mat.Translate(xx, zz, yy);
				mat.Rotate(yawvecX, 0, yawvecY, rollDegrees);
				if (useOffsets) mat.Translate(-xx, -zz, -yy);
			}
		}
		else if (drawRollSpriteActor)
		{
			if (useOffsets) mat.Translate(xx, zz, yy);
			if (drawWithXYBillboard)
			{
				mat.Rotate(-sin(angleRad), 0, cos(angleRad), -GLRenderer->mAngles.Pitch.Degrees);
			}
			mat.Rotate(cos(angleRad), 0, sin(angleRad), rollDegrees);
			if (useOffsets) mat.Translate(-xx, -zz, -yy);
		}
		else if (drawWithXYBillboard)
		{
			// Rotate the sprite about the vector starting at the center of the sprite
			// triangle strip and with direction orthogonal to where the player is looking
			// in the x/y plane.
			mat.Rotate(-sin(angleRad), 0, cos(angleRad), -GLRenderer->mAngles.Pitch.Degrees);
		}

		mat.Translate(-xcenter, -zcenter, -ycenter); // retreat from sprite center
		v[0] = mat * FVector3(x1, z1, y1);
		v[1] = mat * FVector3(x2, z1, y2);
		v[2] = mat * FVector3(x1, z2, y1);
		v[3] = mat * FVector3(x2, z2, y2);
	}
	else // traditional "Y" billboard mode
	{
		v[0] = FVector3(x1, z1, y1);
		v[1] = FVector3(x2, z1, y2);
		v[2] = FVector3(x1, z2, y1);
		v[3] = FVector3(x2, z2, y2);
	}
}

//==========================================================================
//
// 
//
//==========================================================================

void GLSprite::Draw(int pass)
{
	if (pass == GLPASS_DECALS || pass == GLPASS_LIGHTSONLY) return;

	bool additivefog = false;
	bool foglayer = false;
	int rel = fullbright? 0 : getExtraLight();

	if (pass==GLPASS_TRANSLUCENT)
	{
		// The translucent pass requires special setup for the various modes.

		// for special render styles brightmaps would not look good - especially for subtractive.
		if (RenderStyle.BlendOp != STYLEOP_Add)
		{
			gl_RenderState.EnableBrightmap(false);
		}

		gl_SetRenderStyle(RenderStyle, false, 
			// The rest of the needed checks are done inside gl_SetRenderStyle
			trans > 1.f - FLT_EPSILON && gl_usecolorblending && mDrawer->FixedColormap == CM_DEFAULT && actor && 
			fullbright && gltexture && !gltexture->GetTransparent());

		if (hw_styleflags == STYLEHW_NoAlphaTest)
		{
			gl_RenderState.AlphaFunc(GL_GEQUAL, 0.f);
		}
		else
		{
			gl_RenderState.AlphaFunc(GL_GEQUAL, gl_mask_sprite_threshold);
		}

		if (RenderStyle.BlendOp == STYLEOP_Shadow)
		{
			float fuzzalpha=0.44f;
			float minalpha=0.1f;

			// fog + fuzz don't work well without some fiddling with the alpha value!
			if (!gl_isBlack(Colormap.FadeColor))
			{
				float dist=Dist2(r_viewpoint.Pos.X, r_viewpoint.Pos.Y, x,y);
				int fogd = gl_GetFogDensity(lightlevel, Colormap.FadeColor, Colormap.FogDensity);

				// this value was determined by trial and error and is scale dependent!
				float factor = 0.05f + exp(-fogd*dist / 62500.f);
				fuzzalpha*=factor;
				minalpha*=factor;
			}

			gl_RenderState.AlphaFunc(GL_GEQUAL, gl_mask_sprite_threshold);
			gl_RenderState.SetColor(0.2f,0.2f,0.2f,fuzzalpha, Colormap.Desaturation);
			additivefog = true;
			lightlist = nullptr;	// the fuzz effect does not use the sector's light level so splitting is not needed.
		}
		else if (RenderStyle.BlendOp == STYLEOP_Add && RenderStyle.DestAlpha == STYLEALPHA_One)
		{
			additivefog = true;
		}
	}
	else if (modelframe == nullptr)
	{
		glEnable(GL_POLYGON_OFFSET_FILL);
		glPolygonOffset(-1.0f, -128.0f);
	}
	if (RenderStyle.BlendOp != STYLEOP_Shadow)
	{
		if (gl_lights && GLRenderer->mLightCount && mDrawer->FixedColormap == CM_DEFAULT && !fullbright)
		{
			gl_SetDynSpriteLight(gl_light_sprites ? actor : NULL, gl_light_particles ? particle : NULL);
		}
		sector_t *cursec = actor ? actor->Sector : particle ? particle->subsector->sector : nullptr;
		if (cursec != nullptr)
		{
			PalEntry finalcol(ThingColor.a,
				ThingColor.r * cursec->SpecialColors[sector_t::sprites].r / 255,
				ThingColor.g * cursec->SpecialColors[sector_t::sprites].g / 255,
				ThingColor.b * cursec->SpecialColors[sector_t::sprites].b / 255);

			gl_RenderState.SetObjectColor(finalcol);
		}
		mDrawer->SetColor(lightlevel, rel, Colormap, trans);
	}


	if (gl_isBlack(Colormap.FadeColor)) foglevel=lightlevel;

	if (RenderStyle.Flags & STYLEF_FadeToBlack) 
	{
		Colormap.FadeColor=0;
		additivefog = true;
	}

	if (RenderStyle.BlendOp == STYLEOP_RevSub || RenderStyle.BlendOp == STYLEOP_Sub)
	{
		if (!modelframe)
		{
			// non-black fog with subtractive style needs special treatment
			if (!gl_isBlack(Colormap.FadeColor))
			{
				foglayer = true;
				// Due to the two-layer approach we need to force an alpha test that lets everything pass
				gl_RenderState.AlphaFunc(GL_GREATER, 0);
			}
		}
		else RenderStyle.BlendOp = STYLEOP_Fuzz;	// subtractive with models is not going to work.
	}

	if (!foglayer) mDrawer->SetFog(foglevel, rel, &Colormap, additivefog);
	else
	{
		gl_RenderState.EnableFog(false);
		gl_RenderState.SetFog(0, 0);
	}

	if (gltexture) gl_RenderState.SetMaterial(gltexture, CLAMP_XY, translation, OverrideShader, !!(RenderStyle.Flags & STYLEF_RedIsAlpha));
	else if (!modelframe) gl_RenderState.EnableTexture(false);

		//mDrawer->SetColor(lightlevel, rel, Colormap, trans);

	unsigned int iter = lightlist? lightlist->Size() : 1;
	bool clipping = false;
	if (lightlist || topclip != LARGE_VALUE || bottomclip != -LARGE_VALUE)
	{
		clipping = true;
		gl_RenderState.EnableSplit(true);
	}

	secplane_t bottomp = { { 0, 0, -1. }, bottomclip };
	secplane_t topp = { { 0, 0, -1. }, topclip };
	for (unsigned i = 0; i < iter; i++)
	{
		if (lightlist)
		{
			// set up the light slice
			secplane_t *topplane = i == 0 ? &topp : &(*lightlist)[i].plane;
			secplane_t *lowplane = i == (*lightlist).Size() - 1 ? &bottomp : &(*lightlist)[i + 1].plane;

			int thislight = (*lightlist)[i].caster != NULL ? gl_ClampLight(*(*lightlist)[i].p_lightlevel) : lightlevel;
			int thisll = actor == nullptr? thislight : (uint8_t)gl_CheckSpriteGlow(actor->Sector, thislight, actor->InterpolatedPosition(r_viewpoint.TicFrac));

			FColormap thiscm;
			thiscm.CopyFog(Colormap);
			thiscm.CopyFrom3DLight(&(*lightlist)[i]);
			if (level.flags3 & LEVEL3_NOCOLOREDSPRITELIGHTING)
			{
				thiscm.Decolorize();
			}

			mDrawer->SetColor(thisll, rel, thiscm, trans);
			if (!foglayer)
			{
				mDrawer->SetFog(thislight, rel, &thiscm, additivefog);
			}
			gl_RenderState.SetSplitPlanes(*topplane, *lowplane);
		}
		else if (clipping)
		{
			gl_RenderState.SetSplitPlanes(topp, bottomp);
		}

		if (!modelframe)
		{
			gl_RenderState.Apply();

			FVector3 v[4];
			gl_RenderState.SetNormal(0, 0, 0);
			CalculateVertices(v);
			
			FQuadDrawer qd;
			qd.Set(0, v[0][0], v[0][1], v[0][2], ul, vt);
			qd.Set(1, v[1][0], v[1][1], v[1][2], ur, vt);
			qd.Set(2, v[2][0], v[2][1], v[2][2], ul, vb);
			qd.Set(3, v[3][0], v[3][1], v[3][2], ur, vb);
			qd.Render(GL_TRIANGLE_STRIP);

			if (foglayer)
			{
				// If we get here we know that we have colored fog and no fixed colormap.
				mDrawer->SetFog(foglevel, rel, &Colormap, additivefog);
				gl_RenderState.SetFixedColormap(CM_FOGLAYER);
				gl_RenderState.BlendEquation(GL_FUNC_ADD);
				gl_RenderState.BlendFunc(GL_SRC_ALPHA, GL_ONE_MINUS_SRC_ALPHA);
				gl_RenderState.Apply();
				qd.Render(GL_TRIANGLE_STRIP);
				gl_RenderState.SetFixedColormap(CM_DEFAULT);
			}
		}
		else
		{
			gl_RenderModel(this);
		}
	}

	if (clipping)
	{
		gl_RenderState.EnableSplit(false);
	}

	if (pass==GLPASS_TRANSLUCENT)
	{
		gl_RenderState.EnableBrightmap(true);
		gl_RenderState.BlendFunc(GL_SRC_ALPHA, GL_ONE_MINUS_SRC_ALPHA);
		gl_RenderState.BlendEquation(GL_FUNC_ADD);
		gl_RenderState.SetTextureMode(TM_MODULATE);
		if (actor != nullptr && (actor->renderflags & RF_SPRITETYPEMASK) == RF_FLATSPRITE)
		{
			glPolygonOffset(0.0f, 0.0f);
			glDisable(GL_POLYGON_OFFSET_FILL);
		}
	}
	else if (modelframe == nullptr)
	{
		glPolygonOffset(0.0f, 0.0f);
		glDisable(GL_POLYGON_OFFSET_FILL);
	}

	gl_RenderState.SetObjectColor(0xffffffff);
	gl_RenderState.EnableTexture(true);
	gl_RenderState.SetDynLight(0,0,0);
}


//==========================================================================
//
// 
//
//==========================================================================
inline void GLSprite::PutSprite(bool translucent)
{
	int list;
	// [BB] Allow models to be drawn in the GLDL_TRANSLUCENT pass.
	if (translucent || actor == nullptr || (!modelframe && (actor->renderflags & RF_SPRITETYPEMASK) != RF_WALLSPRITE))
	{
		list = GLDL_TRANSLUCENT;
	}
	else
	{
		list = GLDL_MODELS;
	}
	gl_drawinfo->drawlists[list].AddSprite(this);
}

//==========================================================================
//
// 
//
//==========================================================================
void GLSprite::SplitSprite(sector_t * frontsector, bool translucent)
{
	GLSprite copySprite(mDrawer);
	double lightbottom;
	unsigned int i;
	bool put=false;
	TArray<lightlist_t> & lightlist=frontsector->e->XFloor.lightlist;

	for(i=0;i<lightlist.Size();i++)
	{
		// Particles don't go through here so we can safely assume that actor is not NULL
		if (i<lightlist.Size()-1) lightbottom=lightlist[i+1].plane.ZatPoint(actor);
		else lightbottom=frontsector->floorplane.ZatPoint(actor);

		if (lightbottom<z2) lightbottom=z2;

		if (lightbottom<z1)
		{
			copySprite=*this;
			copySprite.lightlevel = gl_ClampLight(*lightlist[i].p_lightlevel);
			copySprite.Colormap.CopyLight(lightlist[i].extra_colormap);

			if (level.flags3 & LEVEL3_NOCOLOREDSPRITELIGHTING)
			{
				copySprite.Colormap.Decolorize();
			}

			if (!gl_isWhite(ThingColor))
			{
				copySprite.Colormap.LightColor.r = (copySprite.Colormap.LightColor.r*ThingColor.r) >> 8;
				copySprite.Colormap.LightColor.g = (copySprite.Colormap.LightColor.g*ThingColor.g) >> 8;
				copySprite.Colormap.LightColor.b = (copySprite.Colormap.LightColor.b*ThingColor.b) >> 8;
			}

			z1=copySprite.z2=lightbottom;
			vt=copySprite.vb=copySprite.vt+ 
				(lightbottom-copySprite.z1)*(copySprite.vb-copySprite.vt)/(z2-copySprite.z1);
			copySprite.PutSprite(translucent);
			put=true;
		}
	}
}

//==========================================================================
//
// 
//
//==========================================================================

void GLSprite::PerformSpriteClipAdjustment(AActor *thing, const DVector2 &thingpos, float spriteheight)
{
	const float NO_VAL = 100000000.0f;
	bool clipthing = (thing->player || thing->flags3&MF3_ISMONSTER || thing->IsKindOf(RUNTIME_CLASS(AInventory))) && (thing->flags&MF_ICECORPSE || !(thing->flags&MF_CORPSE));
	bool smarterclip = !clipthing && gl_spriteclip == 3;
	if (clipthing || gl_spriteclip > 1)
	{

		float btm = NO_VAL;
		float top = -NO_VAL;
		extsector_t::xfloor &x = thing->Sector->e->XFloor;

		if (x.ffloors.Size())
		{
			for (unsigned int i = 0; i < x.ffloors.Size(); i++)
			{
				F3DFloor * ff = x.ffloors[i];
				float floorh = ff->top.plane->ZatPoint(thingpos);
				float ceilingh = ff->bottom.plane->ZatPoint(thingpos);
				if (floorh == thing->floorz)
				{
					btm = floorh;
				}
				if (ceilingh == thing->ceilingz)
				{
					top = ceilingh;
				}
				if (btm != NO_VAL && top != -NO_VAL)
				{
					break;
				}
			}
		}
		else if (thing->Sector->heightsec && !(thing->Sector->heightsec->MoreFlags & SECF_IGNOREHEIGHTSEC))
		{
			if (thing->flags2&MF2_ONMOBJ && thing->floorz ==
				thing->Sector->heightsec->floorplane.ZatPoint(thingpos))
			{
				btm = thing->floorz;
				top = thing->ceilingz;
			}
		}
		if (btm == NO_VAL)
			btm = thing->Sector->floorplane.ZatPoint(thing) - thing->Floorclip;
		if (top == NO_VAL)
			top = thing->Sector->ceilingplane.ZatPoint(thingpos);

		// +/-1 to account for the one pixel empty frame around the sprite.
		float diffb = (z2+1) - btm;
		float difft = (z1-1) - top;
		if (diffb >= 0 /*|| !gl_sprite_clip_to_floor*/) diffb = 0;
		// Adjust sprites clipping into ceiling and adjust clipping adjustment for tall graphics
		if (smarterclip)
		{
			// Reduce slightly clipping adjustment of corpses
			if (thing->flags & MF_CORPSE || spriteheight > fabs(diffb))
			{
				float ratio = clamp<float>((fabs(diffb) * (float)gl_sclipfactor / (spriteheight + 1)), 0.5, 1.0);
				diffb *= ratio;
			}
			if (!diffb)
			{
				if (difft <= 0) difft = 0;
				if (difft >= (float)gl_sclipthreshold)
				{
					// dumb copy of the above.
					if (!(thing->flags3&MF3_ISMONSTER) || (thing->flags&MF_NOGRAVITY) || (thing->flags&MF_CORPSE) || difft > (float)gl_sclipthreshold)
					{
						difft = 0;
					}
				}
				if (spriteheight > fabs(difft))
				{
					float ratio = clamp<float>((fabs(difft) * (float)gl_sclipfactor / (spriteheight + 1)), 0.5, 1.0);
					difft *= ratio;
				}
				z2 -= difft;
				z1 -= difft;
			}
		}
		if (diffb <= (0 - (float)gl_sclipthreshold))	// such a large displacement can't be correct! 
		{
			// for living monsters standing on the floor allow a little more.
			if (!(thing->flags3&MF3_ISMONSTER) || (thing->flags&MF_NOGRAVITY) || (thing->flags&MF_CORPSE) || diffb < (-1.8*(float)gl_sclipthreshold))
			{
				diffb = 0;
			}
		}
		z2 -= diffb;
		z1 -= diffb;
	}
}

//==========================================================================
//
// 
//
//==========================================================================

void GLSprite::Process(AActor* thing, sector_t * sector, int thruportal)
{
	sector_t rs;
	sector_t * rendersector;

	if (thing == nullptr)
		return;

	// [ZZ] allow CustomSprite-style direct picnum specification
	bool isPicnumOverride = thing->picnum.isValid();

	// Don't waste time projecting sprites that are definitely not visible.
	if ((thing->sprite == 0 && !isPicnumOverride) || !thing->IsVisibleToPlayer() || ((thing->renderflags & RF_MASKROTATION) && !thing->IsInsideVisibleAngles()))
	{
		return;
	}

	AActor *camera = r_viewpoint.camera;

	if (thing->renderflags & RF_INVISIBLE || !thing->RenderStyle.IsVisible(thing->Alpha))
	{
		if (!(thing->flags & MF_STEALTH) || !mDrawer->FixedColormap || !gl_enhanced_nightvision || thing == camera)
			return;
	}
	int spritenum = thing->sprite;
	DVector2 sprscale = thing->Scale;
	if (thing->player != NULL)
	{
		P_CheckPlayerSprite(thing, spritenum, sprscale);
	}

	// If this thing is in a map section that's not in view it can't possibly be visible
	if (!thruportal && !(currentmapsection[thing->subsector->mapsection >> 3] & (1 << (thing->subsector->mapsection & 7)))) return;

	// [RH] Interpolate the sprite's position to make it look smooth
	DVector3 thingpos = thing->InterpolatedPosition(r_viewpoint.TicFrac);
	if (thruportal == 1) thingpos += Displacements.getOffset(thing->Sector->PortalGroup, sector->PortalGroup);

	// Some added checks if the camera actor is not supposed to be seen. It can happen that some portal setup has this actor in view in which case it may not be skipped here
	if (thing == camera && !r_viewpoint.showviewer)
	{
		DVector3 thingorigin = thing->Pos();
		if (thruportal == 1) thingorigin += Displacements.getOffset(thing->Sector->PortalGroup, sector->PortalGroup);
		if (fabs(thingorigin.X - r_viewpoint.ActorPos.X) < 2 && fabs(thingorigin.Y - r_viewpoint.ActorPos.Y) < 2) return;
	}
	// Thing is invisible if close to the camera.
	if (thing->renderflags & RF_MAYBEINVISIBLE)
	{
		if (fabs(thingpos.X - r_viewpoint.Pos.X) < 32 && fabs(thingpos.Y - r_viewpoint.Pos.Y) < 32) return;
	}

	// Too close to the camera. This doesn't look good if it is a sprite.
	if (fabs(thingpos.X - r_viewpoint.Pos.X) < 2 && fabs(thingpos.Y - r_viewpoint.Pos.Y) < 2)
	{
		if (r_viewpoint.Pos.Z >= thingpos.Z - 2 && r_viewpoint.Pos.Z <= thingpos.Z + thing->Height + 2)
		{
			// exclude vertically moving objects from this check.
			if (!thing->Vel.isZero())
			{
				if (!gl_FindModelFrame(thing->GetClass(), spritenum, thing->frame, false))
				{
					return;
				}
			}
		}
	}

	// don't draw first frame of a player missile
	if (thing->flags&MF_MISSILE)
	{
		if (!(thing->flags7 & MF7_FLYCHEAT) && thing->target == GLRenderer->mViewActor && GLRenderer->mViewActor != NULL)
		{
			double speed = thing->Vel.Length();
			if (speed >= thing->target->radius / 2)
			{
				double clipdist = clamp(thing->Speed, thing->target->radius, thing->target->radius * 2);
				if ((thingpos - r_viewpoint.Pos).LengthSquared() < clipdist * clipdist) return;
			}
		}
		thing->flags7 |= MF7_FLYCHEAT;	// do this only once for the very first frame, but not if it gets into range again.
	}

	if (thruportal != 2 && GLRenderer->mClipPortal)
	{
		int clipres = GLRenderer->mClipPortal->ClipPoint(thingpos);
		if (clipres == GLPortal::PClip_InFront) return;
	}
	// disabled because almost none of the actual game code is even remotely prepared for this. If desired, use the INTERPOLATE flag.
	if (thing->renderflags & RF_INTERPOLATEANGLES)
		Angles = thing->InterpolatedAngles(r_viewpoint.TicFrac);
	else
		Angles = thing->Angles;

	player_t *player = &players[consoleplayer];
	FloatRect r;

	if (sector->sectornum != thing->Sector->sectornum && !thruportal)
	{
		rendersector = gl_FakeFlat(thing->Sector, &rs, mDrawer->in_area, false);
	}
	else
	{
		rendersector = sector;
	}
	topclip = rendersector->PortalBlocksMovement(sector_t::ceiling) ? LARGE_VALUE : rendersector->GetPortalPlaneZ(sector_t::ceiling);
	bottomclip = rendersector->PortalBlocksMovement(sector_t::floor) ? -LARGE_VALUE : rendersector->GetPortalPlaneZ(sector_t::floor);

	uint32_t spritetype = (thing->renderflags & RF_SPRITETYPEMASK);
	x = thingpos.X;
	z = thingpos.Z;
	y = thingpos.Y;
	if (spritetype == RF_FACESPRITE) z -= thing->Floorclip; // wall and flat sprites are to be considered level geometry so this may not apply.

	// [RH] Make floatbobbing a renderer-only effect.
	if (thing->flags2 & MF2_FLOATBOB)
	{
		float fz = thing->GetBobOffset(r_viewpoint.TicFrac);
		z += fz;
	}

	modelframe = isPicnumOverride ? nullptr : gl_FindModelFrame(thing->GetClass(), spritenum, thing->frame, !!(thing->flags & MF_DROPPED));
	if (!modelframe)
	{
		bool mirror;
		DAngle ang = (thingpos - r_viewpoint.Pos).Angle();
		FTextureID patch;
		// [ZZ] add direct picnum override
		if (isPicnumOverride)
		{
			patch = thing->picnum;
			mirror = false;
		}
		else
		{
			DAngle sprangle;
			int rot;
			if (!(thing->renderflags & RF_FLATSPRITE) || thing->flags7 & MF7_SPRITEANGLE)
			{
				sprangle = thing->GetSpriteAngle(ang, r_viewpoint.TicFrac);
				rot = -1;
			}
			else
			{
				// Flat sprites cannot rotate in a predictable manner.
				sprangle = 0.;
				rot = 0;
			}
			patch = sprites[spritenum].GetSpriteFrame(thing->frame, rot, sprangle, &mirror, !!(thing->renderflags & RF_SPRITEFLIP));
		}

		if (!patch.isValid()) return;
		int type = thing->renderflags & RF_SPRITETYPEMASK;
		gltexture = FMaterial::ValidateTexture(patch, (type == RF_FACESPRITE), false);
		if (!gltexture)
			return;

		vt = gltexture->GetSpriteVT();
		vb = gltexture->GetSpriteVB();
		if (thing->renderflags & RF_YFLIP) std::swap(vt, vb);

		gltexture->GetSpriteRect(&r);

		// [SP] SpriteFlip
		if (thing->renderflags & RF_SPRITEFLIP)
			thing->renderflags ^= RF_XFLIP;

		if (mirror ^ !!(thing->renderflags & RF_XFLIP))
		{
			r.left = -r.width - r.left;	// mirror the sprite's x-offset
			ul = gltexture->GetSpriteUL();
			ur = gltexture->GetSpriteUR();
		}
		else
		{
			ul = gltexture->GetSpriteUR();
			ur = gltexture->GetSpriteUL();
		}

		if (thing->renderflags & RF_SPRITEFLIP) // [SP] Flip back
			thing->renderflags ^= RF_XFLIP;

		r.Scale(sprscale.X, sprscale.Y);

		float rightfac = -r.left;
		float leftfac = rightfac - r.width;
		float bottomfac = -r.top;
		float topfac = bottomfac - r.height;
		z1 = z - r.top;
		z2 = z1 - r.height;

		float spriteheight = sprscale.Y * r.height;

		// Tests show that this doesn't look good for many decorations and corpses
		if (spriteheight > 0 && gl_spriteclip > 0 && (thing->renderflags & RF_SPRITETYPEMASK) == RF_FACESPRITE)
		{
			PerformSpriteClipAdjustment(thing, thingpos, spriteheight);
		}

		float viewvecX;
		float viewvecY;
		switch (spritetype)
		{
		case RF_FACESPRITE:
			viewvecX = GLRenderer->mViewVector.X;
			viewvecY = GLRenderer->mViewVector.Y;

			x1 = x - viewvecY*leftfac;
			x2 = x - viewvecY*rightfac;
			y1 = y + viewvecX*leftfac;
			y2 = y + viewvecX*rightfac;
			break;

		case RF_FLATSPRITE:
		{
			x1 = x + leftfac;
			x2 = x + rightfac;
			y1 = y - topfac;
			y2 = y - bottomfac;
		}
		break;
		case RF_WALLSPRITE:
			viewvecX = Angles.Yaw.Cos();
			viewvecY = Angles.Yaw.Sin();

			x1 = x + viewvecY*leftfac;
			x2 = x + viewvecY*rightfac;
			y1 = y - viewvecX*leftfac;
			y2 = y - viewvecX*rightfac;
			break;
		}
	}
	else
	{
		x1 = x2 = x;
		y1 = y2 = y;
		z1 = z2 = z;
		gltexture = NULL;
	}

	depth = FloatToFixed((x - r_viewpoint.Pos.X) * r_viewpoint.TanCos + (y - r_viewpoint.Pos.Y) * r_viewpoint.TanSin);

	// light calculation

	bool enhancedvision = false;

	// allow disabling of the fullbright flag by a brightmap definition
	// (e.g. to do the gun flashes of Doom's zombies correctly.
	fullbright = (thing->flags5 & MF5_BRIGHT) ||
		((thing->renderflags & RF_FULLBRIGHT) && (!gltexture || !gltexture->tex->gl_info.bDisableFullbright));

	lightlevel = fullbright ? 255 :
		gl_ClampLight(rendersector->GetTexture(sector_t::ceiling) == skyflatnum ?
			rendersector->GetCeilingLight() : rendersector->GetFloorLight());
	foglevel = (uint8_t)clamp<short>(rendersector->lightlevel, 0, 255);

	lightlevel = gl_CheckSpriteGlow(rendersector, lightlevel, thingpos);

	ThingColor = (thing->RenderStyle.Flags & STYLEF_ColorIsFixed) ? thing->fillcolor : 0xffffff;
	ThingColor.a = 255;
	RenderStyle = thing->RenderStyle;

	// colormap stuff is a little more complicated here...
	if (mDrawer->FixedColormap)
	{
		if ((gl_enhanced_nv_stealth > 0 && mDrawer->FixedColormap == CM_LITE)		// Infrared powerup only
			|| (gl_enhanced_nv_stealth == 2 && mDrawer->FixedColormap >= CM_TORCH)// Also torches
			|| (gl_enhanced_nv_stealth == 3))								// Any fixed colormap
			enhancedvision = true;

		Colormap.Clear();

		if (mDrawer->FixedColormap == CM_LITE)
		{
			if (gl_enhanced_nightvision &&
				(thing->IsKindOf(RUNTIME_CLASS(AInventory)) || thing->flags3&MF3_ISMONSTER || thing->flags&MF_MISSILE || thing->flags&MF_CORPSE))
			{
				RenderStyle.Flags |= STYLEF_InvertSource;
			}
		}
	}
	else
	{
		Colormap = rendersector->Colormap;
		if (fullbright)
		{
			if (rendersector == &level.sectors[rendersector->sectornum] || mDrawer->in_area != area_below)
				// under water areas keep their color for fullbright objects
			{
				// Only make the light white but keep everything else (fog, desaturation and Boom colormap.)
				Colormap.MakeWhite();
			}
			else
			{
				// Keep the color, but brighten things a bit so that a difference can be seen.
				Colormap.LightColor.r = (3 * Colormap.LightColor.r + 0xff) / 4;
				Colormap.LightColor.g = (3 * Colormap.LightColor.g + 0xff) / 4;
				Colormap.LightColor.b = (3 * Colormap.LightColor.b + 0xff) / 4;
			}
		}
		else if (level.flags3 & LEVEL3_NOCOLOREDSPRITELIGHTING)
		{
			Colormap.Decolorize();
		}
	}

	translation = thing->Translation;

	OverrideShader = -1;
	trans = thing->Alpha;
	hw_styleflags = STYLEHW_Normal;

	if (RenderStyle.BlendOp >= STYLEOP_Fuzz && RenderStyle.BlendOp <= STYLEOP_FuzzOrRevSub)
	{
		RenderStyle.CheckFuzz();
		if (RenderStyle.BlendOp == STYLEOP_Fuzz)
		{
			if (gl_fuzztype != 0 && !gl.legacyMode)
			{
				// Todo: implement shader selection here
				RenderStyle = LegacyRenderStyles[STYLE_Translucent];
				OverrideShader = gl_fuzztype + 4;
				trans = 0.99f;	// trans may not be 1 here
				hw_styleflags = STYLEHW_NoAlphaTest;
			}
			else
			{
				RenderStyle.BlendOp = STYLEOP_Shadow;
			}
		}
	}

	if (RenderStyle.Flags & STYLEF_TransSoulsAlpha)
	{
		trans = transsouls;
	}
	else if (RenderStyle.Flags & STYLEF_Alpha1)
	{
		trans = 1.f;
	}
<<<<<<< HEAD
	if (UseVanillaTransparency())
=======
	if (r_UseVanillaTransparency)
>>>>>>> 1cb3514b
	{
		// [SP] "canonical transparency" - with the flip of a CVar, disable transparency for Doom objects,
		//   and disable 'additive' translucency for certain objects from other games.
		if (thing->renderflags & RF_ZDOOMTRANS)
		{
			trans = 1.f;
			RenderStyle.BlendOp = STYLEOP_Add;
			RenderStyle.SrcAlpha = STYLEALPHA_One;
			RenderStyle.DestAlpha = STYLEALPHA_Zero;
		}
	}
	if (trans >= 1.f - FLT_EPSILON && RenderStyle.BlendOp != STYLEOP_Shadow && (
		(RenderStyle.SrcAlpha == STYLEALPHA_One && RenderStyle.DestAlpha == STYLEALPHA_Zero) ||
		(RenderStyle.SrcAlpha == STYLEALPHA_Src && RenderStyle.DestAlpha == STYLEALPHA_InvSrc)
		))
	{
		// This is a non-translucent sprite (i.e. STYLE_Normal or equivalent)
		trans = 1.f;

		if (!gl_sprite_blend || modelframe || (thing->renderflags & (RF_FLATSPRITE | RF_WALLSPRITE)) || gl_billboard_faces_camera)
		{
			RenderStyle.SrcAlpha = STYLEALPHA_One;
			RenderStyle.DestAlpha = STYLEALPHA_Zero;
			hw_styleflags = STYLEHW_Solid;
		}
		else
		{
			RenderStyle.SrcAlpha = STYLEALPHA_Src;
			RenderStyle.DestAlpha = STYLEALPHA_InvSrc;
		}
	}
	if ((gltexture && gltexture->GetTransparent()) || (RenderStyle.Flags & STYLEF_RedIsAlpha))
	{
		if (hw_styleflags == STYLEHW_Solid)
		{
			RenderStyle.SrcAlpha = STYLEALPHA_Src;
			RenderStyle.DestAlpha = STYLEALPHA_InvSrc;
		}
		hw_styleflags = STYLEHW_NoAlphaTest;
	}

	if (enhancedvision && gl_enhanced_nightvision)
	{
		if (RenderStyle.BlendOp == STYLEOP_Shadow)
		{
			// enhanced vision makes them more visible!
			trans = 0.5f;
			FRenderStyle rs = RenderStyle;
			RenderStyle = STYLE_Translucent;
			RenderStyle.Flags = rs.Flags;	// Flags must be preserved, at this point it can only be STYLEF_InvertSource
		}
		else if (thing->flags & MF_STEALTH)
		{
			// enhanced vision overcomes stealth!
			if (trans < 0.5f) trans = 0.5f;
		}
	}

	if (trans == 0.0f) return;

	// end of light calculation

	actor = thing;
	index = GLRenderer->gl_spriteindex++;
	particle = NULL;

	const bool drawWithXYBillboard = (!(actor->renderflags & RF_FORCEYBILLBOARD)
		&& (actor->renderflags & RF_SPRITETYPEMASK) == RF_FACESPRITE
		&& players[consoleplayer].camera
		&& (gl_billboard_mode == 1 || actor->renderflags & RF_FORCEXYBILLBOARD));


	// no light splitting when:
	// 1. no lightlist
	// 2. any fixed colormap
	// 3. any bright object
	// 4. any with render style shadow (which doesn't use the sector light)
	// 5. anything with render style reverse subtract (light effect is not what would be desired here)
	if (thing->Sector->e->XFloor.lightlist.Size() != 0 && mDrawer->FixedColormap == CM_DEFAULT && !fullbright &&
		RenderStyle.BlendOp != STYLEOP_Shadow && RenderStyle.BlendOp != STYLEOP_RevSub)
	{
		if (gl.flags & RFL_NO_CLIP_PLANES)	// on old hardware we are rather limited...
		{
			lightlist = NULL;
			if (!drawWithXYBillboard && !modelframe)
			{
				SplitSprite(thing->Sector, hw_styleflags != STYLEHW_Solid);
			}
		}
		else
		{
			lightlist = &thing->Sector->e->XFloor.lightlist;
		}
	}
	else
	{
		lightlist = NULL;
	}

	PutSprite(hw_styleflags != STYLEHW_Solid);
	rendered_sprites++;
}


//==========================================================================
//
// 
//
//==========================================================================

void GLSprite::ProcessParticle (particle_t *particle, sector_t *sector)//, int shade, int fakeside)
{
	if (GLRenderer->mClipPortal)
	{
		int clipres = GLRenderer->mClipPortal->ClipPoint(particle->Pos);
		if (clipres == GLPortal::PClip_InFront) return;
	}

	player_t *player=&players[consoleplayer];
	
	if (particle->alpha==0) return;

	lightlevel = gl_ClampLight(sector->GetTexture(sector_t::ceiling) == skyflatnum ? 
		sector->GetCeilingLight() : sector->GetFloorLight());
	foglevel = (uint8_t)clamp<short>(sector->lightlevel, 0, 255);

	if (mDrawer->FixedColormap) 
	{
		Colormap.Clear();
	}
	else if (!particle->bright)
	{
		TArray<lightlist_t> & lightlist=sector->e->XFloor.lightlist;
		double lightbottom;

		Colormap = sector->Colormap;
		for(unsigned int i=0;i<lightlist.Size();i++)
		{
			if (i<lightlist.Size()-1) lightbottom = lightlist[i+1].plane.ZatPoint(particle->Pos);
			else lightbottom = sector->floorplane.ZatPoint(particle->Pos);

			if (lightbottom < particle->Pos.Z)
			{
				lightlevel = gl_ClampLight(*lightlist[i].p_lightlevel);
				Colormap.CopyLight(lightlist[i].extra_colormap);
				break;
			}
		}
		if (level.flags3 & LEVEL3_NOCOLOREDSPRITELIGHTING)
		{
			Colormap.Decolorize();	// ZDoom never applies colored light to particles.
		}
	}
	else
	{
		lightlevel = 255;
		Colormap = sector->Colormap;
		Colormap.ClearColor();
	}

	trans=particle->alpha;
	RenderStyle = STYLE_Translucent;
	OverrideShader = 0;

	ThingColor = particle->color;
	ThingColor.a = 255;

	modelframe=NULL;
	gltexture=NULL;
	topclip = LARGE_VALUE;
	bottomclip = -LARGE_VALUE;

	// [BB] Load the texture for round or smooth particles
	if (gl_particles_style)
	{
		FTexture *lump = NULL;
		if (gl_particles_style == 1)
		{
			lump = GLRenderer->glpart2;
		}
		else if (gl_particles_style == 2)
		{
			lump = GLRenderer->glpart;
		}

		if (lump != NULL)
		{
			gltexture = FMaterial::ValidateTexture(lump, true);
			translation = 0;

			ul = gltexture->GetUL();
			ur = gltexture->GetUR();
			vt = gltexture->GetVT();
			vb = gltexture->GetVB();
			FloatRect r;
			gltexture->GetSpriteRect(&r);
		}
	}

	x = particle->Pos.X;
	y = particle->Pos.Y;
	z = particle->Pos.Z;
	
	float factor;
	if (gl_particles_style == 1) factor = 1.3f / 7.f;
	else if (gl_particles_style == 2) factor = 2.5f / 7.f;
	else factor = 1 / 7.f;
	float scalefac=particle->size * factor;

	float viewvecX = GLRenderer->mViewVector.X;
	float viewvecY = GLRenderer->mViewVector.Y;

	x1=x+viewvecY*scalefac;
	x2=x-viewvecY*scalefac;
	y1=y-viewvecX*scalefac;
	y2=y+viewvecX*scalefac;
	z1=z-scalefac;
	z2=z+scalefac;

	depth = FloatToFixed((x - r_viewpoint.Pos.X) * r_viewpoint.TanCos + (y - r_viewpoint.Pos.Y) * r_viewpoint.TanSin);

	actor=NULL;
	this->particle=particle;
	fullbright = !!particle->bright;
	
	// [BB] Translucent particles have to be rendered without the alpha test.
	if (gl_particles_style != 2 && trans>=1.0f-FLT_EPSILON) hw_styleflags = STYLEHW_Solid;
	else hw_styleflags = STYLEHW_NoAlphaTest;

	if (sector->e->XFloor.lightlist.Size() != 0 && mDrawer->FixedColormap == CM_DEFAULT && !fullbright)
		lightlist = &sector->e->XFloor.lightlist;
	else
		lightlist = NULL;

	PutSprite(hw_styleflags != STYLEHW_Solid);
	rendered_sprites++;
}

//==========================================================================
//
// 
//
//==========================================================================

void GLSceneDrawer::RenderActorsInPortal(FGLLinePortal *glport)
{
	TMap<AActor*, bool> processcheck;
	if (glport->validcount == validcount) return;	// only process once per frame
	glport->validcount = validcount;
	for (auto port : glport->lines)
	{
		line_t *line = port->mOrigin;
		if (line->isLinePortal())	// only crossable ones
		{
			FLinePortal *port2 = port->mDestination->getPortal();
			// process only if the other side links back to this one.
			if (port2 != nullptr && port->mDestination == port2->mOrigin && port->mOrigin == port2->mDestination)
			{

				for (portnode_t *node = port->lineportal_thinglist; node != nullptr; node = node->m_snext)
				{
					AActor *th = node->m_thing;

					// process each actor only once per portal.
					bool *check = processcheck.CheckKey(th);
					if (check && *check) continue;
					processcheck[th] = true;

					DAngle savedangle = th->Angles.Yaw;
					DVector3 savedpos = th->Pos();
					DVector3 newpos = savedpos;
					sector_t fakesector;

					if (!r_viewpoint.showviewer && th == r_viewpoint.camera)
					{
						if (fabs(savedpos.X - r_viewpoint.ActorPos.X) < 2 && fabs(savedpos.Y - r_viewpoint.ActorPos.Y) < 2)
						{
							continue;
						}
					}

					P_TranslatePortalXY(line, newpos.X, newpos.Y);
					P_TranslatePortalZ(line, newpos.Z);
					P_TranslatePortalAngle(line, th->Angles.Yaw);
					th->SetXYZ(newpos);
					th->Prev += newpos - savedpos;

					GLSprite spr(this);
					spr.Process(th, gl_FakeFlat(th->Sector, &fakesector, in_area, false), 2);
					th->Angles.Yaw = savedangle;
					th->SetXYZ(savedpos);
					th->Prev -= newpos - savedpos;
				}
			}
		}
	}
}<|MERGE_RESOLUTION|>--- conflicted
+++ resolved
@@ -76,7 +76,6 @@
 }
 
 EXTERN_CVAR (Float, transsouls)
-EXTERN_CVAR (Bool, r_vanillatrans)
 
 extern TArray<spritedef_t> sprites;
 extern TArray<spriteframe_t> SpriteFrames;
@@ -994,11 +993,7 @@
 	{
 		trans = 1.f;
 	}
-<<<<<<< HEAD
-	if (UseVanillaTransparency())
-=======
 	if (r_UseVanillaTransparency)
->>>>>>> 1cb3514b
 	{
 		// [SP] "canonical transparency" - with the flip of a CVar, disable transparency for Doom objects,
 		//   and disable 'additive' translucency for certain objects from other games.
