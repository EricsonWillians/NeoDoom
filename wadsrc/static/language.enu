--- conflicted
+++ resolved
@@ -2288,14 +2288,11 @@
 OPTVAL_NOTEONOFFONLY		= "Note on/off only";
 OPTVAL_FULLRAMPING			= "Full ramping";
 OPTVAL_ALLUNACKNOWLEDGED	= "All unacknowledged";
-<<<<<<< HEAD
-OPTVAL_FULLSCREENONLY		= "Fullscreen only";
-=======
 OPTVAL_ERRORS				= "Errors";
 OPTVAL_WARNINGS				= "Warnings";
 OPTVAL_NOTIFICATIONS		= "Notifications";
 OPTVAL_EVERYTHING			= "Everything";
->>>>>>> e04055db
+OPTVAL_FULLSCREENONLY		= "Fullscreen only";
 // Colors
 C_BRICK					= "\cabrick";
 C_TAN					= "\cbtan";
