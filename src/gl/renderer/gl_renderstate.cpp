// 
//---------------------------------------------------------------------------
//
// Copyright(C) 2009-2016 Christoph Oelckers
// All rights reserved.
//
// This program is free software: you can redistribute it and/or modify
// it under the terms of the GNU Lesser General Public License as published by
// the Free Software Foundation, either version 3 of the License, or
// (at your option) any later version.
//
// This program is distributed in the hope that it will be useful,
// but WITHOUT ANY WARRANTY; without even the implied warranty of
// MERCHANTABILITY or FITNESS FOR A PARTICULAR PURPOSE.  See the
// GNU Lesser General Public License for more details.
//
// You should have received a copy of the GNU Lesser General Public License
// along with this program.  If not, see http://www.gnu.org/licenses/
//
//--------------------------------------------------------------------------
//
/*
** gl_renderstate.cpp
** Render state maintenance
**
*/

#include "templates.h"
#include "doomstat.h"
#include "r_data/colormaps.h"
#include "gl_load/gl_system.h"
#include "gl_load/gl_interface.h"
#include "gl/data/gl_vertexbuffer.h"
#include "hwrenderer/utility/hw_cvars.h"
#include "gl/shaders/gl_shader.h"
#include "gl/renderer/gl_renderer.h"
#include "gl/dynlights//gl_lightbuffer.h"
#include "gl/renderer/gl_renderbuffers.h"
#include "gl/textures/gl_hwtexture.h"

void gl_SetTextureMode(int type);

FRenderState gl_RenderState;

CVAR(Bool, gl_direct_state_change, true, 0)


static VSMatrix identityMatrix(1);
TArray<VSMatrix> gl_MatrixStack;

static void matrixToGL(const VSMatrix &mat, int loc)
{
	glUniformMatrix4fv(loc, 1, false, (float*)&mat);
}

//==========================================================================
//
//
//
//==========================================================================

void FRenderState::Reset()
{
	mTextureEnabled = true;
	mSplitEnabled = mBrightmapEnabled = mFogEnabled = mGlowEnabled = false;
	mColorMask[0] = mColorMask[1] = mColorMask[2] = mColorMask[3] = true;
	currentColorMask[0] = currentColorMask[1] = currentColorMask[2] = currentColorMask[3] = true;
	mFogColor.d = -1;
	mTextureMode = -1;
	mDesaturation = 0;
	mSrcBlend = GL_SRC_ALPHA;
	mDstBlend = GL_ONE_MINUS_SRC_ALPHA;
	mAlphaThreshold = 0.5f;
	mBlendEquation = GL_FUNC_ADD;
	mModelMatrixEnabled = false;
	mTextureMatrixEnabled = false;
	mObjectColor = 0xffffffff;
	mObjectColor2 = 0;
	mVertexBuffer = mCurrentVertexBuffer = NULL;
	mSoftLight = 0;
	mLightParms[0] = mLightParms[1] = mLightParms[2] = 0.0f;
	mLightParms[3] = -1.f;
	mSpecialEffect = EFF_NONE;
	mGlossiness = 0.0f;
	mSpecularLevel = 0.0f;
	mShaderTimer = 0.0f;
	ClearClipSplit();

	stSrcBlend = stDstBlend = -1;
	stBlendEquation = -1;
	stAlphaThreshold = -1.f;
	stAlphaTest = 0;
	mLastDepthClamp = true;
	mInterpolationFactor = 0.0f;

	mColor.Set(1.0f, 1.0f, 1.0f, 1.0f);
	mGlowTop.Set(0.0f, 0.0f, 0.0f, 0.0f);
	mGlowBottom.Set(0.0f, 0.0f, 0.0f, 0.0f);
	mGlowTopPlane.Set(0.0f, 0.0f, 0.0f, 0.0f);
	mGlowBottomPlane.Set(0.0f, 0.0f, 0.0f, 0.0f);
	mSplitTopPlane.Set(0.0f, 0.0f, 0.0f, 0.0f);
	mSplitBottomPlane.Set(0.0f, 0.0f, 0.0f, 0.0f);
	mDynColor.Set(0.0f, 0.0f, 0.0f, 0.0f);
	mEffectState = 0;
	activeShader = nullptr;
	mModelMatrix.loadIdentity();
	mTextureMatrix.loadIdentity();
	mPassType = NORMAL_PASS;
}

//==========================================================================
//
// Apply shader settings
//
//==========================================================================

bool FRenderState::ApplyShader()
{
	static uint64_t firstFrame = 0;
	// if firstFrame is not yet initialized, initialize it to current time
	// if we're going to overflow a float (after ~4.6 hours, or 24 bits), re-init to regain precision
	if ((firstFrame == 0) || (screen->FrameTime - firstFrame >= 1<<24) || level.ShaderStartTime >= firstFrame)
		firstFrame = screen->FrameTime;

	static const float nulvec[] = { 0.f, 0.f, 0.f, 0.f };
	if (mSpecialEffect > EFF_NONE)
	{
		activeShader = GLRenderer->mShaderManager->BindEffect(mSpecialEffect, mPassType);
	}
	else
	{
		activeShader = GLRenderer->mShaderManager->Get(mTextureEnabled ? mEffectState : SHADER_NoTexture, mAlphaThreshold >= 0.f, mPassType);
		activeShader->Bind();
	}

	int fogset = 0;

	if (mFogEnabled)
	{
		if (mFogEnabled == 2)
		{
			fogset = -3;	// 2D rendering with 'foggy' overlay.
		}
		else if ((mFogColor & 0xffffff) == 0)
		{
			fogset = gl_fogmode;
		}
		else
		{
			fogset = -gl_fogmode;
		}
	}

	glVertexAttrib4fv(VATTR_COLOR, mColor.vec);
	glVertexAttrib4fv(VATTR_NORMAL, mNormal.vec);

	activeShader->muDesaturation.Set(mDesaturation / 255.f);
	activeShader->muFogEnabled.Set(fogset);
	activeShader->muTextureMode.Set(mTextureMode == TM_MODULATE && mTempTM == TM_OPAQUE ? TM_OPAQUE : mTextureMode);
	activeShader->muLightParms.Set(mLightParms);
	activeShader->muFogColor.Set(mFogColor);
	activeShader->muObjectColor.Set(mObjectColor);
	activeShader->muObjectColor2.Set(mObjectColor2);
	activeShader->muDynLightColor.Set(mDynColor.vec);
	activeShader->muInterpolationFactor.Set(mInterpolationFactor);
	activeShader->muTimer.Set((double)(screen->FrameTime - firstFrame) * (double)mShaderTimer / 1000.);
	activeShader->muAlphaThreshold.Set(mAlphaThreshold);
	activeShader->muLightIndex.Set(-1);
	activeShader->muClipSplit.Set(mClipSplit);
	activeShader->muSpecularMaterial.Set(mGlossiness, mSpecularLevel);

	if (mGlowEnabled)
	{
		activeShader->muGlowTopColor.Set(mGlowTop.vec);
		activeShader->muGlowBottomColor.Set(mGlowBottom.vec);
		activeShader->currentglowstate = 1;
	}
	else if (activeShader->currentglowstate)
	{
		// if glowing is on, disable it.
		activeShader->muGlowTopColor.Set(nulvec);
		activeShader->muGlowBottomColor.Set(nulvec);
		activeShader->currentglowstate = 0;
	}
	if (mGlowEnabled || mObjectColor2.a != 0)
	{
		activeShader->muGlowTopPlane.Set(mGlowTopPlane.vec);
		activeShader->muGlowBottomPlane.Set(mGlowBottomPlane.vec);
	}

	if (mSplitEnabled)
	{
		activeShader->muSplitTopPlane.Set(mSplitTopPlane.vec);
		activeShader->muSplitBottomPlane.Set(mSplitBottomPlane.vec);
		activeShader->currentsplitstate = 1;
	}
	else if (activeShader->currentsplitstate)
	{
		activeShader->muSplitTopPlane.Set(nulvec);
		activeShader->muSplitBottomPlane.Set(nulvec);
		activeShader->currentsplitstate = 0;
	}

	if (mTextureMatrixEnabled)
	{
		matrixToGL(mTextureMatrix, activeShader->texturematrix_index);
		activeShader->currentTextureMatrixState = true;
	}
	else if (activeShader->currentTextureMatrixState)
	{
		activeShader->currentTextureMatrixState = false;
		matrixToGL(identityMatrix, activeShader->texturematrix_index);
	}

	if (mModelMatrixEnabled)
	{
		matrixToGL(mModelMatrix, activeShader->modelmatrix_index);
		VSMatrix norm;
		norm.computeNormalMatrix(mModelMatrix);
		matrixToGL(norm, activeShader->normalmodelmatrix_index);
		activeShader->currentModelMatrixState = true;
	}
	else if (activeShader->currentModelMatrixState)
	{
		activeShader->currentModelMatrixState = false;
		matrixToGL(identityMatrix, activeShader->modelmatrix_index);
		matrixToGL(identityMatrix, activeShader->normalmodelmatrix_index);
	}
	return true;
}


//==========================================================================
//
// Apply State
//
//==========================================================================

void FRenderState::Apply()
{
	if (!gl_direct_state_change)
	{
		if (mSrcBlend != stSrcBlend || mDstBlend != stDstBlend)
		{
			stSrcBlend = mSrcBlend;
			stDstBlend = mDstBlend;
			glBlendFunc(mSrcBlend, mDstBlend);
		}
		if (mBlendEquation != stBlendEquation)
		{
			stBlendEquation = mBlendEquation;
			glBlendEquation(mBlendEquation);
		}
	}

	//ApplyColorMask(); I don't think this is needed.

	if (mVertexBuffer != mCurrentVertexBuffer)
	{
		if (mVertexBuffer == NULL) glBindBuffer(GL_ARRAY_BUFFER, 0);
		else mVertexBuffer->BindVBO();
		mCurrentVertexBuffer = mVertexBuffer;
	}
	ApplyShader();
}



void FRenderState::ApplyColorMask()
{
	if ((mColorMask[0] != currentColorMask[0]) ||
		(mColorMask[1] != currentColorMask[1]) ||
		(mColorMask[2] != currentColorMask[2]) ||
		(mColorMask[3] != currentColorMask[3]))
	{
		glColorMask(mColorMask[0], mColorMask[1], mColorMask[2], mColorMask[3]);
		currentColorMask[0] = mColorMask[0];
		currentColorMask[1] = mColorMask[1];
		currentColorMask[2] = mColorMask[2];
		currentColorMask[3] = mColorMask[3];
	}
}

void FRenderState::ApplyLightIndex(int index)
{
	if (index > -1 && GLRenderer->mLights->GetBufferType() == GL_UNIFORM_BUFFER)
	{
		index = GLRenderer->mLights->BindUBO(index);
	}
<<<<<<< HEAD
	activeShader->muLightIndex.Set(index);
}
=======
}

//===========================================================================
// 
//	Binds a texture to the renderer
//
//===========================================================================

void FRenderState::SetMaterial(FMaterial *mat, int clampmode, int translation, int overrideshader, bool alphatexture)
{
	// alpha textures need special treatment in the legacy renderer because without shaders they need a different texture. This will also override all other translations.
	if (alphatexture &&  gl.legacyMode) translation = -STRange_AlphaTexture;

	if (mat->tex->bHasCanvas)
	{
		mTempTM = TM_OPAQUE;
	}
	else
	{
		mTempTM = TM_MODULATE;
	}
	mEffectState = overrideshader >= 0 ? overrideshader : mat->mShaderIndex;
	mShaderTimer = mat->tex->shaderspeed;
	SetSpecular(mat->tex->Glossiness, mat->tex->SpecularLevel);

	// avoid rebinding the same texture multiple times.
	if (mat == lastMaterial && lastClamp == clampmode && translation == lastTranslation) return;
	lastMaterial = mat;
	lastClamp = clampmode;
	lastTranslation = translation;

	int usebright = false;
	int maxbound = 0;
	auto tex = mat->tex;

	if (tex->UseType == ETextureType::SWCanvas) clampmode = CLAMP_NOFILTER;
	if (tex->bHasCanvas) clampmode = CLAMP_CAMTEX;
	else if (tex->bWarped && clampmode <= CLAMP_XY) clampmode = CLAMP_NONE;

	// Textures that are already scaled in the texture lump will not get replaced by hires textures.
	int flags = mat->isExpanded() ? CTF_Expand : (gl_texture_usehires && tex->Scale.X == 1 && tex->Scale.Y == 1 && clampmode <= CLAMP_XY) ? CTF_CheckHires : 0;
	int numLayers = mat->GetLayers();
	auto base = static_cast<FHardwareTexture*>(mat->GetLayer(0));

	if (base->BindOrCreate(tex, 0, clampmode, translation, flags))
	{
		for (int i = 1; i<numLayers; i++)
		{
			FTexture *layer;
			auto systex = static_cast<FHardwareTexture*>(mat->GetLayer(i, &layer));
			systex->BindOrCreate(layer, i, clampmode, 0, mat->isExpanded() ? CTF_Expand : 0);
			maxbound = i;
		}
	}
	// unbind everything from the last texture that's still active
	for (int i = maxbound + 1; i <= maxBoundMaterial; i++)
	{
		FHardwareTexture::Unbind(i);
		maxBoundMaterial = maxbound;
	}
}

>>>>>>> 7817e6a7
<|MERGE_RESOLUTION|>--- conflicted
+++ resolved
@@ -287,10 +287,7 @@
 	{
 		index = GLRenderer->mLights->BindUBO(index);
 	}
-<<<<<<< HEAD
 	activeShader->muLightIndex.Set(index);
-}
-=======
 }
 
 //===========================================================================
@@ -301,9 +298,6 @@
 
 void FRenderState::SetMaterial(FMaterial *mat, int clampmode, int translation, int overrideshader, bool alphatexture)
 {
-	// alpha textures need special treatment in the legacy renderer because without shaders they need a different texture. This will also override all other translations.
-	if (alphatexture &&  gl.legacyMode) translation = -STRange_AlphaTexture;
-
 	if (mat->tex->bHasCanvas)
 	{
 		mTempTM = TM_OPAQUE;
@@ -353,4 +347,3 @@
 	}
 }
 
->>>>>>> 7817e6a7
