/*
** r_draw_pal.cpp
**
**---------------------------------------------------------------------------
** Copyright 1998-2016 Randy Heit
** Copyright 2016 Magnus Norddahl
** Copyright 2016 Rachael Alexanderson
** All rights reserved.
**
** Redistribution and use in source and binary forms, with or without
** modification, are permitted provided that the following conditions
** are met:
**
** 1. Redistributions of source code must retain the above copyright
**    notice, this list of conditions and the following disclaimer.
** 2. Redistributions in binary form must reproduce the above copyright
**    notice, this list of conditions and the following disclaimer in the
**    documentation and/or other materials provided with the distribution.
** 3. The name of the author may not be used to endorse or promote products
**    derived from this software without specific prior written permission.
**
** THIS SOFTWARE IS PROVIDED BY THE AUTHOR ``AS IS'' AND ANY EXPRESS OR
** IMPLIED WARRANTIES, INCLUDING, BUT NOT LIMITED TO, THE IMPLIED WARRANTIES
** OF MERCHANTABILITY AND FITNESS FOR A PARTICULAR PURPOSE ARE DISCLAIMED.
** IN NO EVENT SHALL THE AUTHOR BE LIABLE FOR ANY DIRECT, INDIRECT,
** INCIDENTAL, SPECIAL, EXEMPLARY, OR CONSEQUENTIAL DAMAGES (INCLUDING, BUT
** NOT LIMITED TO, PROCUREMENT OF SUBSTITUTE GOODS OR SERVICES; LOSS OF USE,
** DATA, OR PROFITS; OR BUSINESS INTERRUPTION) HOWEVER CAUSED AND ON ANY
** THEORY OF LIABILITY, WHETHER IN CONTRACT, STRICT LIABILITY, OR TORT
** (INCLUDING NEGLIGENCE OR OTHERWISE) ARISING IN ANY WAY OUT OF THE USE OF
** THIS SOFTWARE, EVEN IF ADVISED OF THE POSSIBILITY OF SUCH DAMAGE.
**---------------------------------------------------------------------------
**
*/

#include "templates.h"
#include "doomtype.h"
#include "doomdef.h"
#include "r_defs.h"
#include "r_draw.h"
#include "r_main.h"
#include "r_things.h"
#include "v_video.h"
#include "r_draw_pal.h"

/*
	[RH] This translucency algorithm is based on DOSDoom 0.65's, but uses
	a 32k RGB table instead of an 8k one. At least on my machine, it's
	slightly faster (probably because it uses only one shift instead of
	two), and it looks considerably less green at the ends of the
	translucency range. The extra size doesn't appear to be an issue.

	The following note is from DOSDoom 0.65:

	New translucency algorithm, by Erik Sandberg:

	Basically, we compute the red, green and blue values for each pixel, and
	then use a RGB table to check which one of the palette colours that best
	represents those RGB values. The RGB table is 8k big, with 4 R-bits,
	5 G-bits and 4 B-bits. A 4k table gives a bit too bad precision, and a 32k
	table takes up more memory and results in more cache misses, so an 8k
	table seemed to be quite ultimate.

	The computation of the RGB for each pixel is accelerated by using two
	1k tables for each translucency level.
	The xth element of one of these tables contains the r, g and b values for
	the colour x, weighted for the current translucency level (for example,
	the weighted rgb values for background colour at 75% translucency are 1/4
	of the original rgb values). The rgb values are stored as three
	low-precision fixed point values, packed into one long per colour:
	Bit 0-4:   Frac part of blue  (5 bits)
	Bit 5-8:   Int  part of blue  (4 bits)
	Bit 9-13:  Frac part of red   (5 bits)
	Bit 14-17: Int  part of red   (4 bits)
	Bit 18-22: Frac part of green (5 bits)
	Bit 23-27: Int  part of green (5 bits)
	Bit 28-31: All zeros          (4 bits)

	The point of this format is that the two colours now can be added, and
	then be converted to a RGB table index very easily: First, we just set
	all the frac bits and the four upper zero bits to 1. It's now possible
	to get the RGB table index by anding the current value >> 5 with the
	current value >> 19. When asm-optimised, this should be the fastest
	algorithm that uses RGB tables.
*/

namespace swrenderer
{
	PalWall1Command::PalWall1Command()
	{
		using namespace drawerargs;

		_iscale = dc_iscale;
		_texturefrac = dc_texturefrac;
		_colormap = dc_colormap;
		_count = dc_count;
		_source = dc_source;
		_dest = dc_dest;
		_fracbits = dc_wall_fracbits;
		_pitch = dc_pitch;
		_srcblend = dc_srcblend;
		_destblend = dc_destblend;
	}

	PalWall4Command::PalWall4Command()
	{
		using namespace drawerargs;

		_dest = dc_dest;
		_count = dc_count;
		_pitch = dc_pitch;
		_fracbits = dc_wall_fracbits;
		for (int col = 0; col < 4; col++)
		{
			_colormap[col] = dc_wall_colormap[col];
			_source[col] = dc_wall_source[col];
			_iscale[col] = dc_wall_iscale[col];
			_texturefrac[col] = dc_wall_texturefrac[col];
		}
		_srcblend = dc_srcblend;
		_destblend = dc_destblend;
	}

	void DrawWall1PalCommand::Execute(DrawerThread *thread)
	{
		uint32_t fracstep = _iscale;
		uint32_t frac = _texturefrac;
		uint8_t *colormap = _colormap;
		int count = _count;
		const uint8_t *source = _source;
		uint8_t *dest = _dest;
		int bits = _fracbits;
		int pitch = _pitch;

		count = thread->count_for_thread(_dest_y, count);
		if (count <= 0)
			return;

		dest = thread->dest_for_thread(_dest_y, pitch, dest);
		frac += fracstep * thread->skipped_by_thread(_dest_y);
		fracstep *= thread->num_cores;
		pitch *= thread->num_cores;

		do
		{
			*dest = colormap[source[frac >> bits]];
			frac += fracstep;
			dest += pitch;
		} while (--count);
	}

	void DrawWall4PalCommand::Execute(DrawerThread *thread)
	{
		uint8_t *dest = _dest;
		int count = _count;
		int bits = _fracbits;
		uint32_t place;
		auto pal0 = _colormap[0];
		auto pal1 = _colormap[1];
		auto pal2 = _colormap[2];
		auto pal3 = _colormap[3];
		auto buf0 = _source[0];
		auto buf1 = _source[1];
		auto buf2 = _source[2];
		auto buf3 = _source[3];
		auto dc_wall_iscale0 = _iscale[0];
		auto dc_wall_iscale1 = _iscale[1];
		auto dc_wall_iscale2 = _iscale[2];
		auto dc_wall_iscale3 = _iscale[3];
		auto dc_wall_texturefrac0 = _texturefrac[0];
		auto dc_wall_texturefrac1 = _texturefrac[1];
		auto dc_wall_texturefrac2 = _texturefrac[2];
		auto dc_wall_texturefrac3 = _texturefrac[3];
		auto pitch = _pitch;

		count = thread->count_for_thread(_dest_y, count);
		if (count <= 0)
			return;

		int skipped = thread->skipped_by_thread(_dest_y);
		dest = thread->dest_for_thread(_dest_y, pitch, dest);
		dc_wall_texturefrac0 += dc_wall_iscale0 * skipped;
		dc_wall_texturefrac1 += dc_wall_iscale1 * skipped;
		dc_wall_texturefrac2 += dc_wall_iscale2 * skipped;
		dc_wall_texturefrac3 += dc_wall_iscale3 * skipped;
		dc_wall_iscale0 *= thread->num_cores;
		dc_wall_iscale1 *= thread->num_cores;
		dc_wall_iscale2 *= thread->num_cores;
		dc_wall_iscale3 *= thread->num_cores;
		pitch *= thread->num_cores;

		do
		{
			dest[0] = pal0[buf0[(place = dc_wall_texturefrac0) >> bits]]; dc_wall_texturefrac0 = place + dc_wall_iscale0;
			dest[1] = pal1[buf1[(place = dc_wall_texturefrac1) >> bits]]; dc_wall_texturefrac1 = place + dc_wall_iscale1;
			dest[2] = pal2[buf2[(place = dc_wall_texturefrac2) >> bits]]; dc_wall_texturefrac2 = place + dc_wall_iscale2;
			dest[3] = pal3[buf3[(place = dc_wall_texturefrac3) >> bits]]; dc_wall_texturefrac3 = place + dc_wall_iscale3;
			dest += pitch;
		} while (--count);
	}

	void DrawWallMasked1PalCommand::Execute(DrawerThread *thread)
	{
		uint32_t fracstep = _iscale;
		uint32_t frac = _texturefrac;
		uint8_t *colormap = _colormap;
		int count = _count;
		const uint8_t *source = _source;
		uint8_t *dest = _dest;
		int bits = _fracbits;
		int pitch = _pitch;

		count = thread->count_for_thread(_dest_y, count);
		if (count <= 0)
			return;

		dest = thread->dest_for_thread(_dest_y, pitch, dest);
		frac += fracstep * thread->skipped_by_thread(_dest_y);
		fracstep *= thread->num_cores;
		pitch *= thread->num_cores;

		do
		{
			uint8_t pix = source[frac >> bits];
			if (pix != 0)
			{
				*dest = colormap[pix];
			}
			frac += fracstep;
			dest += pitch;
		} while (--count);
	}

	void DrawWallMasked4PalCommand::Execute(DrawerThread *thread)
	{
		uint8_t *dest = _dest;
		int count = _count;
		int bits = _fracbits;
		uint32_t place;
		auto pal0 = _colormap[0];
		auto pal1 = _colormap[1];
		auto pal2 = _colormap[2];
		auto pal3 = _colormap[3];
		auto buf0 = _source[0];
		auto buf1 = _source[1];
		auto buf2 = _source[2];
		auto buf3 = _source[3];
		auto dc_wall_iscale0 = _iscale[0];
		auto dc_wall_iscale1 = _iscale[1];
		auto dc_wall_iscale2 = _iscale[2];
		auto dc_wall_iscale3 = _iscale[3];
		auto dc_wall_texturefrac0 = _texturefrac[0];
		auto dc_wall_texturefrac1 = _texturefrac[1];
		auto dc_wall_texturefrac2 = _texturefrac[2];
		auto dc_wall_texturefrac3 = _texturefrac[3];
		auto pitch = _pitch;

		count = thread->count_for_thread(_dest_y, count);
		if (count <= 0)
			return;

		int skipped = thread->skipped_by_thread(_dest_y);
		dest = thread->dest_for_thread(_dest_y, pitch, dest);
		dc_wall_texturefrac0 += dc_wall_iscale0 * skipped;
		dc_wall_texturefrac1 += dc_wall_iscale1 * skipped;
		dc_wall_texturefrac2 += dc_wall_iscale2 * skipped;
		dc_wall_texturefrac3 += dc_wall_iscale3 * skipped;
		dc_wall_iscale0 *= thread->num_cores;
		dc_wall_iscale1 *= thread->num_cores;
		dc_wall_iscale2 *= thread->num_cores;
		dc_wall_iscale3 *= thread->num_cores;
		pitch *= thread->num_cores;

		do
		{
			uint8_t pix;

			pix = buf0[(place = dc_wall_texturefrac0) >> bits]; if (pix) dest[0] = pal0[pix]; dc_wall_texturefrac0 = place + dc_wall_iscale0;
			pix = buf1[(place = dc_wall_texturefrac1) >> bits]; if (pix) dest[1] = pal1[pix]; dc_wall_texturefrac1 = place + dc_wall_iscale1;
			pix = buf2[(place = dc_wall_texturefrac2) >> bits]; if (pix) dest[2] = pal2[pix]; dc_wall_texturefrac2 = place + dc_wall_iscale2;
			pix = buf3[(place = dc_wall_texturefrac3) >> bits]; if (pix) dest[3] = pal3[pix]; dc_wall_texturefrac3 = place + dc_wall_iscale3;
			dest += pitch;
		} while (--count);
	}

	void DrawWallAdd1PalCommand::Execute(DrawerThread *thread)
	{
		uint32_t fracstep = _iscale;
		uint32_t frac = _texturefrac;
		uint8_t *colormap = _colormap;
		int count = _count;
		const uint8_t *source = _source;
		uint8_t *dest = _dest;
		int bits = _fracbits;
		int pitch = _pitch;

		uint32_t *fg2rgb = _srcblend;
		uint32_t *bg2rgb = _destblend;

		count = thread->count_for_thread(_dest_y, count);
		if (count <= 0)
			return;

		dest = thread->dest_for_thread(_dest_y, pitch, dest);
		frac += fracstep * thread->skipped_by_thread(_dest_y);
		fracstep *= thread->num_cores;
		pitch *= thread->num_cores;

		do
		{
			uint8_t pix = source[frac >> bits];
			if (pix != 0)
			{
				uint32_t r = MIN(GPalette.BaseColors[colormap[pix]].r + GPalette.BaseColors[*dest].r, 255);
				uint32_t g = MIN(GPalette.BaseColors[colormap[pix]].g + GPalette.BaseColors[*dest].g, 255);
				uint32_t b = MIN(GPalette.BaseColors[colormap[pix]].b + GPalette.BaseColors[*dest].b, 255);
				*dest = RGB256k.RGB[r>>2][g>>2][b>>2];
			}
			frac += fracstep;
			dest += pitch;
		} while (--count);
	}

	void DrawWallAdd4PalCommand::Execute(DrawerThread *thread)
	{
		uint8_t *dest = _dest;
		int count = _count;
		int bits = _fracbits;

		uint32_t *fg2rgb = _srcblend;
		uint32_t *bg2rgb = _destblend;

		uint32_t dc_wall_texturefrac[4] = { _texturefrac[0], _texturefrac[1], _texturefrac[2], _texturefrac[3] };
		uint32_t dc_wall_iscale[4] = { _iscale[0], _iscale[1], _iscale[2], _iscale[3] };

		count = thread->count_for_thread(_dest_y, count);
		if (count <= 0)
			return;

		int pitch = _pitch;
		int skipped = thread->skipped_by_thread(_dest_y);
		dest = thread->dest_for_thread(_dest_y, pitch, dest);
		for (int i = 0; i < 4; i++)
		{
			dc_wall_texturefrac[i] += dc_wall_iscale[i] * skipped;
			dc_wall_iscale[i] *= thread->num_cores;
		}
		pitch *= thread->num_cores;

		do
		{
			for (int i = 0; i < 4; ++i)
			{
				uint8_t pix = _source[i][dc_wall_texturefrac[i] >> bits];
				if (pix != 0)
				{
<<<<<<< HEAD
					uint32_t r = MIN(GPalette.BaseColors[_palookupoffse[i][pix]].r + GPalette.BaseColors[dest[i]].r, 255);
					uint32_t g = MIN(GPalette.BaseColors[_palookupoffse[i][pix]].g + GPalette.BaseColors[dest[i]].g, 255);
					uint32_t b = MIN(GPalette.BaseColors[_palookupoffse[i][pix]].b + GPalette.BaseColors[dest[i]].b, 255);
					dest[i] = RGB256k.RGB[r>>2][g>>2][b>>2];
=======
					uint32_t fg = fg2rgb[_colormap[i][pix]];
					uint32_t bg = bg2rgb[dest[i]];
					fg = (fg + bg) | 0x1f07c1f;
					dest[i] = RGB32k.All[fg & (fg >> 15)];
>>>>>>> 4fcf9933
				}
				dc_wall_texturefrac[i] += dc_wall_iscale[i];
			}
			dest += pitch;
		} while (--count);
	}

	void DrawWallAddClamp1PalCommand::Execute(DrawerThread *thread)
	{
		uint32_t fracstep = _iscale;
		uint32_t frac = _texturefrac;
		uint8_t *colormap = _colormap;
		int count = _count;
		const uint8_t *source = _source;
		uint8_t *dest = _dest;
		int bits = _fracbits;
		int pitch = _pitch;

		uint32_t *fg2rgb = _srcblend;
		uint32_t *bg2rgb = _destblend;

		count = thread->count_for_thread(_dest_y, count);
		if (count <= 0)
			return;

		dest = thread->dest_for_thread(_dest_y, pitch, dest);
		frac += fracstep * thread->skipped_by_thread(_dest_y);
		fracstep *= thread->num_cores;
		pitch *= thread->num_cores;

		do
		{
			uint8_t pix = source[frac >> bits];
			if (pix != 0)
			{
				uint32_t r = MIN(GPalette.BaseColors[colormap[pix]].r + GPalette.BaseColors[*dest].r, 255);
				uint32_t g = MIN(GPalette.BaseColors[colormap[pix]].g + GPalette.BaseColors[*dest].g, 255);
				uint32_t b = MIN(GPalette.BaseColors[colormap[pix]].b + GPalette.BaseColors[*dest].b, 255);
				*dest = RGB256k.RGB[r>>2][g>>2][b>>2];
			}
			frac += fracstep;
			dest += pitch;
		} while (--count);
	}

	void DrawWallAddClamp4PalCommand::Execute(DrawerThread *thread)
	{
		uint8_t *dest = _dest;
		int count = _count;
		int bits = _fracbits;

		uint32_t *fg2rgb = _srcblend;
		uint32_t *bg2rgb = _destblend;

		uint32_t dc_wall_texturefrac[4] = { _texturefrac[0], _texturefrac[1], _texturefrac[2], _texturefrac[3] };
		uint32_t dc_wall_iscale[4] = { _iscale[0], _iscale[1], _iscale[2], _iscale[3] };

		count = thread->count_for_thread(_dest_y, count);
		if (count <= 0)
			return;

		int pitch = _pitch;
		int skipped = thread->skipped_by_thread(_dest_y);
		dest = thread->dest_for_thread(_dest_y, pitch, dest);
		for (int i = 0; i < 4; i++)
		{
			dc_wall_texturefrac[i] += dc_wall_iscale[i] * skipped;
			dc_wall_iscale[i] *= thread->num_cores;
		}
		pitch *= thread->num_cores;

		do
		{
			for (int i = 0; i < 4; ++i)
			{
				uint8_t pix = _source[i][dc_wall_texturefrac[i] >> bits];
				if (pix != 0)
				{
<<<<<<< HEAD
					uint32_t r = MIN(GPalette.BaseColors[_palookupoffse[i][pix]].r + GPalette.BaseColors[dest[i]].r, 255);
					uint32_t g = MIN(GPalette.BaseColors[_palookupoffse[i][pix]].g + GPalette.BaseColors[dest[i]].g, 255);
					uint32_t b = MIN(GPalette.BaseColors[_palookupoffse[i][pix]].b + GPalette.BaseColors[dest[i]].b, 255);
					dest[i] = RGB256k.RGB[r>>2][g>>2][b>>2];
=======
					uint32_t a = fg2rgb[_colormap[i][pix]] + bg2rgb[dest[i]];
					uint32_t b = a;

					a |= 0x01f07c1f;
					b &= 0x40100400;
					a &= 0x3fffffff;
					b = b - (b >> 5);
					a |= b;
					dest[i] = RGB32k.All[a & (a >> 15)];
>>>>>>> 4fcf9933
				}
				dc_wall_texturefrac[i] += dc_wall_iscale[i];
			}
			dest += pitch;
		} while (--count);
	}

	void DrawWallSubClamp1PalCommand::Execute(DrawerThread *thread)
	{
		uint32_t fracstep = _iscale;
		uint32_t frac = _texturefrac;
		uint8_t *colormap = _colormap;
		int count = _count;
		const uint8_t *source = _source;
		uint8_t *dest = _dest;
		int bits = _fracbits;
		int pitch = _pitch;

		uint32_t *fg2rgb = _srcblend;
		uint32_t *bg2rgb = _destblend;

		count = thread->count_for_thread(_dest_y, count);
		if (count <= 0)
			return;

		dest = thread->dest_for_thread(_dest_y, pitch, dest);
		frac += fracstep * thread->skipped_by_thread(_dest_y);
		fracstep *= thread->num_cores;
		pitch *= thread->num_cores;

		do
		{
			uint8_t pix = source[frac >> bits];
			if (pix != 0)
			{
				int r = clamp(-GPalette.BaseColors[colormap[pix]].r + GPalette.BaseColors[*dest].r, 0, 255);
				int g = clamp(-GPalette.BaseColors[colormap[pix]].g + GPalette.BaseColors[*dest].g, 0, 255);
				int b = clamp(-GPalette.BaseColors[colormap[pix]].b + GPalette.BaseColors[*dest].b, 0, 255);
				*dest = RGB256k.RGB[r>>2][g>>2][b>>2];
			}
			frac += fracstep;
			dest += pitch;
		} while (--count);
	}

	void DrawWallSubClamp4PalCommand::Execute(DrawerThread *thread)
	{
		uint8_t *dest = _dest;
		int count = _count;
		int bits = _fracbits;

		uint32_t *fg2rgb = _srcblend;
		uint32_t *bg2rgb = _destblend;

		uint32_t dc_wall_texturefrac[4] = { _texturefrac[0], _texturefrac[1], _texturefrac[2], _texturefrac[3] };
		uint32_t dc_wall_iscale[4] = { _iscale[0], _iscale[1], _iscale[2], _iscale[3] };

		count = thread->count_for_thread(_dest_y, count);
		if (count <= 0)
			return;

		int pitch = _pitch;
		int skipped = thread->skipped_by_thread(_dest_y);
		dest = thread->dest_for_thread(_dest_y, pitch, dest);
		for (int i = 0; i < 4; i++)
		{
			dc_wall_texturefrac[i] += dc_wall_iscale[i] * skipped;
			dc_wall_iscale[i] *= thread->num_cores;
		}
		pitch *= thread->num_cores;

		do
		{
			for (int i = 0; i < 4; ++i)
			{
				uint8_t pix = _source[i][dc_wall_texturefrac[i] >> bits];
				if (pix != 0)
				{
<<<<<<< HEAD
					int r = clamp(-GPalette.BaseColors[_palookupoffse[i][pix]].r + GPalette.BaseColors[dest[i]].r, 0, 255);
					int g = clamp(-GPalette.BaseColors[_palookupoffse[i][pix]].g + GPalette.BaseColors[dest[i]].g, 0, 255);
					int b = clamp(-GPalette.BaseColors[_palookupoffse[i][pix]].b + GPalette.BaseColors[dest[i]].b, 0, 255);
					dest[i] = RGB256k.RGB[r>>2][g>>2][b>>2];
=======
					uint32_t a = (fg2rgb[_colormap[i][pix]] | 0x40100400) - bg2rgb[dest[i]];
					uint32_t b = a;

					b &= 0x40100400;
					b = b - (b >> 5);
					a &= b;
					a |= 0x01f07c1f;
					dest[i] = RGB32k.All[a & (a >> 15)];
>>>>>>> 4fcf9933
				}
				dc_wall_texturefrac[i] += dc_wall_iscale[i];
			}
			dest += pitch;
		} while (--count);
	}

	void DrawWallRevSubClamp1PalCommand::Execute(DrawerThread *thread)
	{
		uint32_t fracstep = _iscale;
		uint32_t frac = _texturefrac;
		uint8_t *colormap = _colormap;
		int count = _count;
		const uint8_t *source = _source;
		uint8_t *dest = _dest;
		int bits = _fracbits;
		int pitch = _pitch;

		uint32_t *fg2rgb = _srcblend;
		uint32_t *bg2rgb = _destblend;

		count = thread->count_for_thread(_dest_y, count);
		if (count <= 0)
			return;

		dest = thread->dest_for_thread(_dest_y, pitch, dest);
		frac += fracstep * thread->skipped_by_thread(_dest_y);
		fracstep *= thread->num_cores;
		pitch *= thread->num_cores;

		do
		{
			uint8_t pix = source[frac >> bits];
			if (pix != 0)
			{
				int r = clamp(GPalette.BaseColors[colormap[pix]].r - GPalette.BaseColors[*dest].r, 0, 255);
				int g = clamp(GPalette.BaseColors[colormap[pix]].g - GPalette.BaseColors[*dest].g, 0, 255);
				int b = clamp(GPalette.BaseColors[colormap[pix]].b - GPalette.BaseColors[*dest].b, 0, 255);
				*dest = RGB256k.RGB[r>>2][g>>2][b>>2];
			}
			frac += fracstep;
			dest += pitch;
		} while (--count);
	}

	void DrawWallRevSubClamp4PalCommand::Execute(DrawerThread *thread)
	{
		uint8_t *dest = _dest;
		int count = _count;
		int bits = _fracbits;

		uint32_t *fg2rgb = _srcblend;
		uint32_t *bg2rgb = _destblend;

		uint32_t dc_wall_texturefrac[4] = { _texturefrac[0], _texturefrac[1], _texturefrac[2], _texturefrac[3] };
		uint32_t dc_wall_iscale[4] = { _iscale[0], _iscale[1], _iscale[2], _iscale[3] };

		count = thread->count_for_thread(_dest_y, count);
		if (count <= 0)
			return;

		int pitch = _pitch;
		int skipped = thread->skipped_by_thread(_dest_y);
		dest = thread->dest_for_thread(_dest_y, pitch, dest);
		for (int i = 0; i < 4; i++)
		{
			dc_wall_texturefrac[i] += dc_wall_iscale[i] * skipped;
			dc_wall_iscale[i] *= thread->num_cores;
		}
		pitch *= thread->num_cores;

		do
		{
			for (int i = 0; i < 4; ++i)
			{
				uint8_t pix = _source[i][dc_wall_texturefrac[i] >> bits];
				if (pix != 0)
				{
<<<<<<< HEAD
					uint32_t r = clamp(GPalette.BaseColors[_palookupoffse[i][pix]].r - GPalette.BaseColors[dest[i]].r, 0, 255);
					uint32_t g = clamp(GPalette.BaseColors[_palookupoffse[i][pix]].g - GPalette.BaseColors[dest[i]].g, 0, 255);
					uint32_t b = clamp(GPalette.BaseColors[_palookupoffse[i][pix]].b - GPalette.BaseColors[dest[i]].b, 0, 255);
					dest[i] = RGB256k.RGB[r>>2][g>>2][b>>2];
=======
					uint32_t a = (bg2rgb[dest[i]] | 0x40100400) - fg2rgb[_colormap[i][pix]];
					uint32_t b = a;

					b &= 0x40100400;
					b = b - (b >> 5);
					a &= b;
					a |= 0x01f07c1f;
					dest[i] = RGB32k.All[a & (a >> 15)];
>>>>>>> 4fcf9933
				}
				dc_wall_texturefrac[i] += dc_wall_iscale[i];
			}
			dest += _pitch;
		} while (--count);
	}

	/////////////////////////////////////////////////////////////////////////

	PalSkyCommand::PalSkyCommand(uint32_t solid_top, uint32_t solid_bottom) : solid_top(solid_top), solid_bottom(solid_bottom)
	{
		using namespace drawerargs;

		_dest = dc_dest;
		_count = dc_count;
		_pitch = dc_pitch;
		for (int col = 0; col < 4; col++)
		{
			_source[col] = dc_wall_source[col];
			_source2[col] = dc_wall_source2[col];
			_sourceheight[col] = dc_wall_sourceheight[col];
			_iscale[col] = dc_wall_iscale[col];
			_texturefrac[col] = dc_wall_texturefrac[col];
		}
	}

	void DrawSingleSky1PalCommand::Execute(DrawerThread *thread)
	{
		uint8_t *dest = _dest;
		int count = _count;
		int pitch = _pitch;
		const uint8_t *source0 = _source[0];
		int textureheight0 = _sourceheight[0];

		int32_t frac = _texturefrac[0];
		int32_t fracstep = _iscale[0];

		int start_fade = 2; // How fast it should fade out

		int solid_top_r = RPART(solid_top);
		int solid_top_g = GPART(solid_top);
		int solid_top_b = BPART(solid_top);
		int solid_bottom_r = RPART(solid_bottom);
		int solid_bottom_g = GPART(solid_bottom);
		int solid_bottom_b = BPART(solid_bottom);

		count = thread->count_for_thread(_dest_y, count);
		if (count <= 0)
			return;

		int skipped = thread->skipped_by_thread(_dest_y);
		dest = thread->dest_for_thread(_dest_y, pitch, dest);
		frac += fracstep * skipped;
		fracstep *= thread->num_cores;
		pitch *= thread->num_cores;

		for (int index = 0; index < count; index++)
		{
			uint32_t sample_index = (((((uint32_t)frac) << 8) >> FRACBITS) * textureheight0) >> FRACBITS;
			uint8_t fg = source0[sample_index];

			int alpha_top = MAX(MIN(frac >> (16 - start_fade), 256), 0);
			int alpha_bottom = MAX(MIN(((2 << 24) - frac) >> (16 - start_fade), 256), 0);

			if (alpha_top == 256 && alpha_bottom == 256)
			{
				*dest = fg;
			}
			else
			{
				int inv_alpha_top = 256 - alpha_top;
				int inv_alpha_bottom = 256 - alpha_bottom;

				const auto &c = GPalette.BaseColors[fg];
				int c_red = c.r;
				int c_green = c.g;
				int c_blue = c.b;
				c_red = (c_red * alpha_top + solid_top_r * inv_alpha_top) >> 8;
				c_green = (c_green * alpha_top + solid_top_g * inv_alpha_top) >> 8;
				c_blue = (c_blue * alpha_top + solid_top_b * inv_alpha_top) >> 8;
				c_red = (c_red * alpha_bottom + solid_bottom_r * inv_alpha_bottom) >> 8;
				c_green = (c_green * alpha_bottom + solid_bottom_g * inv_alpha_bottom) >> 8;
				c_blue = (c_blue * alpha_bottom + solid_bottom_b * inv_alpha_bottom) >> 8;
				*dest = RGB256k.RGB[(c_red >> 2)][(c_green >> 2)][(c_blue >> 2)];
			}

			frac += fracstep;
			dest += pitch;
		}
	}

	void DrawSingleSky4PalCommand::Execute(DrawerThread *thread)
	{
		uint8_t *dest = _dest;
		int count = _count;
		int pitch = _pitch;
		const uint8_t *source0[4] = { _source[0], _source[1], _source[2], _source[3] };
		int textureheight0 = _sourceheight[0];
		const uint32_t *palette = (const uint32_t *)GPalette.BaseColors;
		int32_t frac[4] = { (int32_t)_texturefrac[0], (int32_t)_texturefrac[1], (int32_t)_texturefrac[2], (int32_t)_texturefrac[3] };
		int32_t fracstep[4] = { (int32_t)_iscale[0], (int32_t)_iscale[1], (int32_t)_iscale[2], (int32_t)_iscale[3] };
		uint8_t output[4];

		int start_fade = 2; // How fast it should fade out

		int solid_top_r = RPART(solid_top);
		int solid_top_g = GPART(solid_top);
		int solid_top_b = BPART(solid_top);
		int solid_bottom_r = RPART(solid_bottom);
		int solid_bottom_g = GPART(solid_bottom);
		int solid_bottom_b = BPART(solid_bottom);
		uint32_t solid_top_fill = RGB256k.RGB[(solid_top_r >> 2)][(solid_top_g >> 2)][(solid_top_b >> 2)];
		uint32_t solid_bottom_fill = RGB256k.RGB[(solid_bottom_r >> 2)][(solid_bottom_g >> 2)][(solid_bottom_b >> 2)];
		solid_top_fill = (solid_top_fill << 24) | (solid_top_fill << 16) | (solid_top_fill << 8) | solid_top_fill;
		solid_bottom_fill = (solid_bottom_fill << 24) | (solid_bottom_fill << 16) | (solid_bottom_fill << 8) | solid_bottom_fill;

		// Find bands for top solid color, top fade, center textured, bottom fade, bottom solid color:
		int fade_length = (1 << (24 - start_fade));
		int start_fadetop_y = (-frac[0]) / fracstep[0];
		int end_fadetop_y = (fade_length - frac[0]) / fracstep[0];
		int start_fadebottom_y = ((2 << 24) - fade_length - frac[0]) / fracstep[0];
		int end_fadebottom_y = ((2 << 24) - frac[0]) / fracstep[0];
		for (int col = 1; col < 4; col++)
		{
			start_fadetop_y = MIN(start_fadetop_y, (-frac[0]) / fracstep[0]);
			end_fadetop_y = MAX(end_fadetop_y, (fade_length - frac[0]) / fracstep[0]);
			start_fadebottom_y = MIN(start_fadebottom_y, ((2 << 24) - fade_length - frac[0]) / fracstep[0]);
			end_fadebottom_y = MAX(end_fadebottom_y, ((2 << 24) - frac[0]) / fracstep[0]);
		}
		start_fadetop_y = clamp(start_fadetop_y, 0, count);
		end_fadetop_y = clamp(end_fadetop_y, 0, count);
		start_fadebottom_y = clamp(start_fadebottom_y, 0, count);
		end_fadebottom_y = clamp(end_fadebottom_y, 0, count);

		int skipped = thread->skipped_by_thread(_dest_y);
		dest = thread->dest_for_thread(_dest_y, pitch, dest);
		for (int col = 0; col < 4; col++)
		{
			frac[col] += fracstep[col] * skipped;
			fracstep[col] *= thread->num_cores;
		}
		pitch *= thread->num_cores;
		int num_cores = thread->num_cores;
		int index = skipped;

		// Top solid color:
		while (index < start_fadetop_y)
		{
			*((uint32_t*)dest) = solid_top_fill;
			dest += pitch;
			for (int col = 0; col < 4; col++)
				frac[col] += fracstep[col];
			index += num_cores;
		}

		// Top fade:
		while (index < end_fadetop_y)
		{
			for (int col = 0; col < 4; col++)
			{
				uint32_t sample_index = (((((uint32_t)frac[col]) << 8) >> FRACBITS) * textureheight0) >> FRACBITS;
				uint8_t fg = source0[col][sample_index];

				uint32_t c = palette[fg];
				int alpha_top = MAX(MIN(frac[col] >> (16 - start_fade), 256), 0);
				int inv_alpha_top = 256 - alpha_top;
				int c_red = RPART(c);
				int c_green = GPART(c);
				int c_blue = BPART(c);
				c_red = (c_red * alpha_top + solid_top_r * inv_alpha_top) >> 8;
				c_green = (c_green * alpha_top + solid_top_g * inv_alpha_top) >> 8;
				c_blue = (c_blue * alpha_top + solid_top_b * inv_alpha_top) >> 8;
				output[col] = RGB256k.RGB[(c_red >> 2)][(c_green >> 2)][(c_blue >> 2)];
				frac[col] += fracstep[col];
			}
			*((uint32_t*)dest) = *((uint32_t*)output);
			dest += pitch;
			index += num_cores;
		}

		// Textured center:
		while (index < start_fadebottom_y)
		{
			for (int col = 0; col < 4; col++)
			{
				uint32_t sample_index = (((((uint32_t)frac[col]) << 8) >> FRACBITS) * textureheight0) >> FRACBITS;
				output[col] = source0[col][sample_index];

				frac[col] += fracstep[col];
			}

			*((uint32_t*)dest) = *((uint32_t*)output);
			dest += pitch;
			index += num_cores;
		}

		// Fade bottom:
		while (index < end_fadebottom_y)
		{
			for (int col = 0; col < 4; col++)
			{
				uint32_t sample_index = (((((uint32_t)frac[col]) << 8) >> FRACBITS) * textureheight0) >> FRACBITS;
				uint8_t fg = source0[col][sample_index];

				uint32_t c = palette[fg];
				int alpha_bottom = MAX(MIN(((2 << 24) - frac[col]) >> (16 - start_fade), 256), 0);
				int inv_alpha_bottom = 256 - alpha_bottom;
				int c_red = RPART(c);
				int c_green = GPART(c);
				int c_blue = BPART(c);
				c_red = (c_red * alpha_bottom + solid_bottom_r * inv_alpha_bottom) >> 8;
				c_green = (c_green * alpha_bottom + solid_bottom_g * inv_alpha_bottom) >> 8;
				c_blue = (c_blue * alpha_bottom + solid_bottom_b * inv_alpha_bottom) >> 8;
				output[col] = RGB256k.RGB[(c_red >> 2)][(c_green >> 2)][(c_blue >> 2)];

				frac[col] += fracstep[col];
			}
			*((uint32_t*)dest) = *((uint32_t*)output);
			dest += pitch;
			index += num_cores;
		}

		// Bottom solid color:
		while (index < count)
		{
			*((uint32_t*)dest) = solid_bottom_fill;
			dest += pitch;
			index += num_cores;
		}
	}

	void DrawDoubleSky1PalCommand::Execute(DrawerThread *thread)
	{
		uint8_t *dest = _dest;
		int count = _count;
		int pitch = _pitch;
		const uint8_t *source0 = _source[0];
		const uint8_t *source1 = _source2[0];
		int textureheight0 = _sourceheight[0];
		uint32_t maxtextureheight1 = _sourceheight[1] - 1;

		int32_t frac = _texturefrac[0];
		int32_t fracstep = _iscale[0];

		int start_fade = 2; // How fast it should fade out

		int solid_top_r = RPART(solid_top);
		int solid_top_g = GPART(solid_top);
		int solid_top_b = BPART(solid_top);
		int solid_bottom_r = RPART(solid_bottom);
		int solid_bottom_g = GPART(solid_bottom);
		int solid_bottom_b = BPART(solid_bottom);

		count = thread->count_for_thread(_dest_y, count);
		if (count <= 0)
			return;

		int skipped = thread->skipped_by_thread(_dest_y);
		dest = thread->dest_for_thread(_dest_y, pitch, dest);
		frac += fracstep * skipped;
		fracstep *= thread->num_cores;
		pitch *= thread->num_cores;

		for (int index = 0; index < count; index++)
		{
			uint32_t sample_index = (((((uint32_t)frac) << 8) >> FRACBITS) * textureheight0) >> FRACBITS;
			uint8_t fg = source0[sample_index];
			if (fg == 0)
			{
				uint32_t sample_index2 = MIN(sample_index, maxtextureheight1);
				fg = source1[sample_index2];
			}

			int alpha_top = MAX(MIN(frac >> (16 - start_fade), 256), 0);
			int alpha_bottom = MAX(MIN(((2 << 24) - frac) >> (16 - start_fade), 256), 0);

			if (alpha_top == 256 && alpha_bottom == 256)
			{
				*dest = fg;
			}
			else
			{
				int inv_alpha_top = 256 - alpha_top;
				int inv_alpha_bottom = 256 - alpha_bottom;

				const auto &c = GPalette.BaseColors[fg];
				int c_red = c.r;
				int c_green = c.g;
				int c_blue = c.b;
				c_red = (c_red * alpha_top + solid_top_r * inv_alpha_top) >> 8;
				c_green = (c_green * alpha_top + solid_top_g * inv_alpha_top) >> 8;
				c_blue = (c_blue * alpha_top + solid_top_b * inv_alpha_top) >> 8;
				c_red = (c_red * alpha_bottom + solid_bottom_r * inv_alpha_bottom) >> 8;
				c_green = (c_green * alpha_bottom + solid_bottom_g * inv_alpha_bottom) >> 8;
				c_blue = (c_blue * alpha_bottom + solid_bottom_b * inv_alpha_bottom) >> 8;
				*dest = RGB256k.RGB[(c_red >> 2)][(c_green >> 2)][(c_blue >> 2)];
			}

			frac += fracstep;
			dest += pitch;
		}
	}

	void DrawDoubleSky4PalCommand::Execute(DrawerThread *thread)
	{
		uint8_t *dest = _dest;
		int count = _count;
		int pitch = _pitch;
		const uint8_t *source0[4] = { _source[0], _source[1], _source[2], _source[3] };
		const uint8_t *source1[4] = { _source2[0], _source2[1], _source2[2], _source2[3] };
		int textureheight0 = _sourceheight[0];
		uint32_t maxtextureheight1 = _sourceheight[1] - 1;
		const uint32_t *palette = (const uint32_t *)GPalette.BaseColors;
		int32_t frac[4] = { (int32_t)_texturefrac[0], (int32_t)_texturefrac[1], (int32_t)_texturefrac[2], (int32_t)_texturefrac[3] };
		int32_t fracstep[4] = { (int32_t)_iscale[0], (int32_t)_iscale[1], (int32_t)_iscale[2], (int32_t)_iscale[3] };
		uint8_t output[4];

		int start_fade = 2; // How fast it should fade out

		int solid_top_r = RPART(solid_top);
		int solid_top_g = GPART(solid_top);
		int solid_top_b = BPART(solid_top);
		int solid_bottom_r = RPART(solid_bottom);
		int solid_bottom_g = GPART(solid_bottom);
		int solid_bottom_b = BPART(solid_bottom);
		uint32_t solid_top_fill = RGB256k.RGB[(solid_top_r >> 2)][(solid_top_g >> 2)][(solid_top_b >> 2)];
		uint32_t solid_bottom_fill = RGB256k.RGB[(solid_bottom_r >> 2)][(solid_bottom_g >> 2)][(solid_bottom_b >> 2)];
		solid_top_fill = (solid_top_fill << 24) | (solid_top_fill << 16) | (solid_top_fill << 8) | solid_top_fill;
		solid_bottom_fill = (solid_bottom_fill << 24) | (solid_bottom_fill << 16) | (solid_bottom_fill << 8) | solid_bottom_fill;

		// Find bands for top solid color, top fade, center textured, bottom fade, bottom solid color:
		int fade_length = (1 << (24 - start_fade));
		int start_fadetop_y = (-frac[0]) / fracstep[0];
		int end_fadetop_y = (fade_length - frac[0]) / fracstep[0];
		int start_fadebottom_y = ((2 << 24) - fade_length - frac[0]) / fracstep[0];
		int end_fadebottom_y = ((2 << 24) - frac[0]) / fracstep[0];
		for (int col = 1; col < 4; col++)
		{
			start_fadetop_y = MIN(start_fadetop_y, (-frac[0]) / fracstep[0]);
			end_fadetop_y = MAX(end_fadetop_y, (fade_length - frac[0]) / fracstep[0]);
			start_fadebottom_y = MIN(start_fadebottom_y, ((2 << 24) - fade_length - frac[0]) / fracstep[0]);
			end_fadebottom_y = MAX(end_fadebottom_y, ((2 << 24) - frac[0]) / fracstep[0]);
		}
		start_fadetop_y = clamp(start_fadetop_y, 0, count);
		end_fadetop_y = clamp(end_fadetop_y, 0, count);
		start_fadebottom_y = clamp(start_fadebottom_y, 0, count);
		end_fadebottom_y = clamp(end_fadebottom_y, 0, count);

		int skipped = thread->skipped_by_thread(_dest_y);
		dest = thread->dest_for_thread(_dest_y, pitch, dest);
		for (int col = 0; col < 4; col++)
		{
			frac[col] += fracstep[col] * skipped;
			fracstep[col] *= thread->num_cores;
		}
		pitch *= thread->num_cores;
		int num_cores = thread->num_cores;
		int index = skipped;

		// Top solid color:
		while (index < start_fadetop_y)
		{
			*((uint32_t*)dest) = solid_top_fill;
			dest += pitch;
			for (int col = 0; col < 4; col++)
				frac[col] += fracstep[col];
			index += num_cores;
		}

		// Top fade:
		while (index < end_fadetop_y)
		{
			for (int col = 0; col < 4; col++)
			{
				uint32_t sample_index = (((((uint32_t)frac[col]) << 8) >> FRACBITS) * textureheight0) >> FRACBITS;
				uint8_t fg = source0[col][sample_index];
				if (fg == 0)
				{
					uint32_t sample_index2 = MIN(sample_index, maxtextureheight1);
					fg = source1[col][sample_index2];
				}
				output[col] = fg;

				uint32_t c = palette[fg];
				int alpha_top = MAX(MIN(frac[col] >> (16 - start_fade), 256), 0);
				int inv_alpha_top = 256 - alpha_top;
				int c_red = RPART(c);
				int c_green = GPART(c);
				int c_blue = BPART(c);
				c_red = (c_red * alpha_top + solid_top_r * inv_alpha_top) >> 8;
				c_green = (c_green * alpha_top + solid_top_g * inv_alpha_top) >> 8;
				c_blue = (c_blue * alpha_top + solid_top_b * inv_alpha_top) >> 8;
				output[col] = RGB256k.RGB[(c_red >> 2)][(c_green >> 2)][(c_blue >> 2)];

				frac[col] += fracstep[col];
			}
			*((uint32_t*)dest) = *((uint32_t*)output);
			dest += pitch;
			index += num_cores;
		}

		// Textured center:
		while (index < start_fadebottom_y)
		{
			for (int col = 0; col < 4; col++)
			{
				uint32_t sample_index = (((((uint32_t)frac[col]) << 8) >> FRACBITS) * textureheight0) >> FRACBITS;
				uint8_t fg = source0[col][sample_index];
				if (fg == 0)
				{
					uint32_t sample_index2 = MIN(sample_index, maxtextureheight1);
					fg = source1[col][sample_index2];
				}
				output[col] = fg;

				frac[col] += fracstep[col];
			}

			*((uint32_t*)dest) = *((uint32_t*)output);
			dest += pitch;
			index += num_cores;
		}

		// Fade bottom:
		while (index < end_fadebottom_y)
		{
			for (int col = 0; col < 4; col++)
			{
				uint32_t sample_index = (((((uint32_t)frac[col]) << 8) >> FRACBITS) * textureheight0) >> FRACBITS;
				uint8_t fg = source0[col][sample_index];
				if (fg == 0)
				{
					uint32_t sample_index2 = MIN(sample_index, maxtextureheight1);
					fg = source1[col][sample_index2];
				}
				output[col] = fg;

				uint32_t c = palette[fg];
				int alpha_bottom = MAX(MIN(((2 << 24) - frac[col]) >> (16 - start_fade), 256), 0);
				int inv_alpha_bottom = 256 - alpha_bottom;
				int c_red = RPART(c);
				int c_green = GPART(c);
				int c_blue = BPART(c);
				c_red = (c_red * alpha_bottom + solid_bottom_r * inv_alpha_bottom) >> 8;
				c_green = (c_green * alpha_bottom + solid_bottom_g * inv_alpha_bottom) >> 8;
				c_blue = (c_blue * alpha_bottom + solid_bottom_b * inv_alpha_bottom) >> 8;
				output[col] = RGB256k.RGB[(c_red >> 2)][(c_green >> 2)][(c_blue >> 2)];

				frac[col] += fracstep[col];
			}
			*((uint32_t*)dest) = *((uint32_t*)output);
			dest += pitch;
			index += num_cores;
		}

		// Bottom solid color:
		while (index < count)
		{
			*((uint32_t*)dest) = solid_bottom_fill;
			dest += pitch;
			index += num_cores;
		}
	}

	/////////////////////////////////////////////////////////////////////////

	PalColumnCommand::PalColumnCommand()
	{
		using namespace drawerargs;

		_count = dc_count;
		_dest = dc_dest;
		_pitch = dc_pitch;
		_iscale = dc_iscale;
		_texturefrac = dc_texturefrac;
		_colormap = dc_colormap;
		_source = dc_source;
		_translation = dc_translation;
		_color = dc_color;
		_srcblend = dc_srcblend;
		_destblend = dc_destblend;
		_srccolor = dc_srccolor;
		_srcalpha = dc_srcalpha;
		_destalpha = dc_destalpha;
	}

	void DrawColumnPalCommand::Execute(DrawerThread *thread)
	{
		int count;
		uint8_t *dest;
		fixed_t frac;
		fixed_t fracstep;

		count = _count;

		// Framebuffer destination address.
		dest = _dest;

		// Determine scaling,
		//	which is the only mapping to be done.
		fracstep = _iscale;
		frac = _texturefrac;

		count = thread->count_for_thread(_dest_y, count);
		if (count <= 0)
			return;

		int pitch = _pitch;
		dest = thread->dest_for_thread(_dest_y, pitch, dest);
		frac += fracstep * thread->skipped_by_thread(_dest_y);
		fracstep *= thread->num_cores;
		pitch *= thread->num_cores;

		// [RH] Get local copies of these variables so that the compiler
		//		has a better chance of optimizing this well.
		const uint8_t *colormap = _colormap;
		const uint8_t *source = _source;

		// Inner loop that does the actual texture mapping,
		//	e.g. a DDA-lile scaling.
		// This is as fast as it gets.
		do
		{
			// Re-map color indices from wall texture column
			//	using a lighting/special effects LUT.
			*dest = colormap[source[frac >> FRACBITS]];

			dest += pitch;
			frac += fracstep;

		} while (--count);
	}

	void FillColumnPalCommand::Execute(DrawerThread *thread)
	{
		int count;
		uint8_t *dest;

		count = _count;
		dest = _dest;

		count = thread->count_for_thread(_dest_y, count);
		if (count <= 0)
			return;

		int pitch = _pitch;
		dest = thread->dest_for_thread(_dest_y, pitch, dest);
		pitch *= thread->num_cores;

		uint8_t color = _color;
		do
		{
			*dest = color;
			dest += pitch;
		} while (--count);
	}

	void FillColumnAddPalCommand::Execute(DrawerThread *thread)
	{
		int count;
		uint8_t *dest;

		count = _count;
		dest = _dest;
		uint32_t *bg2rgb;
		uint32_t fg;

		bg2rgb = _destblend;
		fg = _srccolor;
		int pitch = _pitch;

		count = thread->count_for_thread(_dest_y, count);
		if (count <= 0)
			return;

		dest = thread->dest_for_thread(_dest_y, pitch, dest);
		pitch *= thread->num_cores;

		const PalEntry* pal = GPalette.BaseColors;

		do
		{
			int src_r = ((_srccolor >> 16) & 0xff) * _srcalpha;
			int src_g = ((_srccolor >> 0) & 0xff) * _srcalpha;
			int src_b = ((_srccolor >> 8) & 0xff) * _srcalpha;
			int r = clamp((src_r + pal[*dest].r * _destalpha)>>18, 0, 255);
			int g = clamp((src_g + pal[*dest].g * _destalpha)>>18, 0, 255);
			int b = clamp((src_b + pal[*dest].b * _destalpha)>>18, 0, 255);
			*dest = RGB256k.RGB[r][g][b];
			dest += pitch;
		} while (--count);

	}

	void FillColumnAddClampPalCommand::Execute(DrawerThread *thread)
	{
		int count;
		uint8_t *dest;

		count = _count;

		dest = _dest;
		uint32_t *bg2rgb;
		uint32_t fg;

		bg2rgb = _destblend;
		fg = _srccolor;
		int pitch = _pitch;

		count = thread->count_for_thread(_dest_y, count);
		if (count <= 0)
			return;

		dest = thread->dest_for_thread(_dest_y, pitch, dest);
		pitch *= thread->num_cores;

		const PalEntry* pal = GPalette.BaseColors;

		do
		{
			int src_r = ((_srccolor >> 16) & 0xff) * _srcalpha;
			int src_g = ((_srccolor >> 0) & 0xff) * _srcalpha;
			int src_b = ((_srccolor >> 8) & 0xff) * _srcalpha;
			int r = clamp((src_r + pal[*dest].r * _destalpha)>>18, 0, 255);
			int g = clamp((src_g + pal[*dest].g * _destalpha)>>18, 0, 255);
			int b = clamp((src_b + pal[*dest].b * _destalpha)>>18, 0, 255);
			*dest = RGB256k.RGB[r][g][b];
			dest += pitch;
		} while (--count);
	}

	void FillColumnSubClampPalCommand::Execute(DrawerThread *thread)
	{
		int count;
		uint8_t *dest;

		count = _count;

		dest = _dest;

		int pitch = _pitch;

		count = thread->count_for_thread(_dest_y, count);
		if (count <= 0)
			return;

		dest = thread->dest_for_thread(_dest_y, pitch, dest);
		pitch *= thread->num_cores;

		const PalEntry* palette = GPalette.BaseColors;

		do
		{
			int src_r = ((_srccolor >> 16) & 0xff) * _srcalpha;
			int src_g = ((_srccolor >> 0) & 0xff) * _srcalpha;
			int src_b = ((_srccolor >> 8) & 0xff) * _srcalpha;
			int bg = *dest;
			int r = MAX((src_r * _srcalpha - palette[bg].r * _destalpha)>>18, 0);
			int g = MAX((src_g * _srcalpha - palette[bg].g * _destalpha)>>18, 0);
			int b = MAX((src_b * _srcalpha - palette[bg].b * _destalpha)>>18, 0);

			*dest = RGB256k.RGB[r][g][b];
			dest += pitch;
		} while (--count);
	}

	void FillColumnRevSubClampPalCommand::Execute(DrawerThread *thread)
	{
		int count;
		uint8_t *dest;

		count = _count;
		if (count <= 0)
			return;

		dest = _dest;

		int pitch = _pitch;

		count = thread->count_for_thread(_dest_y, count);
		if (count <= 0)
			return;

		dest = thread->dest_for_thread(_dest_y, pitch, dest);
		pitch *= thread->num_cores;

		const PalEntry *palette = GPalette.BaseColors;

		do
		{
			int src_r = ((_srccolor >> 16) & 0xff) * _srcalpha;
			int src_g = ((_srccolor >> 0) & 0xff) * _srcalpha;
			int src_b = ((_srccolor >> 8) & 0xff) * _srcalpha;
			int bg = *dest;
			int r = MAX((src_r * _srcalpha - palette[bg].r * _destalpha)>>18, 0);
			int g = MAX((src_g * _srcalpha - palette[bg].g * _destalpha)>>18, 0);
			int b = MAX((src_b * _srcalpha - palette[bg].b * _destalpha)>>18, 0);

			*dest = RGB256k.RGB[r][g][b];
			dest += pitch;
		} while (--count);
	}

	void DrawColumnAddPalCommand::Execute(DrawerThread *thread)
	{
		int count;
		uint8_t *dest;
		fixed_t frac;
		fixed_t fracstep;

		count = _count;
		dest = _dest;

		fracstep = _iscale;
		frac = _texturefrac;

		count = thread->count_for_thread(_dest_y, count);
		if (count <= 0)
			return;

		int pitch = _pitch;
		dest = thread->dest_for_thread(_dest_y, pitch, dest);
		frac += fracstep * thread->skipped_by_thread(_dest_y);
		fracstep *= thread->num_cores;
		pitch *= thread->num_cores;

		const uint8_t *colormap = _colormap;
		const uint8_t *source = _source;
		const PalEntry *palette = GPalette.BaseColors;

		do
		{
			uint32_t fg = colormap[source[frac >> FRACBITS]];
			uint32_t bg = *dest;
			uint32_t r = MIN((palette[fg].r * _srcalpha + palette[bg].r * _destalpha)>>18, 63);
			uint32_t g = MIN((palette[fg].g * _srcalpha + palette[bg].g * _destalpha)>>18, 63);
			uint32_t b = MIN((palette[fg].b * _srcalpha + palette[bg].b * _destalpha)>>18, 63);
			*dest = RGB256k.RGB[r][g][b];
			dest += pitch;
			frac += fracstep;
		} while (--count);
	}

	void DrawColumnTranslatedPalCommand::Execute(DrawerThread *thread)
	{
		int 				count;
		uint8_t*				dest;
		fixed_t 			frac;
		fixed_t 			fracstep;

		count = _count;

		dest = _dest;

		fracstep = _iscale;
		frac = _texturefrac;

		count = thread->count_for_thread(_dest_y, count);
		if (count <= 0)
			return;

		int pitch = _pitch;
		dest = thread->dest_for_thread(_dest_y, pitch, dest);
		frac += fracstep * thread->skipped_by_thread(_dest_y);
		fracstep *= thread->num_cores;
		pitch *= thread->num_cores;

		// [RH] Local copies of global vars to improve compiler optimizations
		const uint8_t *colormap = _colormap;
		const uint8_t *translation = _translation;
		const uint8_t *source = _source;

		do
		{
			*dest = colormap[translation[source[frac >> FRACBITS]]];
			dest += pitch;

			frac += fracstep;
		} while (--count);
	}

	void DrawColumnTlatedAddPalCommand::Execute(DrawerThread *thread)
	{
		int count;
		uint8_t *dest;
		fixed_t frac;
		fixed_t fracstep;

		count = _count;
		dest = _dest;

		fracstep = _iscale;
		frac = _texturefrac;

		count = thread->count_for_thread(_dest_y, count);
		if (count <= 0)
			return;

		int pitch = _pitch;
		dest = thread->dest_for_thread(_dest_y, pitch, dest);
		frac += fracstep * thread->skipped_by_thread(_dest_y);
		fracstep *= thread->num_cores;
		pitch *= thread->num_cores;

		const uint8_t *translation = _translation;
		const uint8_t *colormap = _colormap;
		const uint8_t *source = _source;

		const PalEntry *palette = GPalette.BaseColors;

		do
		{
			uint32_t fg = colormap[translation[source[frac >> FRACBITS]]];
			uint32_t bg = *dest;
			uint32_t r = MIN((palette[fg].r * _srcalpha + palette[bg].r * _destalpha)>>18, 63);
			uint32_t g = MIN((palette[fg].g * _srcalpha + palette[bg].g * _destalpha)>>18, 63);
			uint32_t b = MIN((palette[fg].b * _srcalpha + palette[bg].b * _destalpha)>>18, 63);
			*dest = RGB256k.RGB[r][g][b];
			dest += pitch;
			frac += fracstep;
		} while (--count);
	}

	void DrawColumnShadedPalCommand::Execute(DrawerThread *thread)
	{
		int  count;
		uint8_t *dest;
		fixed_t frac, fracstep;

		count = _count;
		dest = _dest;

		fracstep = _iscale;
		frac = _texturefrac;

		count = thread->count_for_thread(_dest_y, count);
		if (count <= 0)
			return;

		int pitch = _pitch;
		dest = thread->dest_for_thread(_dest_y, pitch, dest);
		frac += fracstep * thread->skipped_by_thread(_dest_y);
		fracstep *= thread->num_cores;
		pitch *= thread->num_cores;

		const uint8_t *source = _source;
		const uint8_t *colormap = _colormap;

		const PalEntry *palette = GPalette.BaseColors;

		do
		{
			uint32_t val = source[frac >> FRACBITS];

			int r = (palette[*dest].r * (255-val) + palette[_color].r * val) >> 10;
			int g = (palette[*dest].g * (255-val) + palette[_color].g * val) >> 10;
			int b = (palette[*dest].b * (255-val) + palette[_color].b * val) >> 10;
			*dest = RGB256k.RGB[clamp(r,0,63)][clamp(g,0,63)][clamp(b,0,63)];

			dest += pitch;
			frac += fracstep;
		} while (--count);
	}

	void DrawColumnAddClampPalCommand::Execute(DrawerThread *thread)
	{
		int count;
		uint8_t *dest;
		fixed_t frac;
		fixed_t fracstep;

		count = _count;
		dest = _dest;

		fracstep = _iscale;
		frac = _texturefrac;

		count = thread->count_for_thread(_dest_y, count);
		if (count <= 0)
			return;

		int pitch = _pitch;
		dest = thread->dest_for_thread(_dest_y, pitch, dest);
		frac += fracstep * thread->skipped_by_thread(_dest_y);
		fracstep *= thread->num_cores;
		pitch *= thread->num_cores;

		const uint8_t *colormap = _colormap;
		const uint8_t *source = _source;
		const PalEntry *palette = GPalette.BaseColors;

		do
		{
			int fg = colormap[source[frac >> FRACBITS]];
			int bg = *dest;
			int r = MIN((palette[fg].r * _srcalpha + palette[bg].r * _destalpha)>>18, 63);
			int g = MIN((palette[fg].g * _srcalpha + palette[bg].g * _destalpha)>>18, 63);
			int b = MIN((palette[fg].b * _srcalpha + palette[bg].b * _destalpha)>>18, 63);
			*dest = RGB256k.RGB[r][g][b];
			dest += pitch;
			frac += fracstep;
		} while (--count);
	}

	void DrawColumnAddClampTranslatedPalCommand::Execute(DrawerThread *thread)
	{
		int count;
		uint8_t *dest;
		fixed_t frac;
		fixed_t fracstep;

		count = _count;
		dest = _dest;

		fracstep = _iscale;
		frac = _texturefrac;

		count = thread->count_for_thread(_dest_y, count);
		if (count <= 0)
			return;

		int pitch = _pitch;
		dest = thread->dest_for_thread(_dest_y, pitch, dest);
		frac += fracstep * thread->skipped_by_thread(_dest_y);
		fracstep *= thread->num_cores;
		pitch *= thread->num_cores;

		const uint8_t *translation = _translation;
		const uint8_t *colormap = _colormap;
		const uint8_t *source = _source;
		const PalEntry *palette = GPalette.BaseColors;

		do
		{
			int fg = colormap[translation[source[frac >> FRACBITS]]];
			int bg = *dest;
			int r = MIN((palette[fg].r * _srcalpha + palette[bg].r * _destalpha)>>18, 63);
			int g = MIN((palette[fg].g * _srcalpha + palette[bg].g * _destalpha)>>18, 63);
			int b = MIN((palette[fg].b * _srcalpha + palette[bg].b * _destalpha)>>18, 63);
			*dest = RGB256k.RGB[r][g][b];
			dest += pitch;
			frac += fracstep;
		} while (--count);
	}

	void DrawColumnSubClampPalCommand::Execute(DrawerThread *thread)
	{
		int count;
		uint8_t *dest;
		fixed_t frac;
		fixed_t fracstep;

		count = _count;
		dest = _dest;

		fracstep = _iscale;
		frac = _texturefrac;

		count = thread->count_for_thread(_dest_y, count);
		if (count <= 0)
			return;

		int pitch = _pitch;
		dest = thread->dest_for_thread(_dest_y, pitch, dest);
		frac += fracstep * thread->skipped_by_thread(_dest_y);
		fracstep *= thread->num_cores;
		pitch *= thread->num_cores;

		const uint8_t *colormap = _colormap;
		const uint8_t *source = _source;
		const PalEntry *palette = GPalette.BaseColors;

		do
		{
			int fg = colormap[source[frac >> FRACBITS]];
			int bg = *dest;
			int r = MAX((palette[fg].r * _srcalpha - palette[bg].r * _destalpha)>>18, 0);
			int g = MAX((palette[fg].g * _srcalpha - palette[bg].g * _destalpha)>>18, 0);
			int b = MAX((palette[fg].b * _srcalpha - palette[bg].b * _destalpha)>>18, 0);
			*dest = RGB256k.RGB[r][g][b];
			dest += pitch;
			frac += fracstep;
		} while (--count);
	}

	void DrawColumnSubClampTranslatedPalCommand::Execute(DrawerThread *thread)
	{
		int count;
		uint8_t *dest;
		fixed_t frac;
		fixed_t fracstep;

		count = _count;
		dest = _dest;

		fracstep = _iscale;
		frac = _texturefrac;

		count = thread->count_for_thread(_dest_y, count);
		if (count <= 0)
			return;

		int pitch = _pitch;
		dest = thread->dest_for_thread(_dest_y, pitch, dest);
		frac += fracstep * thread->skipped_by_thread(_dest_y);
		fracstep *= thread->num_cores;
		pitch *= thread->num_cores;

		const uint8_t *translation = _translation;
		const uint8_t *colormap = _colormap;
		const uint8_t *source = _source;
		const PalEntry *palette = GPalette.BaseColors;

		do
		{
			int fg = colormap[translation[source[frac >> FRACBITS]]];
			int bg = *dest;
			int r = MAX((palette[fg].r * _srcalpha - palette[bg].r * _destalpha)>>18, 0);
			int g = MAX((palette[fg].g * _srcalpha - palette[bg].g * _destalpha)>>18, 0);
			int b = MAX((palette[fg].b * _srcalpha - palette[bg].b * _destalpha)>>18, 0);
			*dest = RGB256k.RGB[r][g][b];
			dest += pitch;
			frac += fracstep;
		} while (--count);
	}

	void DrawColumnRevSubClampPalCommand::Execute(DrawerThread *thread)
	{
		int count;
		uint8_t *dest;
		fixed_t frac;
		fixed_t fracstep;

		count = _count;
		dest = _dest;

		fracstep = _iscale;
		frac = _texturefrac;

		count = thread->count_for_thread(_dest_y, count);
		if (count <= 0)
			return;

		int pitch = _pitch;
		dest = thread->dest_for_thread(_dest_y, pitch, dest);
		frac += fracstep * thread->skipped_by_thread(_dest_y);
		fracstep *= thread->num_cores;
		pitch *= thread->num_cores;

		const uint8_t *colormap = _colormap;
		const uint8_t *source = _source;
		const PalEntry *palette = GPalette.BaseColors;

		do
		{
			int fg = colormap[source[frac >> FRACBITS]];
			int bg = *dest;
			int r = MAX((-palette[fg].r * _srcalpha + palette[bg].r * _destalpha)>>18, 0);
			int g = MAX((-palette[fg].g * _srcalpha + palette[bg].g * _destalpha)>>18, 0);
			int b = MAX((-palette[fg].b * _srcalpha + palette[bg].b * _destalpha)>>18, 0);
			*dest = RGB256k.RGB[r][g][b];
			dest += pitch;
			frac += fracstep;
		} while (--count);
	}

	void DrawColumnRevSubClampTranslatedPalCommand::Execute(DrawerThread *thread)
	{
		int count;
		uint8_t *dest;
		fixed_t frac;
		fixed_t fracstep;

		count = _count;
		dest = _dest;

		fracstep = _iscale;
		frac = _texturefrac;

		count = thread->count_for_thread(_dest_y, count);
		if (count <= 0)
			return;

		int pitch = _pitch;
		dest = thread->dest_for_thread(_dest_y, pitch, dest);
		frac += fracstep * thread->skipped_by_thread(_dest_y);
		fracstep *= thread->num_cores;
		pitch *= thread->num_cores;

		const uint8_t *translation = _translation;
		const uint8_t *colormap = _colormap;
		const uint8_t *source = _source;
		const PalEntry *palette = GPalette.BaseColors;

		do
		{
			int fg = colormap[translation[source[frac >> FRACBITS]]];
			int bg = *dest;
			int r = MAX((-palette[fg].r * _srcalpha + palette[bg].r * _destalpha)>>18, 0);
			int g = MAX((-palette[fg].g * _srcalpha + palette[bg].g * _destalpha)>>18, 0);
			int b = MAX((-palette[fg].b * _srcalpha + palette[bg].b * _destalpha)>>18, 0);
			*dest = RGB256k.RGB[r][g][b];
			dest += pitch;
			frac += fracstep;
		} while (--count);
	}

	/////////////////////////////////////////////////////////////////////////

	DrawFuzzColumnPalCommand::DrawFuzzColumnPalCommand()
	{
		using namespace drawerargs;

		_yl = dc_yl;
		_yh = dc_yh;
		_x = dc_x;
		_destorg = dc_destorg;
		_pitch = dc_pitch;
		_fuzzpos = fuzzpos;
		_fuzzviewheight = fuzzviewheight;
	}

	void DrawFuzzColumnPalCommand::Execute(DrawerThread *thread)
	{
		int yl = MAX(_yl, 1);
		int yh = MIN(_yh, _fuzzviewheight);

		int count = thread->count_for_thread(yl, yh - yl + 1);

		// Zero length.
		if (count <= 0)
			return;

		uint8_t *map = &NormalLight.Maps[6 * 256];

		uint8_t *dest = thread->dest_for_thread(yl, _pitch, ylookup[yl] + _x + _destorg);

		int pitch = _pitch * thread->num_cores;
		int fuzzstep = thread->num_cores;
		int fuzz = (_fuzzpos + thread->skipped_by_thread(yl)) % FUZZTABLE;

		yl += thread->skipped_by_thread(yl);

		// Handle the case where we would go out of bounds at the top:
		if (yl < fuzzstep)
		{
			uint8_t *srcdest = dest + fuzzoffset[fuzz] * fuzzstep + pitch;
			//assert(static_cast<int>((srcdest - (uint8_t*)dc_destorg) / (_pitch)) < viewheight);

			*dest = map[*srcdest];
			dest += pitch;
			fuzz += fuzzstep;
			fuzz %= FUZZTABLE;

			count--;
			if (count == 0)
				return;
		}

		bool lowerbounds = (yl + (count + fuzzstep - 1) * fuzzstep > _fuzzviewheight);
		if (lowerbounds)
			count--;

		// Fuzz where fuzzoffset stays within bounds
		while (count > 0)
		{
			int available = (FUZZTABLE - fuzz);
			int next_wrap = available / fuzzstep;
			if (available % fuzzstep != 0)
				next_wrap++;

			int cnt = MIN(count, next_wrap);
			count -= cnt;
			do
			{
				uint8_t *srcdest = dest + fuzzoffset[fuzz] * fuzzstep;
				//assert(static_cast<int>((srcdest - (uint8_t*)dc_destorg) / (_pitch)) < viewheight);

				*dest = map[*srcdest];
				dest += pitch;
				fuzz += fuzzstep;
			} while (--cnt);

			fuzz %= FUZZTABLE;
		}

		// Handle the case where we would go out of bounds at the bottom
		if (lowerbounds)
		{
			uint8_t *srcdest = dest + fuzzoffset[fuzz] * fuzzstep - pitch;
			//assert(static_cast<int>((srcdest - (uint8_t*)dc_destorg) / (_pitch)) < viewheight);

			*dest = map[*srcdest];
		}
	}

	/////////////////////////////////////////////////////////////////////////

	PalSpanCommand::PalSpanCommand()
	{
		using namespace drawerargs;

		_source = ds_source;
		_colormap = ds_colormap;
		_xfrac = ds_xfrac;
		_yfrac = ds_yfrac;
		_y = ds_y;
		_x1 = ds_x1;
		_x2 = ds_x2;
		_destorg = dc_destorg;
		_xstep = ds_xstep;
		_ystep = ds_ystep;
		_xbits = ds_xbits;
		_ybits = ds_ybits;
		_srcblend = dc_srcblend;
		_destblend = dc_destblend;
		_color = ds_color;
		_srcalpha = dc_srcalpha;
		_destalpha = dc_destalpha;
	}

	void DrawSpanPalCommand::Execute(DrawerThread *thread)
	{
		if (thread->line_skipped_by_thread(_y))
			return;

		dsfixed_t xfrac;
		dsfixed_t yfrac;
		dsfixed_t xstep;
		dsfixed_t ystep;
		uint8_t *dest;
		const uint8_t *source = _source;
		const uint8_t *colormap = _colormap;
		int count;
		int spot;

		xfrac = _xfrac;
		yfrac = _yfrac;

		dest = ylookup[_y] + _x1 + _destorg;

		count = _x2 - _x1 + 1;

		xstep = _xstep;
		ystep = _ystep;

		if (_xbits == 6 && _ybits == 6)
		{
			// 64x64 is the most common case by far, so special case it.
			do
			{
				// Current texture index in u,v.
				spot = ((xfrac >> (32 - 6 - 6))&(63 * 64)) + (yfrac >> (32 - 6));

				// Lookup pixel from flat texture tile,
				//  re-index using light/colormap.
				*dest++ = colormap[source[spot]];

				// Next step in u,v.
				xfrac += xstep;
				yfrac += ystep;
			} while (--count);
		}
		else
		{
			uint8_t yshift = 32 - _ybits;
			uint8_t xshift = yshift - _xbits;
			int xmask = ((1 << _xbits) - 1) << _ybits;

			do
			{
				// Current texture index in u,v.
				spot = ((xfrac >> xshift) & xmask) + (yfrac >> yshift);

				// Lookup pixel from flat texture tile,
				//  re-index using light/colormap.
				*dest++ = colormap[source[spot]];

				// Next step in u,v.
				xfrac += xstep;
				yfrac += ystep;
			} while (--count);
		}
	}

	void DrawSpanMaskedPalCommand::Execute(DrawerThread *thread)
	{
		if (thread->line_skipped_by_thread(_y))
			return;

		dsfixed_t xfrac;
		dsfixed_t yfrac;
		dsfixed_t xstep;
		dsfixed_t ystep;
		uint8_t *dest;
		const uint8_t *source = _source;
		const uint8_t *colormap = _colormap;
		int count;
		int spot;

		xfrac = _xfrac;
		yfrac = _yfrac;

		dest = ylookup[_y] + _x1 + _destorg;

		count = _x2 - _x1 + 1;

		xstep = _xstep;
		ystep = _ystep;

		if (_xbits == 6 && _ybits == 6)
		{
			// 64x64 is the most common case by far, so special case it.
			do
			{
				int texdata;

				spot = ((xfrac >> (32 - 6 - 6))&(63 * 64)) + (yfrac >> (32 - 6));
				texdata = source[spot];
				if (texdata != 0)
				{
					*dest = colormap[texdata];
				}
				dest++;
				xfrac += xstep;
				yfrac += ystep;
			} while (--count);
		}
		else
		{
			uint8_t yshift = 32 - _ybits;
			uint8_t xshift = yshift - _xbits;
			int xmask = ((1 << _xbits) - 1) << _ybits;
			do
			{
				int texdata;

				spot = ((xfrac >> xshift) & xmask) + (yfrac >> yshift);
				texdata = source[spot];
				if (texdata != 0)
				{
					*dest = colormap[texdata];
				}
				dest++;
				xfrac += xstep;
				yfrac += ystep;
			} while (--count);
		}
	}

	void DrawSpanTranslucentPalCommand::Execute(DrawerThread *thread)
	{
		if (thread->line_skipped_by_thread(_y))
			return;

		dsfixed_t xfrac;
		dsfixed_t yfrac;
		dsfixed_t xstep;
		dsfixed_t ystep;
		uint8_t *dest;
		const uint8_t *source = _source;
		const uint8_t *colormap = _colormap;
		int count;
		int spot;

		xfrac = _xfrac;
		yfrac = _yfrac;

		dest = ylookup[_y] + _x1 + _destorg;

		count = _x2 - _x1 + 1;

		xstep = _xstep;
		ystep = _ystep;

		const PalEntry *palette = GPalette.BaseColors;

		if (_xbits == 6 && _ybits == 6)
		{
			// 64x64 is the most common case by far, so special case it.
			do
			{
				spot = ((xfrac >> (32 - 6 - 6))&(63 * 64)) + (yfrac >> (32 - 6));
				uint32_t fg = colormap[source[spot]];
				uint32_t bg = *dest;
				int r = MAX((palette[fg].r * _srcalpha + palette[bg].r * _destalpha)>>18, 0);
				int g = MAX((palette[fg].g * _srcalpha + palette[bg].g * _destalpha)>>18, 0);
				int b = MAX((palette[fg].b * _srcalpha + palette[bg].b * _destalpha)>>18, 0);
				*dest++ = RGB256k.RGB[r][g][b];

				xfrac += xstep;
				yfrac += ystep;
			} while (--count);
		}
		else
		{
			uint8_t yshift = 32 - _ybits;
			uint8_t xshift = yshift - _xbits;
			int xmask = ((1 << _xbits) - 1) << _ybits;
			do
			{
				spot = ((xfrac >> xshift) & xmask) + (yfrac >> yshift);
				uint32_t fg = colormap[source[spot]];
				uint32_t bg = *dest;
				int r = MAX((palette[fg].r * _srcalpha + palette[bg].r * _destalpha)>>18, 0);
				int g = MAX((palette[fg].g * _srcalpha + palette[bg].g * _destalpha)>>18, 0);
				int b = MAX((palette[fg].b * _srcalpha + palette[bg].b * _destalpha)>>18, 0);
				*dest++ = RGB256k.RGB[r][g][b];

				xfrac += xstep;
				yfrac += ystep;
			} while (--count);
		}
	}

	void DrawSpanMaskedTranslucentPalCommand::Execute(DrawerThread *thread)
	{
		if (thread->line_skipped_by_thread(_y))
			return;

		dsfixed_t xfrac;
		dsfixed_t yfrac;
		dsfixed_t xstep;
		dsfixed_t ystep;
		uint8_t *dest;
		const uint8_t *source = _source;
		const uint8_t *colormap = _colormap;
		int count;
		int spot;

		const PalEntry *palette = GPalette.BaseColors;

		xfrac = _xfrac;
		yfrac = _yfrac;

		dest = ylookup[_y] + _x1 + _destorg;

		count = _x2 - _x1 + 1;

		xstep = _xstep;
		ystep = _ystep;

		if (_xbits == 6 && _ybits == 6)
		{
			// 64x64 is the most common case by far, so special case it.
			do
			{
				uint8_t texdata;

				spot = ((xfrac >> (32 - 6 - 6))&(63 * 64)) + (yfrac >> (32 - 6));
				texdata = source[spot];
				if (texdata != 0)
				{
					uint32_t fg = colormap[texdata];
					uint32_t bg = *dest;
					int r = MAX((palette[fg].r * _srcalpha + palette[bg].r * _destalpha)>>18, 0);
					int g = MAX((palette[fg].g * _srcalpha + palette[bg].g * _destalpha)>>18, 0);
					int b = MAX((palette[fg].b * _srcalpha + palette[bg].b * _destalpha)>>18, 0);
					*dest = RGB256k.RGB[r][g][b];
				}
				dest++;
				xfrac += xstep;
				yfrac += ystep;
			} while (--count);
		}
		else
		{
			uint8_t yshift = 32 - _ybits;
			uint8_t xshift = yshift - _xbits;
			int xmask = ((1 << _xbits) - 1) << _ybits;
			do
			{
				uint8_t texdata;

				spot = ((xfrac >> xshift) & xmask) + (yfrac >> yshift);
				texdata = source[spot];
				if (texdata != 0)
				{
					uint32_t fg = colormap[texdata];
					uint32_t bg = *dest;
					int r = MAX((palette[fg].r * _srcalpha + palette[bg].r * _destalpha)>>18, 0);
					int g = MAX((palette[fg].g * _srcalpha + palette[bg].g * _destalpha)>>18, 0);
					int b = MAX((palette[fg].b * _srcalpha + palette[bg].b * _destalpha)>>18, 0);
					*dest = RGB256k.RGB[r][g][b];
				}
				dest++;
				xfrac += xstep;
				yfrac += ystep;
			} while (--count);
		}
	}

	void DrawSpanAddClampPalCommand::Execute(DrawerThread *thread)
	{
		if (thread->line_skipped_by_thread(_y))
			return;

		dsfixed_t xfrac;
		dsfixed_t yfrac;
		dsfixed_t xstep;
		dsfixed_t ystep;
		uint8_t *dest;
		const uint8_t *source = _source;
		const uint8_t *colormap = _colormap;
		int count;
		int spot;
		const PalEntry *palette = GPalette.BaseColors;

		xfrac = _xfrac;
		yfrac = _yfrac;

		dest = ylookup[_y] + _x1 + _destorg;

		count = _x2 - _x1 + 1;

		xstep = _xstep;
		ystep = _ystep;

		if (_xbits == 6 && _ybits == 6)
		{
			// 64x64 is the most common case by far, so special case it.
			do
			{
				spot = ((xfrac >> (32 - 6 - 6))&(63 * 64)) + (yfrac >> (32 - 6));
				uint32_t fg = colormap[source[spot]];
				uint32_t bg = *dest;
				int r = MAX((palette[fg].r * _srcalpha + palette[bg].r * _destalpha)>>18, 0);
				int g = MAX((palette[fg].g * _srcalpha + palette[bg].g * _destalpha)>>18, 0);
				int b = MAX((palette[fg].b * _srcalpha + palette[bg].b * _destalpha)>>18, 0);
				*dest++ = RGB256k.RGB[r][g][b];

				xfrac += xstep;
				yfrac += ystep;
			} while (--count);
		}
		else
		{
			uint8_t yshift = 32 - _ybits;
			uint8_t xshift = yshift - _xbits;
			int xmask = ((1 << _xbits) - 1) << _ybits;
			do
			{
				spot = ((xfrac >> xshift) & xmask) + (yfrac >> yshift);
				uint32_t fg = colormap[source[spot]];
				uint32_t bg = *dest;
				int r = MAX((palette[fg].r * _srcalpha + palette[bg].r * _destalpha)>>18, 0);
				int g = MAX((palette[fg].g * _srcalpha + palette[bg].g * _destalpha)>>18, 0);
				int b = MAX((palette[fg].b * _srcalpha + palette[bg].b * _destalpha)>>18, 0);
				*dest++ = RGB256k.RGB[r][g][b];

				xfrac += xstep;
				yfrac += ystep;
			} while (--count);
		}
	}

	void DrawSpanMaskedAddClampPalCommand::Execute(DrawerThread *thread)
	{
		if (thread->line_skipped_by_thread(_y))
			return;

		dsfixed_t xfrac;
		dsfixed_t yfrac;
		dsfixed_t xstep;
		dsfixed_t ystep;
		uint8_t *dest;
		const uint8_t *source = _source;
		const uint8_t *colormap = _colormap;
		int count;
		int spot;
		const PalEntry *palette = GPalette.BaseColors;

		xfrac = _xfrac;
		yfrac = _yfrac;

		dest = ylookup[_y] + _x1 + _destorg;

		count = _x2 - _x1 + 1;

		xstep = _xstep;
		ystep = _ystep;

		if (_xbits == 6 && _ybits == 6)
		{
			// 64x64 is the most common case by far, so special case it.
			do
			{
				uint8_t texdata;

				spot = ((xfrac >> (32 - 6 - 6))&(63 * 64)) + (yfrac >> (32 - 6));
				texdata = source[spot];
				if (texdata != 0)
				{
					uint32_t fg = colormap[texdata];
					uint32_t bg = *dest;
					int r = MAX((palette[fg].r * _srcalpha + palette[bg].r * _destalpha)>>18, 0);
					int g = MAX((palette[fg].g * _srcalpha + palette[bg].g * _destalpha)>>18, 0);
					int b = MAX((palette[fg].b * _srcalpha + palette[bg].b * _destalpha)>>18, 0);
					*dest = RGB256k.RGB[r][g][b];
				}
				dest++;
				xfrac += xstep;
				yfrac += ystep;
			} while (--count);
		}
		else
		{
			uint8_t yshift = 32 - _ybits;
			uint8_t xshift = yshift - _xbits;
			int xmask = ((1 << _xbits) - 1) << _ybits;
			do
			{
				uint8_t texdata;

				spot = ((xfrac >> xshift) & xmask) + (yfrac >> yshift);
				texdata = source[spot];
				if (texdata != 0)
				{
					uint32_t fg = colormap[texdata];
					uint32_t bg = *dest;
					int r = MAX((palette[fg].r * _srcalpha + palette[bg].r * _destalpha)>>18, 0);
					int g = MAX((palette[fg].g * _srcalpha + palette[bg].g * _destalpha)>>18, 0);
					int b = MAX((palette[fg].b * _srcalpha + palette[bg].b * _destalpha)>>18, 0);
					*dest = RGB256k.RGB[r][g][b];
				}
				dest++;
				xfrac += xstep;
				yfrac += ystep;
			} while (--count);
		}
	}

	void FillSpanPalCommand::Execute(DrawerThread *thread)
	{
		if (thread->line_skipped_by_thread(_y))
			return;

		memset(ylookup[_y] + _x1 + _destorg, _color, _x2 - _x1 + 1);
	}

	/////////////////////////////////////////////////////////////////////////

	DrawTiltedSpanPalCommand::DrawTiltedSpanPalCommand(int y, int x1, int x2, const FVector3 &plane_sz, const FVector3 &plane_su, const FVector3 &plane_sv, bool plane_shade, int planeshade, float planelightfloat, fixed_t pviewx, fixed_t pviewy)
		: y(y), x1(x1), x2(x2), plane_sz(plane_sz), plane_su(plane_su), plane_sv(plane_sv), plane_shade(plane_shade), planeshade(planeshade), planelightfloat(planelightfloat), pviewx(pviewx), pviewy(pviewy)
	{
		using namespace drawerargs;

		_colormap = ds_colormap;
		_destorg = dc_destorg;
		_ybits = ds_ybits;
		_xbits = ds_xbits;
		_source = ds_source;
		basecolormapdata = basecolormap->Maps;
	}

	void DrawTiltedSpanPalCommand::Execute(DrawerThread *thread)
	{
		if (thread->line_skipped_by_thread(y))
			return;

		const uint8_t **tiltlighting = thread->tiltlighting;

		int width = x2 - x1;
		double iz, uz, vz;
		uint8_t *fb;
		uint32_t u, v;
		int i;

		iz = plane_sz[2] + plane_sz[1] * (centery - y) + plane_sz[0] * (x1 - centerx);

		// Lighting is simple. It's just linear interpolation from start to end
		if (plane_shade)
		{
			uz = (iz + plane_sz[0] * width) * planelightfloat;
			vz = iz * planelightfloat;
			CalcTiltedLighting(vz, uz, width, thread);
		}
		else
		{
			for (int i = 0; i < width; ++i)
			{
				tiltlighting[i] = _colormap;
			}
		}

		uz = plane_su[2] + plane_su[1] * (centery - y) + plane_su[0] * (x1 - centerx);
		vz = plane_sv[2] + plane_sv[1] * (centery - y) + plane_sv[0] * (x1 - centerx);

		fb = ylookup[y] + x1 + _destorg;

		uint8_t vshift = 32 - _ybits;
		uint8_t ushift = vshift - _xbits;
		int umask = ((1 << _xbits) - 1) << _ybits;

		#if 0
		// The "perfect" reference version of this routine. Pretty slow.
		// Use it only to see how things are supposed to look.
		i = 0;
		do
		{
			double z = 1.f / iz;

			u = int64_t(uz*z) + pviewx;
			v = int64_t(vz*z) + pviewy;
			R_SetDSColorMapLight(tiltlighting[i], 0, 0);
			fb[i++] = ds_colormap[ds_source[(v >> vshift) | ((u >> ushift) & umask)]];
			iz += plane_sz[0];
			uz += plane_su[0];
			vz += plane_sv[0];
		} while (--width >= 0);
		#else
		//#define SPANSIZE 32
		//#define INVSPAN 0.03125f
		//#define SPANSIZE 8
		//#define INVSPAN 0.125f
		#define SPANSIZE 16
		#define INVSPAN	0.0625f

		double startz = 1.f / iz;
		double startu = uz*startz;
		double startv = vz*startz;
		double izstep, uzstep, vzstep;

		izstep = plane_sz[0] * SPANSIZE;
		uzstep = plane_su[0] * SPANSIZE;
		vzstep = plane_sv[0] * SPANSIZE;
		x1 = 0;
		width++;

		while (width >= SPANSIZE)
		{
			iz += izstep;
			uz += uzstep;
			vz += vzstep;

			double endz = 1.f / iz;
			double endu = uz*endz;
			double endv = vz*endz;
			uint32_t stepu = (uint32_t)int64_t((endu - startu) * INVSPAN);
			uint32_t stepv = (uint32_t)int64_t((endv - startv) * INVSPAN);
			u = (uint32_t)(int64_t(startu) + pviewx);
			v = (uint32_t)(int64_t(startv) + pviewy);

			for (i = SPANSIZE - 1; i >= 0; i--)
			{
				fb[x1] = *(tiltlighting[x1] + _source[(v >> vshift) | ((u >> ushift) & umask)]);
				x1++;
				u += stepu;
				v += stepv;
			}
			startu = endu;
			startv = endv;
			width -= SPANSIZE;
		}
		if (width > 0)
		{
			if (width == 1)
			{
				u = (uint32_t)int64_t(startu);
				v = (uint32_t)int64_t(startv);
				fb[x1] = *(tiltlighting[x1] + _source[(v >> vshift) | ((u >> ushift) & umask)]);
			}
			else
			{
				double left = width;
				iz += plane_sz[0] * left;
				uz += plane_su[0] * left;
				vz += plane_sv[0] * left;

				double endz = 1.f / iz;
				double endu = uz*endz;
				double endv = vz*endz;
				left = 1.f / left;
				uint32_t stepu = (uint32_t)int64_t((endu - startu) * left);
				uint32_t stepv = (uint32_t)int64_t((endv - startv) * left);
				u = (uint32_t)(int64_t(startu) + pviewx);
				v = (uint32_t)(int64_t(startv) + pviewy);

				for (; width != 0; width--)
				{
					fb[x1] = *(tiltlighting[x1] + _source[(v >> vshift) | ((u >> ushift) & umask)]);
					x1++;
					u += stepu;
					v += stepv;
				}
			}
		}
		#endif
	}

	// Calculates the lighting for one row of a tilted plane. If the definition
	// of GETPALOOKUP changes, this needs to change, too.
	void DrawTiltedSpanPalCommand::CalcTiltedLighting(double lval, double lend, int width, DrawerThread *thread)
	{
		const uint8_t **tiltlighting = thread->tiltlighting;

		double lstep;
		uint8_t *lightfiller;
		int i = 0;

		if (width == 0 || lval == lend)
		{ // Constant lighting
			lightfiller = basecolormapdata + (GETPALOOKUP(lval, planeshade) << COLORMAPSHIFT);
		}
		else
		{
			lstep = (lend - lval) / width;
			if (lval >= MAXLIGHTVIS)
			{ // lval starts "too bright".
				lightfiller = basecolormapdata + (GETPALOOKUP(lval, planeshade) << COLORMAPSHIFT);
				for (; i <= width && lval >= MAXLIGHTVIS; ++i)
				{
					tiltlighting[i] = lightfiller;
					lval += lstep;
				}
			}
			if (lend >= MAXLIGHTVIS)
			{ // lend ends "too bright".
				lightfiller = basecolormapdata + (GETPALOOKUP(lend, planeshade) << COLORMAPSHIFT);
				for (; width > i && lend >= MAXLIGHTVIS; --width)
				{
					tiltlighting[width] = lightfiller;
					lend -= lstep;
				}
			}
			if (width > 0)
			{
				lval = FIXED2DBL(planeshade) - lval;
				lend = FIXED2DBL(planeshade) - lend;
				lstep = (lend - lval) / width;
				if (lstep < 0)
				{ // Going from dark to light
					if (lval < 1.)
					{ // All bright
						lightfiller = basecolormapdata;
					}
					else
					{
						if (lval >= NUMCOLORMAPS)
						{ // Starts beyond the dark end
							uint8_t *clight = basecolormapdata + ((NUMCOLORMAPS - 1) << COLORMAPSHIFT);
							while (lval >= NUMCOLORMAPS && i <= width)
							{
								tiltlighting[i++] = clight;
								lval += lstep;
							}
							if (i > width)
								return;
						}
						while (i <= width && lval >= 0)
						{
							tiltlighting[i++] = basecolormapdata + (xs_ToInt(lval) << COLORMAPSHIFT);
							lval += lstep;
						}
						lightfiller = basecolormapdata;
					}
				}
				else
				{ // Going from light to dark
					if (lval >= (NUMCOLORMAPS - 1))
					{ // All dark
						lightfiller = basecolormapdata + ((NUMCOLORMAPS - 1) << COLORMAPSHIFT);
					}
					else
					{
						while (lval < 0 && i <= width)
						{
							tiltlighting[i++] = basecolormapdata;
							lval += lstep;
						}
						if (i > width)
							return;
						while (i <= width && lval < (NUMCOLORMAPS - 1))
						{
							tiltlighting[i++] = basecolormapdata + (xs_ToInt(lval) << COLORMAPSHIFT);
							lval += lstep;
						}
						lightfiller = basecolormapdata + ((NUMCOLORMAPS - 1) << COLORMAPSHIFT);
					}
				}
			}
		}
		for (; i <= width; i++)
		{
			tiltlighting[i] = lightfiller;
		}
	}

	/////////////////////////////////////////////////////////////////////////

	DrawColoredSpanPalCommand::DrawColoredSpanPalCommand(int y, int x1, int x2) : y(y), x1(x1), x2(x2)
	{
		using namespace drawerargs;
		color = ds_color;
		destorg = dc_destorg;
	}

	void DrawColoredSpanPalCommand::Execute(DrawerThread *thread)
	{
		if (thread->line_skipped_by_thread(y))
			return;

		memset(ylookup[y] + x1 + destorg, color, x2 - x1 + 1);
	}

	/////////////////////////////////////////////////////////////////////////

	DrawSlabPalCommand::DrawSlabPalCommand(int dx, fixed_t v, int dy, fixed_t vi, const uint8_t *vptr, uint8_t *p, const uint8_t *colormap)
		: _dx(dx), _v(v), _dy(dy), _vi(vi), _vvptr(vptr), _p(p), _colormap(colormap)
	{
		using namespace drawerargs;
		_pitch = dc_pitch;
		_start_y = static_cast<int>((p - dc_destorg) / dc_pitch);
	}

	void DrawSlabPalCommand::Execute(DrawerThread *thread)
	{
		int count = _dy;
		uint8_t *dest = _p;
		int pitch = _pitch;
		int width = _dx;
		const uint8_t *colormap = _colormap;
		const uint8_t *source = _vvptr;
		fixed_t fracpos = _v;
		fixed_t iscale = _vi;

		count = thread->count_for_thread(_start_y, count);
		dest = thread->dest_for_thread(_start_y, pitch, dest);
		fracpos += iscale * thread->skipped_by_thread(_start_y);
		iscale *= thread->num_cores;
		pitch *= thread->num_cores;

		while (count > 0)
		{
			uint8_t color = colormap[source[fracpos >> FRACBITS]];

			for (int x = 0; x < width; x++)
				dest[x] = color;

			dest += pitch;
			fracpos += iscale;
			count--;
		}
	}

	/////////////////////////////////////////////////////////////////////////

	DrawFogBoundaryLinePalCommand::DrawFogBoundaryLinePalCommand(int y, int x1, int x2) : y(y), x1(x1), x2(x2)
	{
		using namespace drawerargs;
		_colormap = dc_colormap;
		_destorg = dc_destorg;
	}

	void DrawFogBoundaryLinePalCommand::Execute(DrawerThread *thread)
	{
		if (thread->line_skipped_by_thread(y))
			return;

		const uint8_t *colormap = _colormap;
		uint8_t *dest = ylookup[y] + _destorg;
		int x = x1;
		do
		{
			dest[x] = colormap[dest[x]];
		} while (++x <= x2);
	}
}<|MERGE_RESOLUTION|>--- conflicted
+++ resolved
@@ -294,9 +294,6 @@
 		int bits = _fracbits;
 		int pitch = _pitch;
 
-		uint32_t *fg2rgb = _srcblend;
-		uint32_t *bg2rgb = _destblend;
-
 		count = thread->count_for_thread(_dest_y, count);
 		if (count <= 0)
 			return;
@@ -327,9 +324,6 @@
 		int count = _count;
 		int bits = _fracbits;
 
-		uint32_t *fg2rgb = _srcblend;
-		uint32_t *bg2rgb = _destblend;
-
 		uint32_t dc_wall_texturefrac[4] = { _texturefrac[0], _texturefrac[1], _texturefrac[2], _texturefrac[3] };
 		uint32_t dc_wall_iscale[4] = { _iscale[0], _iscale[1], _iscale[2], _iscale[3] };
 
@@ -354,17 +348,10 @@
 				uint8_t pix = _source[i][dc_wall_texturefrac[i] >> bits];
 				if (pix != 0)
 				{
-<<<<<<< HEAD
-					uint32_t r = MIN(GPalette.BaseColors[_palookupoffse[i][pix]].r + GPalette.BaseColors[dest[i]].r, 255);
-					uint32_t g = MIN(GPalette.BaseColors[_palookupoffse[i][pix]].g + GPalette.BaseColors[dest[i]].g, 255);
-					uint32_t b = MIN(GPalette.BaseColors[_palookupoffse[i][pix]].b + GPalette.BaseColors[dest[i]].b, 255);
+					uint32_t r = MIN(GPalette.BaseColors[_colormap[i][pix]].r + GPalette.BaseColors[dest[i]].r, 255);
+					uint32_t g = MIN(GPalette.BaseColors[_colormap[i][pix]].g + GPalette.BaseColors[dest[i]].g, 255);
+					uint32_t b = MIN(GPalette.BaseColors[_colormap[i][pix]].b + GPalette.BaseColors[dest[i]].b, 255);
 					dest[i] = RGB256k.RGB[r>>2][g>>2][b>>2];
-=======
-					uint32_t fg = fg2rgb[_colormap[i][pix]];
-					uint32_t bg = bg2rgb[dest[i]];
-					fg = (fg + bg) | 0x1f07c1f;
-					dest[i] = RGB32k.All[fg & (fg >> 15)];
->>>>>>> 4fcf9933
 				}
 				dc_wall_texturefrac[i] += dc_wall_iscale[i];
 			}
@@ -383,9 +370,6 @@
 		int bits = _fracbits;
 		int pitch = _pitch;
 
-		uint32_t *fg2rgb = _srcblend;
-		uint32_t *bg2rgb = _destblend;
-
 		count = thread->count_for_thread(_dest_y, count);
 		if (count <= 0)
 			return;
@@ -416,9 +400,6 @@
 		int count = _count;
 		int bits = _fracbits;
 
-		uint32_t *fg2rgb = _srcblend;
-		uint32_t *bg2rgb = _destblend;
-
 		uint32_t dc_wall_texturefrac[4] = { _texturefrac[0], _texturefrac[1], _texturefrac[2], _texturefrac[3] };
 		uint32_t dc_wall_iscale[4] = { _iscale[0], _iscale[1], _iscale[2], _iscale[3] };
 
@@ -443,22 +424,10 @@
 				uint8_t pix = _source[i][dc_wall_texturefrac[i] >> bits];
 				if (pix != 0)
 				{
-<<<<<<< HEAD
-					uint32_t r = MIN(GPalette.BaseColors[_palookupoffse[i][pix]].r + GPalette.BaseColors[dest[i]].r, 255);
-					uint32_t g = MIN(GPalette.BaseColors[_palookupoffse[i][pix]].g + GPalette.BaseColors[dest[i]].g, 255);
-					uint32_t b = MIN(GPalette.BaseColors[_palookupoffse[i][pix]].b + GPalette.BaseColors[dest[i]].b, 255);
+					uint32_t r = MIN(GPalette.BaseColors[_colormap[i][pix]].r + GPalette.BaseColors[dest[i]].r, 255);
+					uint32_t g = MIN(GPalette.BaseColors[_colormap[i][pix]].g + GPalette.BaseColors[dest[i]].g, 255);
+					uint32_t b = MIN(GPalette.BaseColors[_colormap[i][pix]].b + GPalette.BaseColors[dest[i]].b, 255);
 					dest[i] = RGB256k.RGB[r>>2][g>>2][b>>2];
-=======
-					uint32_t a = fg2rgb[_colormap[i][pix]] + bg2rgb[dest[i]];
-					uint32_t b = a;
-
-					a |= 0x01f07c1f;
-					b &= 0x40100400;
-					a &= 0x3fffffff;
-					b = b - (b >> 5);
-					a |= b;
-					dest[i] = RGB32k.All[a & (a >> 15)];
->>>>>>> 4fcf9933
 				}
 				dc_wall_texturefrac[i] += dc_wall_iscale[i];
 			}
@@ -477,9 +446,6 @@
 		int bits = _fracbits;
 		int pitch = _pitch;
 
-		uint32_t *fg2rgb = _srcblend;
-		uint32_t *bg2rgb = _destblend;
-
 		count = thread->count_for_thread(_dest_y, count);
 		if (count <= 0)
 			return;
@@ -510,9 +476,6 @@
 		int count = _count;
 		int bits = _fracbits;
 
-		uint32_t *fg2rgb = _srcblend;
-		uint32_t *bg2rgb = _destblend;
-
 		uint32_t dc_wall_texturefrac[4] = { _texturefrac[0], _texturefrac[1], _texturefrac[2], _texturefrac[3] };
 		uint32_t dc_wall_iscale[4] = { _iscale[0], _iscale[1], _iscale[2], _iscale[3] };
 
@@ -537,21 +500,10 @@
 				uint8_t pix = _source[i][dc_wall_texturefrac[i] >> bits];
 				if (pix != 0)
 				{
-<<<<<<< HEAD
-					int r = clamp(-GPalette.BaseColors[_palookupoffse[i][pix]].r + GPalette.BaseColors[dest[i]].r, 0, 255);
-					int g = clamp(-GPalette.BaseColors[_palookupoffse[i][pix]].g + GPalette.BaseColors[dest[i]].g, 0, 255);
-					int b = clamp(-GPalette.BaseColors[_palookupoffse[i][pix]].b + GPalette.BaseColors[dest[i]].b, 0, 255);
+					int r = clamp(-GPalette.BaseColors[_colormap[i][pix]].r + GPalette.BaseColors[dest[i]].r, 0, 255);
+					int g = clamp(-GPalette.BaseColors[_colormap[i][pix]].g + GPalette.BaseColors[dest[i]].g, 0, 255);
+					int b = clamp(-GPalette.BaseColors[_colormap[i][pix]].b + GPalette.BaseColors[dest[i]].b, 0, 255);
 					dest[i] = RGB256k.RGB[r>>2][g>>2][b>>2];
-=======
-					uint32_t a = (fg2rgb[_colormap[i][pix]] | 0x40100400) - bg2rgb[dest[i]];
-					uint32_t b = a;
-
-					b &= 0x40100400;
-					b = b - (b >> 5);
-					a &= b;
-					a |= 0x01f07c1f;
-					dest[i] = RGB32k.All[a & (a >> 15)];
->>>>>>> 4fcf9933
 				}
 				dc_wall_texturefrac[i] += dc_wall_iscale[i];
 			}
@@ -570,9 +522,6 @@
 		int bits = _fracbits;
 		int pitch = _pitch;
 
-		uint32_t *fg2rgb = _srcblend;
-		uint32_t *bg2rgb = _destblend;
-
 		count = thread->count_for_thread(_dest_y, count);
 		if (count <= 0)
 			return;
@@ -603,9 +552,6 @@
 		int count = _count;
 		int bits = _fracbits;
 
-		uint32_t *fg2rgb = _srcblend;
-		uint32_t *bg2rgb = _destblend;
-
 		uint32_t dc_wall_texturefrac[4] = { _texturefrac[0], _texturefrac[1], _texturefrac[2], _texturefrac[3] };
 		uint32_t dc_wall_iscale[4] = { _iscale[0], _iscale[1], _iscale[2], _iscale[3] };
 
@@ -630,21 +576,10 @@
 				uint8_t pix = _source[i][dc_wall_texturefrac[i] >> bits];
 				if (pix != 0)
 				{
-<<<<<<< HEAD
-					uint32_t r = clamp(GPalette.BaseColors[_palookupoffse[i][pix]].r - GPalette.BaseColors[dest[i]].r, 0, 255);
-					uint32_t g = clamp(GPalette.BaseColors[_palookupoffse[i][pix]].g - GPalette.BaseColors[dest[i]].g, 0, 255);
-					uint32_t b = clamp(GPalette.BaseColors[_palookupoffse[i][pix]].b - GPalette.BaseColors[dest[i]].b, 0, 255);
+					uint32_t r = clamp(GPalette.BaseColors[_colormap[i][pix]].r - GPalette.BaseColors[dest[i]].r, 0, 255);
+					uint32_t g = clamp(GPalette.BaseColors[_colormap[i][pix]].g - GPalette.BaseColors[dest[i]].g, 0, 255);
+					uint32_t b = clamp(GPalette.BaseColors[_colormap[i][pix]].b - GPalette.BaseColors[dest[i]].b, 0, 255);
 					dest[i] = RGB256k.RGB[r>>2][g>>2][b>>2];
-=======
-					uint32_t a = (bg2rgb[dest[i]] | 0x40100400) - fg2rgb[_colormap[i][pix]];
-					uint32_t b = a;
-
-					b &= 0x40100400;
-					b = b - (b >> 5);
-					a &= b;
-					a |= 0x01f07c1f;
-					dest[i] = RGB32k.All[a & (a >> 15)];
->>>>>>> 4fcf9933
 				}
 				dc_wall_texturefrac[i] += dc_wall_iscale[i];
 			}
