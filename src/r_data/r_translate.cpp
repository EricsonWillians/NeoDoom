<<<<<<< HEAD
/*
** r_translate.cpp
** Translatioo table handling
**
**---------------------------------------------------------------------------
** Copyright 1998-2006 Randy Heit
** All rights reserved.
**
** Redistribution and use in source and binary forms, with or without
** modification, are permitted provided that the following conditions
** are met:
**
** 1. Redistributions of source code must retain the above copyright
**    notice, this list of conditions and the following disclaimer.
** 2. Redistributions in binary form must reproduce the above copyright
**    notice, this list of conditions and the following disclaimer in the
**    documentation and/or other materials provided with the distribution.
** 3. The name of the author may not be used to endorse or promote products
**    derived from this software without specific prior written permission.
**
** THIS SOFTWARE IS PROVIDED BY THE AUTHOR ``AS IS'' AND ANY EXPRESS OR
** IMPLIED WARRANTIES, INCLUDING, BUT NOT LIMITED TO, THE IMPLIED WARRANTIES
** OF MERCHANTABILITY AND FITNESS FOR A PARTICULAR PURPOSE ARE DISCLAIMED.
** IN NO EVENT SHALL THE AUTHOR BE LIABLE FOR ANY DIRECT, INDIRECT,
** INCIDENTAL, SPECIAL, EXEMPLARY, OR CONSEQUENTIAL DAMAGES (INCLUDING, BUT
** NOT LIMITED TO, PROCUREMENT OF SUBSTITUTE GOODS OR SERVICES; LOSS OF USE,
** DATA, OR PROFITS; OR BUSINESS INTERRUPTION) HOWEVER CAUSED AND ON ANY
** THEORY OF LIABILITY, WHETHER IN CONTRACT, STRICT LIABILITY, OR TORT
** (INCLUDING NEGLIGENCE OR OTHERWISE) ARISING IN ANY WAY OUT OF THE USE OF
** THIS SOFTWARE, EVEN IF ADVISED OF THE POSSIBILITY OF SUCH DAMAGE.
**---------------------------------------------------------------------------
**
*/

#include <stddef.h>

#include "templates.h"
#include "r_data/r_translate.h"
#include "v_video.h"
#include "g_game.h"
#include "colormatcher.h"
#include "d_netinf.h"
#include "v_palette.h"
#include "sc_man.h"
#include "doomerrors.h"
#include "i_system.h"
#include "w_wad.h"
#include "r_data/colormaps.h"
#include "farchive.h"
#include "d_player.h"

#include "gi.h"
#include "stats.h"

TAutoGrowArray<FRemapTablePtr, FRemapTable *> translationtables[NUM_TRANSLATION_TABLES];


const BYTE IcePalette[16][3] =
{
	{  10,  8, 18 },
	{  15, 15, 26 },
	{  20, 16, 36 },
	{  30, 26, 46 },
	{  40, 36, 57 },
	{  50, 46, 67 },
	{  59, 57, 78 },
	{  69, 67, 88 },
	{  79, 77, 99 },
	{  89, 87,109 },
	{  99, 97,120 },
	{ 109,107,130 },
	{ 118,118,141 },
	{ 128,128,151 },
	{ 138,138,162 },
	{ 148,148,172 }
};

/****************************************************/
/****************************************************/

FRemapTable::FRemapTable(int count)
{
	assert(count <= 256);
	Inactive = false;
	Alloc(count);

	// Note that the tables are left uninitialized. It is assumed that
	// the caller will do that next, if only by calling MakeIdentity().
}

//----------------------------------------------------------------------------
//
//
//
//----------------------------------------------------------------------------

FRemapTable::~FRemapTable()
{
	Free();
}

//----------------------------------------------------------------------------
//
//
//
//----------------------------------------------------------------------------

void FRemapTable::Alloc(int count)
{
	Remap = (BYTE *)M_Malloc(count*sizeof(*Remap) + count*sizeof(*Palette));
	assert (Remap != NULL);
	Palette = (PalEntry *)(Remap + count*(sizeof(*Remap)));
	Native = NULL;
	NumEntries = count;
}

//----------------------------------------------------------------------------
//
//
//
//----------------------------------------------------------------------------

void FRemapTable::Free()
{
	KillNative();
	if (Remap != NULL)
	{
		M_Free(Remap);
		Remap = NULL;
		Palette = NULL;
		NumEntries = 0;
	}
}

//----------------------------------------------------------------------------
//
//
//
//----------------------------------------------------------------------------

FRemapTable::FRemapTable(const FRemapTable &o)
{
	Remap = NULL;
	Native = NULL;
	NumEntries = 0;
	operator= (o);
}

//----------------------------------------------------------------------------
//
//
//
//----------------------------------------------------------------------------

FRemapTable &FRemapTable::operator=(const FRemapTable &o)
{
	if (&o == this)
	{
		return *this;
	}
	if (o.NumEntries != NumEntries)
	{
		Free();
	}
	if (Remap == NULL)
	{
		Alloc(o.NumEntries);
	}
	Inactive = o.Inactive;
	memcpy(Remap, o.Remap, NumEntries*sizeof(*Remap) + NumEntries*sizeof(*Palette));
	return *this;
}

//----------------------------------------------------------------------------
//
//
//
//----------------------------------------------------------------------------

bool FRemapTable::operator==(const FRemapTable &o)
{
	// Two translations are identical when they have the same amount of colors
	// and the palette values for both are identical.
	if (&o == this) return true;
	if (o.NumEntries != NumEntries) return false;
	return !memcmp(o.Palette, Palette, NumEntries * sizeof(*Palette));
}

//----------------------------------------------------------------------------
//
//
//
//----------------------------------------------------------------------------

void FRemapTable::Serialize(FArchive &arc)
{
	int n = NumEntries;

	arc << NumEntries;
	if (arc.IsStoring())
	{
		arc.Write (Remap, NumEntries);
	}
	else
	{
		if (n != NumEntries)
		{
			Free();
			Alloc(NumEntries);
		}
		arc.Read (Remap, NumEntries);
	}
	for (int j = 0; j < NumEntries; ++j)
	{
		arc << Palette[j];
	}
}

//----------------------------------------------------------------------------
//
//
//
//----------------------------------------------------------------------------

void FRemapTable::MakeIdentity()
{
	int i;

	for (i = 0; i < NumEntries; ++i)
	{
		Remap[i] = i;
	}
	for (i = 0; i < NumEntries; ++i)
	{
		Palette[i] = GPalette.BaseColors[i];
	}
	for (i = 1; i < NumEntries; ++i)
	{
		Palette[i].a = 255;
	}
}

//----------------------------------------------------------------------------
//
//
//
//----------------------------------------------------------------------------

bool FRemapTable::IsIdentity() const
{
	for (int j = 0; j < 256; ++j)
	{
		if (Remap[j] != j)
		{
			return false;
		}
	}
	return true;
}

//----------------------------------------------------------------------------
//
//
//
//----------------------------------------------------------------------------

void FRemapTable::KillNative()
{
	if (Native != NULL)
	{
		delete Native;
		Native = NULL;
	}
}

//----------------------------------------------------------------------------
//
//
//
//----------------------------------------------------------------------------

void FRemapTable::UpdateNative()
{
	if (Native != NULL)
	{
		Native->Update();
	}
}

//----------------------------------------------------------------------------
//
//
//
//----------------------------------------------------------------------------

FNativePalette *FRemapTable::GetNative()
{
	if (Native == NULL)
	{
		Native = screen->CreatePalette(this);
	}
	return Native;
}

//----------------------------------------------------------------------------
//
//
//
//----------------------------------------------------------------------------

void FRemapTable::AddIndexRange(int start, int end, int pal1, int pal2)
{
	fixed_t palcol, palstep;

	if (start > end)
	{
		swapvalues (start, end);
		swapvalues (pal1, pal2);
	}
	else if (start == end)
	{
		start = GPalette.Remap[start];
		pal1 = GPalette.Remap[pal1];
		Remap[start] = pal1;
		Palette[start] = GPalette.BaseColors[pal1];
		Palette[start].a = start == 0 ? 0 : 255;
		return;
	}
	palcol = pal1 << FRACBITS;
	palstep = ((pal2 << FRACBITS) - palcol) / (end - start);
	for (int i = start; i <= end; palcol += palstep, ++i)
	{
		int j = GPalette.Remap[i], k = GPalette.Remap[palcol >> FRACBITS];
		Remap[j] = k;
		Palette[j] = GPalette.BaseColors[k];
		Palette[j].a = j == 0 ? 0 : 255;
	}
}

//----------------------------------------------------------------------------
//
//
//
//----------------------------------------------------------------------------

void FRemapTable::AddColorRange(int start, int end, int _r1,int _g1, int _b1, int _r2, int _g2, int _b2)
{
	fixed_t r1 = _r1 << FRACBITS;
	fixed_t g1 = _g1 << FRACBITS;
	fixed_t b1 = _b1 << FRACBITS;
	fixed_t r2 = _r2 << FRACBITS;
	fixed_t g2 = _g2 << FRACBITS;
	fixed_t b2 = _b2 << FRACBITS;
	fixed_t r, g, b;
	fixed_t rs, gs, bs;

	if (start > end)
	{
		swapvalues (start, end);
		r = r2;
		g = g2;
		b = b2;
		rs = r1 - r2;
		gs = g1 - g2;
		bs = b1 - b2;
	}
	else
	{
		r = r1;
		g = g1;
		b = b1;
		rs = r2 - r1;
		gs = g2 - g1;
		bs = b2 - b1;
	}
	if (start == end)
	{
		start = GPalette.Remap[start];
		Remap[start] = ColorMatcher.Pick(r >> FRACBITS, g >> FRACBITS, b >> FRACBITS);
		Palette[start] = PalEntry(r >> FRACBITS, g >> FRACBITS, b >> FRACBITS);
		Palette[start].a = start == 0 ? 0 : 255;
	}
	else
	{
		rs /= (end - start);
		gs /= (end - start);
		bs /= (end - start);
		for (int i = start; i <= end; ++i)
		{
			int j = GPalette.Remap[i];
			Remap[j] = ColorMatcher.Pick(r >> FRACBITS, g >> FRACBITS, b >> FRACBITS);
			Palette[j] = PalEntry(j == 0 ? 0 : 255, r >> FRACBITS, g >> FRACBITS, b >> FRACBITS);
			r += rs;
			g += gs;
			b += bs;
		}
	}
}

//----------------------------------------------------------------------------
//
//
//
//----------------------------------------------------------------------------

void FRemapTable::AddDesaturation(int start, int end, double r1, double g1, double b1, double r2, double g2, double b2)
{
	r1 = clamp(r1, 0.0, 2.0);
	g1 = clamp(g1, 0.0, 2.0);
	b1 = clamp(b1, 0.0, 2.0);
	r2 = clamp(r2, 0.0, 2.0);
	g2 = clamp(g2, 0.0, 2.0);
	b2 = clamp(b2, 0.0, 2.0);

	if (start > end)
	{
		swapvalues(start, end);
		swapvalues(r1, r2);
		swapvalues(g1, g2);
		swapvalues(b1, b2);
	}

	r2 -= r1;
	g2 -= g1;
	b2 -= b1;
	r1 *= 255;
	g1 *= 255;
	b1 *= 255;

	for(int c = start; c <= end; c++)
	{
		double intensity = (GPalette.BaseColors[c].r * 77 +
							GPalette.BaseColors[c].g * 143 +
							GPalette.BaseColors[c].b * 37) / 256.0;

		PalEntry pe = PalEntry(	MIN(255, int(r1 + intensity*r2)), 
								MIN(255, int(g1 + intensity*g2)), 
								MIN(255, int(b1 + intensity*b2)));

		int cc = GPalette.Remap[c];

		Remap[cc] = ColorMatcher.Pick(pe);
		Palette[cc] = pe;
		Palette[cc].a = cc == 0 ? 0:255;
	}
}

//----------------------------------------------------------------------------
//
//
//
//----------------------------------------------------------------------------

void FRemapTable::AddToTranslation(const char *range)
{
	int start,end;
	bool desaturated = false;
	FScanner sc;

	sc.OpenMem("translation", range, int(strlen(range)));
	sc.SetCMode(true);

	try
	{
		sc.MustGetToken(TK_IntConst);
		start = sc.Number;
		sc.MustGetToken(':');
		sc.MustGetToken(TK_IntConst);
		end = sc.Number;
		sc.MustGetToken('=');
		if (start < 0 || start > 255 || end < 0 || end > 255)
		{
			sc.ScriptError("Palette index out of range");
			return;
		}

		sc.MustGetAnyToken();

		if (sc.TokenType != '[' && sc.TokenType != '%')
		{
			int pal1,pal2;

			sc.TokenMustBe(TK_IntConst);
			pal1 = sc.Number;
			sc.MustGetToken(':');
			sc.MustGetToken(TK_IntConst);
			pal2 = sc.Number;
			AddIndexRange(start, end, pal1, pal2);
		}
		else if (sc.TokenType == '[')
		{ 
			// translation using RGB values
			int r1,g1,b1,r2,g2,b2;

			sc.MustGetToken(TK_IntConst);
			r1 = sc.Number;
			sc.MustGetToken(',');

			sc.MustGetToken(TK_IntConst);
			g1 = sc.Number;
			sc.MustGetToken(',');

			sc.MustGetToken(TK_IntConst);
			b1 = sc.Number;
			sc.MustGetToken(']');
			sc.MustGetToken(':');
			sc.MustGetToken('[');

			sc.MustGetToken(TK_IntConst);
			r2 = sc.Number;
			sc.MustGetToken(',');

			sc.MustGetToken(TK_IntConst);
			g2 = sc.Number;
			sc.MustGetToken(',');

			sc.MustGetToken(TK_IntConst);
			b2 = sc.Number;
			sc.MustGetToken(']');

			AddColorRange(start, end, r1, g1, b1, r2, g2, b2);
		}
		else if (sc.TokenType == '%')
		{
			// translation using RGB values
			double r1,g1,b1,r2,g2,b2;

			sc.MustGetToken('[');
			sc.MustGetAnyToken();
			if (sc.TokenType != TK_IntConst) sc.TokenMustBe(TK_FloatConst);
			r1 = sc.Float;
			sc.MustGetToken(',');

			sc.MustGetAnyToken();
			if (sc.TokenType != TK_IntConst) sc.TokenMustBe(TK_FloatConst);
			g1 = sc.Float;
			sc.MustGetToken(',');

			sc.MustGetAnyToken();
			if (sc.TokenType != TK_IntConst) sc.TokenMustBe(TK_FloatConst);
			b1 = sc.Float;
			sc.MustGetToken(']');
			sc.MustGetToken(':');
			sc.MustGetToken('[');

			sc.MustGetAnyToken();
			if (sc.TokenType != TK_IntConst) sc.TokenMustBe(TK_FloatConst);
			r2 = sc.Float;
			sc.MustGetToken(',');

			sc.MustGetAnyToken();
			if (sc.TokenType != TK_IntConst) sc.TokenMustBe(TK_FloatConst);
			g2 = sc.Float;
			sc.MustGetToken(',');

			sc.MustGetAnyToken();
			if (sc.TokenType != TK_IntConst) sc.TokenMustBe(TK_FloatConst);
			b2 = sc.Float;
			sc.MustGetToken(']');

			AddDesaturation(start, end, r1, g1, b1, r2, g2, b2);
		}
	}
	catch (CRecoverableError &err)
	{
		Printf("Error in translation '%s':\n%s\n", range, err.GetMessage());
	}
}

//----------------------------------------------------------------------------
//
// Stores a copy of this translation in the DECORATE translation table
//
//----------------------------------------------------------------------------

int FRemapTable::StoreTranslation()
{
	unsigned int i;

	for (i = 0; i < translationtables[TRANSLATION_Decorate].Size(); i++)
	{
		if (*this == *translationtables[TRANSLATION_Decorate][i])
		{
			// A duplicate of this translation already exists
			return TRANSLATION(TRANSLATION_Decorate, i);
		}
	}
	if (translationtables[TRANSLATION_Decorate].Size() >= MAX_DECORATE_TRANSLATIONS)
	{
		I_Error("Too many DECORATE translations");
	}
	FRemapTable *newtrans = new FRemapTable;
	*newtrans = *this;
	i = translationtables[TRANSLATION_Decorate].Push(newtrans);
	return TRANSLATION(TRANSLATION_Decorate, i);
}


//----------------------------------------------------------------------------
//
//
//
//----------------------------------------------------------------------------

TArray<PalEntry> BloodTranslationColors;

int CreateBloodTranslation(PalEntry color)
{
	unsigned int i;

	if (BloodTranslationColors.Size() == 0)
	{
		// Don't use the first slot.
		translationtables[TRANSLATION_Blood].Push(NULL);
		BloodTranslationColors.Push(0);
	}

	for (i = 1; i < BloodTranslationColors.Size(); i++)
	{
		if (color.r == BloodTranslationColors[i].r &&
			color.g == BloodTranslationColors[i].g &&
			color.b == BloodTranslationColors[i].b)
		{
			// A duplicate of this translation already exists
			return i;
		}
	}
	if (BloodTranslationColors.Size() >= MAX_DECORATE_TRANSLATIONS)
	{
		I_Error("Too many blood colors");
	}
	FRemapTable *trans = new FRemapTable;
	for (i = 0; i < 256; i++)
	{
		int bright = MAX(MAX(GPalette.BaseColors[i].r, GPalette.BaseColors[i].g), GPalette.BaseColors[i].b);
		PalEntry pe = PalEntry(color.r*bright/255, color.g*bright/255, color.b*bright/255);
		int entry = ColorMatcher.Pick(pe.r, pe.g, pe.b);

		trans->Palette[i] = pe;
		trans->Remap[i] = entry;
	}
	translationtables[TRANSLATION_Blood].Push(trans);
	return BloodTranslationColors.Push(color);
}

//----------------------------------------------------------------------------
//
//
//
//----------------------------------------------------------------------------

FRemapTable *TranslationToTable(int translation)
{
	unsigned int type = GetTranslationType(translation);
	unsigned int index = GetTranslationIndex(translation);
	TAutoGrowArray<FRemapTablePtr, FRemapTable *> *slots;

	if (type <= 0 || type >= NUM_TRANSLATION_TABLES)
	{
		return NULL;
	}
	slots = &translationtables[type];
	if (index >= slots->Size())
	{
		return NULL;
	}
	return slots->operator[](index);
}

//----------------------------------------------------------------------------
//
//
//
//----------------------------------------------------------------------------

static void PushIdentityTable(int slot)
{
	FRemapTable *table = new FRemapTable;
	table->MakeIdentity();
	translationtables[slot].Push(table);
}

//----------------------------------------------------------------------------
//
// R_InitTranslationTables
// Creates the translation tables to map the green color ramp to gray,
// brown, red. Assumes a given structure of the PLAYPAL.
//
//----------------------------------------------------------------------------

void R_InitTranslationTables ()
{
	int i;

	// Each player gets two translations. Doom and Strife don't use the
	// extra ones, but Heretic and Hexen do. These are set up during
	// netgame arbitration and as-needed, so they just get to be identity
	// maps until then so they won't be invalid.
	for (i = 0; i < MAXPLAYERS; ++i)
	{
		PushIdentityTable(TRANSLATION_Players);
		PushIdentityTable(TRANSLATION_PlayersExtra);
		PushIdentityTable(TRANSLATION_RainPillar);
	}
	// The menu player also gets a separate translation table
	PushIdentityTable(TRANSLATION_Players);

	// The three standard translations from Doom or Heretic (seven for Strife),
	// plus the generic ice translation.
	for (i = 0; i < 8; ++i)
	{
		PushIdentityTable(TRANSLATION_Standard);
	}

	// Each player corpse has its own translation so they won't change
	// color if the player who created them changes theirs.
	for (i = 0; i < BODYQUESIZE; ++i)
	{
		PushIdentityTable(TRANSLATION_PlayerCorpses);
	}

	// Create the standard translation tables
	if (gameinfo.gametype & GAME_DoomChex)
	{
		for (i = 0x70; i < 0x80; i++)
		{ // map green ramp to gray, brown, red
			translationtables[TRANSLATION_Standard][0]->Remap[i] = 0x60 + (i&0xf);
			translationtables[TRANSLATION_Standard][1]->Remap[i] = 0x40 + (i&0xf);
			translationtables[TRANSLATION_Standard][2]->Remap[i] = 0x20 + (i&0xf);

			translationtables[TRANSLATION_Standard][0]->Palette[i] = GPalette.BaseColors[0x60 + (i&0xf)] | MAKEARGB(255,0,0,0);
			translationtables[TRANSLATION_Standard][1]->Palette[i] = GPalette.BaseColors[0x40 + (i&0xf)] | MAKEARGB(255,0,0,0);
			translationtables[TRANSLATION_Standard][2]->Palette[i] = GPalette.BaseColors[0x20 + (i&0xf)] | MAKEARGB(255,0,0,0);
		}
	}
	else if (gameinfo.gametype == GAME_Heretic)
	{
		for (i = 225; i <= 240; i++)
		{
			translationtables[TRANSLATION_Standard][0]->Remap[i] = 114+(i-225); // yellow
			translationtables[TRANSLATION_Standard][1]->Remap[i] = 145+(i-225); // red
			translationtables[TRANSLATION_Standard][2]->Remap[i] = 190+(i-225); // blue
			
			translationtables[TRANSLATION_Standard][0]->Palette[i] = GPalette.BaseColors[114+(i-225)] | MAKEARGB(255,0,0,0);
			translationtables[TRANSLATION_Standard][1]->Palette[i] = GPalette.BaseColors[145+(i-225)] | MAKEARGB(255,0,0,0);
			translationtables[TRANSLATION_Standard][2]->Palette[i] = GPalette.BaseColors[190+(i-225)] | MAKEARGB(255,0,0,0);
		}
	}
	else if (gameinfo.gametype == GAME_Strife)
	{
		for (i = 0x20; i <= 0x3F; ++i)
		{
			translationtables[TRANSLATION_Standard][0]->Remap[i] = i - 0x20;
			translationtables[TRANSLATION_Standard][1]->Remap[i] = i - 0x20;
			translationtables[TRANSLATION_Standard][2]->Remap[i] = 0xD0 + (i&0xf);
			translationtables[TRANSLATION_Standard][3]->Remap[i] = 0xD0 + (i&0xf);
			translationtables[TRANSLATION_Standard][4]->Remap[i] = i - 0x20;
			translationtables[TRANSLATION_Standard][5]->Remap[i] = i - 0x20;
			translationtables[TRANSLATION_Standard][6]->Remap[i] = i - 0x20;
		}
		for (i = 0x50; i <= 0x5F; ++i)
		{
			// Merchant hair
			translationtables[TRANSLATION_Standard][4]->Remap[i] = 0x80 + (i&0xf);
			translationtables[TRANSLATION_Standard][5]->Remap[i] = 0x10 + (i&0xf);
			translationtables[TRANSLATION_Standard][6]->Remap[i] = 0x40 + (i&0xf);
		}
		for (i = 0x80; i <= 0x8F; ++i)
		{
			translationtables[TRANSLATION_Standard][0]->Remap[i] = 0x40 + (i&0xf); // red
			translationtables[TRANSLATION_Standard][1]->Remap[i] = 0xB0 + (i&0xf); // rust
			translationtables[TRANSLATION_Standard][2]->Remap[i] = 0x10 + (i&0xf); // gray
			translationtables[TRANSLATION_Standard][3]->Remap[i] = 0x30 + (i&0xf); // dark green
			translationtables[TRANSLATION_Standard][4]->Remap[i] = 0x50 + (i&0xf); // gold
			translationtables[TRANSLATION_Standard][5]->Remap[i] = 0x60 + (i&0xf); // bright green
			translationtables[TRANSLATION_Standard][6]->Remap[i] = 0x90 + (i&0xf); // blue
		}
		for (i = 0xC0; i <= 0xCF; ++i)
		{
			translationtables[TRANSLATION_Standard][4]->Remap[i] = 0xA0 + (i&0xf);
			translationtables[TRANSLATION_Standard][5]->Remap[i] = 0x20 + (i&0xf);
			translationtables[TRANSLATION_Standard][6]->Remap[i] = (i&0xf);
		}
		translationtables[TRANSLATION_Standard][6]->Remap[0xC0] = 1;
		for (i = 0xD0; i <= 0xDF; ++i)
		{
			translationtables[TRANSLATION_Standard][4]->Remap[i] = 0xB0 + (i&0xf);
			translationtables[TRANSLATION_Standard][5]->Remap[i] = 0x30 + (i&0xf);
			translationtables[TRANSLATION_Standard][6]->Remap[i] = 0x10 + (i&0xf);
		}
		for (i = 0xF1; i <= 0xF6; ++i)
		{
			translationtables[TRANSLATION_Standard][0]->Remap[i] = 0xDF + (i&0xf);
		}
		for (i = 0xF7; i <= 0xFB; ++i)
		{
			translationtables[TRANSLATION_Standard][0]->Remap[i] = i - 6;
		}
		for (i = 0; i < 7; ++i)
		{
			for (int j = 0x20; j <= 0xFB; ++j)
			{
				translationtables[TRANSLATION_Standard][i]->Palette[j] =
					GPalette.BaseColors[translationtables[TRANSLATION_Standard][i]->Remap[j]] | MAKEARGB(255,0,0,0);
			}
		}
	}

	// Create the ice translation table, based on Hexen's. Alas, the standard
	// Doom palette has no good substitutes for these bluish-tinted grays, so
	// they will just look gray unless you use a different PLAYPAL with Doom.

	BYTE IcePaletteRemap[16];
	for (i = 0; i < 16; ++i)
	{
		IcePaletteRemap[i] = ColorMatcher.Pick (IcePalette[i][0], IcePalette[i][1], IcePalette[i][2]);
	}
	FRemapTable *remap = translationtables[TRANSLATION_Standard][7];
	for (i = 0; i < 256; ++i)
	{
		int r = GPalette.BaseColors[i].r;
		int g = GPalette.BaseColors[i].g;
		int b = GPalette.BaseColors[i].b;
		int v = (r*77 + g*143 + b*37) >> 12;
		remap->Remap[i] = IcePaletteRemap[v];
		remap->Palette[i] = PalEntry(255, IcePalette[v][0], IcePalette[v][1], IcePalette[v][2]);
	}

	// The alphatexture translation. Since alphatextures use the red channel this is just a standard grayscale mapping.
	PushIdentityTable(TRANSLATION_Standard);
	remap = translationtables[TRANSLATION_Standard][8];
	for (i = 0; i < 256; i++)
	{
		remap->Remap[i] = i;
		remap->Palette[i] = PalEntry(255, i, i, i);
	}
}

//----------------------------------------------------------------------------
//
//
//
//----------------------------------------------------------------------------

void R_DeinitTranslationTables()
{
	for (int i = 0; i < NUM_TRANSLATION_TABLES; ++i)
	{
		for (unsigned int j = 0; j < translationtables[i].Size(); ++j)
		{
			if (translationtables[i][j] != NULL)
			{
				delete translationtables[i][j];
				translationtables[i][j] = NULL;
			}
		}
		translationtables[i].Clear();
	}
	BloodTranslationColors.Clear();
}

//----------------------------------------------------------------------------
//
// [RH] Create a player's translation table based on a given mid-range color.
// [GRB] Split to 2 functions (because of player setup menu)
//
//----------------------------------------------------------------------------

static void SetRemap(FRemapTable *table, int i, float r, float g, float b)
{
	int ir = clamp (int(r * 255.f), 0, 255);
	int ig = clamp (int(g * 255.f), 0, 255);
	int ib = clamp (int(b * 255.f), 0, 255);
	table->Remap[i] = ColorMatcher.Pick (ir, ig, ib);
	table->Palette[i] = PalEntry(255, ir, ig, ib);
}

//----------------------------------------------------------------------------
//
// Sets the translation Heretic's the rain pillar
// This tries to create a translation that preserves the brightness of
// the rain projectiles so that their effect isn't ruined.
//
//----------------------------------------------------------------------------

static void SetPillarRemap(FRemapTable *table, int i, float h, float s, float v)
{
	float ph, ps, pv;
	float fr = GPalette.BaseColors[i].r / 255.f;
	float fg = GPalette.BaseColors[i].g / 255.f;
	float fb = GPalette.BaseColors[i].b / 255.f;
	RGBtoHSV(fr, fg, fb, &ph, &ps, &pv);
	HSVtoRGB(&fr, &fg, &fb, h, s, (v*0.2f + pv*0.8f));
	int ir = clamp (int(fr * 255.f), 0, 255);
	int ig = clamp (int(fg * 255.f), 0, 255);
	int ib = clamp (int(fb * 255.f), 0, 255);
	table->Remap[i] = ColorMatcher.Pick (ir, ig, ib);
	table->Palette[i] = PalEntry(255, ir, ig, ib);
}

//----------------------------------------------------------------------------

static bool SetRange(FRemapTable *table, int start, int end, int first, int last)
{
	bool identity = true;
	if (start == end)
	{
		int pi = (first + last) / 2;
		table->Remap[start] = GPalette.Remap[pi];
		identity &= (pi == start);
		table->Palette[start] = GPalette.BaseColors[table->Remap[start]];
		table->Palette[start].a = 255;
	}
	else
	{
		int palrange = last - first;
		for (int i = start; i <= end; ++i)
		{
			int pi = first + palrange * (i - start) / (end - start);
			table->Remap[i] = GPalette.Remap[pi];
			identity &= (pi == i);
			table->Palette[i] = GPalette.BaseColors[table->Remap[i]];
			table->Palette[i].a = 255;
		}
	}
	return identity;
}

//----------------------------------------------------------------------------
//
//
//
//----------------------------------------------------------------------------

static void R_CreatePlayerTranslation (float h, float s, float v, const FPlayerColorSet *colorset,
	FPlayerSkin *skin, FRemapTable *table, FRemapTable *alttable, FRemapTable *pillartable)
{
	int i;
	BYTE start = skin->range0start;
	BYTE end = skin->range0end;
	float r, g, b;
	float bases, basev;
	float sdelta, vdelta;
	float range;

	// Set up the base translation for this skin. If the skin was created
	// for the current game, then this is just an identity translation.
	// Otherwise, it remaps the colors from the skin's original palette to
	// the current one.
	if (skin->othergame)
	{
		memcpy (table->Remap, OtherGameSkinRemap, table->NumEntries);
		memcpy (table->Palette, OtherGameSkinPalette, sizeof(*table->Palette) * table->NumEntries);
	}
	else
	{
		for (i = 0; i < table->NumEntries; ++i)
		{
			table->Remap[i] = i;
		}
		memcpy(table->Palette, GPalette.BaseColors, sizeof(*table->Palette) * table->NumEntries);
	}
	for (i = 1; i < table->NumEntries; ++i)
	{
		table->Palette[i].a = 255;
	}

	// [GRB] Don't translate skins with color range 0-0 (APlayerPawn default)
	if (start == 0 && end == 0)
	{
		table->Inactive = true;
		table->UpdateNative();
		return;
	}

	table->Inactive = false;
	range = (float)(end-start+1);

	bases = s;
	basev = v;

	if (colorset != NULL && colorset->Lump >= 0 && Wads.LumpLength(colorset->Lump) < 256)
	{ // Bad table length. Ignore it.
		colorset = NULL;
	}

	if (colorset != NULL)
	{
		bool identity = true;
		// Use the pre-defined range instead of a custom one.
		if (colorset->Lump < 0)
		{
			identity &= SetRange(table, start, end, colorset->FirstColor, colorset->LastColor);
			for (i = 0; i < colorset->NumExtraRanges; ++i)
			{
				identity &= SetRange(table,
					colorset->Extra[i].RangeStart, colorset->Extra[i].RangeEnd,
					colorset->Extra[i].FirstColor, colorset->Extra[i].LastColor);
			}
		}
		else
		{
			FMemLump translump = Wads.ReadLump(colorset->Lump);
			const BYTE *trans = (const BYTE *)translump.GetMem();
			for (i = start; i <= end; ++i)
			{
				table->Remap[i] = GPalette.Remap[trans[i]];
				identity &= (trans[i] == i);
				table->Palette[i] = GPalette.BaseColors[table->Remap[i]];
				table->Palette[i].a = 255;
			}
		}
		// If the colorset created an identity translation mark it as inactive
		table->Inactive = identity;
	}
	else if (gameinfo.gametype & GAME_DoomStrifeChex)
	{
		// Build player sprite translation
		s -= 0.23f;
		v += 0.1f;
		sdelta = 0.23f / range;
		vdelta = -0.94112f / range;

		for (i = start; i <= end; i++)
		{
			float uses, usev;
			uses = clamp (s, 0.f, 1.f);
			usev = clamp (v, 0.f, 1.f);
			HSVtoRGB (&r, &g, &b, h, uses, usev);
			SetRemap(table, i, r, g, b);
			s += sdelta;
			v += vdelta;
		}
	}
	else if (gameinfo.gametype == GAME_Heretic)
	{
		float vdelta = 0.418916f / range;

		// Build player sprite translation
		for (i = start; i <= end; i++)
		{
			v = vdelta * (float)(i - start) + basev - 0.2352937f;
			v = clamp (v, 0.f, 1.f);
			HSVtoRGB (&r, &g, &b, h, s, v);
			SetRemap(table, i, r, g, b);
		}

		// Build rain/lifegem translation
		if (alttable)
		{
			bases = MIN (bases*1.3f, 1.f);
			basev = MIN (basev*1.3f, 1.f);
			for (i = 145; i <= 168; i++)
			{
				s = MIN (bases, 0.8965f - 0.0962f*(float)(i - 161));
				v = MIN (1.f, (0.2102f + 0.0489f*(float)(i - 144)) * basev);
				HSVtoRGB (&r, &g, &b, h, s, v);
				SetRemap(alttable, i, r, g, b);
				SetPillarRemap(pillartable, i, h, s, v);
			}
			alttable->UpdateNative();
		}
	}
	else if (gameinfo.gametype == GAME_Hexen)
	{
		if (memcmp (sprites[skin->sprite].name, "PLAY", 4) == 0)
		{ // The fighter is different! He gets a brown hairy loincloth, but the other
		  // two have blue capes.
			float vs[9] = { .28f, .32f, .38f, .42f, .47f, .5f, .58f, .71f, .83f };

			// Build player sprite translation
			//h = 45.f;
			v = MAX (0.1f, v);

			for (i = start; i <= end; i++)
			{
				HSVtoRGB (&r, &g, &b, h, s, vs[(i-start)*9/(int)range]*basev);
				SetRemap(table, i, r, g, b);
			}
		}
		else
		{
			float ms[18] = { .95f, .96f, .89f, .97f, .97f, 1.f, 1.f, 1.f, .97f, .99f, .87f, .77f, .69f, .62f, .57f, .47f, .43f };
			float mv[18] = { .16f, .19f, .22f, .25f, .31f, .35f, .38f, .41f, .47f, .54f, .60f, .65f, .71f, .77f, .83f, .89f, .94f, 1.f };

			// Build player sprite translation
			v = MAX (0.1f, v);

			for (i = start; i <= end; i++)
			{
				HSVtoRGB (&r, &g, &b, h, ms[(i-start)*18/(int)range]*bases, mv[(i-start)*18/(int)range]*basev);
				SetRemap(table, i, r, g, b);
			}
		}
	}
	if (gameinfo.gametype == GAME_Hexen && alttable != NULL)
	{
		// Build Hexen's lifegem translation.
		
		// Is the player's translation range the same as the gem's and we are using a
		// predefined translation? If so, then use the same one for the gem. Otherwise,
		// build one as per usual.
		if (colorset != NULL && start == 164 && end == 185)
		{
			*alttable = *table;
		}
		else
		{
			for (i = 164; i <= 185; ++i)
			{
				const PalEntry *base = &GPalette.BaseColors[i];
				float dummy;

				RGBtoHSV (base->r/255.f, base->g/255.f, base->b/255.f, &dummy, &s, &v);
				HSVtoRGB (&r, &g, &b, h, s*bases, v*basev);
				SetRemap(alttable, i, r, g, b);
			}
		}
		alttable->UpdateNative();
	}
	table->UpdateNative();
}

//----------------------------------------------------------------------------
//
//
//
//----------------------------------------------------------------------------

void R_BuildPlayerTranslation (int player)
{
	float h, s, v;
	FPlayerColorSet *colorset;

	D_GetPlayerColor (player, &h, &s, &v, &colorset);

	R_CreatePlayerTranslation (h, s, v, colorset,
		&skins[players[player].userinfo.GetSkin()],
		translationtables[TRANSLATION_Players][player],
		translationtables[TRANSLATION_PlayersExtra][player],
		translationtables[TRANSLATION_RainPillar][player]
		);
}

//----------------------------------------------------------------------------
//
//
//
//----------------------------------------------------------------------------

void R_GetPlayerTranslation (int color, const FPlayerColorSet *colorset, FPlayerSkin *skin, FRemapTable *table)
{
	float h, s, v;

	if (colorset != NULL)
	{
		color = colorset->RepresentativeColor;
	}
	RGBtoHSV (RPART(color)/255.f, GPART(color)/255.f, BPART(color)/255.f,
		&h, &s, &v);

	R_CreatePlayerTranslation (h, s, v, colorset, skin, table, NULL, NULL);
}
=======
/*
** r_translate.cpp
** Translatioo table handling
**
**---------------------------------------------------------------------------
** Copyright 1998-2006 Randy Heit
** All rights reserved.
**
** Redistribution and use in source and binary forms, with or without
** modification, are permitted provided that the following conditions
** are met:
**
** 1. Redistributions of source code must retain the above copyright
**    notice, this list of conditions and the following disclaimer.
** 2. Redistributions in binary form must reproduce the above copyright
**    notice, this list of conditions and the following disclaimer in the
**    documentation and/or other materials provided with the distribution.
** 3. The name of the author may not be used to endorse or promote products
**    derived from this software without specific prior written permission.
**
** THIS SOFTWARE IS PROVIDED BY THE AUTHOR ``AS IS'' AND ANY EXPRESS OR
** IMPLIED WARRANTIES, INCLUDING, BUT NOT LIMITED TO, THE IMPLIED WARRANTIES
** OF MERCHANTABILITY AND FITNESS FOR A PARTICULAR PURPOSE ARE DISCLAIMED.
** IN NO EVENT SHALL THE AUTHOR BE LIABLE FOR ANY DIRECT, INDIRECT,
** INCIDENTAL, SPECIAL, EXEMPLARY, OR CONSEQUENTIAL DAMAGES (INCLUDING, BUT
** NOT LIMITED TO, PROCUREMENT OF SUBSTITUTE GOODS OR SERVICES; LOSS OF USE,
** DATA, OR PROFITS; OR BUSINESS INTERRUPTION) HOWEVER CAUSED AND ON ANY
** THEORY OF LIABILITY, WHETHER IN CONTRACT, STRICT LIABILITY, OR TORT
** (INCLUDING NEGLIGENCE OR OTHERWISE) ARISING IN ANY WAY OUT OF THE USE OF
** THIS SOFTWARE, EVEN IF ADVISED OF THE POSSIBILITY OF SUCH DAMAGE.
**---------------------------------------------------------------------------
**
*/

#include <stddef.h>

#include "templates.h"
#include "r_data/r_translate.h"
#include "v_video.h"
#include "g_game.h"
#include "colormatcher.h"
#include "d_netinf.h"
#include "v_palette.h"
#include "sc_man.h"
#include "doomerrors.h"
#include "i_system.h"
#include "w_wad.h"
#include "r_data/colormaps.h"
#include "farchive.h"
#include "d_player.h"

#include "gi.h"
#include "stats.h"

TAutoGrowArray<FRemapTablePtr, FRemapTable *> translationtables[NUM_TRANSLATION_TABLES];


const BYTE IcePalette[16][3] =
{
	{  10,  8, 18 },
	{  15, 15, 26 },
	{  20, 16, 36 },
	{  30, 26, 46 },
	{  40, 36, 57 },
	{  50, 46, 67 },
	{  59, 57, 78 },
	{  69, 67, 88 },
	{  79, 77, 99 },
	{  89, 87,109 },
	{  99, 97,120 },
	{ 109,107,130 },
	{ 118,118,141 },
	{ 128,128,151 },
	{ 138,138,162 },
	{ 148,148,172 }
};

/****************************************************/
/****************************************************/

FRemapTable::FRemapTable(int count)
{
	assert(count <= 256);
	Inactive = false;
	Alloc(count);

	// Note that the tables are left uninitialized. It is assumed that
	// the caller will do that next, if only by calling MakeIdentity().
}

//----------------------------------------------------------------------------
//
//
//
//----------------------------------------------------------------------------

FRemapTable::~FRemapTable()
{
	Free();
}

//----------------------------------------------------------------------------
//
//
//
//----------------------------------------------------------------------------

void FRemapTable::Alloc(int count)
{
	Remap = (BYTE *)M_Malloc(count*sizeof(*Remap) + count*sizeof(*Palette));
	assert (Remap != NULL);
	Palette = (PalEntry *)(Remap + count*(sizeof(*Remap)));
	Native = NULL;
	NumEntries = count;
}

//----------------------------------------------------------------------------
//
//
//
//----------------------------------------------------------------------------

void FRemapTable::Free()
{
	KillNative();
	if (Remap != NULL)
	{
		M_Free(Remap);
		Remap = NULL;
		Palette = NULL;
		NumEntries = 0;
	}
}

//----------------------------------------------------------------------------
//
//
//
//----------------------------------------------------------------------------

FRemapTable::FRemapTable(const FRemapTable &o)
{
	Remap = NULL;
	Native = NULL;
	NumEntries = 0;
	operator= (o);
}

//----------------------------------------------------------------------------
//
//
//
//----------------------------------------------------------------------------

FRemapTable &FRemapTable::operator=(const FRemapTable &o)
{
	if (&o == this)
	{
		return *this;
	}
	if (o.NumEntries != NumEntries)
	{
		Free();
	}
	if (Remap == NULL)
	{
		Alloc(o.NumEntries);
	}
	Inactive = o.Inactive;
	memcpy(Remap, o.Remap, NumEntries*sizeof(*Remap) + NumEntries*sizeof(*Palette));
	return *this;
}

//----------------------------------------------------------------------------
//
//
//
//----------------------------------------------------------------------------

bool FRemapTable::operator==(const FRemapTable &o)
{
	// Two translations are identical when they have the same amount of colors
	// and the palette values for both are identical.
	if (&o == this) return true;
	if (o.NumEntries != NumEntries) return false;
	return !memcmp(o.Palette, Palette, NumEntries * sizeof(*Palette));
}

//----------------------------------------------------------------------------
//
//
//
//----------------------------------------------------------------------------

void FRemapTable::Serialize(FArchive &arc)
{
	int n = NumEntries;

	arc << NumEntries;
	if (arc.IsStoring())
	{
		arc.Write (Remap, NumEntries);
	}
	else
	{
		if (n != NumEntries)
		{
			Free();
			Alloc(NumEntries);
		}
		arc.Read (Remap, NumEntries);
	}
	for (int j = 0; j < NumEntries; ++j)
	{
		arc << Palette[j];
	}
}

//----------------------------------------------------------------------------
//
//
//
//----------------------------------------------------------------------------

void FRemapTable::MakeIdentity()
{
	int i;

	for (i = 0; i < NumEntries; ++i)
	{
		Remap[i] = i;
	}
	for (i = 0; i < NumEntries; ++i)
	{
		Palette[i] = GPalette.BaseColors[i];
	}
	for (i = 1; i < NumEntries; ++i)
	{
		Palette[i].a = 255;
	}
}

//----------------------------------------------------------------------------
//
//
//
//----------------------------------------------------------------------------

bool FRemapTable::IsIdentity() const
{
	for (int j = 0; j < 256; ++j)
	{
		if (Remap[j] != j)
		{
			return false;
		}
	}
	return true;
}

//----------------------------------------------------------------------------
//
//
//
//----------------------------------------------------------------------------

void FRemapTable::KillNative()
{
	if (Native != NULL)
	{
		delete Native;
		Native = NULL;
	}
}

//----------------------------------------------------------------------------
//
//
//
//----------------------------------------------------------------------------

void FRemapTable::UpdateNative()
{
	if (Native != NULL)
	{
		Native->Update();
	}
}

//----------------------------------------------------------------------------
//
//
//
//----------------------------------------------------------------------------

FNativePalette *FRemapTable::GetNative()
{
	if (Native == NULL)
	{
		Native = screen->CreatePalette(this);
	}
	return Native;
}

//----------------------------------------------------------------------------
//
//
//
//----------------------------------------------------------------------------

void FRemapTable::AddIndexRange(int start, int end, int pal1, int pal2)
{
	fixed_t palcol, palstep;

	if (start > end)
	{
		swapvalues (start, end);
		swapvalues (pal1, pal2);
	}
	else if (start == end)
	{
		start = GPalette.Remap[start];
		pal1 = GPalette.Remap[pal1];
		Remap[start] = pal1;
		Palette[start] = GPalette.BaseColors[pal1];
		Palette[start].a = start == 0 ? 0 : 255;
		return;
	}
	palcol = pal1 << FRACBITS;
	palstep = ((pal2 << FRACBITS) - palcol) / (end - start);
	for (int i = start; i <= end; palcol += palstep, ++i)
	{
		int j = GPalette.Remap[i], k = GPalette.Remap[palcol >> FRACBITS];
		Remap[j] = k;
		Palette[j] = GPalette.BaseColors[k];
		Palette[j].a = j == 0 ? 0 : 255;
	}
}

//----------------------------------------------------------------------------
//
//
//
//----------------------------------------------------------------------------

void FRemapTable::AddColorRange(int start, int end, int _r1,int _g1, int _b1, int _r2, int _g2, int _b2)
{
	fixed_t r1 = _r1 << FRACBITS;
	fixed_t g1 = _g1 << FRACBITS;
	fixed_t b1 = _b1 << FRACBITS;
	fixed_t r2 = _r2 << FRACBITS;
	fixed_t g2 = _g2 << FRACBITS;
	fixed_t b2 = _b2 << FRACBITS;
	fixed_t r, g, b;
	fixed_t rs, gs, bs;

	if (start > end)
	{
		swapvalues (start, end);
		r = r2;
		g = g2;
		b = b2;
		rs = r1 - r2;
		gs = g1 - g2;
		bs = b1 - b2;
	}
	else
	{
		r = r1;
		g = g1;
		b = b1;
		rs = r2 - r1;
		gs = g2 - g1;
		bs = b2 - b1;
	}
	if (start == end)
	{
		start = GPalette.Remap[start];
		Remap[start] = ColorMatcher.Pick(r >> FRACBITS, g >> FRACBITS, b >> FRACBITS);
		Palette[start] = PalEntry(r >> FRACBITS, g >> FRACBITS, b >> FRACBITS);
		Palette[start].a = start == 0 ? 0 : 255;
	}
	else
	{
		rs /= (end - start);
		gs /= (end - start);
		bs /= (end - start);
		for (int i = start; i <= end; ++i)
		{
			int j = GPalette.Remap[i];
			Remap[j] = ColorMatcher.Pick(r >> FRACBITS, g >> FRACBITS, b >> FRACBITS);
			Palette[j] = PalEntry(j == 0 ? 0 : 255, r >> FRACBITS, g >> FRACBITS, b >> FRACBITS);
			r += rs;
			g += gs;
			b += bs;
		}
	}
}

//----------------------------------------------------------------------------
//
//
//
//----------------------------------------------------------------------------

void FRemapTable::AddDesaturation(int start, int end, double r1, double g1, double b1, double r2, double g2, double b2)
{
	r1 = clamp(r1, 0.0, 2.0);
	g1 = clamp(g1, 0.0, 2.0);
	b1 = clamp(b1, 0.0, 2.0);
	r2 = clamp(r2, 0.0, 2.0);
	g2 = clamp(g2, 0.0, 2.0);
	b2 = clamp(b2, 0.0, 2.0);

	if (start > end)
	{
		swapvalues(start, end);
		swapvalues(r1, r2);
		swapvalues(g1, g2);
		swapvalues(b1, b2);
	}

	r2 -= r1;
	g2 -= g1;
	b2 -= b1;
	r1 *= 255;
	g1 *= 255;
	b1 *= 255;

	for(int c = start; c <= end; c++)
	{
		double intensity = (GPalette.BaseColors[c].r * 77 +
							GPalette.BaseColors[c].g * 143 +
							GPalette.BaseColors[c].b * 37) / 256.0;

		PalEntry pe = PalEntry(	MIN(255, int(r1 + intensity*r2)), 
								MIN(255, int(g1 + intensity*g2)), 
								MIN(255, int(b1 + intensity*b2)));

		int cc = GPalette.Remap[c];

		Remap[cc] = ColorMatcher.Pick(pe);
		Palette[cc] = pe;
		Palette[cc].a = cc == 0 ? 0:255;
	}
}

//----------------------------------------------------------------------------
//
//
//
//----------------------------------------------------------------------------

void FRemapTable::AddToTranslation(const char *range)
{
	int start,end;
	bool desaturated = false;
	FScanner sc;

	sc.OpenMem("translation", range, int(strlen(range)));
	sc.SetCMode(true);

	try
	{
		sc.MustGetToken(TK_IntConst);
		start = sc.Number;
		sc.MustGetToken(':');
		sc.MustGetToken(TK_IntConst);
		end = sc.Number;
		sc.MustGetToken('=');
		if (start < 0 || start > 255 || end < 0 || end > 255)
		{
			sc.ScriptError("Palette index out of range");
			return;
		}

		sc.MustGetAnyToken();

		if (sc.TokenType != '[' && sc.TokenType != '%')
		{
			int pal1,pal2;

			sc.TokenMustBe(TK_IntConst);
			pal1 = sc.Number;
			sc.MustGetToken(':');
			sc.MustGetToken(TK_IntConst);
			pal2 = sc.Number;
			AddIndexRange(start, end, pal1, pal2);
		}
		else if (sc.TokenType == '[')
		{ 
			// translation using RGB values
			int r1,g1,b1,r2,g2,b2;

			sc.MustGetToken(TK_IntConst);
			r1 = sc.Number;
			sc.MustGetToken(',');

			sc.MustGetToken(TK_IntConst);
			g1 = sc.Number;
			sc.MustGetToken(',');

			sc.MustGetToken(TK_IntConst);
			b1 = sc.Number;
			sc.MustGetToken(']');
			sc.MustGetToken(':');
			sc.MustGetToken('[');

			sc.MustGetToken(TK_IntConst);
			r2 = sc.Number;
			sc.MustGetToken(',');

			sc.MustGetToken(TK_IntConst);
			g2 = sc.Number;
			sc.MustGetToken(',');

			sc.MustGetToken(TK_IntConst);
			b2 = sc.Number;
			sc.MustGetToken(']');

			AddColorRange(start, end, r1, g1, b1, r2, g2, b2);
		}
		else if (sc.TokenType == '%')
		{
			// translation using RGB values
			double r1,g1,b1,r2,g2,b2;

			sc.MustGetToken('[');
			sc.MustGetAnyToken();
			if (sc.TokenType != TK_IntConst) sc.TokenMustBe(TK_FloatConst);
			r1 = sc.Float;
			sc.MustGetToken(',');

			sc.MustGetAnyToken();
			if (sc.TokenType != TK_IntConst) sc.TokenMustBe(TK_FloatConst);
			g1 = sc.Float;
			sc.MustGetToken(',');

			sc.MustGetAnyToken();
			if (sc.TokenType != TK_IntConst) sc.TokenMustBe(TK_FloatConst);
			b1 = sc.Float;
			sc.MustGetToken(']');
			sc.MustGetToken(':');
			sc.MustGetToken('[');

			sc.MustGetAnyToken();
			if (sc.TokenType != TK_IntConst) sc.TokenMustBe(TK_FloatConst);
			r2 = sc.Float;
			sc.MustGetToken(',');

			sc.MustGetAnyToken();
			if (sc.TokenType != TK_IntConst) sc.TokenMustBe(TK_FloatConst);
			g2 = sc.Float;
			sc.MustGetToken(',');

			sc.MustGetAnyToken();
			if (sc.TokenType != TK_IntConst) sc.TokenMustBe(TK_FloatConst);
			b2 = sc.Float;
			sc.MustGetToken(']');

			AddDesaturation(start, end, r1, g1, b1, r2, g2, b2);
		}
	}
	catch (CRecoverableError &err)
	{
		Printf("Error in translation '%s':\n%s\n", range, err.GetMessage());
	}
}

//----------------------------------------------------------------------------
//
// Stores a copy of this translation in the DECORATE translation table
//
//----------------------------------------------------------------------------

int FRemapTable::StoreTranslation()
{
	unsigned int i;

	for (i = 0; i < translationtables[TRANSLATION_Decorate].Size(); i++)
	{
		if (*this == *translationtables[TRANSLATION_Decorate][i])
		{
			// A duplicate of this translation already exists
			return TRANSLATION(TRANSLATION_Decorate, i);
		}
	}
	if (translationtables[TRANSLATION_Decorate].Size() >= MAX_DECORATE_TRANSLATIONS)
	{
		I_Error("Too many DECORATE translations");
	}
	FRemapTable *newtrans = new FRemapTable;
	*newtrans = *this;
	i = translationtables[TRANSLATION_Decorate].Push(newtrans);
	return TRANSLATION(TRANSLATION_Decorate, i);
}


//----------------------------------------------------------------------------
//
//
//
//----------------------------------------------------------------------------

TArray<PalEntry> BloodTranslationColors;

int CreateBloodTranslation(PalEntry color)
{
	unsigned int i;

	if (BloodTranslationColors.Size() == 0)
	{
		// Don't use the first slot.
		translationtables[TRANSLATION_Blood].Push(NULL);
		BloodTranslationColors.Push(0);
	}

	for (i = 1; i < BloodTranslationColors.Size(); i++)
	{
		if (color.r == BloodTranslationColors[i].r &&
			color.g == BloodTranslationColors[i].g &&
			color.b == BloodTranslationColors[i].b)
		{
			// A duplicate of this translation already exists
			return i;
		}
	}
	if (BloodTranslationColors.Size() >= MAX_DECORATE_TRANSLATIONS)
	{
		I_Error("Too many blood colors");
	}
	FRemapTable *trans = new FRemapTable;
	for (i = 0; i < 256; i++)
	{
		int bright = MAX(MAX(GPalette.BaseColors[i].r, GPalette.BaseColors[i].g), GPalette.BaseColors[i].b);
		PalEntry pe = PalEntry(color.r*bright/255, color.g*bright/255, color.b*bright/255);
		int entry = ColorMatcher.Pick(pe.r, pe.g, pe.b);

		trans->Palette[i] = pe;
		trans->Remap[i] = entry;
	}
	translationtables[TRANSLATION_Blood].Push(trans);
	return BloodTranslationColors.Push(color);
}

//----------------------------------------------------------------------------
//
//
//
//----------------------------------------------------------------------------

FRemapTable *TranslationToTable(int translation)
{
	unsigned int type = GetTranslationType(translation);
	unsigned int index = GetTranslationIndex(translation);
	TAutoGrowArray<FRemapTablePtr, FRemapTable *> *slots;

	if (type <= 0 || type >= NUM_TRANSLATION_TABLES)
	{
		return NULL;
	}
	slots = &translationtables[type];
	if (index >= slots->Size())
	{
		return NULL;
	}
	return slots->operator[](index);
}

//----------------------------------------------------------------------------
//
//
//
//----------------------------------------------------------------------------

static void PushIdentityTable(int slot)
{
	FRemapTable *table = new FRemapTable;
	table->MakeIdentity();
	translationtables[slot].Push(table);
}

//----------------------------------------------------------------------------
//
// R_InitTranslationTables
// Creates the translation tables to map the green color ramp to gray,
// brown, red. Assumes a given structure of the PLAYPAL.
//
//----------------------------------------------------------------------------

void R_InitTranslationTables ()
{
	int i;

	// Each player gets two translations. Doom and Strife don't use the
	// extra ones, but Heretic and Hexen do. These are set up during
	// netgame arbitration and as-needed, so they just get to be identity
	// maps until then so they won't be invalid.
	for (i = 0; i < MAXPLAYERS; ++i)
	{
		PushIdentityTable(TRANSLATION_Players);
		PushIdentityTable(TRANSLATION_PlayersExtra);
		PushIdentityTable(TRANSLATION_RainPillar);
	}
	// The menu player also gets a separate translation table
	PushIdentityTable(TRANSLATION_Players);

	// The three standard translations from Doom or Heretic (seven for Strife),
	// plus the generic ice translation.
	for (i = 0; i < 8; ++i)
	{
		PushIdentityTable(TRANSLATION_Standard);
	}

	// Each player corpse has its own translation so they won't change
	// color if the player who created them changes theirs.
	for (i = 0; i < BODYQUESIZE; ++i)
	{
		PushIdentityTable(TRANSLATION_PlayerCorpses);
	}

	// Create the standard translation tables
	if (gameinfo.gametype & GAME_DoomChex)
	{
		for (i = 0x70; i < 0x80; i++)
		{ // map green ramp to gray, brown, red
			translationtables[TRANSLATION_Standard][0]->Remap[i] = 0x60 + (i&0xf);
			translationtables[TRANSLATION_Standard][1]->Remap[i] = 0x40 + (i&0xf);
			translationtables[TRANSLATION_Standard][2]->Remap[i] = 0x20 + (i&0xf);

			translationtables[TRANSLATION_Standard][0]->Palette[i] = GPalette.BaseColors[0x60 + (i&0xf)] | MAKEARGB(255,0,0,0);
			translationtables[TRANSLATION_Standard][1]->Palette[i] = GPalette.BaseColors[0x40 + (i&0xf)] | MAKEARGB(255,0,0,0);
			translationtables[TRANSLATION_Standard][2]->Palette[i] = GPalette.BaseColors[0x20 + (i&0xf)] | MAKEARGB(255,0,0,0);
		}
	}
	else if (gameinfo.gametype == GAME_Heretic)
	{
		for (i = 225; i <= 240; i++)
		{
			translationtables[TRANSLATION_Standard][0]->Remap[i] = 114+(i-225); // yellow
			translationtables[TRANSLATION_Standard][1]->Remap[i] = 145+(i-225); // red
			translationtables[TRANSLATION_Standard][2]->Remap[i] = 190+(i-225); // blue
			
			translationtables[TRANSLATION_Standard][0]->Palette[i] = GPalette.BaseColors[114+(i-225)] | MAKEARGB(255,0,0,0);
			translationtables[TRANSLATION_Standard][1]->Palette[i] = GPalette.BaseColors[145+(i-225)] | MAKEARGB(255,0,0,0);
			translationtables[TRANSLATION_Standard][2]->Palette[i] = GPalette.BaseColors[190+(i-225)] | MAKEARGB(255,0,0,0);
		}
	}
	else if (gameinfo.gametype == GAME_Strife)
	{
		for (i = 0x20; i <= 0x3F; ++i)
		{
			translationtables[TRANSLATION_Standard][0]->Remap[i] = i - 0x20;
			translationtables[TRANSLATION_Standard][1]->Remap[i] = i - 0x20;
			translationtables[TRANSLATION_Standard][2]->Remap[i] = 0xD0 + (i&0xf);
			translationtables[TRANSLATION_Standard][3]->Remap[i] = 0xD0 + (i&0xf);
			translationtables[TRANSLATION_Standard][4]->Remap[i] = i - 0x20;
			translationtables[TRANSLATION_Standard][5]->Remap[i] = i - 0x20;
			translationtables[TRANSLATION_Standard][6]->Remap[i] = i - 0x20;
		}
		for (i = 0x50; i <= 0x5F; ++i)
		{
			// Merchant hair
			translationtables[TRANSLATION_Standard][4]->Remap[i] = 0x80 + (i&0xf);
			translationtables[TRANSLATION_Standard][5]->Remap[i] = 0x10 + (i&0xf);
			translationtables[TRANSLATION_Standard][6]->Remap[i] = 0x40 + (i&0xf);
		}
		for (i = 0x80; i <= 0x8F; ++i)
		{
			translationtables[TRANSLATION_Standard][0]->Remap[i] = 0x40 + (i&0xf); // red
			translationtables[TRANSLATION_Standard][1]->Remap[i] = 0xB0 + (i&0xf); // rust
			translationtables[TRANSLATION_Standard][2]->Remap[i] = 0x10 + (i&0xf); // gray
			translationtables[TRANSLATION_Standard][3]->Remap[i] = 0x30 + (i&0xf); // dark green
			translationtables[TRANSLATION_Standard][4]->Remap[i] = 0x50 + (i&0xf); // gold
			translationtables[TRANSLATION_Standard][5]->Remap[i] = 0x60 + (i&0xf); // bright green
			translationtables[TRANSLATION_Standard][6]->Remap[i] = 0x90 + (i&0xf); // blue
		}
		for (i = 0xC0; i <= 0xCF; ++i)
		{
			translationtables[TRANSLATION_Standard][4]->Remap[i] = 0xA0 + (i&0xf);
			translationtables[TRANSLATION_Standard][5]->Remap[i] = 0x20 + (i&0xf);
			translationtables[TRANSLATION_Standard][6]->Remap[i] = (i&0xf);
		}
		translationtables[TRANSLATION_Standard][6]->Remap[0xC0] = 1;
		for (i = 0xD0; i <= 0xDF; ++i)
		{
			translationtables[TRANSLATION_Standard][4]->Remap[i] = 0xB0 + (i&0xf);
			translationtables[TRANSLATION_Standard][5]->Remap[i] = 0x30 + (i&0xf);
			translationtables[TRANSLATION_Standard][6]->Remap[i] = 0x10 + (i&0xf);
		}
		for (i = 0xF1; i <= 0xF6; ++i)
		{
			translationtables[TRANSLATION_Standard][0]->Remap[i] = 0xDF + (i&0xf);
		}
		for (i = 0xF7; i <= 0xFB; ++i)
		{
			translationtables[TRANSLATION_Standard][0]->Remap[i] = i - 6;
		}
		for (i = 0; i < 7; ++i)
		{
			for (int j = 0x20; j <= 0xFB; ++j)
			{
				translationtables[TRANSLATION_Standard][i]->Palette[j] =
					GPalette.BaseColors[translationtables[TRANSLATION_Standard][i]->Remap[j]] | MAKEARGB(255,0,0,0);
			}
		}
	}

	// Create the ice translation table, based on Hexen's. Alas, the standard
	// Doom palette has no good substitutes for these bluish-tinted grays, so
	// they will just look gray unless you use a different PLAYPAL with Doom.

	BYTE IcePaletteRemap[16];
	for (i = 0; i < 16; ++i)
	{
		IcePaletteRemap[i] = ColorMatcher.Pick (IcePalette[i][0], IcePalette[i][1], IcePalette[i][2]);
	}
	FRemapTable *remap = translationtables[TRANSLATION_Standard][7];
	for (i = 0; i < 256; ++i)
	{
		int r = GPalette.BaseColors[i].r;
		int g = GPalette.BaseColors[i].g;
		int b = GPalette.BaseColors[i].b;
		int v = (r*77 + g*143 + b*37) >> 12;
		remap->Remap[i] = IcePaletteRemap[v];
		remap->Palette[i] = PalEntry(255, IcePalette[v][0], IcePalette[v][1], IcePalette[v][2]);
	}
}

//----------------------------------------------------------------------------
//
//
//
//----------------------------------------------------------------------------

void R_DeinitTranslationTables()
{
	for (int i = 0; i < NUM_TRANSLATION_TABLES; ++i)
	{
		for (unsigned int j = 0; j < translationtables[i].Size(); ++j)
		{
			if (translationtables[i][j] != NULL)
			{
				delete translationtables[i][j];
				translationtables[i][j] = NULL;
			}
		}
		translationtables[i].Clear();
	}
	BloodTranslationColors.Clear();
}

//----------------------------------------------------------------------------
//
// [RH] Create a player's translation table based on a given mid-range color.
// [GRB] Split to 2 functions (because of player setup menu)
//
//----------------------------------------------------------------------------

static void SetRemap(FRemapTable *table, int i, float r, float g, float b)
{
	int ir = clamp (int(r * 255.f), 0, 255);
	int ig = clamp (int(g * 255.f), 0, 255);
	int ib = clamp (int(b * 255.f), 0, 255);
	table->Remap[i] = ColorMatcher.Pick (ir, ig, ib);
	table->Palette[i] = PalEntry(255, ir, ig, ib);
}

//----------------------------------------------------------------------------
//
// Sets the translation Heretic's the rain pillar
// This tries to create a translation that preserves the brightness of
// the rain projectiles so that their effect isn't ruined.
//
//----------------------------------------------------------------------------

static void SetPillarRemap(FRemapTable *table, int i, float h, float s, float v)
{
	float ph, ps, pv;
	float fr = GPalette.BaseColors[i].r / 255.f;
	float fg = GPalette.BaseColors[i].g / 255.f;
	float fb = GPalette.BaseColors[i].b / 255.f;
	RGBtoHSV(fr, fg, fb, &ph, &ps, &pv);
	HSVtoRGB(&fr, &fg, &fb, h, s, (v*0.2f + pv*0.8f));
	int ir = clamp (int(fr * 255.f), 0, 255);
	int ig = clamp (int(fg * 255.f), 0, 255);
	int ib = clamp (int(fb * 255.f), 0, 255);
	table->Remap[i] = ColorMatcher.Pick (ir, ig, ib);
	table->Palette[i] = PalEntry(255, ir, ig, ib);
}

//----------------------------------------------------------------------------

static bool SetRange(FRemapTable *table, int start, int end, int first, int last)
{
	bool identity = true;
	if (start == end)
	{
		int pi = (first + last) / 2;
		table->Remap[start] = GPalette.Remap[pi];
		identity &= (pi == start);
		table->Palette[start] = GPalette.BaseColors[table->Remap[start]];
		table->Palette[start].a = 255;
	}
	else
	{
		int palrange = last - first;
		for (int i = start; i <= end; ++i)
		{
			int pi = first + palrange * (i - start) / (end - start);
			table->Remap[i] = GPalette.Remap[pi];
			identity &= (pi == i);
			table->Palette[i] = GPalette.BaseColors[table->Remap[i]];
			table->Palette[i].a = 255;
		}
	}
	return identity;
}

//----------------------------------------------------------------------------
//
//
//
//----------------------------------------------------------------------------

static void R_CreatePlayerTranslation (float h, float s, float v, const FPlayerColorSet *colorset,
	FPlayerSkin *skin, FRemapTable *table, FRemapTable *alttable, FRemapTable *pillartable)
{
	int i;
	BYTE start = skin->range0start;
	BYTE end = skin->range0end;
	float r, g, b;
	float bases, basev;
	float sdelta, vdelta;
	float range;

	// Set up the base translation for this skin. If the skin was created
	// for the current game, then this is just an identity translation.
	// Otherwise, it remaps the colors from the skin's original palette to
	// the current one.
	if (skin->othergame)
	{
		memcpy (table->Remap, OtherGameSkinRemap, table->NumEntries);
		memcpy (table->Palette, OtherGameSkinPalette, sizeof(*table->Palette) * table->NumEntries);
	}
	else
	{
		for (i = 0; i < table->NumEntries; ++i)
		{
			table->Remap[i] = i;
		}
		memcpy(table->Palette, GPalette.BaseColors, sizeof(*table->Palette) * table->NumEntries);
	}
	for (i = 1; i < table->NumEntries; ++i)
	{
		table->Palette[i].a = 255;
	}

	// [GRB] Don't translate skins with color range 0-0 (APlayerPawn default)
	if (start == 0 && end == 0)
	{
		table->Inactive = true;
		table->UpdateNative();
		return;
	}

	table->Inactive = false;
	range = (float)(end-start+1);

	bases = s;
	basev = v;

	if (colorset != NULL && colorset->Lump >= 0 && Wads.LumpLength(colorset->Lump) < 256)
	{ // Bad table length. Ignore it.
		colorset = NULL;
	}

	if (colorset != NULL)
	{
		bool identity = true;
		// Use the pre-defined range instead of a custom one.
		if (colorset->Lump < 0)
		{
			identity &= SetRange(table, start, end, colorset->FirstColor, colorset->LastColor);
			for (i = 0; i < colorset->NumExtraRanges; ++i)
			{
				identity &= SetRange(table,
					colorset->Extra[i].RangeStart, colorset->Extra[i].RangeEnd,
					colorset->Extra[i].FirstColor, colorset->Extra[i].LastColor);
			}
		}
		else
		{
			FMemLump translump = Wads.ReadLump(colorset->Lump);
			const BYTE *trans = (const BYTE *)translump.GetMem();
			for (i = start; i <= end; ++i)
			{
				table->Remap[i] = GPalette.Remap[trans[i]];
				identity &= (trans[i] == i);
				table->Palette[i] = GPalette.BaseColors[table->Remap[i]];
				table->Palette[i].a = 255;
			}
		}
		// If the colorset created an identity translation mark it as inactive
		table->Inactive = identity;
	}
	else if (gameinfo.gametype & GAME_DoomStrifeChex)
	{
		// Build player sprite translation
		s -= 0.23f;
		v += 0.1f;
		sdelta = 0.23f / range;
		vdelta = -0.94112f / range;

		for (i = start; i <= end; i++)
		{
			float uses, usev;
			uses = clamp (s, 0.f, 1.f);
			usev = clamp (v, 0.f, 1.f);
			HSVtoRGB (&r, &g, &b, h, uses, usev);
			SetRemap(table, i, r, g, b);
			s += sdelta;
			v += vdelta;
		}
	}
	else if (gameinfo.gametype == GAME_Heretic)
	{
		float vdelta = 0.418916f / range;

		// Build player sprite translation
		for (i = start; i <= end; i++)
		{
			v = vdelta * (float)(i - start) + basev - 0.2352937f;
			v = clamp (v, 0.f, 1.f);
			HSVtoRGB (&r, &g, &b, h, s, v);
			SetRemap(table, i, r, g, b);
		}

		// Build rain/lifegem translation
		if (alttable)
		{
			bases = MIN (bases*1.3f, 1.f);
			basev = MIN (basev*1.3f, 1.f);
			for (i = 145; i <= 168; i++)
			{
				s = MIN (bases, 0.8965f - 0.0962f*(float)(i - 161));
				v = MIN (1.f, (0.2102f + 0.0489f*(float)(i - 144)) * basev);
				HSVtoRGB (&r, &g, &b, h, s, v);
				SetRemap(alttable, i, r, g, b);
				SetPillarRemap(pillartable, i, h, s, v);
			}
			alttable->UpdateNative();
		}
	}
	else if (gameinfo.gametype == GAME_Hexen)
	{
		if (memcmp (sprites[skin->sprite].name, "PLAY", 4) == 0)
		{ // The fighter is different! He gets a brown hairy loincloth, but the other
		  // two have blue capes.
			float vs[9] = { .28f, .32f, .38f, .42f, .47f, .5f, .58f, .71f, .83f };

			// Build player sprite translation
			//h = 45.f;
			v = MAX (0.1f, v);

			for (i = start; i <= end; i++)
			{
				HSVtoRGB (&r, &g, &b, h, s, vs[(i-start)*9/(int)range]*basev);
				SetRemap(table, i, r, g, b);
			}
		}
		else
		{
			float ms[18] = { .95f, .96f, .89f, .97f, .97f, 1.f, 1.f, 1.f, .97f, .99f, .87f, .77f, .69f, .62f, .57f, .47f, .43f };
			float mv[18] = { .16f, .19f, .22f, .25f, .31f, .35f, .38f, .41f, .47f, .54f, .60f, .65f, .71f, .77f, .83f, .89f, .94f, 1.f };

			// Build player sprite translation
			v = MAX (0.1f, v);

			for (i = start; i <= end; i++)
			{
				HSVtoRGB (&r, &g, &b, h, ms[(i-start)*18/(int)range]*bases, mv[(i-start)*18/(int)range]*basev);
				SetRemap(table, i, r, g, b);
			}
		}
	}
	if (gameinfo.gametype == GAME_Hexen && alttable != NULL)
	{
		// Build Hexen's lifegem translation.
		
		// Is the player's translation range the same as the gem's and we are using a
		// predefined translation? If so, then use the same one for the gem. Otherwise,
		// build one as per usual.
		if (colorset != NULL && start == 164 && end == 185)
		{
			*alttable = *table;
		}
		else
		{
			for (i = 164; i <= 185; ++i)
			{
				const PalEntry *base = &GPalette.BaseColors[i];
				float dummy;

				RGBtoHSV (base->r/255.f, base->g/255.f, base->b/255.f, &dummy, &s, &v);
				HSVtoRGB (&r, &g, &b, h, s*bases, v*basev);
				SetRemap(alttable, i, r, g, b);
			}
		}
		alttable->UpdateNative();
	}
	table->UpdateNative();
}

//----------------------------------------------------------------------------
//
//
//
//----------------------------------------------------------------------------

void R_BuildPlayerTranslation (int player)
{
	float h, s, v;
	FPlayerColorSet *colorset;

	D_GetPlayerColor (player, &h, &s, &v, &colorset);

	R_CreatePlayerTranslation (h, s, v, colorset,
		&skins[players[player].userinfo.GetSkin()],
		translationtables[TRANSLATION_Players][player],
		translationtables[TRANSLATION_PlayersExtra][player],
		translationtables[TRANSLATION_RainPillar][player]
		);
}

//----------------------------------------------------------------------------
//
//
//
//----------------------------------------------------------------------------

void R_GetPlayerTranslation (int color, const FPlayerColorSet *colorset, FPlayerSkin *skin, FRemapTable *table)
{
	float h, s, v;

	if (colorset != NULL)
	{
		color = colorset->RepresentativeColor;
	}
	RGBtoHSV (RPART(color)/255.f, GPART(color)/255.f, BPART(color)/255.f,
		&h, &s, &v);

	R_CreatePlayerTranslation (h, s, v, colorset, skin, table, NULL, NULL);
}
>>>>>>> 55142078
<|MERGE_RESOLUTION|>--- conflicted
+++ resolved
@@ -1,4 +1,3 @@
-<<<<<<< HEAD
 /*
 ** r_translate.cpp
 ** Translatioo table handling
@@ -1161,1160 +1160,4 @@
 		&h, &s, &v);
 
 	R_CreatePlayerTranslation (h, s, v, colorset, skin, table, NULL, NULL);
-}
-=======
-/*
-** r_translate.cpp
-** Translatioo table handling
-**
-**---------------------------------------------------------------------------
-** Copyright 1998-2006 Randy Heit
-** All rights reserved.
-**
-** Redistribution and use in source and binary forms, with or without
-** modification, are permitted provided that the following conditions
-** are met:
-**
-** 1. Redistributions of source code must retain the above copyright
-**    notice, this list of conditions and the following disclaimer.
-** 2. Redistributions in binary form must reproduce the above copyright
-**    notice, this list of conditions and the following disclaimer in the
-**    documentation and/or other materials provided with the distribution.
-** 3. The name of the author may not be used to endorse or promote products
-**    derived from this software without specific prior written permission.
-**
-** THIS SOFTWARE IS PROVIDED BY THE AUTHOR ``AS IS'' AND ANY EXPRESS OR
-** IMPLIED WARRANTIES, INCLUDING, BUT NOT LIMITED TO, THE IMPLIED WARRANTIES
-** OF MERCHANTABILITY AND FITNESS FOR A PARTICULAR PURPOSE ARE DISCLAIMED.
-** IN NO EVENT SHALL THE AUTHOR BE LIABLE FOR ANY DIRECT, INDIRECT,
-** INCIDENTAL, SPECIAL, EXEMPLARY, OR CONSEQUENTIAL DAMAGES (INCLUDING, BUT
-** NOT LIMITED TO, PROCUREMENT OF SUBSTITUTE GOODS OR SERVICES; LOSS OF USE,
-** DATA, OR PROFITS; OR BUSINESS INTERRUPTION) HOWEVER CAUSED AND ON ANY
-** THEORY OF LIABILITY, WHETHER IN CONTRACT, STRICT LIABILITY, OR TORT
-** (INCLUDING NEGLIGENCE OR OTHERWISE) ARISING IN ANY WAY OUT OF THE USE OF
-** THIS SOFTWARE, EVEN IF ADVISED OF THE POSSIBILITY OF SUCH DAMAGE.
-**---------------------------------------------------------------------------
-**
-*/
-
-#include <stddef.h>
-
-#include "templates.h"
-#include "r_data/r_translate.h"
-#include "v_video.h"
-#include "g_game.h"
-#include "colormatcher.h"
-#include "d_netinf.h"
-#include "v_palette.h"
-#include "sc_man.h"
-#include "doomerrors.h"
-#include "i_system.h"
-#include "w_wad.h"
-#include "r_data/colormaps.h"
-#include "farchive.h"
-#include "d_player.h"
-
-#include "gi.h"
-#include "stats.h"
-
-TAutoGrowArray<FRemapTablePtr, FRemapTable *> translationtables[NUM_TRANSLATION_TABLES];
-
-
-const BYTE IcePalette[16][3] =
-{
-	{  10,  8, 18 },
-	{  15, 15, 26 },
-	{  20, 16, 36 },
-	{  30, 26, 46 },
-	{  40, 36, 57 },
-	{  50, 46, 67 },
-	{  59, 57, 78 },
-	{  69, 67, 88 },
-	{  79, 77, 99 },
-	{  89, 87,109 },
-	{  99, 97,120 },
-	{ 109,107,130 },
-	{ 118,118,141 },
-	{ 128,128,151 },
-	{ 138,138,162 },
-	{ 148,148,172 }
-};
-
-/****************************************************/
-/****************************************************/
-
-FRemapTable::FRemapTable(int count)
-{
-	assert(count <= 256);
-	Inactive = false;
-	Alloc(count);
-
-	// Note that the tables are left uninitialized. It is assumed that
-	// the caller will do that next, if only by calling MakeIdentity().
-}
-
-//----------------------------------------------------------------------------
-//
-//
-//
-//----------------------------------------------------------------------------
-
-FRemapTable::~FRemapTable()
-{
-	Free();
-}
-
-//----------------------------------------------------------------------------
-//
-//
-//
-//----------------------------------------------------------------------------
-
-void FRemapTable::Alloc(int count)
-{
-	Remap = (BYTE *)M_Malloc(count*sizeof(*Remap) + count*sizeof(*Palette));
-	assert (Remap != NULL);
-	Palette = (PalEntry *)(Remap + count*(sizeof(*Remap)));
-	Native = NULL;
-	NumEntries = count;
-}
-
-//----------------------------------------------------------------------------
-//
-//
-//
-//----------------------------------------------------------------------------
-
-void FRemapTable::Free()
-{
-	KillNative();
-	if (Remap != NULL)
-	{
-		M_Free(Remap);
-		Remap = NULL;
-		Palette = NULL;
-		NumEntries = 0;
-	}
-}
-
-//----------------------------------------------------------------------------
-//
-//
-//
-//----------------------------------------------------------------------------
-
-FRemapTable::FRemapTable(const FRemapTable &o)
-{
-	Remap = NULL;
-	Native = NULL;
-	NumEntries = 0;
-	operator= (o);
-}
-
-//----------------------------------------------------------------------------
-//
-//
-//
-//----------------------------------------------------------------------------
-
-FRemapTable &FRemapTable::operator=(const FRemapTable &o)
-{
-	if (&o == this)
-	{
-		return *this;
-	}
-	if (o.NumEntries != NumEntries)
-	{
-		Free();
-	}
-	if (Remap == NULL)
-	{
-		Alloc(o.NumEntries);
-	}
-	Inactive = o.Inactive;
-	memcpy(Remap, o.Remap, NumEntries*sizeof(*Remap) + NumEntries*sizeof(*Palette));
-	return *this;
-}
-
-//----------------------------------------------------------------------------
-//
-//
-//
-//----------------------------------------------------------------------------
-
-bool FRemapTable::operator==(const FRemapTable &o)
-{
-	// Two translations are identical when they have the same amount of colors
-	// and the palette values for both are identical.
-	if (&o == this) return true;
-	if (o.NumEntries != NumEntries) return false;
-	return !memcmp(o.Palette, Palette, NumEntries * sizeof(*Palette));
-}
-
-//----------------------------------------------------------------------------
-//
-//
-//
-//----------------------------------------------------------------------------
-
-void FRemapTable::Serialize(FArchive &arc)
-{
-	int n = NumEntries;
-
-	arc << NumEntries;
-	if (arc.IsStoring())
-	{
-		arc.Write (Remap, NumEntries);
-	}
-	else
-	{
-		if (n != NumEntries)
-		{
-			Free();
-			Alloc(NumEntries);
-		}
-		arc.Read (Remap, NumEntries);
-	}
-	for (int j = 0; j < NumEntries; ++j)
-	{
-		arc << Palette[j];
-	}
-}
-
-//----------------------------------------------------------------------------
-//
-//
-//
-//----------------------------------------------------------------------------
-
-void FRemapTable::MakeIdentity()
-{
-	int i;
-
-	for (i = 0; i < NumEntries; ++i)
-	{
-		Remap[i] = i;
-	}
-	for (i = 0; i < NumEntries; ++i)
-	{
-		Palette[i] = GPalette.BaseColors[i];
-	}
-	for (i = 1; i < NumEntries; ++i)
-	{
-		Palette[i].a = 255;
-	}
-}
-
-//----------------------------------------------------------------------------
-//
-//
-//
-//----------------------------------------------------------------------------
-
-bool FRemapTable::IsIdentity() const
-{
-	for (int j = 0; j < 256; ++j)
-	{
-		if (Remap[j] != j)
-		{
-			return false;
-		}
-	}
-	return true;
-}
-
-//----------------------------------------------------------------------------
-//
-//
-//
-//----------------------------------------------------------------------------
-
-void FRemapTable::KillNative()
-{
-	if (Native != NULL)
-	{
-		delete Native;
-		Native = NULL;
-	}
-}
-
-//----------------------------------------------------------------------------
-//
-//
-//
-//----------------------------------------------------------------------------
-
-void FRemapTable::UpdateNative()
-{
-	if (Native != NULL)
-	{
-		Native->Update();
-	}
-}
-
-//----------------------------------------------------------------------------
-//
-//
-//
-//----------------------------------------------------------------------------
-
-FNativePalette *FRemapTable::GetNative()
-{
-	if (Native == NULL)
-	{
-		Native = screen->CreatePalette(this);
-	}
-	return Native;
-}
-
-//----------------------------------------------------------------------------
-//
-//
-//
-//----------------------------------------------------------------------------
-
-void FRemapTable::AddIndexRange(int start, int end, int pal1, int pal2)
-{
-	fixed_t palcol, palstep;
-
-	if (start > end)
-	{
-		swapvalues (start, end);
-		swapvalues (pal1, pal2);
-	}
-	else if (start == end)
-	{
-		start = GPalette.Remap[start];
-		pal1 = GPalette.Remap[pal1];
-		Remap[start] = pal1;
-		Palette[start] = GPalette.BaseColors[pal1];
-		Palette[start].a = start == 0 ? 0 : 255;
-		return;
-	}
-	palcol = pal1 << FRACBITS;
-	palstep = ((pal2 << FRACBITS) - palcol) / (end - start);
-	for (int i = start; i <= end; palcol += palstep, ++i)
-	{
-		int j = GPalette.Remap[i], k = GPalette.Remap[palcol >> FRACBITS];
-		Remap[j] = k;
-		Palette[j] = GPalette.BaseColors[k];
-		Palette[j].a = j == 0 ? 0 : 255;
-	}
-}
-
-//----------------------------------------------------------------------------
-//
-//
-//
-//----------------------------------------------------------------------------
-
-void FRemapTable::AddColorRange(int start, int end, int _r1,int _g1, int _b1, int _r2, int _g2, int _b2)
-{
-	fixed_t r1 = _r1 << FRACBITS;
-	fixed_t g1 = _g1 << FRACBITS;
-	fixed_t b1 = _b1 << FRACBITS;
-	fixed_t r2 = _r2 << FRACBITS;
-	fixed_t g2 = _g2 << FRACBITS;
-	fixed_t b2 = _b2 << FRACBITS;
-	fixed_t r, g, b;
-	fixed_t rs, gs, bs;
-
-	if (start > end)
-	{
-		swapvalues (start, end);
-		r = r2;
-		g = g2;
-		b = b2;
-		rs = r1 - r2;
-		gs = g1 - g2;
-		bs = b1 - b2;
-	}
-	else
-	{
-		r = r1;
-		g = g1;
-		b = b1;
-		rs = r2 - r1;
-		gs = g2 - g1;
-		bs = b2 - b1;
-	}
-	if (start == end)
-	{
-		start = GPalette.Remap[start];
-		Remap[start] = ColorMatcher.Pick(r >> FRACBITS, g >> FRACBITS, b >> FRACBITS);
-		Palette[start] = PalEntry(r >> FRACBITS, g >> FRACBITS, b >> FRACBITS);
-		Palette[start].a = start == 0 ? 0 : 255;
-	}
-	else
-	{
-		rs /= (end - start);
-		gs /= (end - start);
-		bs /= (end - start);
-		for (int i = start; i <= end; ++i)
-		{
-			int j = GPalette.Remap[i];
-			Remap[j] = ColorMatcher.Pick(r >> FRACBITS, g >> FRACBITS, b >> FRACBITS);
-			Palette[j] = PalEntry(j == 0 ? 0 : 255, r >> FRACBITS, g >> FRACBITS, b >> FRACBITS);
-			r += rs;
-			g += gs;
-			b += bs;
-		}
-	}
-}
-
-//----------------------------------------------------------------------------
-//
-//
-//
-//----------------------------------------------------------------------------
-
-void FRemapTable::AddDesaturation(int start, int end, double r1, double g1, double b1, double r2, double g2, double b2)
-{
-	r1 = clamp(r1, 0.0, 2.0);
-	g1 = clamp(g1, 0.0, 2.0);
-	b1 = clamp(b1, 0.0, 2.0);
-	r2 = clamp(r2, 0.0, 2.0);
-	g2 = clamp(g2, 0.0, 2.0);
-	b2 = clamp(b2, 0.0, 2.0);
-
-	if (start > end)
-	{
-		swapvalues(start, end);
-		swapvalues(r1, r2);
-		swapvalues(g1, g2);
-		swapvalues(b1, b2);
-	}
-
-	r2 -= r1;
-	g2 -= g1;
-	b2 -= b1;
-	r1 *= 255;
-	g1 *= 255;
-	b1 *= 255;
-
-	for(int c = start; c <= end; c++)
-	{
-		double intensity = (GPalette.BaseColors[c].r * 77 +
-							GPalette.BaseColors[c].g * 143 +
-							GPalette.BaseColors[c].b * 37) / 256.0;
-
-		PalEntry pe = PalEntry(	MIN(255, int(r1 + intensity*r2)), 
-								MIN(255, int(g1 + intensity*g2)), 
-								MIN(255, int(b1 + intensity*b2)));
-
-		int cc = GPalette.Remap[c];
-
-		Remap[cc] = ColorMatcher.Pick(pe);
-		Palette[cc] = pe;
-		Palette[cc].a = cc == 0 ? 0:255;
-	}
-}
-
-//----------------------------------------------------------------------------
-//
-//
-//
-//----------------------------------------------------------------------------
-
-void FRemapTable::AddToTranslation(const char *range)
-{
-	int start,end;
-	bool desaturated = false;
-	FScanner sc;
-
-	sc.OpenMem("translation", range, int(strlen(range)));
-	sc.SetCMode(true);
-
-	try
-	{
-		sc.MustGetToken(TK_IntConst);
-		start = sc.Number;
-		sc.MustGetToken(':');
-		sc.MustGetToken(TK_IntConst);
-		end = sc.Number;
-		sc.MustGetToken('=');
-		if (start < 0 || start > 255 || end < 0 || end > 255)
-		{
-			sc.ScriptError("Palette index out of range");
-			return;
-		}
-
-		sc.MustGetAnyToken();
-
-		if (sc.TokenType != '[' && sc.TokenType != '%')
-		{
-			int pal1,pal2;
-
-			sc.TokenMustBe(TK_IntConst);
-			pal1 = sc.Number;
-			sc.MustGetToken(':');
-			sc.MustGetToken(TK_IntConst);
-			pal2 = sc.Number;
-			AddIndexRange(start, end, pal1, pal2);
-		}
-		else if (sc.TokenType == '[')
-		{ 
-			// translation using RGB values
-			int r1,g1,b1,r2,g2,b2;
-
-			sc.MustGetToken(TK_IntConst);
-			r1 = sc.Number;
-			sc.MustGetToken(',');
-
-			sc.MustGetToken(TK_IntConst);
-			g1 = sc.Number;
-			sc.MustGetToken(',');
-
-			sc.MustGetToken(TK_IntConst);
-			b1 = sc.Number;
-			sc.MustGetToken(']');
-			sc.MustGetToken(':');
-			sc.MustGetToken('[');
-
-			sc.MustGetToken(TK_IntConst);
-			r2 = sc.Number;
-			sc.MustGetToken(',');
-
-			sc.MustGetToken(TK_IntConst);
-			g2 = sc.Number;
-			sc.MustGetToken(',');
-
-			sc.MustGetToken(TK_IntConst);
-			b2 = sc.Number;
-			sc.MustGetToken(']');
-
-			AddColorRange(start, end, r1, g1, b1, r2, g2, b2);
-		}
-		else if (sc.TokenType == '%')
-		{
-			// translation using RGB values
-			double r1,g1,b1,r2,g2,b2;
-
-			sc.MustGetToken('[');
-			sc.MustGetAnyToken();
-			if (sc.TokenType != TK_IntConst) sc.TokenMustBe(TK_FloatConst);
-			r1 = sc.Float;
-			sc.MustGetToken(',');
-
-			sc.MustGetAnyToken();
-			if (sc.TokenType != TK_IntConst) sc.TokenMustBe(TK_FloatConst);
-			g1 = sc.Float;
-			sc.MustGetToken(',');
-
-			sc.MustGetAnyToken();
-			if (sc.TokenType != TK_IntConst) sc.TokenMustBe(TK_FloatConst);
-			b1 = sc.Float;
-			sc.MustGetToken(']');
-			sc.MustGetToken(':');
-			sc.MustGetToken('[');
-
-			sc.MustGetAnyToken();
-			if (sc.TokenType != TK_IntConst) sc.TokenMustBe(TK_FloatConst);
-			r2 = sc.Float;
-			sc.MustGetToken(',');
-
-			sc.MustGetAnyToken();
-			if (sc.TokenType != TK_IntConst) sc.TokenMustBe(TK_FloatConst);
-			g2 = sc.Float;
-			sc.MustGetToken(',');
-
-			sc.MustGetAnyToken();
-			if (sc.TokenType != TK_IntConst) sc.TokenMustBe(TK_FloatConst);
-			b2 = sc.Float;
-			sc.MustGetToken(']');
-
-			AddDesaturation(start, end, r1, g1, b1, r2, g2, b2);
-		}
-	}
-	catch (CRecoverableError &err)
-	{
-		Printf("Error in translation '%s':\n%s\n", range, err.GetMessage());
-	}
-}
-
-//----------------------------------------------------------------------------
-//
-// Stores a copy of this translation in the DECORATE translation table
-//
-//----------------------------------------------------------------------------
-
-int FRemapTable::StoreTranslation()
-{
-	unsigned int i;
-
-	for (i = 0; i < translationtables[TRANSLATION_Decorate].Size(); i++)
-	{
-		if (*this == *translationtables[TRANSLATION_Decorate][i])
-		{
-			// A duplicate of this translation already exists
-			return TRANSLATION(TRANSLATION_Decorate, i);
-		}
-	}
-	if (translationtables[TRANSLATION_Decorate].Size() >= MAX_DECORATE_TRANSLATIONS)
-	{
-		I_Error("Too many DECORATE translations");
-	}
-	FRemapTable *newtrans = new FRemapTable;
-	*newtrans = *this;
-	i = translationtables[TRANSLATION_Decorate].Push(newtrans);
-	return TRANSLATION(TRANSLATION_Decorate, i);
-}
-
-
-//----------------------------------------------------------------------------
-//
-//
-//
-//----------------------------------------------------------------------------
-
-TArray<PalEntry> BloodTranslationColors;
-
-int CreateBloodTranslation(PalEntry color)
-{
-	unsigned int i;
-
-	if (BloodTranslationColors.Size() == 0)
-	{
-		// Don't use the first slot.
-		translationtables[TRANSLATION_Blood].Push(NULL);
-		BloodTranslationColors.Push(0);
-	}
-
-	for (i = 1; i < BloodTranslationColors.Size(); i++)
-	{
-		if (color.r == BloodTranslationColors[i].r &&
-			color.g == BloodTranslationColors[i].g &&
-			color.b == BloodTranslationColors[i].b)
-		{
-			// A duplicate of this translation already exists
-			return i;
-		}
-	}
-	if (BloodTranslationColors.Size() >= MAX_DECORATE_TRANSLATIONS)
-	{
-		I_Error("Too many blood colors");
-	}
-	FRemapTable *trans = new FRemapTable;
-	for (i = 0; i < 256; i++)
-	{
-		int bright = MAX(MAX(GPalette.BaseColors[i].r, GPalette.BaseColors[i].g), GPalette.BaseColors[i].b);
-		PalEntry pe = PalEntry(color.r*bright/255, color.g*bright/255, color.b*bright/255);
-		int entry = ColorMatcher.Pick(pe.r, pe.g, pe.b);
-
-		trans->Palette[i] = pe;
-		trans->Remap[i] = entry;
-	}
-	translationtables[TRANSLATION_Blood].Push(trans);
-	return BloodTranslationColors.Push(color);
-}
-
-//----------------------------------------------------------------------------
-//
-//
-//
-//----------------------------------------------------------------------------
-
-FRemapTable *TranslationToTable(int translation)
-{
-	unsigned int type = GetTranslationType(translation);
-	unsigned int index = GetTranslationIndex(translation);
-	TAutoGrowArray<FRemapTablePtr, FRemapTable *> *slots;
-
-	if (type <= 0 || type >= NUM_TRANSLATION_TABLES)
-	{
-		return NULL;
-	}
-	slots = &translationtables[type];
-	if (index >= slots->Size())
-	{
-		return NULL;
-	}
-	return slots->operator[](index);
-}
-
-//----------------------------------------------------------------------------
-//
-//
-//
-//----------------------------------------------------------------------------
-
-static void PushIdentityTable(int slot)
-{
-	FRemapTable *table = new FRemapTable;
-	table->MakeIdentity();
-	translationtables[slot].Push(table);
-}
-
-//----------------------------------------------------------------------------
-//
-// R_InitTranslationTables
-// Creates the translation tables to map the green color ramp to gray,
-// brown, red. Assumes a given structure of the PLAYPAL.
-//
-//----------------------------------------------------------------------------
-
-void R_InitTranslationTables ()
-{
-	int i;
-
-	// Each player gets two translations. Doom and Strife don't use the
-	// extra ones, but Heretic and Hexen do. These are set up during
-	// netgame arbitration and as-needed, so they just get to be identity
-	// maps until then so they won't be invalid.
-	for (i = 0; i < MAXPLAYERS; ++i)
-	{
-		PushIdentityTable(TRANSLATION_Players);
-		PushIdentityTable(TRANSLATION_PlayersExtra);
-		PushIdentityTable(TRANSLATION_RainPillar);
-	}
-	// The menu player also gets a separate translation table
-	PushIdentityTable(TRANSLATION_Players);
-
-	// The three standard translations from Doom or Heretic (seven for Strife),
-	// plus the generic ice translation.
-	for (i = 0; i < 8; ++i)
-	{
-		PushIdentityTable(TRANSLATION_Standard);
-	}
-
-	// Each player corpse has its own translation so they won't change
-	// color if the player who created them changes theirs.
-	for (i = 0; i < BODYQUESIZE; ++i)
-	{
-		PushIdentityTable(TRANSLATION_PlayerCorpses);
-	}
-
-	// Create the standard translation tables
-	if (gameinfo.gametype & GAME_DoomChex)
-	{
-		for (i = 0x70; i < 0x80; i++)
-		{ // map green ramp to gray, brown, red
-			translationtables[TRANSLATION_Standard][0]->Remap[i] = 0x60 + (i&0xf);
-			translationtables[TRANSLATION_Standard][1]->Remap[i] = 0x40 + (i&0xf);
-			translationtables[TRANSLATION_Standard][2]->Remap[i] = 0x20 + (i&0xf);
-
-			translationtables[TRANSLATION_Standard][0]->Palette[i] = GPalette.BaseColors[0x60 + (i&0xf)] | MAKEARGB(255,0,0,0);
-			translationtables[TRANSLATION_Standard][1]->Palette[i] = GPalette.BaseColors[0x40 + (i&0xf)] | MAKEARGB(255,0,0,0);
-			translationtables[TRANSLATION_Standard][2]->Palette[i] = GPalette.BaseColors[0x20 + (i&0xf)] | MAKEARGB(255,0,0,0);
-		}
-	}
-	else if (gameinfo.gametype == GAME_Heretic)
-	{
-		for (i = 225; i <= 240; i++)
-		{
-			translationtables[TRANSLATION_Standard][0]->Remap[i] = 114+(i-225); // yellow
-			translationtables[TRANSLATION_Standard][1]->Remap[i] = 145+(i-225); // red
-			translationtables[TRANSLATION_Standard][2]->Remap[i] = 190+(i-225); // blue
-			
-			translationtables[TRANSLATION_Standard][0]->Palette[i] = GPalette.BaseColors[114+(i-225)] | MAKEARGB(255,0,0,0);
-			translationtables[TRANSLATION_Standard][1]->Palette[i] = GPalette.BaseColors[145+(i-225)] | MAKEARGB(255,0,0,0);
-			translationtables[TRANSLATION_Standard][2]->Palette[i] = GPalette.BaseColors[190+(i-225)] | MAKEARGB(255,0,0,0);
-		}
-	}
-	else if (gameinfo.gametype == GAME_Strife)
-	{
-		for (i = 0x20; i <= 0x3F; ++i)
-		{
-			translationtables[TRANSLATION_Standard][0]->Remap[i] = i - 0x20;
-			translationtables[TRANSLATION_Standard][1]->Remap[i] = i - 0x20;
-			translationtables[TRANSLATION_Standard][2]->Remap[i] = 0xD0 + (i&0xf);
-			translationtables[TRANSLATION_Standard][3]->Remap[i] = 0xD0 + (i&0xf);
-			translationtables[TRANSLATION_Standard][4]->Remap[i] = i - 0x20;
-			translationtables[TRANSLATION_Standard][5]->Remap[i] = i - 0x20;
-			translationtables[TRANSLATION_Standard][6]->Remap[i] = i - 0x20;
-		}
-		for (i = 0x50; i <= 0x5F; ++i)
-		{
-			// Merchant hair
-			translationtables[TRANSLATION_Standard][4]->Remap[i] = 0x80 + (i&0xf);
-			translationtables[TRANSLATION_Standard][5]->Remap[i] = 0x10 + (i&0xf);
-			translationtables[TRANSLATION_Standard][6]->Remap[i] = 0x40 + (i&0xf);
-		}
-		for (i = 0x80; i <= 0x8F; ++i)
-		{
-			translationtables[TRANSLATION_Standard][0]->Remap[i] = 0x40 + (i&0xf); // red
-			translationtables[TRANSLATION_Standard][1]->Remap[i] = 0xB0 + (i&0xf); // rust
-			translationtables[TRANSLATION_Standard][2]->Remap[i] = 0x10 + (i&0xf); // gray
-			translationtables[TRANSLATION_Standard][3]->Remap[i] = 0x30 + (i&0xf); // dark green
-			translationtables[TRANSLATION_Standard][4]->Remap[i] = 0x50 + (i&0xf); // gold
-			translationtables[TRANSLATION_Standard][5]->Remap[i] = 0x60 + (i&0xf); // bright green
-			translationtables[TRANSLATION_Standard][6]->Remap[i] = 0x90 + (i&0xf); // blue
-		}
-		for (i = 0xC0; i <= 0xCF; ++i)
-		{
-			translationtables[TRANSLATION_Standard][4]->Remap[i] = 0xA0 + (i&0xf);
-			translationtables[TRANSLATION_Standard][5]->Remap[i] = 0x20 + (i&0xf);
-			translationtables[TRANSLATION_Standard][6]->Remap[i] = (i&0xf);
-		}
-		translationtables[TRANSLATION_Standard][6]->Remap[0xC0] = 1;
-		for (i = 0xD0; i <= 0xDF; ++i)
-		{
-			translationtables[TRANSLATION_Standard][4]->Remap[i] = 0xB0 + (i&0xf);
-			translationtables[TRANSLATION_Standard][5]->Remap[i] = 0x30 + (i&0xf);
-			translationtables[TRANSLATION_Standard][6]->Remap[i] = 0x10 + (i&0xf);
-		}
-		for (i = 0xF1; i <= 0xF6; ++i)
-		{
-			translationtables[TRANSLATION_Standard][0]->Remap[i] = 0xDF + (i&0xf);
-		}
-		for (i = 0xF7; i <= 0xFB; ++i)
-		{
-			translationtables[TRANSLATION_Standard][0]->Remap[i] = i - 6;
-		}
-		for (i = 0; i < 7; ++i)
-		{
-			for (int j = 0x20; j <= 0xFB; ++j)
-			{
-				translationtables[TRANSLATION_Standard][i]->Palette[j] =
-					GPalette.BaseColors[translationtables[TRANSLATION_Standard][i]->Remap[j]] | MAKEARGB(255,0,0,0);
-			}
-		}
-	}
-
-	// Create the ice translation table, based on Hexen's. Alas, the standard
-	// Doom palette has no good substitutes for these bluish-tinted grays, so
-	// they will just look gray unless you use a different PLAYPAL with Doom.
-
-	BYTE IcePaletteRemap[16];
-	for (i = 0; i < 16; ++i)
-	{
-		IcePaletteRemap[i] = ColorMatcher.Pick (IcePalette[i][0], IcePalette[i][1], IcePalette[i][2]);
-	}
-	FRemapTable *remap = translationtables[TRANSLATION_Standard][7];
-	for (i = 0; i < 256; ++i)
-	{
-		int r = GPalette.BaseColors[i].r;
-		int g = GPalette.BaseColors[i].g;
-		int b = GPalette.BaseColors[i].b;
-		int v = (r*77 + g*143 + b*37) >> 12;
-		remap->Remap[i] = IcePaletteRemap[v];
-		remap->Palette[i] = PalEntry(255, IcePalette[v][0], IcePalette[v][1], IcePalette[v][2]);
-	}
-}
-
-//----------------------------------------------------------------------------
-//
-//
-//
-//----------------------------------------------------------------------------
-
-void R_DeinitTranslationTables()
-{
-	for (int i = 0; i < NUM_TRANSLATION_TABLES; ++i)
-	{
-		for (unsigned int j = 0; j < translationtables[i].Size(); ++j)
-		{
-			if (translationtables[i][j] != NULL)
-			{
-				delete translationtables[i][j];
-				translationtables[i][j] = NULL;
-			}
-		}
-		translationtables[i].Clear();
-	}
-	BloodTranslationColors.Clear();
-}
-
-//----------------------------------------------------------------------------
-//
-// [RH] Create a player's translation table based on a given mid-range color.
-// [GRB] Split to 2 functions (because of player setup menu)
-//
-//----------------------------------------------------------------------------
-
-static void SetRemap(FRemapTable *table, int i, float r, float g, float b)
-{
-	int ir = clamp (int(r * 255.f), 0, 255);
-	int ig = clamp (int(g * 255.f), 0, 255);
-	int ib = clamp (int(b * 255.f), 0, 255);
-	table->Remap[i] = ColorMatcher.Pick (ir, ig, ib);
-	table->Palette[i] = PalEntry(255, ir, ig, ib);
-}
-
-//----------------------------------------------------------------------------
-//
-// Sets the translation Heretic's the rain pillar
-// This tries to create a translation that preserves the brightness of
-// the rain projectiles so that their effect isn't ruined.
-//
-//----------------------------------------------------------------------------
-
-static void SetPillarRemap(FRemapTable *table, int i, float h, float s, float v)
-{
-	float ph, ps, pv;
-	float fr = GPalette.BaseColors[i].r / 255.f;
-	float fg = GPalette.BaseColors[i].g / 255.f;
-	float fb = GPalette.BaseColors[i].b / 255.f;
-	RGBtoHSV(fr, fg, fb, &ph, &ps, &pv);
-	HSVtoRGB(&fr, &fg, &fb, h, s, (v*0.2f + pv*0.8f));
-	int ir = clamp (int(fr * 255.f), 0, 255);
-	int ig = clamp (int(fg * 255.f), 0, 255);
-	int ib = clamp (int(fb * 255.f), 0, 255);
-	table->Remap[i] = ColorMatcher.Pick (ir, ig, ib);
-	table->Palette[i] = PalEntry(255, ir, ig, ib);
-}
-
-//----------------------------------------------------------------------------
-
-static bool SetRange(FRemapTable *table, int start, int end, int first, int last)
-{
-	bool identity = true;
-	if (start == end)
-	{
-		int pi = (first + last) / 2;
-		table->Remap[start] = GPalette.Remap[pi];
-		identity &= (pi == start);
-		table->Palette[start] = GPalette.BaseColors[table->Remap[start]];
-		table->Palette[start].a = 255;
-	}
-	else
-	{
-		int palrange = last - first;
-		for (int i = start; i <= end; ++i)
-		{
-			int pi = first + palrange * (i - start) / (end - start);
-			table->Remap[i] = GPalette.Remap[pi];
-			identity &= (pi == i);
-			table->Palette[i] = GPalette.BaseColors[table->Remap[i]];
-			table->Palette[i].a = 255;
-		}
-	}
-	return identity;
-}
-
-//----------------------------------------------------------------------------
-//
-//
-//
-//----------------------------------------------------------------------------
-
-static void R_CreatePlayerTranslation (float h, float s, float v, const FPlayerColorSet *colorset,
-	FPlayerSkin *skin, FRemapTable *table, FRemapTable *alttable, FRemapTable *pillartable)
-{
-	int i;
-	BYTE start = skin->range0start;
-	BYTE end = skin->range0end;
-	float r, g, b;
-	float bases, basev;
-	float sdelta, vdelta;
-	float range;
-
-	// Set up the base translation for this skin. If the skin was created
-	// for the current game, then this is just an identity translation.
-	// Otherwise, it remaps the colors from the skin's original palette to
-	// the current one.
-	if (skin->othergame)
-	{
-		memcpy (table->Remap, OtherGameSkinRemap, table->NumEntries);
-		memcpy (table->Palette, OtherGameSkinPalette, sizeof(*table->Palette) * table->NumEntries);
-	}
-	else
-	{
-		for (i = 0; i < table->NumEntries; ++i)
-		{
-			table->Remap[i] = i;
-		}
-		memcpy(table->Palette, GPalette.BaseColors, sizeof(*table->Palette) * table->NumEntries);
-	}
-	for (i = 1; i < table->NumEntries; ++i)
-	{
-		table->Palette[i].a = 255;
-	}
-
-	// [GRB] Don't translate skins with color range 0-0 (APlayerPawn default)
-	if (start == 0 && end == 0)
-	{
-		table->Inactive = true;
-		table->UpdateNative();
-		return;
-	}
-
-	table->Inactive = false;
-	range = (float)(end-start+1);
-
-	bases = s;
-	basev = v;
-
-	if (colorset != NULL && colorset->Lump >= 0 && Wads.LumpLength(colorset->Lump) < 256)
-	{ // Bad table length. Ignore it.
-		colorset = NULL;
-	}
-
-	if (colorset != NULL)
-	{
-		bool identity = true;
-		// Use the pre-defined range instead of a custom one.
-		if (colorset->Lump < 0)
-		{
-			identity &= SetRange(table, start, end, colorset->FirstColor, colorset->LastColor);
-			for (i = 0; i < colorset->NumExtraRanges; ++i)
-			{
-				identity &= SetRange(table,
-					colorset->Extra[i].RangeStart, colorset->Extra[i].RangeEnd,
-					colorset->Extra[i].FirstColor, colorset->Extra[i].LastColor);
-			}
-		}
-		else
-		{
-			FMemLump translump = Wads.ReadLump(colorset->Lump);
-			const BYTE *trans = (const BYTE *)translump.GetMem();
-			for (i = start; i <= end; ++i)
-			{
-				table->Remap[i] = GPalette.Remap[trans[i]];
-				identity &= (trans[i] == i);
-				table->Palette[i] = GPalette.BaseColors[table->Remap[i]];
-				table->Palette[i].a = 255;
-			}
-		}
-		// If the colorset created an identity translation mark it as inactive
-		table->Inactive = identity;
-	}
-	else if (gameinfo.gametype & GAME_DoomStrifeChex)
-	{
-		// Build player sprite translation
-		s -= 0.23f;
-		v += 0.1f;
-		sdelta = 0.23f / range;
-		vdelta = -0.94112f / range;
-
-		for (i = start; i <= end; i++)
-		{
-			float uses, usev;
-			uses = clamp (s, 0.f, 1.f);
-			usev = clamp (v, 0.f, 1.f);
-			HSVtoRGB (&r, &g, &b, h, uses, usev);
-			SetRemap(table, i, r, g, b);
-			s += sdelta;
-			v += vdelta;
-		}
-	}
-	else if (gameinfo.gametype == GAME_Heretic)
-	{
-		float vdelta = 0.418916f / range;
-
-		// Build player sprite translation
-		for (i = start; i <= end; i++)
-		{
-			v = vdelta * (float)(i - start) + basev - 0.2352937f;
-			v = clamp (v, 0.f, 1.f);
-			HSVtoRGB (&r, &g, &b, h, s, v);
-			SetRemap(table, i, r, g, b);
-		}
-
-		// Build rain/lifegem translation
-		if (alttable)
-		{
-			bases = MIN (bases*1.3f, 1.f);
-			basev = MIN (basev*1.3f, 1.f);
-			for (i = 145; i <= 168; i++)
-			{
-				s = MIN (bases, 0.8965f - 0.0962f*(float)(i - 161));
-				v = MIN (1.f, (0.2102f + 0.0489f*(float)(i - 144)) * basev);
-				HSVtoRGB (&r, &g, &b, h, s, v);
-				SetRemap(alttable, i, r, g, b);
-				SetPillarRemap(pillartable, i, h, s, v);
-			}
-			alttable->UpdateNative();
-		}
-	}
-	else if (gameinfo.gametype == GAME_Hexen)
-	{
-		if (memcmp (sprites[skin->sprite].name, "PLAY", 4) == 0)
-		{ // The fighter is different! He gets a brown hairy loincloth, but the other
-		  // two have blue capes.
-			float vs[9] = { .28f, .32f, .38f, .42f, .47f, .5f, .58f, .71f, .83f };
-
-			// Build player sprite translation
-			//h = 45.f;
-			v = MAX (0.1f, v);
-
-			for (i = start; i <= end; i++)
-			{
-				HSVtoRGB (&r, &g, &b, h, s, vs[(i-start)*9/(int)range]*basev);
-				SetRemap(table, i, r, g, b);
-			}
-		}
-		else
-		{
-			float ms[18] = { .95f, .96f, .89f, .97f, .97f, 1.f, 1.f, 1.f, .97f, .99f, .87f, .77f, .69f, .62f, .57f, .47f, .43f };
-			float mv[18] = { .16f, .19f, .22f, .25f, .31f, .35f, .38f, .41f, .47f, .54f, .60f, .65f, .71f, .77f, .83f, .89f, .94f, 1.f };
-
-			// Build player sprite translation
-			v = MAX (0.1f, v);
-
-			for (i = start; i <= end; i++)
-			{
-				HSVtoRGB (&r, &g, &b, h, ms[(i-start)*18/(int)range]*bases, mv[(i-start)*18/(int)range]*basev);
-				SetRemap(table, i, r, g, b);
-			}
-		}
-	}
-	if (gameinfo.gametype == GAME_Hexen && alttable != NULL)
-	{
-		// Build Hexen's lifegem translation.
-		
-		// Is the player's translation range the same as the gem's and we are using a
-		// predefined translation? If so, then use the same one for the gem. Otherwise,
-		// build one as per usual.
-		if (colorset != NULL && start == 164 && end == 185)
-		{
-			*alttable = *table;
-		}
-		else
-		{
-			for (i = 164; i <= 185; ++i)
-			{
-				const PalEntry *base = &GPalette.BaseColors[i];
-				float dummy;
-
-				RGBtoHSV (base->r/255.f, base->g/255.f, base->b/255.f, &dummy, &s, &v);
-				HSVtoRGB (&r, &g, &b, h, s*bases, v*basev);
-				SetRemap(alttable, i, r, g, b);
-			}
-		}
-		alttable->UpdateNative();
-	}
-	table->UpdateNative();
-}
-
-//----------------------------------------------------------------------------
-//
-//
-//
-//----------------------------------------------------------------------------
-
-void R_BuildPlayerTranslation (int player)
-{
-	float h, s, v;
-	FPlayerColorSet *colorset;
-
-	D_GetPlayerColor (player, &h, &s, &v, &colorset);
-
-	R_CreatePlayerTranslation (h, s, v, colorset,
-		&skins[players[player].userinfo.GetSkin()],
-		translationtables[TRANSLATION_Players][player],
-		translationtables[TRANSLATION_PlayersExtra][player],
-		translationtables[TRANSLATION_RainPillar][player]
-		);
-}
-
-//----------------------------------------------------------------------------
-//
-//
-//
-//----------------------------------------------------------------------------
-
-void R_GetPlayerTranslation (int color, const FPlayerColorSet *colorset, FPlayerSkin *skin, FRemapTable *table)
-{
-	float h, s, v;
-
-	if (colorset != NULL)
-	{
-		color = colorset->RepresentativeColor;
-	}
-	RGBtoHSV (RPART(color)/255.f, GPART(color)/255.f, BPART(color)/255.f,
-		&h, &s, &v);
-
-	R_CreatePlayerTranslation (h, s, v, colorset, skin, table, NULL, NULL);
-}
->>>>>>> 55142078
+}