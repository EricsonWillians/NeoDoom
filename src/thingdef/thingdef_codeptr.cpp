--- conflicted
+++ resolved
@@ -4594,22 +4594,17 @@
 
 	AActor *ref = COPY_AAPTR(self, ptr);
 
+	ACTION_SET_RESULT(false);
 	if (!ref)
 	{
 		ACTION_SET_RESULT(false);
-		return 0;
-	}
-
-<<<<<<< HEAD
-	if (ref->flags2 & MF2_NOTELEPORT)
-		return 0;
-=======
+		return numret;
+	}
+
 	if ((ref->flags2 & MF2_NOTELEPORT) && !(Flags & TF_OVERRIDE))
 	{
-		ACTION_SET_RESULT(false);
-		return;
-	}
->>>>>>> c75a762e
+		return numret;
+	}
 
 	// Randomly choose not to teleport like A_Srcr2Decide.
 	if (flags & TF_RANDOMDECIDE)
@@ -4635,12 +4630,7 @@
 	DSpotState *state = DSpotState::GetSpotState();
 	if (state == NULL)
 	{
-<<<<<<< HEAD
 		return numret;
-=======
-		ACTION_SET_RESULT(false);
-		return;
->>>>>>> c75a762e
 	}
 
 	if (target_type == NULL)
@@ -4648,18 +4638,10 @@
 		target_type = PClass::FindActor("BossSpot");
 	}
 
-<<<<<<< HEAD
 	AActor * spot = state->GetSpotWithMinMaxDistance(target_type, ref->x, ref->y, mindist, maxdist);
 	if (spot == NULL)
 	{
 		return numret;
-=======
-	AActor * spot = state->GetSpotWithMinMaxDistance(TargetType, ref->x, ref->y, MinDist, MaxDist);
-	if (spot == NULL) 
-	{
-		ACTION_SET_RESULT(false);
-		return;
->>>>>>> c75a762e
 	}
 
 	fixed_t prevX = ref->x;
