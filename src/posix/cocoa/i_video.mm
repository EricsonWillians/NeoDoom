--- conflicted
+++ resolved
@@ -162,13 +162,7 @@
 	Printf("You must restart " GAMENAME " to apply graphics switching mode\n");
 }
 
-<<<<<<< HEAD
-static int s_currentRenderer;
-
 CUSTOM_CVAR(Int, vid_renderer, 0, CVAR_ARCHIVE | CVAR_GLOBALCONFIG | CVAR_NOINITCALL)
-=======
-CUSTOM_CVAR(Int, vid_renderer, 1, CVAR_ARCHIVE | CVAR_GLOBALCONFIG | CVAR_NOINITCALL)
->>>>>>> b84f7bca
 {
 	// 0: Software renderer
 	// 1: OpenGL renderer
