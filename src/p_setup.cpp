// Emacs style mode select	 -*- C++ -*- 
//-----------------------------------------------------------------------------
//
// $Id:$
//
// Copyright (C) 1993-1996 by id Software, Inc.
//
// This source is available for distribution and/or modification
// only under the terms of the DOOM Source Code License as
// published by id Software. All rights reserved.
//
// The source is distributed in the hope that it will be useful,
// but WITHOUT ANY WARRANTY; without even the implied warranty of
// FITNESS FOR A PARTICULAR PURPOSE. See the DOOM Source Code License
// for more details.
//
// $Log:$
//
// DESCRIPTION:
//		Do all the WAD I/O, get map description,
//		set up initial state and misc. LUTs.
//
//-----------------------------------------------------------------------------


#include <math.h>
#ifdef _MSC_VER
#include <malloc.h>		// for alloca()
#endif

#include "templates.h"
#include "m_argv.h"
#include "m_swap.h"
#include "m_bbox.h"
#include "g_game.h"
#include "i_system.h"
#include "x86.h"
#include "w_wad.h"
#include "doomdef.h"
#include "p_local.h"
#include "p_effect.h"
#include "p_terrain.h"
#include "nodebuild.h"
#include "s_sound.h"
#include "doomstat.h"
#include "p_lnspec.h"
#include "v_palette.h"
#include "c_console.h"
#include "c_cvars.h"
#include "p_acs.h"
#include "announcer.h"
#include "wi_stuff.h"
#include "stats.h"
#include "doomerrors.h"
#include "gi.h"
#include "p_conversation.h"
#include "a_keys.h"
#include "s_sndseq.h"
#include "sbar.h"
#include "p_setup.h"
#include "r_data/r_translate.h"
#include "r_data/r_interpolate.h"
#include "r_sky.h"
#include "cmdlib.h"
#include "g_level.h"
#include "md5.h"
#include "compatibility.h"
#include "po_man.h"
#include "r_renderer.h"
#include "r_data/colormaps.h"
<<<<<<< HEAD
#ifndef NO_EDATA
#include "edata.h"
#endif
=======
#include "portal.h"
>>>>>>> 9d77244b

#include "fragglescript/t_fs.h"

#define MISSING_TEXTURE_WARN_LIMIT		20

void P_SpawnSlopeMakers (FMapThing *firstmt, FMapThing *lastmt, const int *oldvertextable);
void P_SetSlopes ();
void P_CopySlopes();
void BloodCrypt (void *data, int key, int len);
void P_ClearUDMFKeys();

extern AActor *P_SpawnMapThing (FMapThing *mthing, int position);
extern bool P_LoadBuildMap (BYTE *mapdata, size_t len, FMapThing **things, int *numthings);

extern void P_TranslateTeleportThings (void);

void P_ParseTextMap(MapData *map, FMissingTextureTracker &);

extern int numinterpolations;
extern unsigned int R_OldBlend;

EXTERN_CVAR(Bool, am_textured)

CVAR (Bool, genblockmap, false, CVAR_SERVERINFO|CVAR_GLOBALCONFIG);
CVAR (Bool, gennodes, false, CVAR_SERVERINFO|CVAR_GLOBALCONFIG);
CVAR (Bool, genglnodes, false, CVAR_SERVERINFO);
CVAR (Bool, showloadtimes, false, 0);

static void P_Shutdown ();

bool P_IsBuildMap(MapData *map);


//
// MAP related Lookup tables.
// Store VERTEXES, LINEDEFS, SIDEDEFS, etc.
//
int 			numvertexes;
vertex_t*		vertexes;
int 			numvertexdatas;
vertexdata_t*		vertexdatas;

int 			numsegs;
seg_t*			segs;
glsegextra_t*	glsegextras;

int 			numsectors;
sector_t*		sectors;

int 			numsubsectors;
subsector_t*	subsectors;

int 			numnodes;
node_t* 		nodes;

int 			numlines;
line_t* 		lines;

int 			numsides;
side_t* 		sides;

int				numzones;
zone_t*			zones;

node_t * 		gamenodes;
int 			numgamenodes;

subsector_t * 	gamesubsectors;
int 			numgamesubsectors;

bool			hasglnodes;

TArray<FMapThing> MapThingsConverted;
TMap<unsigned,unsigned>  MapThingsUserDataIndex;	// from mapthing idx -> user data idx
TArray<FMapThingUserData> MapThingsUserData;

int sidecount;
sidei_t *sidetemp;

TArray<int>		linemap;

// BLOCKMAP
// Created from axis aligned bounding box
// of the map, a rectangular array of
// blocks of size 256x256.
// Used to speed up collision detection
// by spatial subdivision in 2D.
//
// Blockmap size.
int 			bmapwidth;
int 			bmapheight; 	// size in mapblocks

int				*blockmap;		// int for larger maps ([RH] Made int because BOOM does)
int				*blockmaplump;	// offsets in blockmap are from here	

fixed_t 		bmaporgx;		// origin of block map
fixed_t 		bmaporgy;
int				bmapnegx;		// min negs of block map before wrapping
int				bmapnegy;

FBlockNode**	blocklinks;		// for thing chains


// REJECT
// For fast sight rejection.
// Speeds up enemy AI by skipping detailed
//	LineOf Sight calculation.
// Without special effect, this could be
//	used as a PVS lookup as well.
//
BYTE*			rejectmatrix;

bool		ForceNodeBuild;

// Maintain single and multi player starting spots.
TArray<FPlayerStart> deathmatchstarts (16);
FPlayerStart		playerstarts[MAXPLAYERS];
TArray<FPlayerStart> AllPlayerStarts;

static void P_AllocateSideDefs (int count);


//===========================================================================
//
// GetMapIndex
//
// Gets the type of map lump or -1 if invalid or -2 if required and not found.
//
//===========================================================================

struct checkstruct
{
	const char lumpname[9];
	bool  required;
};

static int GetMapIndex(const char *mapname, int lastindex, const char *lumpname, bool needrequired)
{
	static const checkstruct check[] = 
	{
		{"",		 true},
		{"THINGS",	 true},
		{"LINEDEFS", true},
		{"SIDEDEFS", true},
		{"VERTEXES", true},
		{"SEGS",	 false},
		{"SSECTORS", false},
		{"NODES",	 false},
		{"SECTORS",	 true},
		{"REJECT",	 false},
		{"BLOCKMAP", false},
		{"BEHAVIOR", false},
		//{"SCRIPTS",	 false},
	};

	if (lumpname==NULL) lumpname="";

	for(size_t i=lastindex+1;i<countof(check);i++)
	{
		if (!strnicmp(lumpname, check[i].lumpname, 8))
			return (int)i;

		if (check[i].required)
		{
			if (needrequired)
			{
				I_Error("'%s' not found in %s\n", check[i].lumpname, mapname);
			}
			return -2;
		}
	}

	return -1;	// End of map reached
}

//===========================================================================
//
// Opens a map for reading
//
//===========================================================================

MapData *P_OpenMapData(const char * mapname, bool justcheck)
{
	MapData * map = new MapData;
	FileReader * wadReader = NULL;
	bool externalfile = !strnicmp(mapname, "file:", 5);
	
	if (externalfile)
	{
		mapname += 5;
		if (!FileExists(mapname))
		{
			delete map;
			return NULL;
		}
		map->resource = FResourceFile::OpenResourceFile(mapname, NULL, true);
		wadReader = map->resource->GetReader();
	}
	else
	{
		FString fmt;
		int lump_wad;
		int lump_map;
		int lump_name = -1;
		
		// Check for both *.wad and *.map in order to load Build maps
		// as well. The higher one will take precedence.
		// Names with more than 8 characters will only be checked as .wad and .map.
		if (strlen(mapname) <= 8) lump_name = Wads.CheckNumForName(mapname);
		fmt.Format("maps/%s.wad", mapname);
		lump_wad = Wads.CheckNumForFullName(fmt);
		fmt.Format("maps/%s.map", mapname);
		lump_map = Wads.CheckNumForFullName(fmt);
		
		if (lump_name > lump_wad && lump_name > lump_map && lump_name != -1)
		{
			int lumpfile = Wads.GetLumpFile(lump_name);
			int nextfile = Wads.GetLumpFile(lump_name+1);

			map->lumpnum = lump_name;

			if (lumpfile != nextfile)
			{
				// The following lump is from a different file so whatever this is,
				// it is not a multi-lump Doom level so let's assume it is a Build map.
				map->MapLumps[0].Reader = map->file = Wads.ReopenLumpNum(lump_name);
				if (!P_IsBuildMap(map))
				{
					delete map;
					return NULL;
				}
				return map;
			}

			// This case can only happen if the lump is inside a real WAD file.
			// As such any special handling for other types of lumps is skipped.
			map->MapLumps[0].Reader = map->file = Wads.ReopenLumpNum(lump_name);
			strncpy(map->MapLumps[0].Name, Wads.GetLumpFullName(lump_name), 8);
			map->Encrypted = Wads.IsEncryptedFile(lump_name);
			map->InWad = true;

			if (map->Encrypted)
			{ // If it's encrypted, then it's a Blood file, presumably a map.
				if (!P_IsBuildMap(map))
				{
					delete map;
					return NULL;
				}
				return map;
			}

			int index = 0;

			if (stricmp(Wads.GetLumpFullName(lump_name + 1), "TEXTMAP") != 0)
			{
				for(int i = 1;; i++)
				{
					// Since levels must be stored in WADs they can't really have full
					// names and for any valid level lump this always returns the short name.
					const char * lumpname = Wads.GetLumpFullName(lump_name + i);
					try
					{
						index = GetMapIndex(mapname, index, lumpname, !justcheck);
					}
					catch(...)
					{
						delete map;
						throw;
					}
					if (index == -2)
					{
						delete map;
						return NULL;
					}
					if (index == ML_BEHAVIOR) map->HasBehavior = true;

					// The next lump is not part of this map anymore
					if (index < 0) break;

					map->MapLumps[index].Reader = Wads.ReopenLumpNum(lump_name + i);
					strncpy(map->MapLumps[index].Name, lumpname, 8);
				}
			}
			else
			{
				map->isText = true;
				map->MapLumps[1].Reader = Wads.ReopenLumpNum(lump_name + 1);
				for(int i = 2;; i++)
				{
					const char * lumpname = Wads.GetLumpFullName(lump_name + i);

					if (lumpname == NULL)
					{
						I_Error("Invalid map definition for %s", mapname);
					}
					else if (!stricmp(lumpname, "ZNODES"))
					{
						index = ML_GLZNODES;
					}
					else if (!stricmp(lumpname, "BLOCKMAP"))
					{
						// there is no real point in creating a blockmap but let's use it anyway
						index = ML_BLOCKMAP;
					}
					else if (!stricmp(lumpname, "REJECT"))
					{
						index = ML_REJECT;
					}
					else if (!stricmp(lumpname, "DIALOGUE"))
					{
						index = ML_CONVERSATION;
					}
					else if (!stricmp(lumpname, "BEHAVIOR"))
					{
						index = ML_BEHAVIOR;
						map->HasBehavior = true;
					}
					else if (!stricmp(lumpname, "ENDMAP"))
					{
						break;
					}
					else continue;
					map->MapLumps[index].Reader = Wads.ReopenLumpNum(lump_name + i);
					strncpy(map->MapLumps[index].Name, lumpname, 8);
				}
			}
			return map;
		}
		else
		{
			if (lump_map > lump_wad)
			{
				lump_wad = lump_map;
			}
			if (lump_wad == -1)
			{
				delete map;
				return NULL;
			}
			map->lumpnum = lump_wad;
			map->resource = FResourceFile::OpenResourceFile(Wads.GetLumpFullName(lump_wad), Wads.ReopenLumpNum(lump_wad), true);
			wadReader = map->resource->GetReader();
		}
	}
	DWORD id;

	// Although we're using the resource system, we still want to be sure we're
	// reading from a wad file.
	wadReader->Seek(0, SEEK_SET);
	wadReader->Read(&id, sizeof(id));
	
	if (id == IWAD_ID || id == PWAD_ID)
	{
		char maplabel[9]="";
		int index=0;

		map->MapLumps[0].Reader = map->resource->GetLump(0)->NewReader();
		strncpy(map->MapLumps[0].Name, map->resource->GetLump(0)->Name, 8);

		for(DWORD i = 1; i < map->resource->LumpCount(); i++)
		{
			const char* lumpname = map->resource->GetLump(i)->Name;

			if (i == 1 && !strnicmp(lumpname, "TEXTMAP", 8))
			{
				map->isText = true;
				map->MapLumps[ML_TEXTMAP].Reader = map->resource->GetLump(i)->NewReader();
				strncpy(map->MapLumps[ML_TEXTMAP].Name, lumpname, 8);
				for(int i = 2;; i++)
				{
					lumpname = map->resource->GetLump(i)->Name;
					if (!strnicmp(lumpname, "ZNODES",8))
					{
						index = ML_GLZNODES;
					}
					else if (!strnicmp(lumpname, "BLOCKMAP",8))
					{
						// there is no real point in creating a blockmap but let's use it anyway
						index = ML_BLOCKMAP;
					}
					else if (!strnicmp(lumpname, "REJECT",8))
					{
						index = ML_REJECT;
					}
					else if (!strnicmp(lumpname, "DIALOGUE",8))
					{
						index = ML_CONVERSATION;
					}
					else if (!strnicmp(lumpname, "BEHAVIOR",8))
					{
						index = ML_BEHAVIOR;
						map->HasBehavior = true;
					}
					else if (!strnicmp(lumpname, "ENDMAP",8))
					{
						return map;
					}
					else continue;
					map->MapLumps[index].Reader = map->resource->GetLump(i)->NewReader();
					strncpy(map->MapLumps[index].Name, lumpname, 8);
				}
			}

			if (i>0)
			{
				try
				{
					index = GetMapIndex(maplabel, index, lumpname, !justcheck);
				}
				catch(...)
				{
					delete map;
					throw;
				}
				if (index == -2)
				{
					delete map;
					return NULL;
				}
				if (index == ML_BEHAVIOR) map->HasBehavior = true;

				// The next lump is not part of this map anymore
				if (index < 0) break;
			}
			else
			{
				strncpy(maplabel, lumpname, 8);
				maplabel[8]=0;
			}

			map->MapLumps[index].Reader = map->resource->GetLump(i)->NewReader();
			strncpy(map->MapLumps[index].Name, lumpname, 8);
		}
	}
	else
	{
		// This is a Build map and not subject to WAD consistency checks.
		//map->MapLumps[0].Size = wadReader->GetLength();
		if (!P_IsBuildMap(map))
		{
			delete map;
			return NULL;
		}
	}
	return map;		
}

bool P_CheckMapData(const char *mapname)
{
	MapData *mapd = P_OpenMapData(mapname, true);
	if (mapd == NULL) return false;
	delete mapd;
	return true;
}

//===========================================================================
//
// MapData :: GetChecksum
//
// Hashes a map based on its header, THINGS, LINEDEFS, SIDEDEFS, SECTORS,
// and BEHAVIOR lumps. Node-builder generated lumps are not included.
//
//===========================================================================

void MapData::GetChecksum(BYTE cksum[16])
{
	MD5Context md5;

	if (isText)
	{
		Seek(ML_TEXTMAP);
		if (file != NULL) md5.Update(file, Size(ML_TEXTMAP));
	}
	else
	{
		if (Size(ML_LABEL) != 0)
		{
			Seek(ML_LABEL);
			if (file != NULL) md5.Update(file, Size(ML_LABEL));
		}
		Seek(ML_THINGS);
		if (file != NULL) md5.Update(file, Size(ML_THINGS));
		Seek(ML_LINEDEFS);
		if (file != NULL) md5.Update(file, Size(ML_LINEDEFS));
		Seek(ML_SIDEDEFS);
		if (file != NULL) md5.Update(file, Size(ML_SIDEDEFS));
		Seek(ML_SECTORS);
		if (file != NULL) md5.Update(file, Size(ML_SECTORS));
	}
	if (HasBehavior)
	{
		Seek(ML_BEHAVIOR);
		if (file != NULL) md5.Update(file, Size(ML_BEHAVIOR));
	}
	md5.Final(cksum);
}


//===========================================================================
//
// Sets a sidedef's texture and prints a message if it's not present.
//
//===========================================================================

static void SetTexture (side_t *side, int position, const char *name, FMissingTextureTracker &track)
{
	static const char *positionnames[] = { "top", "middle", "bottom" };
	static const char *sidenames[] = { "first", "second" };

	FTextureID texture = TexMan.CheckForTexture (name, FTexture::TEX_Wall,
			FTextureManager::TEXMAN_Overridable|FTextureManager::TEXMAN_TryAny);

	if (!texture.Exists())
	{
		if (++track[name].Count <= MISSING_TEXTURE_WARN_LIMIT)
		{
			// Print an error that lists all references to this sidedef.
			// We must scan the linedefs manually for all references to this sidedef.
			for(int i = 0; i < numlines; i++)
			{
				for(int j = 0; j < 2; j++)
				{
					if (lines[i].sidedef[j] == side)
					{
						Printf(TEXTCOLOR_RED"Unknown %s texture '"
							TEXTCOLOR_ORANGE "%s" TEXTCOLOR_RED
							"' on %s side of linedef %d\n",
							positionnames[position], name, sidenames[j], i);
					}
				}
			}
		}
		texture = TexMan.GetDefaultTexture();
	}
	side->SetTexture(position, texture);
}

//===========================================================================
//
// Sets a sidedef's texture and prints a message if it's not present.
// (Passing index separately is for UDMF which does not have sectors allocated yet)
//
//===========================================================================

void SetTexture (sector_t *sector, int index, int position, const char *name, FMissingTextureTracker &track, bool truncate)
{
	static const char *positionnames[] = { "floor", "ceiling" };
	char name8[9];
	if (truncate)
	{
		strncpy(name8, name, 8);
		name8[8] = 0;
		name = name8;
	}

	FTextureID texture = TexMan.CheckForTexture (name, FTexture::TEX_Flat,
			FTextureManager::TEXMAN_Overridable|FTextureManager::TEXMAN_TryAny);

	if (!texture.Exists())
	{
		if (++track[name].Count <= MISSING_TEXTURE_WARN_LIMIT)
		{
			Printf(TEXTCOLOR_RED"Unknown %s texture '"
				TEXTCOLOR_ORANGE "%s" TEXTCOLOR_RED
				"' in sector %d\n",
				positionnames[position], name, index);
		}
		texture = TexMan.GetDefaultTexture();
	}
	sector->SetTexture(position, texture);
}

//===========================================================================
//
// SummarizeMissingTextures
//
// Lists textures that were missing more than MISSING_TEXTURE_WARN_LIMIT
// times.
//
//===========================================================================

static void SummarizeMissingTextures(const FMissingTextureTracker &missing)
{
	FMissingTextureTracker::ConstIterator it(missing);
	FMissingTextureTracker::ConstPair *pair;

	while (it.NextPair(pair))
	{
		if (pair->Value.Count > MISSING_TEXTURE_WARN_LIMIT)
		{
			Printf(TEXTCOLOR_RED "Missing texture '"
				TEXTCOLOR_ORANGE "%s" TEXTCOLOR_RED
				"' is used %d more times\n",
				pair->Key.GetChars(), pair->Value.Count - MISSING_TEXTURE_WARN_LIMIT);
		}
	}
}

//===========================================================================
//
// [RH] Figure out blends for deep water sectors
//
//===========================================================================

static void SetTexture (side_t *side, int position, DWORD *blend, const char *name)
{
	FTextureID texture;
	if ((*blend = R_ColormapNumForName (name)) == 0)
	{
		texture = TexMan.CheckForTexture (name, FTexture::TEX_Wall,
			FTextureManager::TEXMAN_Overridable|FTextureManager::TEXMAN_TryAny);
		if (!texture.Exists())
		{
			char name2[9];
			char *stop;
			strncpy (name2, name, 8);
			name2[8] = 0;
			*blend = strtoul (name2, &stop, 16);
			texture = FNullTextureID();
		}
		else
		{
			*blend = 0;
		}
	}
	else
	{
		texture = FNullTextureID();
	}
	side->SetTexture(position, texture);
}

static void SetTextureNoErr (side_t *side, int position, DWORD *color, const char *name, bool *validcolor, bool isFog)
{
	FTextureID texture;
	*validcolor = false;
	texture = TexMan.CheckForTexture (name, FTexture::TEX_Wall,	
		FTextureManager::TEXMAN_Overridable|FTextureManager::TEXMAN_TryAny);
	if (!texture.Exists())
	{
		char name2[9];
		char *stop;
		strncpy (name2, name+1, 7);
		name2[7] = 0;
		if (*name != '#')
		{
			*color = strtoul (name, &stop, 16);
			texture = FNullTextureID();
			*validcolor = (*stop == 0) && (stop >= name + 2) && (stop <= name + 6);
			return;
		}
		else	// Support for Legacy's color format!
		{
			int l=(int)strlen(name);
			texture = FNullTextureID();
			*validcolor = false;
			if (l>=7) 
			{
				for(stop=name2;stop<name2+6;stop++) if (!isxdigit(*stop)) *stop='0';

				int factor = l==7? 0 : clamp<int> ((name2[6]&223)-'A', 0, 25);

				name2[6]=0; int blue=strtol(name2+4,NULL,16);
				name2[4]=0; int green=strtol(name2+2,NULL,16);
				name2[2]=0; int red=strtol(name2,NULL,16);

				if (!isFog) 
				{
					if (factor==0) 
					{
						*validcolor=false;
						return;
					}
					factor = factor * 255 / 25;
				}
				else
				{
					factor=0;
				}

				*color=MAKEARGB(factor, red, green, blue);
				texture = FNullTextureID();
				*validcolor = true;
				return;
			}
		}
		texture = FNullTextureID();
	}
	side->SetTexture(position, texture);
}

//===========================================================================
//
// Sound enviroment handling
//
//===========================================================================

void P_FloodZone (sector_t *sec, int zonenum)
{
	int i;

	if (sec->ZoneNumber == zonenum)
		return;

	sec->ZoneNumber = zonenum;

	for (i = 0; i < sec->linecount; ++i)
	{
		line_t *check = sec->lines[i];
		sector_t *other;

		if (check->sidedef[1] == NULL || (check->flags & ML_ZONEBOUNDARY))
			continue;

		if (check->frontsector == sec)
		{
			assert(check->backsector != NULL);
			other = check->backsector;
		}
		else
		{
			assert(check->frontsector != NULL);
			other = check->frontsector;
		}

		if (other->ZoneNumber != zonenum)
			P_FloodZone (other, zonenum);
	}
}

void P_FloodZones ()
{
	int z = 0, i;
	ReverbContainer *reverb;

	for (i = 0; i < numsectors; ++i)
	{
		if (sectors[i].ZoneNumber == 0xFFFF)
		{
			P_FloodZone (&sectors[i], z++);
		}
	}
	numzones = z;
	zones = new zone_t[z];
	reverb = S_FindEnvironment(level.DefaultEnvironment);
	if (reverb == NULL)
	{
		Printf("Sound environment %d, %d not found\n", level.DefaultEnvironment >> 8, level.DefaultEnvironment & 255);
		reverb = DefaultEnvironments[0];
	}
	for (i = 0; i < z; ++i)
	{
		zones[i].Environment = reverb;
	}
}

//===========================================================================
//
// P_LoadVertexes
//
//===========================================================================

void P_LoadVertexes (MapData * map)
{
	int i;

	// Determine number of vertices:
	//	total lump length / vertex record length.
	numvertexes = map->Size(ML_VERTEXES) / sizeof(mapvertex_t);
	numvertexdatas = 0;

	if (numvertexes == 0)
	{
		I_Error ("Map has no vertices.\n");
	}

	// Allocate memory for buffer.
	vertexes = new vertex_t[numvertexes];		
	vertexdatas = NULL;

	map->Seek(ML_VERTEXES);
		
	// Copy and convert vertex coordinates, internal representation as fixed.
	for (i = 0; i < numvertexes; i++)
	{
		SWORD x, y;

		(*map->file) >> x >> y;
		vertexes[i].x = x << FRACBITS;
		vertexes[i].y = y << FRACBITS;
	}
}

//===========================================================================
//
// P_LoadZSegs
//
//===========================================================================

void P_LoadZSegs (FileReaderBase &data)
{
	for (int i = 0; i < numsegs; ++i)
	{
		line_t *ldef;
		DWORD v1, v2;
		WORD line;
		BYTE side;

		data >> v1 >> v2 >> line >> side;

		segs[i].v1 = &vertexes[v1];
		segs[i].v2 = &vertexes[v2];
		segs[i].linedef = ldef = &lines[line];
		segs[i].sidedef = ldef->sidedef[side];
		segs[i].frontsector = ldef->sidedef[side]->sector;
		if (ldef->flags & ML_TWOSIDED && ldef->sidedef[side^1] != NULL)
		{
			segs[i].backsector = ldef->sidedef[side^1]->sector;
		}
		else
		{
			segs[i].backsector = 0;
			ldef->flags &= ~ML_TWOSIDED;
		}
	}
}

//===========================================================================
//
// P_LoadGLZSegs
//
// This is the GL nodes version of the above function.
//
//===========================================================================

void P_LoadGLZSegs (FileReaderBase &data, int type)
{
	for (int i = 0; i < numsubsectors; ++i)
	{
		for (size_t j = 0; j < subsectors[i].numlines; ++j)
		{
			seg_t *seg;
			DWORD v1, partner;
			DWORD line;
			WORD lineword;
			BYTE side;

			data >> v1 >> partner;
			if (type >= 2)
			{
				data >> line;
			}
			else
			{
				data >> lineword;
				line = lineword == 0xFFFF ? 0xFFFFFFFF : lineword;
			}
			data >> side;

			seg = subsectors[i].firstline + j;
			seg->v1 = &vertexes[v1];
			if (j == 0)
			{
				seg[subsectors[i].numlines - 1].v2 = seg->v1;
			}
			else
			{
				seg[-1].v2 = seg->v1;
			}
			glsegextras[seg - segs].PartnerSeg = partner;
			if (line != 0xFFFFFFFF)
			{
				line_t *ldef;

				seg->linedef = ldef = &lines[line];
				seg->sidedef = ldef->sidedef[side];
				seg->frontsector = ldef->sidedef[side]->sector;
				if (ldef->flags & ML_TWOSIDED && ldef->sidedef[side^1] != NULL)
				{
					seg->backsector = ldef->sidedef[side^1]->sector;
				}
				else
				{
					seg->backsector = 0;
					ldef->flags &= ~ML_TWOSIDED;
				}
			}
			else
			{
				seg->linedef = NULL;
				seg->sidedef = NULL;
				seg->frontsector = seg->backsector = subsectors[i].firstline->frontsector;
			}
		}
	}
}

//===========================================================================
//
// P_LoadZNodes
//
//===========================================================================

void LoadZNodes(FileReaderBase &data, int glnodes)
{
	// Read extra vertices added during node building
	DWORD orgVerts, newVerts;
	vertex_t *newvertarray;
	unsigned int i;

	data >> orgVerts >> newVerts;
	if (orgVerts > (DWORD)numvertexes)
	{ // These nodes are based on a map with more vertex data than we have.
	  // We can't use them.
		throw CRecoverableError("Incorrect number of vertexes in nodes.\n");
	}
	if (orgVerts + newVerts == (DWORD)numvertexes)
	{
		newvertarray = vertexes;
	}
	else
	{
		newvertarray = new vertex_t[orgVerts + newVerts];
		memcpy (newvertarray, vertexes, orgVerts * sizeof(vertex_t));
	}
	for (i = 0; i < newVerts; ++i)
	{
		data >> newvertarray[i + orgVerts].x >> newvertarray[i + orgVerts].y;
	}
	if (vertexes != newvertarray)
	{
		for (i = 0; i < (DWORD)numlines; ++i)
		{
			lines[i].v1 = lines[i].v1 - vertexes + newvertarray;
			lines[i].v2 = lines[i].v2 - vertexes + newvertarray;
		}
		delete[] vertexes;
		vertexes = newvertarray;
		numvertexes = orgVerts + newVerts;
	}

	// Read the subsectors
	DWORD numSubs, currSeg;

	data >> numSubs;
	numsubsectors = numSubs;
	subsectors = new subsector_t[numSubs];
	memset (subsectors, 0, numsubsectors*sizeof(subsector_t));

	for (i = currSeg = 0; i < numSubs; ++i)
	{
		DWORD numsegs;

		data >> numsegs;
		subsectors[i].firstline = (seg_t *)(size_t)currSeg;		// Oh damn. I should have stored the seg count sooner.
		subsectors[i].numlines = numsegs;
		currSeg += numsegs;
	}

	// Read the segs
	DWORD numSegs;

	data >> numSegs;

	// The number of segs stored should match the number of
	// segs used by subsectors.
	if (numSegs != currSeg)
	{
		throw CRecoverableError("Incorrect number of segs in nodes.\n");
	}

	numsegs = numSegs;
	segs = new seg_t[numsegs];
	memset (segs, 0, numsegs*sizeof(seg_t));
	glsegextras = NULL;

	for (i = 0; i < numSubs; ++i)
	{
		subsectors[i].firstline = &segs[(size_t)subsectors[i].firstline];
	}

	if (glnodes == 0)
	{
		P_LoadZSegs (data);
	}
	else
	{
		glsegextras = new glsegextra_t[numsegs];
		P_LoadGLZSegs (data, glnodes);
	}

	// Read nodes
	DWORD numNodes;

	data >> numNodes;
	numnodes = numNodes;
	nodes = new node_t[numNodes];
	memset (nodes, 0, sizeof(node_t)*numNodes);

	for (i = 0; i < numNodes; ++i)
	{
		if (glnodes < 3)
		{
			SWORD x, y, dx, dy;

			data >> x >> y >> dx >> dy;
			nodes[i].x = x << FRACBITS;
			nodes[i].y = y << FRACBITS;
			nodes[i].dx = dx << FRACBITS;
			nodes[i].dy = dy << FRACBITS;
		}
		else
		{
			data >> nodes[i].x >> nodes[i].y >> nodes[i].dx >> nodes[i].dy;
		}
		for (int j = 0; j < 2; ++j)
		{
			for (int k = 0; k < 4; ++k)
			{
				SWORD coord;
				data >> coord;
				nodes[i].bbox[j][k] = coord << FRACBITS;
			}
		}
		for (int m = 0; m < 2; ++m)
		{
			DWORD child;
			data >> child;
			if (child & 0x80000000)
			{
				nodes[i].children[m] = (BYTE *)&subsectors[child & 0x7FFFFFFF] + 1;
			}
			else
			{
				nodes[i].children[m] = &nodes[child];
			}
		}
	}
}


void P_LoadZNodes (FileReader &dalump, DWORD id)
{
	int type;
	bool compressed;

	switch (id)
	{
	case MAKE_ID('Z','N','O','D'):
		type = 0;
		compressed = true;
		break;

	case MAKE_ID('Z','G','L','N'):
		type = 1;
		compressed = true;
		break;

	case MAKE_ID('Z','G','L','2'):
		type = 2;
		compressed = true;
		break;

	case MAKE_ID('Z','G','L','3'):
		type = 3;
		compressed = true;
		break;

	case MAKE_ID('X','N','O','D'):
		type = 0;
		compressed = false;
		break;

	case MAKE_ID('X','G','L','N'):
		type = 1;
		compressed = false;
		break;

	case MAKE_ID('X','G','L','2'):
		type = 2;
		compressed = false;
		break;

	case MAKE_ID('X','G','L','3'):
		type = 3;
		compressed = false;
		break;

	default:
		return;
	}
	
	if (compressed)
	{
		FileReaderZ data (dalump);
		LoadZNodes(data, type);
	}
	else
	{
		LoadZNodes(dalump, type);
	}
}



//===========================================================================
//
// P_CheckV4Nodes
// http://www.sbsoftware.com/files/DeePBSPV4specs.txt
//
//===========================================================================

static bool P_CheckV4Nodes(MapData *map)
{
	char header[8];

	map->Read(ML_NODES, header, 8);
	return !memcmp(header, "xNd4\0\0\0\0", 8);
}


//===========================================================================
//
// P_LoadSegs
//
// killough 5/3/98: reformatted, cleaned up
//
//===========================================================================

struct badseg
{
	badseg(int t, int s, int d) : badtype(t), badsegnum(s), baddata(d) {}
	int badtype;
	int badsegnum;
	int baddata;
};

template<class segtype>
void P_LoadSegs (MapData * map)
{
	int  i;
	BYTE *data;
	BYTE *vertchanged = new BYTE[numvertexes];	// phares 10/4/98
	DWORD segangle;
	line_t* line;		// phares 10/4/98
	int ptp_angle;		// phares 10/4/98
	int delta_angle;	// phares 10/4/98
	int dis;			// phares 10/4/98
	int dx,dy;			// phares 10/4/98
	int vnum1,vnum2;	// phares 10/4/98
	int lumplen = map->Size(ML_SEGS);

	memset (vertchanged,0,numvertexes); // phares 10/4/98

	numsegs = lumplen / sizeof(segtype);

	if (numsegs == 0)
	{
		Printf ("This map has no segs.\n");
		delete[] subsectors;
		delete[] nodes;
		delete[] vertchanged;
		ForceNodeBuild = true;
		return;
	}

	segs = new seg_t[numsegs];
	memset (segs, 0, numsegs*sizeof(seg_t));

	data = new BYTE[lumplen];
	map->Read(ML_SEGS, data);

	for (i = 0; i < numsubsectors; ++i)
	{
		subsectors[i].firstline = &segs[(size_t)subsectors[i].firstline];
	}

	// phares: 10/4/98: Vertchanged is an array that represents the vertices.
	// Mark those used by linedefs. A marked vertex is one that is not a
	// candidate for movement further down.

	line = lines;
	for (i = 0; i < numlines ; i++, line++)
	{
		vertchanged[line->v1 - vertexes] = vertchanged[line->v2 - vertexes] = 1;
	}

	try
	{
		for (i = 0; i < numsegs; i++)
		{
			seg_t *li = segs + i;
			segtype *ml = ((segtype *) data) + i;

			int side, linedef;
			line_t *ldef;

			vnum1 = ml->V1();
			vnum2 = ml->V2();

			if (vnum1 >= numvertexes || vnum2 >= numvertexes)
			{
				throw badseg(0, i, MAX(vnum1, vnum2));
			}

			li->v1 = &vertexes[vnum1];
			li->v2 = &vertexes[vnum2];

			segangle = (WORD)LittleShort(ml->angle);

			// phares 10/4/98: In the case of a lineseg that was created by splitting
			// another line, it appears that the line angle is inherited from the
			// father line. Due to roundoff, the new vertex may have been placed 'off
			// the line'. When you get close to such a line, and it is very short,
			// it's possible that the roundoff error causes 'firelines', the thin
			// lines that can draw from screen top to screen bottom occasionally. This
			// is due to all the angle calculations that are done based on the line
			// angle, the angles from the viewer to the vertices, and the viewer's
			// angle in the world. In the case of firelines, the rounded-off position
			// of one of the vertices determines one of these angles, and introduces
			// an error in the scaling factor for mapping textures and determining
			// where on the screen the ceiling and floor spans should be shown. For a
			// fireline, the engine thinks the ceiling bottom and floor top are at the
			// midpoint of the screen. So you get ceilings drawn all the way down to the
			// screen midpoint, and floors drawn all the way up. Thus 'firelines'. The
			// name comes from the original sighting, which involved a fire texture.
			//
			// To correct this, reset the vertex that was added so that it sits ON the
			// split line.
			//
			// To know which of the two vertices was added, its number is greater than
			// that of the last of the author-created vertices. If both vertices of the
			// line were added by splitting, pick the higher-numbered one. Once you've
			// changed a vertex, don't change it again if it shows up in another seg.
			//
			// To determine if there's an error in the first place, find the
			// angle of the line between the two seg vertices. If it's one degree or more
			// off, then move one vertex. This may seem insignificant, but one degree
			// errors _can_ cause firelines.

			ptp_angle = R_PointToAngle2 (li->v1->x, li->v1->y, li->v2->x, li->v2->y);
			dis = 0;
			delta_angle = (absangle(ptp_angle-(segangle<<16))>>ANGLETOFINESHIFT)*360/FINEANGLES;

			if (delta_angle != 0)
			{
				segangle >>= (ANGLETOFINESHIFT-16);
				dx = (li->v1->x - li->v2->x)>>FRACBITS;
				dy = (li->v1->y - li->v2->y)>>FRACBITS;
				dis = ((int) sqrt((double)(dx*dx + dy*dy)))<<FRACBITS;
				dx = finecosine[segangle];
				dy = finesine[segangle];
				if ((vnum2 > vnum1) && (vertchanged[vnum2] == 0))
				{
					li->v2->x = li->v1->x + FixedMul(dis,dx);
					li->v2->y = li->v1->y + FixedMul(dis,dy);
					vertchanged[vnum2] = 1; // this was changed
				}
				else if (vertchanged[vnum1] == 0)
				{
					li->v1->x = li->v2->x - FixedMul(dis,dx);
					li->v1->y = li->v2->y - FixedMul(dis,dy);
					vertchanged[vnum1] = 1; // this was changed
				}
			}

			linedef = LittleShort(ml->linedef);
			if ((unsigned)linedef >= (unsigned)numlines)
			{
				throw badseg(1, i, linedef);
			}
			ldef = &lines[linedef];
			li->linedef = ldef;
			side = LittleShort(ml->side);
			if ((unsigned)(ldef->sidedef[side] - sides) >= (unsigned)numsides)
			{
				throw badseg(2, i, int(ldef->sidedef[side] - sides));
			}
			li->sidedef = ldef->sidedef[side];
			li->frontsector = ldef->sidedef[side]->sector;

			// killough 5/3/98: ignore 2s flag if second sidedef missing:
			if (ldef->flags & ML_TWOSIDED && ldef->sidedef[side^1] != NULL)
			{
				li->backsector = ldef->sidedef[side^1]->sector;
			}
			else
			{
				li->backsector = 0;
				ldef->flags &= ~ML_TWOSIDED;
			}
		}
	}
	catch (const badseg &bad) // the preferred way is to catch by (const) reference.
	{
		switch (bad.badtype)
		{
		case 0:
			Printf ("Seg %d references a nonexistant vertex %d (max %d).\n", bad.badsegnum, bad.baddata, numvertexes);
			break;

		case 1:
			Printf ("Seg %d references a nonexistant linedef %d (max %d).\n", bad.badsegnum, bad.baddata, numlines);
			break;

		case 2:
			Printf ("The linedef for seg %d references a nonexistant sidedef %d (max %d).\n", bad.badsegnum, bad.baddata, numsides);
			break;
		}
		Printf ("The BSP will be rebuilt.\n");
		delete[] segs;
		delete[] subsectors;
		delete[] nodes;
		ForceNodeBuild = true;
	}

	delete[] vertchanged; // phares 10/4/98
	delete[] data;
}


//===========================================================================
//
// P_LoadSubsectors
//
//===========================================================================

template<class subsectortype, class segtype>
void P_LoadSubsectors (MapData * map)
{
	int i;
	DWORD maxseg = map->Size(ML_SEGS) / sizeof(segtype);

	numsubsectors = map->Size(ML_SSECTORS) / sizeof(subsectortype);

	if (numsubsectors == 0 || maxseg == 0 )
	{
		Printf ("This map has an incomplete BSP tree.\n");
		delete[] nodes;
		ForceNodeBuild = true;
		return;
	}

	subsectors = new subsector_t[numsubsectors];		
	map->Seek(ML_SSECTORS);
		
	memset (subsectors, 0, numsubsectors*sizeof(subsector_t));
	
	for (i = 0; i < numsubsectors; i++)
	{
		subsectortype subd;

		(*map->file) >> subd.numsegs >> subd.firstseg;

		if (subd.numsegs == 0)
		{
			Printf ("Subsector %i is empty.\n", i);
			delete[] subsectors;
			delete[] nodes;
			ForceNodeBuild = true;
			return;
		}

		subsectors[i].numlines = subd.numsegs;
		subsectors[i].firstline = (seg_t *)(size_t)subd.firstseg;

		if ((size_t)subsectors[i].firstline >= maxseg)
		{
			Printf ("Subsector %d contains invalid segs %u-%u\n"
				"The BSP will be rebuilt.\n", i, (unsigned)((size_t)subsectors[i].firstline),
				(unsigned)((size_t)subsectors[i].firstline) + subsectors[i].numlines - 1);
			ForceNodeBuild = true;
			delete[] nodes;
			delete[] subsectors;
			break;
		}
		else if ((size_t)subsectors[i].firstline + subsectors[i].numlines > maxseg)
		{
			Printf ("Subsector %d contains invalid segs %u-%u\n"
				"The BSP will be rebuilt.\n", i, maxseg,
				(unsigned)((size_t)subsectors[i].firstline) + subsectors[i].numlines - 1);
			ForceNodeBuild = true;
			delete[] nodes;
			delete[] subsectors;
			break;
		}
	}
}


//===========================================================================
//
// P_LoadSectors
//
//===========================================================================

void P_LoadSectors (MapData *map, FMissingTextureTracker &missingtex)
{
	int 				i;
	char				*msp;
	mapsector_t			*ms;
	sector_t*			ss;
	int					defSeqType;
	FDynamicColormap	*fogMap, *normMap;
	int					lumplen = map->Size(ML_SECTORS);

	numsectors = lumplen / sizeof(mapsector_t);
	sectors = new sector_t[numsectors];		
	memset (sectors, 0, numsectors*sizeof(sector_t));

	if (level.flags & LEVEL_SNDSEQTOTALCTRL)
		defSeqType = 0;
	else
		defSeqType = -1;

	fogMap = normMap = NULL;

	msp = new char[lumplen];
	map->Read(ML_SECTORS, msp);
	ms = (mapsector_t*)msp;
	ss = sectors;
	
	// Extended properties
	sectors[0].e = new extsector_t[numsectors];

	for (i = 0; i < numsectors; i++, ss++, ms++)
	{
		ss->e = &sectors[0].e[i];
		if (!map->HasBehavior) ss->Flags |= SECF_FLOORDROP;
		ss->SetPlaneTexZ(sector_t::floor, LittleShort(ms->floorheight)<<FRACBITS);
		ss->floorplane.d = -ss->GetPlaneTexZ(sector_t::floor);
		ss->floorplane.c = FRACUNIT;
		ss->floorplane.ic = FRACUNIT;
		ss->SetPlaneTexZ(sector_t::ceiling, LittleShort(ms->ceilingheight)<<FRACBITS);
		ss->ceilingplane.d = ss->GetPlaneTexZ(sector_t::ceiling);
		ss->ceilingplane.c = -FRACUNIT;
		ss->ceilingplane.ic = -FRACUNIT;
		SetTexture(ss, i, sector_t::floor, ms->floorpic, missingtex, true);
		SetTexture(ss, i, sector_t::ceiling, ms->ceilingpic, missingtex, true);
		ss->lightlevel = LittleShort(ms->lightlevel);
		if (map->HasBehavior)
			ss->special = LittleShort(ms->special);
		else	// [RH] Translate to new sector special
			ss->special = P_TranslateSectorSpecial (LittleShort(ms->special));
		tagManager.AddSectorTag(i, LittleShort(ms->tag));
		ss->thinglist = NULL;
		ss->touching_thinglist = NULL;		// phares 3/14/98
		ss->seqType = defSeqType;
		ss->SeqName = NAME_None;
		ss->nextsec = -1;	//jff 2/26/98 add fields to support locking out
		ss->prevsec = -1;	// stair retriggering until build completes

		ss->SetAlpha(sector_t::floor, FRACUNIT);
		ss->SetAlpha(sector_t::ceiling, FRACUNIT);
		ss->SetXScale(sector_t::floor, FRACUNIT);	// [RH] floor and ceiling scaling
		ss->SetYScale(sector_t::floor, FRACUNIT);
		ss->SetXScale(sector_t::ceiling, FRACUNIT);
		ss->SetYScale(sector_t::ceiling, FRACUNIT);

		ss->heightsec = NULL;	// sector used to get floor and ceiling height
		// killough 3/7/98: end changes

		ss->gravity = 1.f;	// [RH] Default sector gravity of 1.0
		ss->ZoneNumber = 0xFFFF;
		ss->terrainnum[sector_t::ceiling] = ss->terrainnum[sector_t::floor] = -1;

		// [RH] Sectors default to white light with the default fade.
		//		If they are outside (have a sky ceiling), they use the outside fog.
		if (level.outsidefog != 0xff000000 && (ss->GetTexture(sector_t::ceiling) == skyflatnum || (ss->special&0xff) == Sector_Outside))
		{
			if (fogMap == NULL)
				fogMap = GetSpecialLights (PalEntry (255,255,255), level.outsidefog, 0);
			ss->ColorMap = fogMap;
		}
		else
		{
			if (normMap == NULL)
				normMap = GetSpecialLights (PalEntry (255,255,255), level.fadeto, NormalLight.Desaturate);
			ss->ColorMap = normMap;
		}

		// killough 8/28/98: initialize all sectors to normal friction
		ss->friction = ORIG_FRICTION;
		ss->movefactor = ORIG_FRICTION_FACTOR;
		ss->sectornum = i;
	}
	delete[] msp;
}


//===========================================================================
//
// P_LoadNodes
//
//===========================================================================

template<class nodetype, class subsectortype>
void P_LoadNodes (MapData * map)
{
	FMemLump	data;
	int 		i;
	int 		j;
	int 		k;
	char		*mnp;
	nodetype	*mn;
	node_t* 	no;
	WORD*		used;
	int			lumplen = map->Size(ML_NODES);
	int			maxss = map->Size(ML_SSECTORS) / sizeof(subsectortype);

	numnodes = (lumplen - nodetype::NF_LUMPOFFSET) / sizeof(nodetype);

	if ((numnodes == 0 && maxss != 1) || maxss == 0)
	{
		ForceNodeBuild = true;
		return;
	}
	
	nodes = new node_t[numnodes];		
	used = (WORD *)alloca (sizeof(WORD)*numnodes);
	memset (used, 0, sizeof(WORD)*numnodes);

	mnp = new char[lumplen];
	mn = (nodetype*)(mnp + nodetype::NF_LUMPOFFSET);
	map->Read(ML_NODES, mnp);
	no = nodes;
	
	for (i = 0; i < numnodes; i++, no++, mn++)
	{
		no->x = LittleShort(mn->x)<<FRACBITS;
		no->y = LittleShort(mn->y)<<FRACBITS;
		no->dx = LittleShort(mn->dx)<<FRACBITS;
		no->dy = LittleShort(mn->dy)<<FRACBITS;
		for (j = 0; j < 2; j++)
		{
			int child = mn->Child(j);
			if (child & nodetype::NF_SUBSECTOR)
			{
				child &= ~nodetype::NF_SUBSECTOR;
				if (child >= maxss)
				{
					Printf ("BSP node %d references invalid subsector %d.\n"
						"The BSP will be rebuilt.\n", i, child);
					ForceNodeBuild = true;
					delete[] nodes;
					delete[] mnp;
					return;
				}
				no->children[j] = (BYTE *)&subsectors[child] + 1;
			}
			else if (child >= numnodes)
			{
				Printf ("BSP node %d references invalid node %td.\n"
					"The BSP will be rebuilt.\n", i, (node_t *)no->children[j] - nodes);
				ForceNodeBuild = true;
				delete[] nodes;
				delete[] mnp;
				return;
			}
			else if (used[child])
			{
				Printf ("BSP node %d references node %d,\n"
					"which is already used by node %d.\n"
					"The BSP will be rebuilt.\n", i, child, used[child]-1);
				ForceNodeBuild = true;
				delete[] nodes;
				delete[] mnp;
				return;
			}
			else
			{
				no->children[j] = &nodes[child];
				used[child] = j + 1;
			}
			for (k = 0; k < 4; k++)
			{
				no->bbox[j][k] = LittleShort(mn->bbox[j][k])<<FRACBITS;
			}
		}
	}
	delete[] mnp;
}

//===========================================================================
//
// SpawnMapThing
//
//===========================================================================
CVAR(Bool, dumpspawnedthings, false, 0)

AActor *SpawnMapThing(int index, FMapThing *mt, int position)
{
	AActor *spawned = P_SpawnMapThing(mt, position);
	if (dumpspawnedthings)
	{
		Printf("%5d: (%5d, %5d, %5d), doomednum = %5d, flags = %04x, type = %s\n",
			index, mt->x>>FRACBITS, mt->y>>FRACBITS, mt->z>>FRACBITS, mt->EdNum, mt->flags, 
			spawned? spawned->GetClass()->TypeName.GetChars() : "(none)");
	}
	T_AddSpawnedThing(spawned);
	return spawned;
}

//===========================================================================
//
// SetMapThingUserData
//
//===========================================================================

static void SetMapThingUserData(AActor *actor, unsigned udi)
{
	if (actor == NULL)
	{
		return;
	}
	while (MapThingsUserData[udi].Property != NAME_None)
	{
		FName varname = MapThingsUserData[udi].Property;
		int value = MapThingsUserData[udi].Value;
		PField *var = dyn_cast<PField>(actor->GetClass()->Symbols.FindSymbol(varname, true));

		udi++;

		if (var == NULL || (var->Flags & VARF_Native) || !var->Type->IsKindOf(RUNTIME_CLASS(PBasicType)))
		{
			DPrintf("%s is not a user variable in class %s\n", varname.GetChars(),
				actor->GetClass()->TypeName.GetChars());
		}
		else
		{ // Set the value of the specified user variable.
			var->Type->SetValue(reinterpret_cast<BYTE *>(actor) + var->Offset, value);
		}
	}
}

//===========================================================================
//
// P_LoadThings
//
//===========================================================================

WORD MakeSkill(int flags)
{
	WORD res = 0;
	if (flags & 1) res |= 1+2;
	if (flags & 2) res |= 4;
	if (flags & 4) res |= 8+16;
	return res;
}

void P_LoadThings (MapData * map)
{
	int	lumplen = map->Size(ML_THINGS);
	int numthings = lumplen / sizeof(mapthing_t);

	char *mtp;
	mapthing_t *mt;

	mtp = new char[lumplen];
	map->Read(ML_THINGS, mtp);
	mt = (mapthing_t*)mtp;

	MapThingsConverted.Resize(numthings);
	FMapThing *mti = &MapThingsConverted[0];

	// [RH] ZDoom now uses Hexen-style maps as its native format.
	//		Since this is the only place where Doom-style Things are ever
	//		referenced, we translate them into a Hexen-style thing.
	for (int i=0 ; i < numthings; i++, mt++)
	{
		// [RH] At this point, monsters unique to Doom II were weeded out
		//		if the IWAD wasn't for Doom II. P_SpawnMapThing() can now
		//		handle these and more cases better, so we just pass it
		//		everything and let it decide what to do with them.

		// [RH] Need to translate the spawn flags to Hexen format.
		short flags = LittleShort(mt->options);

		memset (&mti[i], 0, sizeof(mti[i]));

		mti[i].gravity = FRACUNIT;
		mti[i].Conversation = 0;
		mti[i].SkillFilter = MakeSkill(flags);
		mti[i].ClassFilter = 0xffff;	// Doom map format doesn't have class flags so spawn for all player classes
		mti[i].RenderStyle = STYLE_Count;
		mti[i].alpha = -1;
		mti[i].health = 1;
		mti[i].FloatbobPhase = -1;

		mti[i].x = LittleShort(mt->x) << FRACBITS;
		mti[i].y = LittleShort(mt->y) << FRACBITS;
		mti[i].angle = LittleShort(mt->angle);
		mti[i].EdNum = LittleShort(mt->type);
		mti[i].info = DoomEdMap.CheckKey(mti[i].EdNum);


#ifndef NO_EDATA
		if (mti[i].info != NULL && mti[i].info->Special == SMT_EDFThing)
		{
			ProcessEDMapthing(&mti[i], flags);
		}
		else
#endif
		{
			flags &= ~MTF_SKILLMASK;
			mti[i].flags = (short)((flags & 0xf) | 0x7e0);
			if (gameinfo.gametype == GAME_Strife)
			{
				mti[i].flags &= ~MTF_AMBUSH;
				if (flags & STF_SHADOW)			mti[i].flags |= MTF_SHADOW;
				if (flags & STF_ALTSHADOW)		mti[i].flags |= MTF_ALTSHADOW;
				if (flags & STF_STANDSTILL)		mti[i].flags |= MTF_STANDSTILL;
				if (flags & STF_AMBUSH)			mti[i].flags |= MTF_AMBUSH;
				if (flags & STF_FRIENDLY)		mti[i].flags |= MTF_FRIENDLY;
			}
			else
			{
				if (flags & BTF_BADEDITORCHECK)
				{
					flags &= 0x1F;
				}
				if (flags & BTF_NOTDEATHMATCH)	mti[i].flags &= ~MTF_DEATHMATCH;
				if (flags & BTF_NOTCOOPERATIVE)	mti[i].flags &= ~MTF_COOPERATIVE;
				if (flags & BTF_FRIENDLY)		mti[i].flags |= MTF_FRIENDLY;
			}
			if (flags & BTF_NOTSINGLE)			mti[i].flags &= ~MTF_SINGLE;
		}
	}
	delete [] mtp;
}

//===========================================================================
//
// [RH]
// P_LoadThings2
//
// Same as P_LoadThings() except it assumes Things are
// saved Hexen-style. Position also controls which single-
// player start spots are spawned by filtering out those
// whose first parameter don't match position.
//
//===========================================================================

void P_LoadThings2 (MapData * map)
{
	int	lumplen = map->Size(ML_THINGS);
	int numthings = lumplen / sizeof(mapthinghexen_t);

	char *mtp;

	MapThingsConverted.Resize(numthings);
	FMapThing *mti = &MapThingsConverted[0];

	mtp = new char[lumplen];
	map->Read(ML_THINGS, mtp);
	mapthinghexen_t *mth = (mapthinghexen_t*)mtp;

	for(int i = 0; i< numthings; i++)
	{
		memset (&mti[i], 0, sizeof(mti[i]));

		mti[i].thingid = LittleShort(mth[i].thingid);
		mti[i].x = LittleShort(mth[i].x)<<FRACBITS;
		mti[i].y = LittleShort(mth[i].y)<<FRACBITS;
		mti[i].z = LittleShort(mth[i].z)<<FRACBITS;
		mti[i].angle = LittleShort(mth[i].angle);
		mti[i].EdNum = LittleShort(mth[i].type);
		mti[i].info = DoomEdMap.CheckKey(mti[i].EdNum);
		mti[i].flags = LittleShort(mth[i].flags);
		mti[i].special = mth[i].special;
		for(int j=0;j<5;j++) mti[i].args[j] = mth[i].args[j];
		mti[i].SkillFilter = MakeSkill(mti[i].flags);
		mti[i].ClassFilter = (mti[i].flags & MTF_CLASS_MASK) >> MTF_CLASS_SHIFT;
		mti[i].flags &= ~(MTF_SKILLMASK|MTF_CLASS_MASK);
		if (level.flags2 & LEVEL2_HEXENHACK)
		{
			mti[i].flags &= 0x7ff;	// mask out Strife flags if playing an original Hexen map.
		}

		mti[i].gravity = FRACUNIT;
		mti[i].RenderStyle = STYLE_Count;
		mti[i].alpha = -1;
		mti[i].health = 1;
		mti[i].FloatbobPhase = -1;
	}
	delete[] mtp;
}


void P_SpawnThings (int position)
{
	int numthings = MapThingsConverted.Size();

	for (int i=0; i < numthings; i++)
	{
		AActor *actor = SpawnMapThing (i, &MapThingsConverted[i], position);
		unsigned *udi = MapThingsUserDataIndex.CheckKey((unsigned)i);
		if (udi != NULL)
		{
			SetMapThingUserData(actor, *udi);
		}
	}
	for(int i=0; i<MAXPLAYERS; i++)
	{
		if (playeringame[i] && players[i].mo != NULL)
			P_PlayerStartStomp(players[i].mo);
	}
}


//===========================================================================
//
// P_LoadLineDefs
//
// killough 4/4/98: split into two functions, to allow sidedef overloading
//
// [RH] Actually split into four functions to allow for Hexen and Doom
//		linedefs.
//
//===========================================================================

void P_AdjustLine (line_t *ld)
{
	vertex_t *v1, *v2;

	v1 = ld->v1;
	v2 = ld->v2;

	ld->dx = v2->x - v1->x;
	ld->dy = v2->y - v1->y;
	
	if (v1->x < v2->x)
	{
		ld->bbox[BOXLEFT] = v1->x;
		ld->bbox[BOXRIGHT] = v2->x;
	}
	else
	{
		ld->bbox[BOXLEFT] = v2->x;
		ld->bbox[BOXRIGHT] = v1->x;
	}

	if (v1->y < v2->y)
	{
		ld->bbox[BOXBOTTOM] = v1->y;
		ld->bbox[BOXTOP] = v2->y;
	}
	else
	{
		ld->bbox[BOXBOTTOM] = v2->y;
		ld->bbox[BOXTOP] = v1->y;
	}
}

void P_SetLineID (int i, line_t *ld)
{
	// [RH] Set line id (as appropriate) here
	// for Doom format maps this must be done in P_TranslateLineDef because
	// the tag doesn't always go into the first arg.
	if (level.maptype == MAPTYPE_HEXEN)	
	{
		int setid = -1;
		switch (ld->special)
		{
		case Line_SetIdentification:
			if (!(level.flags2 & LEVEL2_HEXENHACK))
			{
				setid = ld->args[0] + 256 * ld->args[4];
				ld->flags |= ld->args[1]<<16;
			}
			else
			{
				setid = ld->args[0];
			}
			ld->special = 0;
			break;

		case TranslucentLine:
			setid = ld->args[0];
			ld->flags |= ld->args[3]<<16;
			break;

		case Teleport_Line:
		case Scroll_Texture_Model:
			setid = ld->args[0];
			break;

		case Polyobj_StartLine:
			setid = ld->args[3];
			break;

		case Polyobj_ExplicitLine:
			setid = ld->args[4];
			break;
			
		case Plane_Align:
			setid = ld->args[2];
			break;
			
		case Static_Init:
			if (ld->args[1] == Init_SectorLink) setid = ld->args[0];
			break;

		case Line_SetPortal:
		case Line_SetVisualPortal:
			setid = ld->args[1]; // 0 = target id, 1 = this id, 2 = plane anchor
			break;
		}
		if (setid != -1)
		{
			tagManager.AddLineID(i, setid);
		}
	}
}

void P_SaveLineSpecial (line_t *ld)
{
	if (ld->sidedef[0] == NULL)
		return;

	DWORD sidenum = DWORD(ld->sidedef[0]-sides);
	// killough 4/4/98: support special sidedef interpretation below
	// [RH] Save Static_Init only if it's interested in the textures
	if	(ld->special != Static_Init || ld->args[1] == Init_Color)
	{
		sidetemp[sidenum].a.special = ld->special;
		sidetemp[sidenum].a.tag = ld->args[0];
	}
	else
	{
		sidetemp[sidenum].a.special = 0;
	}
}

void P_FinishLoadingLineDef(line_t *ld, int alpha)
{
	bool additive = false;

	ld->frontsector = ld->sidedef[0] != NULL ? ld->sidedef[0]->sector : NULL;
	ld->backsector  = ld->sidedef[1] != NULL ? ld->sidedef[1]->sector : NULL;
	double dx = FIXED2DBL(ld->v2->x - ld->v1->x);
	double dy = FIXED2DBL(ld->v2->y - ld->v1->y);
	int linenum = int(ld-lines);

	if (ld->frontsector == NULL)
	{
		Printf ("Line %d has no front sector\n", linemap[linenum]);
	}

	// [RH] Set some new sidedef properties
	int len = (int)(sqrt (dx*dx + dy*dy) + 0.5f);

	if (ld->sidedef[0] != NULL)
	{
		ld->sidedef[0]->linedef = ld;
		ld->sidedef[0]->TexelLength = len;

	}
	if (ld->sidedef[1] != NULL)
	{
		ld->sidedef[1]->linedef = ld;
		ld->sidedef[1]->TexelLength = len;
	}

	switch (ld->special)
	{						// killough 4/11/98: handle special types
		int j;

	case TranslucentLine:			// killough 4/11/98: translucent 2s textures
		// [RH] Second arg controls how opaque it is.
		if (alpha == SHRT_MIN)
		{
			alpha = ld->args[1];
			additive = !!ld->args[2];
		}
		else if (alpha < 0)
		{
			alpha = -alpha;
			additive = true;
		}

		alpha = Scale(alpha, FRACUNIT, 255); 
		if (!ld->args[0])
		{
			ld->Alpha = alpha;
			if (additive)
			{
				ld->flags |= ML_ADDTRANS;
			}
		}
		else
		{
			for (j = 0; j < numlines; j++)
			{
				if (tagManager.LineHasID(j, ld->args[0]))
				{
					lines[j].Alpha = alpha;
					if (additive)
					{
						lines[j].flags |= ML_ADDTRANS;
					}
				}
			}
		}
		ld->special = 0;
		break;
	}

	// [ZZ] check initial portal link
	P_CheckPortal(ld);
}
// killough 4/4/98: delay using sidedefs until they are loaded
void P_FinishLoadingLineDefs ()
{
	for (int i = 0; i < numlines; i++)
	{
		P_FinishLoadingLineDef(&lines[i], sidetemp[lines[i].sidedef[0]-sides].a.alpha);
	}
}

static void P_SetSideNum (side_t **sidenum_p, WORD sidenum)
{
	if (sidenum == NO_INDEX)
	{
		*sidenum_p = NULL;
	}
	else if (sidecount < numsides)
	{
		sidetemp[sidecount].a.map = sidenum;
		*sidenum_p = &sides[sidecount++];
	}
	else
	{
		I_Error ("%d sidedefs is not enough\n", sidecount);
	}
}

void P_LoadLineDefs (MapData * map)
{
	int i, skipped;
	line_t *ld;
	int lumplen = map->Size(ML_LINEDEFS);
	char * mldf;
	maplinedef_t *mld;
		
	numlines = lumplen / sizeof(maplinedef_t);
	lines = new line_t[numlines];
	linemap.Resize(numlines);
	memset (lines, 0, numlines*sizeof(line_t));

	mldf = new char[lumplen];
	map->Read(ML_LINEDEFS, mldf);

	// [RH] Count the number of sidedef references. This is the number of
	// sidedefs we need. The actual number in the SIDEDEFS lump might be less.
	// Lines with 0 length are also removed.

	for (skipped = sidecount = i = 0; i < numlines; )
	{
		mld = ((maplinedef_t*)mldf) + i;
		int v1 = LittleShort(mld->v1);
		int v2 = LittleShort(mld->v2);

		if (v1 >= numvertexes || v2 >= numvertexes)
		{
			delete [] mldf;
			I_Error ("Line %d has invalid vertices: %d and/or %d.\nThe map only contains %d vertices.", i+skipped, v1, v2, numvertexes);
		}
		else if (v1 == v2 ||
			(vertexes[LittleShort(mld->v1)].x == vertexes[LittleShort(mld->v2)].x &&
			 vertexes[LittleShort(mld->v1)].y == vertexes[LittleShort(mld->v2)].y))
		{
			Printf ("Removing 0-length line %d\n", i+skipped);
			memmove (mld, mld+1, sizeof(*mld)*(numlines-i-1));
			ForceNodeBuild = true;
			skipped++;
			numlines--;
		}
		else
		{
			// patch missing first sides instead of crashing out.
			// Visual glitches are better than not being able to play.
			if (LittleShort(mld->sidenum[0]) == NO_INDEX)
			{
				Printf("Line %d has no first side.\n", i);
				mld->sidenum[0] = 0;
			}
			sidecount++;
			if (LittleShort(mld->sidenum[1]) != NO_INDEX)
				sidecount++;
			linemap[i] = i+skipped;
			i++;
		}
	}

	P_AllocateSideDefs (sidecount);

	mld = (maplinedef_t *)mldf;
	ld = lines;
	for (i = 0; i < numlines; i++, mld++, ld++)
	{
		ld->Alpha = FRACUNIT;	// [RH] Opaque by default

		// [RH] Translate old linedef special and flags to be
		//		compatible with the new format.

		P_TranslateLineDef (ld, mld, -1);
		// do not assign the tag for Extradata lines.
		if (ld->special != Static_Init || (ld->args[1] != Init_EDLine && ld->args[1] != Init_EDSector))
		{
			tagManager.AddLineID(i, mld->tag);
		}
#ifndef NO_EDATA
		if (ld->special == Static_Init && ld->args[1] == Init_EDLine)
		{
			ProcessEDLinedef(ld, mld->tag);
		}
#endif

		ld->v1 = &vertexes[LittleShort(mld->v1)];
		ld->v2 = &vertexes[LittleShort(mld->v2)];

		P_SetSideNum (&ld->sidedef[0], LittleShort(mld->sidenum[0]));
		P_SetSideNum (&ld->sidedef[1], LittleShort(mld->sidenum[1]));

		P_AdjustLine (ld);
		P_SaveLineSpecial (ld);
		if (level.flags2 & LEVEL2_CLIPMIDTEX) ld->flags |= ML_CLIP_MIDTEX;
		if (level.flags2 & LEVEL2_WRAPMIDTEX) ld->flags |= ML_WRAP_MIDTEX;
		if (level.flags2 & LEVEL2_CHECKSWITCHRANGE) ld->flags |= ML_CHECKSWITCHRANGE;
	}
	delete[] mldf;
}

// [RH] Same as P_LoadLineDefs() except it uses Hexen-style LineDefs.
void P_LoadLineDefs2 (MapData * map)
{
	int i, skipped;
	line_t *ld;
	int lumplen = map->Size(ML_LINEDEFS);
	char * mldf;
	maplinedef2_t *mld;
		
	numlines = lumplen / sizeof(maplinedef2_t);
	lines = new line_t[numlines];
	linemap.Resize(numlines);
	memset (lines, 0, numlines*sizeof(line_t));

	mldf = new char[lumplen];
	map->Read(ML_LINEDEFS, mldf);

	// [RH] Remove any lines that have 0 length and count sidedefs used
	for (skipped = sidecount = i = 0; i < numlines; )
	{
		mld = ((maplinedef2_t*)mldf) + i;

		if (mld->v1 == mld->v2 ||
			(vertexes[LittleShort(mld->v1)].x == vertexes[LittleShort(mld->v2)].x &&
			 vertexes[LittleShort(mld->v1)].y == vertexes[LittleShort(mld->v2)].y))
		{
			Printf ("Removing 0-length line %d\n", i+skipped);
			memmove (mld, mld+1, sizeof(*mld)*(numlines-i-1));
			skipped++;
			numlines--;
		}
		else
		{
			// patch missing first sides instead of crashing out.
			// Visual glitches are better than not being able to play.
			if (LittleShort(mld->sidenum[0]) == NO_INDEX)
			{
				Printf("Line %d has no first side.\n", i);
				mld->sidenum[0] = 0;
			}
			sidecount++;
			if (LittleShort(mld->sidenum[1]) != NO_INDEX)
				sidecount++;
			linemap[i] = i+skipped;
			i++;
		}
	}
	if (skipped > 0)
	{
		ForceNodeBuild = true;
	}

	P_AllocateSideDefs (sidecount);

	mld = (maplinedef2_t *)mldf;
	ld = lines;
	for (i = 0; i < numlines; i++, mld++, ld++)
	{
		int j;

		for (j = 0; j < 5; j++)
			ld->args[j] = mld->args[j];

		ld->flags = LittleShort(mld->flags);
		ld->special = mld->special;

		ld->v1 = &vertexes[LittleShort(mld->v1)];
		ld->v2 = &vertexes[LittleShort(mld->v2)];
		ld->Alpha = FRACUNIT;	// [RH] Opaque by default

		P_SetSideNum (&ld->sidedef[0], LittleShort(mld->sidenum[0]));
		P_SetSideNum (&ld->sidedef[1], LittleShort(mld->sidenum[1]));

		P_AdjustLine (ld);
		P_SetLineID(i, ld);
		P_SaveLineSpecial (ld);
		if (level.flags2 & LEVEL2_CLIPMIDTEX) ld->flags |= ML_CLIP_MIDTEX;
		if (level.flags2 & LEVEL2_WRAPMIDTEX) ld->flags |= ML_WRAP_MIDTEX;
		if (level.flags2 & LEVEL2_CHECKSWITCHRANGE) ld->flags |= ML_CHECKSWITCHRANGE;

		// convert the activation type
		ld->activation = 1 << GET_SPAC(ld->flags);
		if (ld->activation == SPAC_AnyCross)
		{ // this is really PTouch
			ld->activation = SPAC_Impact | SPAC_PCross;
		}
		else if (ld->activation == SPAC_Impact)
		{ // In non-UMDF maps, Impact implies PCross
			ld->activation = SPAC_Impact | SPAC_PCross;
		}
		ld->flags &= ~ML_SPAC_MASK;
	}
	delete[] mldf;
}


//
// P_LoadSideDefs
//
// killough 4/4/98: split into two functions
void P_LoadSideDefs (MapData * map)
{
	numsides = map->Size(ML_SIDEDEFS) / sizeof(mapsidedef_t);
}

static void P_AllocateSideDefs (int count)
{
	int i;

	sides = new side_t[count];
	memset (sides, 0, count*sizeof(side_t));

	sidetemp = new sidei_t[MAX(count,numvertexes)];
	for (i = 0; i < count; i++)
	{
		sidetemp[i].a.special = sidetemp[i].a.tag = 0;
		sidetemp[i].a.alpha = SHRT_MIN;
		sidetemp[i].a.map = NO_SIDE;
	}
	if (count < numsides)
	{
		Printf ("Map has %d unused sidedefs\n", numsides - count);
	}
	numsides = count;
	sidecount = 0;
}


// [RH] Group sidedefs into loops so that we can easily determine
// what walls any particular wall neighbors.

static void P_LoopSidedefs (bool firstloop)
{
	int i;

	if (sidetemp != NULL)
	{
		delete[] sidetemp;
	}
	sidetemp = new sidei_t[MAX(numvertexes, numsides)];

	for (i = 0; i < numvertexes; ++i)
	{
		sidetemp[i].b.first = NO_SIDE;
		sidetemp[i].b.next = NO_SIDE;
	}
	for (; i < numsides; ++i)
	{
		sidetemp[i].b.next = NO_SIDE;
	}

	for (i = 0; i < numsides; ++i)
	{
		// For each vertex, build a list of sidedefs that use that vertex
		// as their left edge.
		line_t *line = sides[i].linedef;
		int lineside = (line->sidedef[0] != &sides[i]);
		int vert = int((lineside ? line->v2 : line->v1) - vertexes);
		
		sidetemp[i].b.lineside = lineside;
		sidetemp[i].b.next = sidetemp[vert].b.first;
		sidetemp[vert].b.first = i;

		// Set each side so that it is the only member of its loop
		sides[i].LeftSide = NO_SIDE;
		sides[i].RightSide = NO_SIDE;
	}

	// For each side, find the side that is to its right and set the
	// loop pointers accordingly. If two sides share a left vertex, the
	// one that forms the smallest angle is assumed to be the right one.
	for (i = 0; i < numsides; ++i)
	{
		DWORD right;
		line_t *line = sides[i].linedef;

		// If the side's line only exists in a single sector,
		// then consider that line to be a self-contained loop
		// instead of as part of another loop
		if (line->frontsector == line->backsector)
		{
			const side_t* const rightside = line->sidedef[!sidetemp[i].b.lineside];

			if (NULL == rightside)
			{
				// There is no right side!
				if (firstloop) Printf ("Line %d's right edge is unconnected\n", linemap[unsigned(line-lines)]);
				continue;
			}

			right = DWORD(rightside - sides);
		}
		else
		{
			if (sidetemp[i].b.lineside)
			{
				right = int(line->v1 - vertexes);
			}
			else
			{
				right = int(line->v2 - vertexes);
			}

			right = sidetemp[right].b.first;

			if (right == NO_SIDE)
			{ 
				// There is no right side!
				if (firstloop) Printf ("Line %d's right edge is unconnected\n", linemap[unsigned(line-lines)]);
				continue;
			}

			if (sidetemp[right].b.next != NO_SIDE)
			{
				int bestright = right;	// Shut up, GCC
				angle_t bestang = ANGLE_MAX;
				line_t *leftline, *rightline;
				angle_t ang1, ang2, ang;

				leftline = sides[i].linedef;
				ang1 = R_PointToAngle2 (0, 0, leftline->dx, leftline->dy);
				if (!sidetemp[i].b.lineside)
				{
					ang1 += ANGLE_180;
				}

				while (right != NO_SIDE)
				{
					if (sides[right].LeftSide == NO_SIDE)
					{
						rightline = sides[right].linedef;
						if (rightline->frontsector != rightline->backsector)
						{
							ang2 = R_PointToAngle2 (0, 0, rightline->dx, rightline->dy);
							if (sidetemp[right].b.lineside)
							{
								ang2 += ANGLE_180;
							}

							ang = ang2 - ang1;

							if (ang != 0 && ang <= bestang)
							{
								bestright = right;
								bestang = ang;
							}
						}
					}
					right = sidetemp[right].b.next;
				}
				right = bestright;
			}
		}
		assert((unsigned)i<(unsigned)numsides);
		assert(right<(unsigned)numsides);
		sides[i].RightSide = right;
		sides[right].LeftSide = i;
	}

	// We keep the sidedef init info around until after polyobjects are initialized,
	// so don't delete just yet.
}

int P_DetermineTranslucency (int lumpnum)
{
	FWadLump tranmap = Wads.OpenLumpNum (lumpnum);
	BYTE index;
	PalEntry newcolor;
	PalEntry newcolor2;

	tranmap.Seek (GPalette.BlackIndex * 256 + GPalette.WhiteIndex, SEEK_SET);
	tranmap.Read (&index, 1);

	newcolor = GPalette.BaseColors[GPalette.Remap[index]];

	tranmap.Seek (GPalette.WhiteIndex * 256 + GPalette.BlackIndex, SEEK_SET);
	tranmap.Read (&index, 1);
	newcolor2 = GPalette.BaseColors[GPalette.Remap[index]];
	if (newcolor2.r == 255)	// if black on white results in white it's either
							// fully transparent or additive
	{
		if (developer)
		{
			char lumpname[9];
			lumpname[8] = 0;
			Wads.GetLumpName (lumpname, lumpnum);
			Printf ("%s appears to be additive translucency %d (%d%%)\n", lumpname, newcolor.r,
				newcolor.r*100/255);
		}
		return -newcolor.r;
	}

	if (developer)
	{
		char lumpname[9];
		lumpname[8] = 0;
		Wads.GetLumpName (lumpname, lumpnum);
		Printf ("%s appears to be translucency %d (%d%%)\n", lumpname, newcolor.r,
			newcolor.r*100/255);
	}
	return newcolor.r;
}

void P_ProcessSideTextures(bool checktranmap, side_t *sd, sector_t *sec, intmapsidedef_t *msd, int special, int tag, short *alpha, FMissingTextureTracker &missingtex)
{
	switch (special)
	{
	case Transfer_Heights:	// variable colormap via 242 linedef
		  // [RH] The colormap num we get here isn't really a colormap,
		  //	  but a packed ARGB word for blending, so we also allow
		  //	  the blend to be specified directly by the texture names
		  //	  instead of figuring something out from the colormap.
		if (sec != NULL)
		{
			SetTexture (sd, side_t::bottom, &sec->bottommap, msd->bottomtexture);
			SetTexture (sd, side_t::mid, &sec->midmap, msd->midtexture);
			SetTexture (sd, side_t::top, &sec->topmap, msd->toptexture);
		}
		break;

	case Static_Init:
		// [RH] Set sector color and fog
		// upper "texture" is light color
		// lower "texture" is fog color
		{
			DWORD color = MAKERGB(255,255,255), fog = 0;
			bool colorgood, foggood;

			SetTextureNoErr (sd, side_t::bottom, &fog, msd->bottomtexture, &foggood, true);
			SetTextureNoErr (sd, side_t::top, &color, msd->toptexture, &colorgood, false);
			SetTexture(sd, side_t::mid, msd->midtexture, missingtex);

			if (colorgood | foggood)
			{
				int s;
				FDynamicColormap *colormap = NULL;

				for (s = 0; s < numsectors; s++)
				{
					if (tagManager.SectorHasTag(s, tag))
					{
						if (!colorgood) color = sectors[s].ColorMap->Color;
						if (!foggood) fog = sectors[s].ColorMap->Fade;
						if (colormap == NULL ||
							colormap->Color != color ||
							colormap->Fade != fog)
						{
							colormap = GetSpecialLights (color, fog, 0);
						}
						sectors[s].ColorMap = colormap;
					}
				}
			}
		}
		break;

	case Sector_Set3DFloor:
		if (msd->toptexture[0]=='#')
		{
			sd->SetTexture(side_t::top, FNullTextureID() +(-strtol(&msd->toptexture[1], NULL, 10)));	// store the alpha as a negative texture index
														// This will be sorted out by the 3D-floor code later.
		}
		else
		{
			SetTexture(sd, side_t::top, msd->toptexture, missingtex);
		}

		SetTexture(sd, side_t::mid, msd->midtexture, missingtex);
		SetTexture(sd, side_t::bottom, msd->bottomtexture, missingtex);
		break;

	case TranslucentLine:	// killough 4/11/98: apply translucency to 2s normal texture
		if (checktranmap)
		{
			int lumpnum;

			if (strnicmp ("TRANMAP", msd->midtexture, 8) == 0)
			{
				// The translator set the alpha argument already; no reason to do it again.
				sd->SetTexture(side_t::mid, FNullTextureID());
			}
			else if ((lumpnum = Wads.CheckNumForName (msd->midtexture)) > 0 &&
				Wads.LumpLength (lumpnum) == 65536)
			{
				*alpha = (short)P_DetermineTranslucency (lumpnum);
				sd->SetTexture(side_t::mid, FNullTextureID());
			}
			else
			{
				SetTexture(sd, side_t::mid, msd->midtexture, missingtex);
			}

			SetTexture(sd, side_t::top, msd->toptexture, missingtex);
			SetTexture(sd, side_t::bottom, msd->bottomtexture, missingtex);
			break;
		}
		// Fallthrough for Hexen maps is intentional

	default:			// normal cases

		SetTexture(sd, side_t::mid, msd->midtexture, missingtex);
		SetTexture(sd, side_t::top, msd->toptexture, missingtex);
		SetTexture(sd, side_t::bottom, msd->bottomtexture, missingtex);
		break;
	}
}

// killough 4/4/98: delay using texture names until
// after linedefs are loaded, to allow overloading.
// killough 5/3/98: reformatted, cleaned up

void P_LoadSideDefs2 (MapData *map, FMissingTextureTracker &missingtex)
{
	int  i;
	char * msdf = new char[map->Size(ML_SIDEDEFS)];
	map->Read(ML_SIDEDEFS, msdf);

	for (i = 0; i < numsides; i++)
	{
		mapsidedef_t *msd = ((mapsidedef_t*)msdf) + sidetemp[i].a.map;
		side_t *sd = sides + i;
		sector_t *sec;

		// [RH] The Doom renderer ignored the patch y locations when
		// drawing mid textures. ZDoom does not, so fix the laser beams in Strife.
		if (gameinfo.gametype == GAME_Strife &&
			strncmp (msd->midtexture, "LASERB01", 8) == 0)
		{
			msd->rowoffset += 102;
		}

		sd->SetTextureXOffset(LittleShort(msd->textureoffset)<<FRACBITS);
		sd->SetTextureYOffset(LittleShort(msd->rowoffset)<<FRACBITS);
		sd->SetTextureXScale(FRACUNIT);
		sd->SetTextureYScale(FRACUNIT);
		sd->linedef = NULL;
		sd->Flags = 0;
		sd->Index = i;

		// killough 4/4/98: allow sidedef texture names to be overloaded
		// killough 4/11/98: refined to allow colormaps to work as wall
		// textures if invalid as colormaps but valid as textures.

		if ((unsigned)LittleShort(msd->sector)>=(unsigned)numsectors)
		{
			Printf (PRINT_HIGH, "Sidedef %d has a bad sector\n", i);
			sd->sector = sec = NULL;
		}
		else
		{
			sd->sector = sec = &sectors[LittleShort(msd->sector)];
		}

		intmapsidedef_t imsd;
		imsd.toptexture.CopyCStrPart(msd->toptexture, 8);
		imsd.midtexture.CopyCStrPart(msd->midtexture, 8);
		imsd.bottomtexture.CopyCStrPart(msd->bottomtexture, 8);

		P_ProcessSideTextures(!map->HasBehavior, sd, sec, &imsd, 
							  sidetemp[i].a.special, sidetemp[i].a.tag, &sidetemp[i].a.alpha, missingtex);
	}
	delete[] msdf;
}


//
// [RH] My own blockmap builder, not Killough's or TeamTNT's.
//
// Killough's turned out not to be correct enough, and I had
// written this for ZDBSP before I discovered that, so
// replacing the one he wrote for MBF seemed like the easiest
// thing to do. (Doom E3M6, near vertex 0--the one furthest east
// on the map--had problems.)
//
// Using a hash table to get the minimum possible blockmap size
// seems like overkill, but I wanted to change the code as little
// as possible from its ZDBSP incarnation.
//

static unsigned int BlockHash (TArray<int> *block)
{
	int hash = 0;
	int *ar = &(*block)[0];
	for (size_t i = 0; i < block->Size(); ++i)
	{
		hash = hash * 12235 + ar[i];
	}
	return hash & 0x7fffffff;
}

static bool BlockCompare (TArray<int> *block1, TArray<int> *block2)
{
	size_t size = block1->Size();

	if (size != block2->Size())
	{
		return false;
	}
	if (size == 0)
	{
		return true;
	}
	int *ar1 = &(*block1)[0];
	int *ar2 = &(*block2)[0];
	for (size_t i = 0; i < size; ++i)
	{
		if (ar1[i] != ar2[i])
		{
			return false;
		}
	}
	return true;
}

static void CreatePackedBlockmap (TArray<int> &BlockMap, TArray<int> *blocks, int bmapwidth, int bmapheight)
{
	int buckets[4096];
	int *hashes, hashblock;
	TArray<int> *block;
	int zero = 0;
	int terminator = -1;
	int *array;
	int i, hash;
	int hashed = 0, nothashed = 0;

	hashes = new int[bmapwidth * bmapheight];

	memset (hashes, 0xff, sizeof(int)*bmapwidth*bmapheight);
	memset (buckets, 0xff, sizeof(buckets));

	for (i = 0; i < bmapwidth * bmapheight; ++i)
	{
		block = &blocks[i];
		hash = BlockHash (block) % 4096;
		hashblock = buckets[hash];
		while (hashblock != -1)
		{
			if (BlockCompare (block, &blocks[hashblock]))
			{
				break;
			}
			hashblock = hashes[hashblock];
		}
		if (hashblock != -1)
		{
			BlockMap[4+i] = BlockMap[4+hashblock];
			hashed++;
		}
		else
		{
			hashes[i] = buckets[hash];
			buckets[hash] = i;
			BlockMap[4+i] = BlockMap.Size ();
			BlockMap.Push (zero);
			array = &(*block)[0];
			for (size_t j = 0; j < block->Size(); ++j)
			{
				BlockMap.Push (array[j]);
			}
			BlockMap.Push (terminator);
			nothashed++;
		}
	}

	delete[] hashes;

//	printf ("%d blocks written, %d blocks saved\n", nothashed, hashed);
}

#define BLOCKBITS 7
#define BLOCKSIZE 128

static void P_CreateBlockMap ()
{
	TArray<int> *BlockLists, *block, *endblock;
	int adder;
	int bmapwidth, bmapheight;
	int minx, maxx, miny, maxy;
	int i;
	int line;

	if (numvertexes <= 0)
		return;

	// Find map extents for the blockmap
	minx = maxx = vertexes[0].x;
	miny = maxy = vertexes[0].y;

	for (i = 1; i < numvertexes; ++i)
	{
			 if (vertexes[i].x < minx) minx = vertexes[i].x;
		else if (vertexes[i].x > maxx) maxx = vertexes[i].x;
			 if (vertexes[i].y < miny) miny = vertexes[i].y;
		else if (vertexes[i].y > maxy) maxy = vertexes[i].y;
	}

	maxx >>= FRACBITS;
	minx >>= FRACBITS;
	maxy >>= FRACBITS;
	miny >>= FRACBITS;

	bmapwidth =	 ((maxx - minx) >> BLOCKBITS) + 1;
	bmapheight = ((maxy - miny) >> BLOCKBITS) + 1;

	TArray<int> BlockMap (bmapwidth * bmapheight * 3 + 4);

	adder = minx;			BlockMap.Push (adder);
	adder = miny;			BlockMap.Push (adder);
	adder = bmapwidth;		BlockMap.Push (adder);
	adder = bmapheight;		BlockMap.Push (adder);

	BlockLists = new TArray<int>[bmapwidth * bmapheight];

	for (line = 0; line < numlines; ++line)
	{
		int x1 = lines[line].v1->x >> FRACBITS;
		int y1 = lines[line].v1->y >> FRACBITS;
		int x2 = lines[line].v2->x >> FRACBITS;
		int y2 = lines[line].v2->y >> FRACBITS;
		int dx = x2 - x1;
		int dy = y2 - y1;
		int bx = (x1 - minx) >> BLOCKBITS;
		int by = (y1 - miny) >> BLOCKBITS;
		int bx2 = (x2 - minx) >> BLOCKBITS;
		int by2 = (y2 - miny) >> BLOCKBITS;

		block = &BlockLists[bx + by * bmapwidth];
		endblock = &BlockLists[bx2 + by2 * bmapwidth];

		if (block == endblock)	// Single block
		{
			block->Push (line);
		}
		else if (by == by2)		// Horizontal line
		{
			if (bx > bx2)
			{
				swapvalues (block, endblock);
			}
			do
			{
				block->Push (line);
				block += 1;
			} while (block <= endblock);
		}
		else if (bx == bx2)	// Vertical line
		{
			if (by > by2)
			{
				swapvalues (block, endblock);
			}
			do
			{
				block->Push (line);
				block += bmapwidth;
			} while (block <= endblock);
		}
		else				// Diagonal line
		{
			int xchange = (dx < 0) ? -1 : 1;
			int ychange = (dy < 0) ? -1 : 1;
			int ymove = ychange * bmapwidth;
			int adx = abs (dx);
			int ady = abs (dy);

			if (adx == ady)		// 45 degrees
			{
				int xb = (x1 - minx) & (BLOCKSIZE-1);
				int yb = (y1 - miny) & (BLOCKSIZE-1);
				if (dx < 0)
				{
					xb = BLOCKSIZE-xb;
				}
				if (dy < 0)
				{
					yb = BLOCKSIZE-yb;
				}
				if (xb < yb)
					adx--;
			}
			if (adx >= ady)		// X-major
			{
				int yadd = dy < 0 ? -1 : BLOCKSIZE;
				do
				{
					int stop = (Scale ((by << BLOCKBITS) + yadd - (y1 - miny), dx, dy) + (x1 - minx)) >> BLOCKBITS;
					while (bx != stop)
					{
						block->Push (line);
						block += xchange;
						bx += xchange;
					}
					block->Push (line);
					block += ymove;
					by += ychange;
				} while (by != by2);
				while (block != endblock)
				{
					block->Push (line);
					block += xchange;
				}
				block->Push (line);
			}
			else					// Y-major
			{
				int xadd = dx < 0 ? -1 : BLOCKSIZE;
				do
				{
					int stop = (Scale ((bx << BLOCKBITS) + xadd - (x1 - minx), dy, dx) + (y1 - miny)) >> BLOCKBITS;
					while (by != stop)
					{
						block->Push (line);
						block += ymove;
						by += ychange;
					}
					block->Push (line);
					block += xchange;
					bx += xchange;
				} while (bx != bx2);
				while (block != endblock)
				{
					block->Push (line);
					block += ymove;
				}
				block->Push (line);
			}
		}
	}

	BlockMap.Reserve (bmapwidth * bmapheight);
	CreatePackedBlockmap (BlockMap, BlockLists, bmapwidth, bmapheight);
	delete[] BlockLists;

	blockmaplump = new int[BlockMap.Size()];
	for (unsigned int ii = 0; ii < BlockMap.Size(); ++ii)
	{
		blockmaplump[ii] = BlockMap[ii];
	}
}



//
// P_VerifyBlockMap
//
// haleyjd 03/04/10: do verification on validity of blockmap.
//
static bool P_VerifyBlockMap(int count)
{
	int x, y;
	int *maxoffs = blockmaplump + count;

	int bmapwidth = blockmaplump[2];
	int bmapheight = blockmaplump[3];

	for(y = 0; y < bmapheight; y++)
	{
		for(x = 0; x < bmapwidth; x++)
		{
			int offset;
			int *list, *tmplist;
			int *blockoffset;

			offset = y * bmapwidth + x;
			blockoffset = blockmaplump + offset + 4;


			// check that block offset is in bounds
			if(blockoffset >= maxoffs)
			{
				Printf(PRINT_HIGH, "P_VerifyBlockMap: block offset overflow\n");
				return false;
			}

			offset = *blockoffset;         

			// check that list offset is in bounds
			if(offset < 4 || offset >= count)
			{
				Printf(PRINT_HIGH, "P_VerifyBlockMap: list offset overflow\n");
				return false;
			}

			list   = blockmaplump + offset;

			// scan forward for a -1 terminator before maxoffs
			for(tmplist = list; ; tmplist++)
			{
				// we have overflowed the lump?
				if(tmplist >= maxoffs)
				{
					Printf(PRINT_HIGH, "P_VerifyBlockMap: open blocklist\n");
					return false;
				}
				if(*tmplist == -1) // found -1
					break;
			}

			// scan the list for out-of-range linedef indicies in list
			for(tmplist = list; *tmplist != -1; tmplist++)
			{
				if(*tmplist < 0 || *tmplist >= numlines)
				{
					Printf(PRINT_HIGH, "P_VerifyBlockMap: index >= numlines\n");
					return false;
				}
			}
		}
	}

	return true;
}

//
// P_LoadBlockMap
//
// killough 3/1/98: substantially modified to work
// towards removing blockmap limit (a wad limitation)
//
// killough 3/30/98: Rewritten to remove blockmap limit
//

void P_LoadBlockMap (MapData * map)
{
	int count = map->Size(ML_BLOCKMAP);

	if (ForceNodeBuild || genblockmap ||
		count/2 >= 0x10000 || count == 0 ||
		Args->CheckParm("-blockmap")
		)
	{
		DPrintf ("Generating BLOCKMAP\n");
		P_CreateBlockMap ();
	}
	else
	{
		BYTE *data = new BYTE[count];
		map->Read(ML_BLOCKMAP, data);
		const short *wadblockmaplump = (short *)data;
		int i;

		count/=2;
		blockmaplump = new int[count];

		// killough 3/1/98: Expand wad blockmap into larger internal one,
		// by treating all offsets except -1 as unsigned and zero-extending
		// them. This potentially doubles the size of blockmaps allowed,
		// because Doom originally considered the offsets as always signed.

		blockmaplump[0] = LittleShort(wadblockmaplump[0]);
		blockmaplump[1] = LittleShort(wadblockmaplump[1]);
		blockmaplump[2] = (DWORD)(LittleShort(wadblockmaplump[2])) & 0xffff;
		blockmaplump[3] = (DWORD)(LittleShort(wadblockmaplump[3])) & 0xffff;

		for (i = 4; i < count; i++)
		{
			short t = LittleShort(wadblockmaplump[i]);          // killough 3/1/98
			blockmaplump[i] = t == -1 ? (DWORD)0xffffffff : (DWORD) t & 0xffff;
		}
		delete[] data;

		if (!P_VerifyBlockMap(count))
		{
			DPrintf ("Generating BLOCKMAP\n");
			P_CreateBlockMap();
		}

	}

	bmaporgx = blockmaplump[0] << FRACBITS;
	bmaporgy = blockmaplump[1] << FRACBITS;
	bmapwidth = blockmaplump[2];
	bmapheight = blockmaplump[3];
	// MAES: set blockmapxneg and blockmapyneg
	// E.g. for a full 512x512 map, they should be both
	// -1. For a 257*257, they should be both -255 etc.
	bmapnegx = bmapwidth > 255 ? bmapwidth - 512 : -257;
	bmapnegy = bmapheight > 255 ? bmapheight - 512 : -257;

	// clear out mobj chains
	count = bmapwidth*bmapheight;
	blocklinks = new FBlockNode *[count];
	memset (blocklinks, 0, count*sizeof(*blocklinks));
	blockmap = blockmaplump+4;
}

//
// P_GroupLines
// Builds sector line lists and subsector sector numbers.
// Finds block bounding boxes for sectors.
// [RH] Handles extra lights
//
line_t**				linebuffer;

static void P_GroupLines (bool buildmap)
{
	cycle_t times[16];
	int*				linesDoneInEachSector;
	int 				i;
	int 				j;
	int 				total;
	line_t* 			li;
	sector_t*			sector;
	FBoundingBox		bbox;
	bool				flaggedNoFronts = false;
	unsigned int		jj;

	for (i = 0; i < (int)countof(times); ++i)
	{
		times[i].Reset();
	}

	// look up sector number for each subsector
	times[0].Clock();
	for (i = 0; i < numsubsectors; i++)
	{
		subsectors[i].sector = subsectors[i].firstline->sidedef->sector;
	}
	if (glsegextras != NULL)
	{
		for (i = 0; i < numsubsectors; i++)
		{
			for (jj = 0; jj < subsectors[i].numlines; ++jj)
			{
				glsegextras[subsectors[i].firstline - segs + jj].Subsector = &subsectors[i];
			}
		}
	}
	times[0].Unclock();

	// count number of lines in each sector
	times[1].Clock();
	total = 0;
	for (i = 0, li = lines; i < numlines; i++, li++)
	{
		if (li->frontsector == NULL)
		{
			if (!flaggedNoFronts)
			{
				flaggedNoFronts = true;
				Printf ("The following lines do not have a front sidedef:\n");
			}
			Printf (" %d\n", i);
		}
		else
		{
			li->frontsector->linecount++;
			total++;
		}

		if (li->backsector && li->backsector != li->frontsector)
		{
			li->backsector->linecount++;
			total++;
		}
	}
	if (flaggedNoFronts)
	{
		I_Error ("You need to fix these lines to play this map.\n");
	}
	times[1].Unclock();

	// build line tables for each sector
	times[3].Clock();
	linebuffer = new line_t *[total];
	line_t **lineb_p = linebuffer;
	linesDoneInEachSector = new int[numsectors];
	memset (linesDoneInEachSector, 0, sizeof(int)*numsectors);

	for (sector = sectors, i = 0; i < numsectors; i++, sector++)
	{
		if (sector->linecount == 0)
		{
			Printf ("Sector %i (tag %i) has no lines\n", i, tagManager.GetFirstSectorTag(sector));
			// 0 the sector's tag so that no specials can use it
			tagManager.RemoveSectorTags(i);
		}
		else
		{
			sector->lines = lineb_p;
			lineb_p += sector->linecount;
		}
	}

	for (i = numlines, li = lines; i > 0; --i, ++li)
	{
		if (li->frontsector != NULL)
		{
			li->frontsector->lines[linesDoneInEachSector[li->frontsector - sectors]++] = li;
		}
		if (li->backsector != NULL && li->backsector != li->frontsector)
		{
			li->backsector->lines[linesDoneInEachSector[li->backsector - sectors]++] = li;
		}
	}

	for (i = 0, sector = sectors; i < numsectors; ++i, ++sector)
	{
		if (linesDoneInEachSector[i] != sector->linecount)
		{
			I_Error ("P_GroupLines: miscounted");
		}
		if (sector->linecount != 0)
		{
			bbox.ClearBox ();
			for (j = 0; j < sector->linecount; ++j)
			{
				li = sector->lines[j];
				bbox.AddToBox (li->v1->x, li->v1->y);
				bbox.AddToBox (li->v2->x, li->v2->y);
			}
		}

		// set the soundorg to the middle of the bounding box
		sector->soundorg[0] = bbox.Right()/2 + bbox.Left()/2;
		sector->soundorg[1] = bbox.Top()/2 + bbox.Bottom()/2;

		// For triangular sectors the above does not calculate good points unless the longest of the triangle's lines is perfectly horizontal and vertical
		if (sector->linecount == 3)
		{
			vertex_t *Triangle[2];
			Triangle[0] = sector->lines[0]->v1;
			Triangle[1] = sector->lines[0]->v2;
			if (sector->linecount > 1)
			{
				fixed_t dx = Triangle[1]->x - Triangle[0]->x;
				fixed_t dy = Triangle[1]->y - Triangle[0]->y;
				// Find another point in the sector that does not lie
				// on the same line as the first two points.
				for (j = 0; j < 2; ++j)
				{
					vertex_t *v;

					v = (j == 1) ? sector->lines[1]->v1 : sector->lines[1]->v2;
					if (DMulScale32 (v->y - Triangle[0]->y, dx,
									Triangle[0]->x - v->x, dy) != 0)
					{
						sector->soundorg[0] = Triangle[0]->x / 3 + Triangle[1]->x / 3 + v->x / 3;
						sector->soundorg[1] = Triangle[0]->y / 3 + Triangle[1]->y / 3 + v->y / 3;
						break;
					}
				}
			}
		}

	}
	delete[] linesDoneInEachSector;
	times[3].Unclock();

	// [RH] Moved this here
	times[4].Clock();
	// killough 1/30/98: Create xref tables for tags
	tagManager.HashTags();
	times[4].Unclock();

	times[5].Clock();
	if (!buildmap)
	{
		P_SetSlopes ();
	}
	times[5].Unclock();

	if (showloadtimes)
	{
		Printf ("---Group Lines Times---\n");
		for (i = 0; i < 7; ++i)
		{
			Printf (" time %d:%9.4f ms\n", i, times[i].TimeMS());
		}
	}
}

//
// P_LoadReject
//
void P_LoadReject (MapData * map, bool junk)
{
	const int neededsize = (numsectors * numsectors + 7) >> 3;
	int rejectsize;

	if (strnicmp (map->MapLumps[ML_REJECT].Name, "REJECT", 8) != 0)
	{
		rejectsize = 0;
	}
	else
	{
		rejectsize = junk ? 0 : map->Size(ML_REJECT);
	}

	if (rejectsize < neededsize)
	{
		if (rejectsize > 0)
		{
			Printf ("REJECT is %d byte%s too small.\n", neededsize - rejectsize,
				neededsize-rejectsize==1?"":"s");
		}
		rejectmatrix = NULL;
	}
	else
	{
		// Check if the reject has some actual content. If not, free it.
		rejectsize = MIN (rejectsize, neededsize);
		rejectmatrix = new BYTE[rejectsize];

		map->Seek(ML_REJECT);
		map->file->Read (rejectmatrix, rejectsize);

		int qwords = rejectsize / 8;
		int i;

		if (qwords > 0)
		{
			const QWORD *qreject = (const QWORD *)rejectmatrix;

			i = 0;
			do
			{
				if (qreject[i] != 0)
					return;
			} while (++i < qwords);
		}
		rejectsize &= 7;
		qwords *= 8;
		for (i = 0; i < rejectsize; ++i)
		{
			if (rejectmatrix[qwords + i] != 0)
				return;
		}

		// Reject has no data, so pretend it isn't there.
		delete[] rejectmatrix;
		rejectmatrix = NULL;
	}
}

//
// [RH] P_LoadBehavior
//
void P_LoadBehavior (MapData * map)
{
	map->Seek(ML_BEHAVIOR);
	FBehavior::StaticLoadModule (-1, map->file, map->Size(ML_BEHAVIOR));
	if (!FBehavior::StaticCheckAllGood ())
	{
		Printf ("ACS scripts unloaded.\n");
		FBehavior::StaticUnloadModules ();
	}
}

void P_GetPolySpots (MapData * map, TArray<FNodeBuilder::FPolyStart> &spots, TArray<FNodeBuilder::FPolyStart> &anchors)
{
	//if (map->HasBehavior)
	{
		for (unsigned int i = 0; i < MapThingsConverted.Size(); ++i)
		{
			FDoomEdEntry *mentry = MapThingsConverted[i].info;
			if (mentry != NULL && mentry->Type == NULL && mentry->Special >= SMT_PolyAnchor && mentry->Special <= SMT_PolySpawnHurt)
			{
				FNodeBuilder::FPolyStart newvert;
				newvert.x = MapThingsConverted[i].x;
				newvert.y = MapThingsConverted[i].y;
				newvert.polynum = MapThingsConverted[i].angle;
				if (mentry->Special == SMT_PolyAnchor)
				{
					anchors.Push (newvert);
				}
				else
				{
					spots.Push (newvert);
				}
			}
		}
	}
}

extern polyblock_t **PolyBlockMap;

void P_FreeLevelData ()
{
	interpolator.ClearInterpolations();	// [RH] Nothing to interpolate on a fresh level.
	Renderer->CleanLevelData();
	FPolyObj::ClearAllSubsectorLinks(); // can't be done as part of the polyobj deletion process.
	SN_StopAllSequences ();
	DThinker::DestroyAllThinkers ();
	tagManager.Clear();
	level.total_monsters = level.total_items = level.total_secrets =
		level.killed_monsters = level.found_items = level.found_secrets =
		wminfo.maxfrags = 0;
		
	FBehavior::StaticUnloadModules ();
	if (vertexes != NULL)
	{
		delete[] vertexes;
		vertexes = NULL;
	}
	numvertexes = 0;
	if (segs != NULL)
	{
		delete[] segs;
		segs = NULL;
	}
	numsegs = 0;
	if (glsegextras != NULL)
	{
		delete[] glsegextras;
		glsegextras = NULL;
	}
	if (sectors != NULL)
	{
		delete[] sectors[0].e;
		delete[] sectors;
		sectors = NULL;
	}
	numsectors = 0;
	if (gamenodes != NULL && gamenodes != nodes)
	{
		delete[] gamenodes;
	}
	if (gamesubsectors != NULL && gamesubsectors != subsectors)
	{
		delete[] gamesubsectors;
	}
	if (subsectors != NULL)
	{
		for (int i = 0; i < numsubsectors; ++i)
		{
			if (subsectors[i].BSP != NULL)
			{
				delete subsectors[i].BSP;
			}
		}
		delete[] subsectors;
	}
	if (nodes != NULL)
	{
		delete[] nodes;
	}
	subsectors = gamesubsectors = NULL;
	numsubsectors = numgamesubsectors = 0;
	nodes = gamenodes = NULL;
	numnodes = numgamenodes = 0;
	if (lines != NULL)
	{
		delete[] lines;
		lines = NULL;
	}
	numlines = 0;
	if (sides != NULL)
	{
		delete[] sides;
		sides = NULL;
	}
	numsides = 0;

	if (blockmaplump != NULL)
	{
		delete[] blockmaplump;
		blockmaplump = NULL;
	}
	if (blocklinks != NULL)
	{
		delete[] blocklinks;
		blocklinks = NULL;
	}
	if (PolyBlockMap != NULL)
	{
		for (int i = bmapwidth*bmapheight-1; i >= 0; --i)
		{
			polyblock_t *link = PolyBlockMap[i];
			while (link != NULL)
			{
				polyblock_t *next = link->next;
				delete link;
				link = next;
			}
		}
		delete[] PolyBlockMap;
		PolyBlockMap = NULL;
	}
	if (rejectmatrix != NULL)
	{
		delete[] rejectmatrix;
		rejectmatrix = NULL;
	}
	if (linebuffer != NULL)
	{
		delete[] linebuffer;
		linebuffer = NULL;
	}
	if (polyobjs != NULL)
	{
		delete[] polyobjs;
		polyobjs = NULL;
	}
	po_NumPolyobjs = 0;
	if (zones != NULL)
	{
		delete[] zones;
		zones = NULL;
	}
	numzones = 0;
	P_FreeStrifeConversations ();
	if (level.Scrolls != NULL)
	{
		delete[] level.Scrolls;
		level.Scrolls = NULL;
	}
	P_ClearUDMFKeys();
}

extern msecnode_t *headsecnode;

void P_FreeExtraLevelData()
{
	// Free all blocknodes and msecnodes.
	// *NEVER* call this function without calling
	// P_FreeLevelData() first, or they might not all be freed.
	{
		FBlockNode *node = FBlockNode::FreeBlocks;
		while (node != NULL)
		{
			FBlockNode *next = node->NextBlock;
			delete node;
			node = next;
		}
		FBlockNode::FreeBlocks = NULL;
	}
	{
		msecnode_t *node = headsecnode;

		while (node != NULL)
		{
			msecnode_t *next = node->m_snext;
			M_Free (node);
			node = next;
		}
		headsecnode = NULL;
	}
}

//
// P_SetupLevel
//

// [RH] position indicates the start spot to spawn at
void P_SetupLevel (const char *lumpname, int position)
{
	cycle_t times[20];
	FMapThing *buildthings;
	int numbuildthings;
	int i;
	bool buildmap;
	const int *oldvertextable = NULL;

	// This is motivated as follows:

	bool RequireGLNodes = Renderer->RequireGLNodes() || am_textured;

	for (i = 0; i < (int)countof(times); ++i)
	{
		times[i].Reset();
	}

	level.maptype = MAPTYPE_UNKNOWN;
	wminfo.partime = 180;

	MapThingsConverted.Clear();
	MapThingsUserDataIndex.Clear();
	MapThingsUserData.Clear();
	linemap.Clear();
	FCanvasTextureInfo::EmptyList ();
	R_FreePastViewers ();
	P_ClearUDMFKeys();

	if (!savegamerestore)
	{
		for (i = 0; i < MAXPLAYERS; ++i)
		{
			players[i].killcount = players[i].secretcount 
				= players[i].itemcount = 0;
		}
	}
	for (i = 0; i < MAXPLAYERS; ++i)
	{
		players[i].mo = NULL;
	}
	// [RH] Clear any scripted translation colors the previous level may have set.
	for (i = 0; i < int(translationtables[TRANSLATION_LevelScripted].Size()); ++i)
	{
		FRemapTable *table = translationtables[TRANSLATION_LevelScripted][i];
		if (table != NULL)
		{
			delete table;
			translationtables[TRANSLATION_LevelScripted][i] = NULL;
		}
	}
	translationtables[TRANSLATION_LevelScripted].Clear();

	// Initial height of PointOfView will be set by player think.
	players[consoleplayer].viewz = 1; 

	// Make sure all sounds are stopped before Z_FreeTags.
	S_Start ();
	// [RH] Clear all ThingID hash chains.
	AActor::ClearTIDHashes ();

	// [RH] clear out the mid-screen message
	C_MidPrint (NULL, NULL);

	// Free all level data from the previous map
	P_FreeLevelData ();

	MapData *map = P_OpenMapData(lumpname, true);
	if (map == NULL)
	{
		I_Error("Unable to open map '%s'\n", lumpname);
	}

	// find map num
	level.lumpnum = map->lumpnum;
	hasglnodes = false;

	// [RH] Support loading Build maps (because I felt like it. :-)
	buildmap = false;
	if (map->Size(0) > 0)
	{
		BYTE *mapdata = new BYTE[map->Size(0)];
		map->Seek(0);
		map->file->Read(mapdata, map->Size(0));
		times[0].Clock();
		buildmap = P_LoadBuildMap (mapdata, map->Size(0), &buildthings, &numbuildthings);
		times[0].Unclock();
		delete[] mapdata;
	}

	if (!buildmap)
	{
		// note: most of this ordering is important 
		ForceNodeBuild = gennodes;

		// [RH] Load in the BEHAVIOR lump
		FBehavior::StaticUnloadModules ();
		if (map->HasBehavior)
		{
			P_LoadBehavior (map);
			level.maptype = MAPTYPE_HEXEN;
		}
		else
		{
			// We need translators only for Doom format maps.
			const char *translator;

			if (!level.info->Translator.IsEmpty())
			{
				// The map defines its own translator.
				translator = level.info->Translator.GetChars();
			}
			else
			{
				// Has the user overridden the game's default translator with a commandline parameter?
				translator = Args->CheckValue("-xlat");
				if (translator == NULL) 
				{
					// Use the game's default.
					translator = gameinfo.translator.GetChars();
				}
			}
			P_LoadTranslator(translator);
			level.maptype = MAPTYPE_DOOM;
		}
		if (map->isText)
		{
			level.maptype = MAPTYPE_UDMF;
		}
		CheckCompatibility(map);
		if (ib_compatflags & BCOMPATF_REBUILDNODES)
		{
			ForceNodeBuild = true;
		}
		T_LoadScripts(map);

		if (!map->HasBehavior || map->isText)
		{
			// Doom format and UDMF text maps get strict monster activation unless the mapinfo
			// specifies differently.
			if (!(level.flags2 & LEVEL2_LAXACTIVATIONMAPINFO))
			{
				level.flags2 &= ~LEVEL2_LAXMONSTERACTIVATION;
			}
		}

		if (!map->HasBehavior && !map->isText)
		{
			// set compatibility flags
			if (gameinfo.gametype == GAME_Strife)
			{
				level.flags2 |= LEVEL2_RAILINGHACK;
			}
			level.flags2 |= LEVEL2_DUMMYSWITCHES;
		}

		FBehavior::StaticLoadDefaultModules ();
#ifndef NO_EDATA
		LoadMapinfoACSLump();
#endif


		P_LoadStrifeConversations (map, lumpname);

		FMissingTextureTracker missingtex;

		if (!map->isText)
		{
			times[0].Clock();
			P_LoadVertexes (map);
			times[0].Unclock();
			
			// Check for maps without any BSP data at all (e.g. SLIGE)
			times[1].Clock();
			P_LoadSectors (map, missingtex);
			times[1].Unclock();

			times[2].Clock();
			P_LoadSideDefs (map);
			times[2].Unclock();

			times[3].Clock();
			if (!map->HasBehavior)
				P_LoadLineDefs (map);
			else
				P_LoadLineDefs2 (map);	// [RH] Load Hexen-style linedefs
			times[3].Unclock();

			times[4].Clock();
			P_LoadSideDefs2 (map, missingtex);
			times[4].Unclock();

			times[5].Clock();
			P_FinishLoadingLineDefs ();
			times[5].Unclock();

			if (!map->HasBehavior)
				P_LoadThings (map);
			else
				P_LoadThings2 (map);	// [RH] Load Hexen-style things

			SetCompatibilityParams();
		}
		else
		{
			times[0].Clock();
			P_ParseTextMap(map, missingtex);
			times[0].Unclock();
		}

		times[6].Clock();
		P_LoopSidedefs (true);
		times[6].Unclock();

		linemap.Clear();
		linemap.ShrinkToFit();

		SummarizeMissingTextures(missingtex);
	}
	else
	{
		ForceNodeBuild = true;
		level.maptype = MAPTYPE_BUILD;
	}
	bool reloop = false;

	if (!ForceNodeBuild)
	{
		// Check for compressed nodes first, then uncompressed nodes
		FWadLump test;
		DWORD id = MAKE_ID('X','x','X','x'), idcheck = 0, idcheck2 = 0, idcheck3 = 0, idcheck4 = 0, idcheck5 = 0, idcheck6 = 0;

		if (map->Size(ML_ZNODES) != 0)
		{
			// Test normal nodes first
			map->Seek(ML_ZNODES);
			idcheck = MAKE_ID('Z','N','O','D');
			idcheck2 = MAKE_ID('X','N','O','D');
		}
		else if (map->Size(ML_GLZNODES) != 0)
		{
			map->Seek(ML_GLZNODES);
			idcheck = MAKE_ID('Z','G','L','N');
			idcheck2 = MAKE_ID('Z','G','L','2');
			idcheck3 = MAKE_ID('Z','G','L','3');
			idcheck4 = MAKE_ID('X','G','L','N');
			idcheck5 = MAKE_ID('X','G','L','2');
			idcheck6 = MAKE_ID('X','G','L','3');
		}

		map->file->Read (&id, 4);
		if (id != 0 && (id == idcheck || id == idcheck2 || id == idcheck3 || id == idcheck4 || id == idcheck5 || id == idcheck6))
		{
			try
			{
				P_LoadZNodes (*map->file, id);
			}
			catch (CRecoverableError &error)
			{
				Printf ("Error loading nodes: %s\n", error.GetMessage());

				ForceNodeBuild = true;
				if (subsectors != NULL)
				{
					delete[] subsectors;
					subsectors = NULL;
				}
				if (segs != NULL)
				{
					delete[] segs;
					segs = NULL;
				}
				if (nodes != NULL)
				{
					delete[] nodes;
					nodes = NULL;
				}
			}
		}
		else if (!map->isText)	// regular nodes are not supported for text maps
		{
			// If all 3 node related lumps are empty there's no need to output a message.
			// This just means that the map has no nodes and the engine is supposed to build them.
			if (map->Size(ML_SEGS) != 0 || map->Size(ML_SSECTORS) != 0 || map->Size(ML_NODES) != 0)
			{
				if (!P_CheckV4Nodes(map))
				{
					times[7].Clock();
					P_LoadSubsectors<mapsubsector_t, mapseg_t> (map);
					times[7].Unclock();

					times[8].Clock();
					if (!ForceNodeBuild) P_LoadNodes<mapnode_t, mapsubsector_t> (map);
					times[8].Unclock();

					times[9].Clock();
					if (!ForceNodeBuild) P_LoadSegs<mapseg_t> (map);
					times[9].Unclock();
				}
				else
				{
					times[7].Clock();
					P_LoadSubsectors<mapsubsector4_t, mapseg4_t> (map);
					times[7].Unclock();

					times[8].Clock();
					if (!ForceNodeBuild) P_LoadNodes<mapnode4_t, mapsubsector4_t> (map);
					times[8].Unclock();

					times[9].Clock();
					if (!ForceNodeBuild) P_LoadSegs<mapseg4_t> (map);
					times[9].Unclock();
				}
			}
			else ForceNodeBuild = true;
		}
		else ForceNodeBuild = true;

		// If loading the regular nodes failed try GL nodes before considering a rebuild
		if (ForceNodeBuild)
		{
			if (P_LoadGLNodes(map)) 
			{
				ForceNodeBuild = false;
				reloop = true;
			}
		}
	}
	else reloop = true;

	unsigned int startTime=0, endTime=0;

	bool BuildGLNodes;
	if (ForceNodeBuild)
	{
		BuildGLNodes = RequireGLNodes || multiplayer || demoplayback || demorecording || genglnodes;

		startTime = I_FPSTime ();
		TArray<FNodeBuilder::FPolyStart> polyspots, anchors;
		P_GetPolySpots (map, polyspots, anchors);
		FNodeBuilder::FLevel leveldata =
		{
			vertexes, numvertexes,
			sides, numsides,
			lines, numlines,
			0, 0, 0, 0
		};
		leveldata.FindMapBounds ();
		// We need GL nodes if am_textured is on.
		// In case a sync critical game mode is started, also build GL nodes to avoid problems
		// if the different machines' am_textured setting differs.
		FNodeBuilder builder (leveldata, polyspots, anchors, BuildGLNodes);
		delete[] vertexes;
		builder.Extract (nodes, numnodes,
			segs, glsegextras, numsegs,
			subsectors, numsubsectors,
			vertexes, numvertexes);
		endTime = I_FPSTime ();
		DPrintf ("BSP generation took %.3f sec (%d segs)\n", (endTime - startTime) * 0.001, numsegs);
		oldvertextable = builder.GetOldVertexTable();
		reloop = true;
	}
	else
	{
		BuildGLNodes = false;
		// Older ZDBSPs had problems with compressed sidedefs and assigned wrong sides to the segs if both sides were the same sidedef.
		for(i=0;i<numsegs;i++)
		{
			seg_t * seg=&segs[i];
			if (seg->backsector == seg->frontsector && seg->linedef)
			{
				fixed_t d1=P_AproxDistance(seg->v1->x-seg->linedef->v1->x,seg->v1->y-seg->linedef->v1->y);
				fixed_t d2=P_AproxDistance(seg->v2->x-seg->linedef->v1->x,seg->v2->y-seg->linedef->v1->y);

				if (d2<d1)	// backside
				{
					seg->sidedef = seg->linedef->sidedef[1];
				}
				else	// front side
				{
					seg->sidedef = seg->linedef->sidedef[0];
				}
			}
		}
	}

	// Copy pointers to the old nodes so that R_PointInSubsector can use them
	if (nodes && subsectors)
	{
		gamenodes = nodes;
		numgamenodes = numnodes;
		gamesubsectors = subsectors;
		numgamesubsectors = numsubsectors;
	}
	else
	{
		gamenodes=NULL;
	}

	if (RequireGLNodes)
	{
		// Build GL nodes if we want a textured automap or GL nodes are forced to be built.
		// If the original nodes being loaded are not GL nodes they will be kept around for
		// use in P_PointInSubsector to avoid problems with maps that depend on the specific
		// nodes they were built with (P:AR E1M3 is a good example for a map where this is the case.)
		reloop |= P_CheckNodes(map, BuildGLNodes, endTime - startTime);
		hasglnodes = true;
	}
	else
	{
		hasglnodes = P_CheckForGLNodes();
	}

	times[10].Clock();
	P_LoadBlockMap (map);
	times[10].Unclock();

	times[11].Clock();
	P_LoadReject (map, buildmap);
	times[11].Unclock();

	times[12].Clock();
	P_GroupLines (buildmap);
	times[12].Unclock();

	times[13].Clock();
	P_FloodZones ();
	times[13].Unclock();

	if (hasglnodes)
	{
		P_SetRenderSector();
	}

	bodyqueslot = 0;
// phares 8/10/98: Clear body queue so the corpses from previous games are
// not assumed to be from this one.

	for (i = 0; i < BODYQUESIZE; i++)
		bodyque[i] = NULL;

	deathmatchstarts.Clear();
	AllPlayerStarts.Clear();
	memset(playerstarts, 0, sizeof(playerstarts));

	if (!buildmap)
	{
		// [RH] Spawn slope creating things first.
		P_SpawnSlopeMakers (&MapThingsConverted[0], &MapThingsConverted[MapThingsConverted.Size()], oldvertextable);
		P_CopySlopes();

		// Spawn 3d floors - must be done before spawning things so it can't be done in P_SpawnSpecials
		P_Spawn3DFloors();

		times[14].Clock();
		P_SpawnThings(position);

		for (i = 0; i < MAXPLAYERS; ++i)
		{
			if (playeringame[i] && players[i].mo != NULL)
				players[i].health = players[i].mo->health;
		}
		times[14].Unclock();

		times[15].Clock();
		if (!map->HasBehavior && !map->isText)
			P_TranslateTeleportThings ();	// [RH] Assign teleport destination TIDs
		times[15].Unclock();
	}
	else
	{
		for (i = 0; i < numbuildthings; ++i)
		{
			SpawnMapThing (i, &buildthings[i], 0);
		}
		delete[] buildthings;
	}
	delete map;
	if (oldvertextable != NULL)
	{
		delete[] oldvertextable;
	}

	// set up world state
	P_SpawnSpecials ();

	// This must be done BEFORE the PolyObj Spawn!!!
	Renderer->PreprocessLevel();

	times[16].Clock();
	if (reloop) P_LoopSidedefs (false);
	PO_Init ();	// Initialize the polyobjs
	times[16].Unclock();

	assert(sidetemp != NULL);
	delete[] sidetemp;
	sidetemp = NULL;

	// if deathmatch, randomly spawn the active players
	if (deathmatch)
	{
		for (i=0 ; i<MAXPLAYERS ; i++)
		{
			if (playeringame[i])
			{
				players[i].mo = NULL;
				G_DeathMatchSpawnPlayer (i);
			}
		}
	}
	// the same, but for random single/coop player starts
	else if (level.flags2 & LEVEL2_RANDOMPLAYERSTARTS)
	{
		for (i = 0; i < MAXPLAYERS; ++i)
		{
			if (playeringame[i])
			{
				players[i].mo = NULL;
				FPlayerStart *mthing = G_PickPlayerStart(i);
				P_SpawnPlayer(mthing, i, (level.flags2 & LEVEL2_PRERAISEWEAPON) ? SPF_WEAPONFULLYUP : 0);
			}
		}
	}

	// Don't count monsters in end-of-level sectors if option is on
	if (dmflags2 & DF2_NOCOUNTENDMONST)
	{
		TThinkerIterator<AActor> it;
		AActor * mo;

		while ((mo=it.Next()))
		{
			if (mo->flags & MF_COUNTKILL)
			{
				if (mo->Sector->damageamount > 0 && (mo->Sector->Flags & (SECF_ENDGODMODE|SECF_ENDLEVEL)) == (SECF_ENDGODMODE|SECF_ENDLEVEL))
				{
					mo->ClearCounters();
				}
			}
		}
	}

	T_PreprocessScripts();        // preprocess FraggleScript scripts

	// build subsector connect matrix
	//	UNUSED P_ConnectSubsectors ();

	R_OldBlend = 0xffffffff;

	// [RH] Remove all particles
	P_ClearParticles ();

	times[17].Clock();
	// preload graphics and sounds
	if (precache)
	{
		TexMan.PrecacheLevel ();
		S_PrecacheLevel ();
	}
	times[17].Unclock();

	if (deathmatch)
	{
		AnnounceGameStart ();
	}

	P_ResetSightCounters (true);
	//Printf ("free memory: 0x%x\n", Z_FreeMemory());

	if (showloadtimes)
	{
		Printf ("---Total load times---\n");
		for (i = 0; i < 18; ++i)
		{
			static const char *timenames[] =
			{
				"load vertexes",
				"load sectors",
				"load sides",
				"load lines",
				"load sides 2",
				"load lines 2",
				"loop sides",
				"load subsectors",
				"load nodes",
				"load segs",
				"load blockmap",
				"load reject",
				"group lines",
				"flood zones",
				"load things",
				"translate teleports",
				"init polys",
				"precache"
			};
			Printf ("Time%3d:%9.4f ms (%s)\n", i, times[i].TimeMS(), timenames[i]);
		}
	}
	MapThingsConverted.Clear();
	MapThingsUserDataIndex.Clear();
	MapThingsUserData.Clear();

	if (glsegextras != NULL)
	{
		delete[] glsegextras;
		glsegextras = NULL;
	}
}



//
// P_Init
//
void P_Init ()
{
	atterm (P_Shutdown);

	P_InitEffects ();		// [RH]
	P_InitTerrainTypes ();
	P_InitKeyMessages ();
	R_InitSprites ();
}

static void P_Shutdown ()
{
	R_DeinitSpriteData ();
	P_DeinitKeyMessages ();
	P_FreeLevelData ();
	P_FreeExtraLevelData ();
	ST_Clear();
}

#if 0
#include "c_dispatch.h"
CCMD (lineloc)
{
	if (argv.argc() != 2)
	{
		return;
	}
	int linenum = atoi (argv[1]);
	if (linenum < 0 || linenum >= numlines)
	{
		Printf ("No such line\n");
	}
	Printf ("(%d,%d) -> (%d,%d)\n", lines[linenum].v1->x >> FRACBITS,
		lines[linenum].v1->y >> FRACBITS,
		lines[linenum].v2->x >> FRACBITS,
		lines[linenum].v2->y >> FRACBITS);
}
#endif
<|MERGE_RESOLUTION|>--- conflicted
+++ resolved
@@ -1,4208 +1,4205 @@
-// Emacs style mode select	 -*- C++ -*- 
-//-----------------------------------------------------------------------------
-//
-// $Id:$
-//
-// Copyright (C) 1993-1996 by id Software, Inc.
-//
-// This source is available for distribution and/or modification
-// only under the terms of the DOOM Source Code License as
-// published by id Software. All rights reserved.
-//
-// The source is distributed in the hope that it will be useful,
-// but WITHOUT ANY WARRANTY; without even the implied warranty of
-// FITNESS FOR A PARTICULAR PURPOSE. See the DOOM Source Code License
-// for more details.
-//
-// $Log:$
-//
-// DESCRIPTION:
-//		Do all the WAD I/O, get map description,
-//		set up initial state and misc. LUTs.
-//
-//-----------------------------------------------------------------------------
-
-
-#include <math.h>
-#ifdef _MSC_VER
-#include <malloc.h>		// for alloca()
-#endif
-
-#include "templates.h"
-#include "m_argv.h"
-#include "m_swap.h"
-#include "m_bbox.h"
-#include "g_game.h"
-#include "i_system.h"
-#include "x86.h"
-#include "w_wad.h"
-#include "doomdef.h"
-#include "p_local.h"
-#include "p_effect.h"
-#include "p_terrain.h"
-#include "nodebuild.h"
-#include "s_sound.h"
-#include "doomstat.h"
-#include "p_lnspec.h"
-#include "v_palette.h"
-#include "c_console.h"
-#include "c_cvars.h"
-#include "p_acs.h"
-#include "announcer.h"
-#include "wi_stuff.h"
-#include "stats.h"
-#include "doomerrors.h"
-#include "gi.h"
-#include "p_conversation.h"
-#include "a_keys.h"
-#include "s_sndseq.h"
-#include "sbar.h"
-#include "p_setup.h"
-#include "r_data/r_translate.h"
-#include "r_data/r_interpolate.h"
-#include "r_sky.h"
-#include "cmdlib.h"
-#include "g_level.h"
-#include "md5.h"
-#include "compatibility.h"
-#include "po_man.h"
-#include "r_renderer.h"
-#include "r_data/colormaps.h"
-<<<<<<< HEAD
-#ifndef NO_EDATA
-#include "edata.h"
-#endif
-=======
-#include "portal.h"
->>>>>>> 9d77244b
-
-#include "fragglescript/t_fs.h"
-
-#define MISSING_TEXTURE_WARN_LIMIT		20
-
-void P_SpawnSlopeMakers (FMapThing *firstmt, FMapThing *lastmt, const int *oldvertextable);
-void P_SetSlopes ();
-void P_CopySlopes();
-void BloodCrypt (void *data, int key, int len);
-void P_ClearUDMFKeys();
-
-extern AActor *P_SpawnMapThing (FMapThing *mthing, int position);
-extern bool P_LoadBuildMap (BYTE *mapdata, size_t len, FMapThing **things, int *numthings);
-
-extern void P_TranslateTeleportThings (void);
-
-void P_ParseTextMap(MapData *map, FMissingTextureTracker &);
-
-extern int numinterpolations;
-extern unsigned int R_OldBlend;
-
-EXTERN_CVAR(Bool, am_textured)
-
-CVAR (Bool, genblockmap, false, CVAR_SERVERINFO|CVAR_GLOBALCONFIG);
-CVAR (Bool, gennodes, false, CVAR_SERVERINFO|CVAR_GLOBALCONFIG);
-CVAR (Bool, genglnodes, false, CVAR_SERVERINFO);
-CVAR (Bool, showloadtimes, false, 0);
-
-static void P_Shutdown ();
-
-bool P_IsBuildMap(MapData *map);
-
-
-//
-// MAP related Lookup tables.
-// Store VERTEXES, LINEDEFS, SIDEDEFS, etc.
-//
-int 			numvertexes;
-vertex_t*		vertexes;
-int 			numvertexdatas;
-vertexdata_t*		vertexdatas;
-
-int 			numsegs;
-seg_t*			segs;
-glsegextra_t*	glsegextras;
-
-int 			numsectors;
-sector_t*		sectors;
-
-int 			numsubsectors;
-subsector_t*	subsectors;
-
-int 			numnodes;
-node_t* 		nodes;
-
-int 			numlines;
-line_t* 		lines;
-
-int 			numsides;
-side_t* 		sides;
-
-int				numzones;
-zone_t*			zones;
-
-node_t * 		gamenodes;
-int 			numgamenodes;
-
-subsector_t * 	gamesubsectors;
-int 			numgamesubsectors;
-
-bool			hasglnodes;
-
-TArray<FMapThing> MapThingsConverted;
-TMap<unsigned,unsigned>  MapThingsUserDataIndex;	// from mapthing idx -> user data idx
-TArray<FMapThingUserData> MapThingsUserData;
-
-int sidecount;
-sidei_t *sidetemp;
-
-TArray<int>		linemap;
-
-// BLOCKMAP
-// Created from axis aligned bounding box
-// of the map, a rectangular array of
-// blocks of size 256x256.
-// Used to speed up collision detection
-// by spatial subdivision in 2D.
-//
-// Blockmap size.
-int 			bmapwidth;
-int 			bmapheight; 	// size in mapblocks
-
-int				*blockmap;		// int for larger maps ([RH] Made int because BOOM does)
-int				*blockmaplump;	// offsets in blockmap are from here	
-
-fixed_t 		bmaporgx;		// origin of block map
-fixed_t 		bmaporgy;
-int				bmapnegx;		// min negs of block map before wrapping
-int				bmapnegy;
-
-FBlockNode**	blocklinks;		// for thing chains
-
-
-// REJECT
-// For fast sight rejection.
-// Speeds up enemy AI by skipping detailed
-//	LineOf Sight calculation.
-// Without special effect, this could be
-//	used as a PVS lookup as well.
-//
-BYTE*			rejectmatrix;
-
-bool		ForceNodeBuild;
-
-// Maintain single and multi player starting spots.
-TArray<FPlayerStart> deathmatchstarts (16);
-FPlayerStart		playerstarts[MAXPLAYERS];
-TArray<FPlayerStart> AllPlayerStarts;
-
-static void P_AllocateSideDefs (int count);
-
-
-//===========================================================================
-//
-// GetMapIndex
-//
-// Gets the type of map lump or -1 if invalid or -2 if required and not found.
-//
-//===========================================================================
-
-struct checkstruct
-{
-	const char lumpname[9];
-	bool  required;
-};
-
-static int GetMapIndex(const char *mapname, int lastindex, const char *lumpname, bool needrequired)
-{
-	static const checkstruct check[] = 
-	{
-		{"",		 true},
-		{"THINGS",	 true},
-		{"LINEDEFS", true},
-		{"SIDEDEFS", true},
-		{"VERTEXES", true},
-		{"SEGS",	 false},
-		{"SSECTORS", false},
-		{"NODES",	 false},
-		{"SECTORS",	 true},
-		{"REJECT",	 false},
-		{"BLOCKMAP", false},
-		{"BEHAVIOR", false},
-		//{"SCRIPTS",	 false},
-	};
-
-	if (lumpname==NULL) lumpname="";
-
-	for(size_t i=lastindex+1;i<countof(check);i++)
-	{
-		if (!strnicmp(lumpname, check[i].lumpname, 8))
-			return (int)i;
-
-		if (check[i].required)
-		{
-			if (needrequired)
-			{
-				I_Error("'%s' not found in %s\n", check[i].lumpname, mapname);
-			}
-			return -2;
-		}
-	}
-
-	return -1;	// End of map reached
-}
-
-//===========================================================================
-//
-// Opens a map for reading
-//
-//===========================================================================
-
-MapData *P_OpenMapData(const char * mapname, bool justcheck)
-{
-	MapData * map = new MapData;
-	FileReader * wadReader = NULL;
-	bool externalfile = !strnicmp(mapname, "file:", 5);
-	
-	if (externalfile)
-	{
-		mapname += 5;
-		if (!FileExists(mapname))
-		{
-			delete map;
-			return NULL;
-		}
-		map->resource = FResourceFile::OpenResourceFile(mapname, NULL, true);
-		wadReader = map->resource->GetReader();
-	}
-	else
-	{
-		FString fmt;
-		int lump_wad;
-		int lump_map;
-		int lump_name = -1;
-		
-		// Check for both *.wad and *.map in order to load Build maps
-		// as well. The higher one will take precedence.
-		// Names with more than 8 characters will only be checked as .wad and .map.
-		if (strlen(mapname) <= 8) lump_name = Wads.CheckNumForName(mapname);
-		fmt.Format("maps/%s.wad", mapname);
-		lump_wad = Wads.CheckNumForFullName(fmt);
-		fmt.Format("maps/%s.map", mapname);
-		lump_map = Wads.CheckNumForFullName(fmt);
-		
-		if (lump_name > lump_wad && lump_name > lump_map && lump_name != -1)
-		{
-			int lumpfile = Wads.GetLumpFile(lump_name);
-			int nextfile = Wads.GetLumpFile(lump_name+1);
-
-			map->lumpnum = lump_name;
-
-			if (lumpfile != nextfile)
-			{
-				// The following lump is from a different file so whatever this is,
-				// it is not a multi-lump Doom level so let's assume it is a Build map.
-				map->MapLumps[0].Reader = map->file = Wads.ReopenLumpNum(lump_name);
-				if (!P_IsBuildMap(map))
-				{
-					delete map;
-					return NULL;
-				}
-				return map;
-			}
-
-			// This case can only happen if the lump is inside a real WAD file.
-			// As such any special handling for other types of lumps is skipped.
-			map->MapLumps[0].Reader = map->file = Wads.ReopenLumpNum(lump_name);
-			strncpy(map->MapLumps[0].Name, Wads.GetLumpFullName(lump_name), 8);
-			map->Encrypted = Wads.IsEncryptedFile(lump_name);
-			map->InWad = true;
-
-			if (map->Encrypted)
-			{ // If it's encrypted, then it's a Blood file, presumably a map.
-				if (!P_IsBuildMap(map))
-				{
-					delete map;
-					return NULL;
-				}
-				return map;
-			}
-
-			int index = 0;
-
-			if (stricmp(Wads.GetLumpFullName(lump_name + 1), "TEXTMAP") != 0)
-			{
-				for(int i = 1;; i++)
-				{
-					// Since levels must be stored in WADs they can't really have full
-					// names and for any valid level lump this always returns the short name.
-					const char * lumpname = Wads.GetLumpFullName(lump_name + i);
-					try
-					{
-						index = GetMapIndex(mapname, index, lumpname, !justcheck);
-					}
-					catch(...)
-					{
-						delete map;
-						throw;
-					}
-					if (index == -2)
-					{
-						delete map;
-						return NULL;
-					}
-					if (index == ML_BEHAVIOR) map->HasBehavior = true;
-
-					// The next lump is not part of this map anymore
-					if (index < 0) break;
-
-					map->MapLumps[index].Reader = Wads.ReopenLumpNum(lump_name + i);
-					strncpy(map->MapLumps[index].Name, lumpname, 8);
-				}
-			}
-			else
-			{
-				map->isText = true;
-				map->MapLumps[1].Reader = Wads.ReopenLumpNum(lump_name + 1);
-				for(int i = 2;; i++)
-				{
-					const char * lumpname = Wads.GetLumpFullName(lump_name + i);
-
-					if (lumpname == NULL)
-					{
-						I_Error("Invalid map definition for %s", mapname);
-					}
-					else if (!stricmp(lumpname, "ZNODES"))
-					{
-						index = ML_GLZNODES;
-					}
-					else if (!stricmp(lumpname, "BLOCKMAP"))
-					{
-						// there is no real point in creating a blockmap but let's use it anyway
-						index = ML_BLOCKMAP;
-					}
-					else if (!stricmp(lumpname, "REJECT"))
-					{
-						index = ML_REJECT;
-					}
-					else if (!stricmp(lumpname, "DIALOGUE"))
-					{
-						index = ML_CONVERSATION;
-					}
-					else if (!stricmp(lumpname, "BEHAVIOR"))
-					{
-						index = ML_BEHAVIOR;
-						map->HasBehavior = true;
-					}
-					else if (!stricmp(lumpname, "ENDMAP"))
-					{
-						break;
-					}
-					else continue;
-					map->MapLumps[index].Reader = Wads.ReopenLumpNum(lump_name + i);
-					strncpy(map->MapLumps[index].Name, lumpname, 8);
-				}
-			}
-			return map;
-		}
-		else
-		{
-			if (lump_map > lump_wad)
-			{
-				lump_wad = lump_map;
-			}
-			if (lump_wad == -1)
-			{
-				delete map;
-				return NULL;
-			}
-			map->lumpnum = lump_wad;
-			map->resource = FResourceFile::OpenResourceFile(Wads.GetLumpFullName(lump_wad), Wads.ReopenLumpNum(lump_wad), true);
-			wadReader = map->resource->GetReader();
-		}
-	}
-	DWORD id;
-
-	// Although we're using the resource system, we still want to be sure we're
-	// reading from a wad file.
-	wadReader->Seek(0, SEEK_SET);
-	wadReader->Read(&id, sizeof(id));
-	
-	if (id == IWAD_ID || id == PWAD_ID)
-	{
-		char maplabel[9]="";
-		int index=0;
-
-		map->MapLumps[0].Reader = map->resource->GetLump(0)->NewReader();
-		strncpy(map->MapLumps[0].Name, map->resource->GetLump(0)->Name, 8);
-
-		for(DWORD i = 1; i < map->resource->LumpCount(); i++)
-		{
-			const char* lumpname = map->resource->GetLump(i)->Name;
-
-			if (i == 1 && !strnicmp(lumpname, "TEXTMAP", 8))
-			{
-				map->isText = true;
-				map->MapLumps[ML_TEXTMAP].Reader = map->resource->GetLump(i)->NewReader();
-				strncpy(map->MapLumps[ML_TEXTMAP].Name, lumpname, 8);
-				for(int i = 2;; i++)
-				{
-					lumpname = map->resource->GetLump(i)->Name;
-					if (!strnicmp(lumpname, "ZNODES",8))
-					{
-						index = ML_GLZNODES;
-					}
-					else if (!strnicmp(lumpname, "BLOCKMAP",8))
-					{
-						// there is no real point in creating a blockmap but let's use it anyway
-						index = ML_BLOCKMAP;
-					}
-					else if (!strnicmp(lumpname, "REJECT",8))
-					{
-						index = ML_REJECT;
-					}
-					else if (!strnicmp(lumpname, "DIALOGUE",8))
-					{
-						index = ML_CONVERSATION;
-					}
-					else if (!strnicmp(lumpname, "BEHAVIOR",8))
-					{
-						index = ML_BEHAVIOR;
-						map->HasBehavior = true;
-					}
-					else if (!strnicmp(lumpname, "ENDMAP",8))
-					{
-						return map;
-					}
-					else continue;
-					map->MapLumps[index].Reader = map->resource->GetLump(i)->NewReader();
-					strncpy(map->MapLumps[index].Name, lumpname, 8);
-				}
-			}
-
-			if (i>0)
-			{
-				try
-				{
-					index = GetMapIndex(maplabel, index, lumpname, !justcheck);
-				}
-				catch(...)
-				{
-					delete map;
-					throw;
-				}
-				if (index == -2)
-				{
-					delete map;
-					return NULL;
-				}
-				if (index == ML_BEHAVIOR) map->HasBehavior = true;
-
-				// The next lump is not part of this map anymore
-				if (index < 0) break;
-			}
-			else
-			{
-				strncpy(maplabel, lumpname, 8);
-				maplabel[8]=0;
-			}
-
-			map->MapLumps[index].Reader = map->resource->GetLump(i)->NewReader();
-			strncpy(map->MapLumps[index].Name, lumpname, 8);
-		}
-	}
-	else
-	{
-		// This is a Build map and not subject to WAD consistency checks.
-		//map->MapLumps[0].Size = wadReader->GetLength();
-		if (!P_IsBuildMap(map))
-		{
-			delete map;
-			return NULL;
-		}
-	}
-	return map;		
-}
-
-bool P_CheckMapData(const char *mapname)
-{
-	MapData *mapd = P_OpenMapData(mapname, true);
-	if (mapd == NULL) return false;
-	delete mapd;
-	return true;
-}
-
-//===========================================================================
-//
-// MapData :: GetChecksum
-//
-// Hashes a map based on its header, THINGS, LINEDEFS, SIDEDEFS, SECTORS,
-// and BEHAVIOR lumps. Node-builder generated lumps are not included.
-//
-//===========================================================================
-
-void MapData::GetChecksum(BYTE cksum[16])
-{
-	MD5Context md5;
-
-	if (isText)
-	{
-		Seek(ML_TEXTMAP);
-		if (file != NULL) md5.Update(file, Size(ML_TEXTMAP));
-	}
-	else
-	{
-		if (Size(ML_LABEL) != 0)
-		{
-			Seek(ML_LABEL);
-			if (file != NULL) md5.Update(file, Size(ML_LABEL));
-		}
-		Seek(ML_THINGS);
-		if (file != NULL) md5.Update(file, Size(ML_THINGS));
-		Seek(ML_LINEDEFS);
-		if (file != NULL) md5.Update(file, Size(ML_LINEDEFS));
-		Seek(ML_SIDEDEFS);
-		if (file != NULL) md5.Update(file, Size(ML_SIDEDEFS));
-		Seek(ML_SECTORS);
-		if (file != NULL) md5.Update(file, Size(ML_SECTORS));
-	}
-	if (HasBehavior)
-	{
-		Seek(ML_BEHAVIOR);
-		if (file != NULL) md5.Update(file, Size(ML_BEHAVIOR));
-	}
-	md5.Final(cksum);
-}
-
-
-//===========================================================================
-//
-// Sets a sidedef's texture and prints a message if it's not present.
-//
-//===========================================================================
-
-static void SetTexture (side_t *side, int position, const char *name, FMissingTextureTracker &track)
-{
-	static const char *positionnames[] = { "top", "middle", "bottom" };
-	static const char *sidenames[] = { "first", "second" };
-
-	FTextureID texture = TexMan.CheckForTexture (name, FTexture::TEX_Wall,
-			FTextureManager::TEXMAN_Overridable|FTextureManager::TEXMAN_TryAny);
-
-	if (!texture.Exists())
-	{
-		if (++track[name].Count <= MISSING_TEXTURE_WARN_LIMIT)
-		{
-			// Print an error that lists all references to this sidedef.
-			// We must scan the linedefs manually for all references to this sidedef.
-			for(int i = 0; i < numlines; i++)
-			{
-				for(int j = 0; j < 2; j++)
-				{
-					if (lines[i].sidedef[j] == side)
-					{
-						Printf(TEXTCOLOR_RED"Unknown %s texture '"
-							TEXTCOLOR_ORANGE "%s" TEXTCOLOR_RED
-							"' on %s side of linedef %d\n",
-							positionnames[position], name, sidenames[j], i);
-					}
-				}
-			}
-		}
-		texture = TexMan.GetDefaultTexture();
-	}
-	side->SetTexture(position, texture);
-}
-
-//===========================================================================
-//
-// Sets a sidedef's texture and prints a message if it's not present.
-// (Passing index separately is for UDMF which does not have sectors allocated yet)
-//
-//===========================================================================
-
-void SetTexture (sector_t *sector, int index, int position, const char *name, FMissingTextureTracker &track, bool truncate)
-{
-	static const char *positionnames[] = { "floor", "ceiling" };
-	char name8[9];
-	if (truncate)
-	{
-		strncpy(name8, name, 8);
-		name8[8] = 0;
-		name = name8;
-	}
-
-	FTextureID texture = TexMan.CheckForTexture (name, FTexture::TEX_Flat,
-			FTextureManager::TEXMAN_Overridable|FTextureManager::TEXMAN_TryAny);
-
-	if (!texture.Exists())
-	{
-		if (++track[name].Count <= MISSING_TEXTURE_WARN_LIMIT)
-		{
-			Printf(TEXTCOLOR_RED"Unknown %s texture '"
-				TEXTCOLOR_ORANGE "%s" TEXTCOLOR_RED
-				"' in sector %d\n",
-				positionnames[position], name, index);
-		}
-		texture = TexMan.GetDefaultTexture();
-	}
-	sector->SetTexture(position, texture);
-}
-
-//===========================================================================
-//
-// SummarizeMissingTextures
-//
-// Lists textures that were missing more than MISSING_TEXTURE_WARN_LIMIT
-// times.
-//
-//===========================================================================
-
-static void SummarizeMissingTextures(const FMissingTextureTracker &missing)
-{
-	FMissingTextureTracker::ConstIterator it(missing);
-	FMissingTextureTracker::ConstPair *pair;
-
-	while (it.NextPair(pair))
-	{
-		if (pair->Value.Count > MISSING_TEXTURE_WARN_LIMIT)
-		{
-			Printf(TEXTCOLOR_RED "Missing texture '"
-				TEXTCOLOR_ORANGE "%s" TEXTCOLOR_RED
-				"' is used %d more times\n",
-				pair->Key.GetChars(), pair->Value.Count - MISSING_TEXTURE_WARN_LIMIT);
-		}
-	}
-}
-
-//===========================================================================
-//
-// [RH] Figure out blends for deep water sectors
-//
-//===========================================================================
-
-static void SetTexture (side_t *side, int position, DWORD *blend, const char *name)
-{
-	FTextureID texture;
-	if ((*blend = R_ColormapNumForName (name)) == 0)
-	{
-		texture = TexMan.CheckForTexture (name, FTexture::TEX_Wall,
-			FTextureManager::TEXMAN_Overridable|FTextureManager::TEXMAN_TryAny);
-		if (!texture.Exists())
-		{
-			char name2[9];
-			char *stop;
-			strncpy (name2, name, 8);
-			name2[8] = 0;
-			*blend = strtoul (name2, &stop, 16);
-			texture = FNullTextureID();
-		}
-		else
-		{
-			*blend = 0;
-		}
-	}
-	else
-	{
-		texture = FNullTextureID();
-	}
-	side->SetTexture(position, texture);
-}
-
-static void SetTextureNoErr (side_t *side, int position, DWORD *color, const char *name, bool *validcolor, bool isFog)
-{
-	FTextureID texture;
-	*validcolor = false;
-	texture = TexMan.CheckForTexture (name, FTexture::TEX_Wall,	
-		FTextureManager::TEXMAN_Overridable|FTextureManager::TEXMAN_TryAny);
-	if (!texture.Exists())
-	{
-		char name2[9];
-		char *stop;
-		strncpy (name2, name+1, 7);
-		name2[7] = 0;
-		if (*name != '#')
-		{
-			*color = strtoul (name, &stop, 16);
-			texture = FNullTextureID();
-			*validcolor = (*stop == 0) && (stop >= name + 2) && (stop <= name + 6);
-			return;
-		}
-		else	// Support for Legacy's color format!
-		{
-			int l=(int)strlen(name);
-			texture = FNullTextureID();
-			*validcolor = false;
-			if (l>=7) 
-			{
-				for(stop=name2;stop<name2+6;stop++) if (!isxdigit(*stop)) *stop='0';
-
-				int factor = l==7? 0 : clamp<int> ((name2[6]&223)-'A', 0, 25);
-
-				name2[6]=0; int blue=strtol(name2+4,NULL,16);
-				name2[4]=0; int green=strtol(name2+2,NULL,16);
-				name2[2]=0; int red=strtol(name2,NULL,16);
-
-				if (!isFog) 
-				{
-					if (factor==0) 
-					{
-						*validcolor=false;
-						return;
-					}
-					factor = factor * 255 / 25;
-				}
-				else
-				{
-					factor=0;
-				}
-
-				*color=MAKEARGB(factor, red, green, blue);
-				texture = FNullTextureID();
-				*validcolor = true;
-				return;
-			}
-		}
-		texture = FNullTextureID();
-	}
-	side->SetTexture(position, texture);
-}
-
-//===========================================================================
-//
-// Sound enviroment handling
-//
-//===========================================================================
-
-void P_FloodZone (sector_t *sec, int zonenum)
-{
-	int i;
-
-	if (sec->ZoneNumber == zonenum)
-		return;
-
-	sec->ZoneNumber = zonenum;
-
-	for (i = 0; i < sec->linecount; ++i)
-	{
-		line_t *check = sec->lines[i];
-		sector_t *other;
-
-		if (check->sidedef[1] == NULL || (check->flags & ML_ZONEBOUNDARY))
-			continue;
-
-		if (check->frontsector == sec)
-		{
-			assert(check->backsector != NULL);
-			other = check->backsector;
-		}
-		else
-		{
-			assert(check->frontsector != NULL);
-			other = check->frontsector;
-		}
-
-		if (other->ZoneNumber != zonenum)
-			P_FloodZone (other, zonenum);
-	}
-}
-
-void P_FloodZones ()
-{
-	int z = 0, i;
-	ReverbContainer *reverb;
-
-	for (i = 0; i < numsectors; ++i)
-	{
-		if (sectors[i].ZoneNumber == 0xFFFF)
-		{
-			P_FloodZone (&sectors[i], z++);
-		}
-	}
-	numzones = z;
-	zones = new zone_t[z];
-	reverb = S_FindEnvironment(level.DefaultEnvironment);
-	if (reverb == NULL)
-	{
-		Printf("Sound environment %d, %d not found\n", level.DefaultEnvironment >> 8, level.DefaultEnvironment & 255);
-		reverb = DefaultEnvironments[0];
-	}
-	for (i = 0; i < z; ++i)
-	{
-		zones[i].Environment = reverb;
-	}
-}
-
-//===========================================================================
-//
-// P_LoadVertexes
-//
-//===========================================================================
-
-void P_LoadVertexes (MapData * map)
-{
-	int i;
-
-	// Determine number of vertices:
-	//	total lump length / vertex record length.
-	numvertexes = map->Size(ML_VERTEXES) / sizeof(mapvertex_t);
-	numvertexdatas = 0;
-
-	if (numvertexes == 0)
-	{
-		I_Error ("Map has no vertices.\n");
-	}
-
-	// Allocate memory for buffer.
-	vertexes = new vertex_t[numvertexes];		
-	vertexdatas = NULL;
-
-	map->Seek(ML_VERTEXES);
-		
-	// Copy and convert vertex coordinates, internal representation as fixed.
-	for (i = 0; i < numvertexes; i++)
-	{
-		SWORD x, y;
-
-		(*map->file) >> x >> y;
-		vertexes[i].x = x << FRACBITS;
-		vertexes[i].y = y << FRACBITS;
-	}
-}
-
-//===========================================================================
-//
-// P_LoadZSegs
-//
-//===========================================================================
-
-void P_LoadZSegs (FileReaderBase &data)
-{
-	for (int i = 0; i < numsegs; ++i)
-	{
-		line_t *ldef;
-		DWORD v1, v2;
-		WORD line;
-		BYTE side;
-
-		data >> v1 >> v2 >> line >> side;
-
-		segs[i].v1 = &vertexes[v1];
-		segs[i].v2 = &vertexes[v2];
-		segs[i].linedef = ldef = &lines[line];
-		segs[i].sidedef = ldef->sidedef[side];
-		segs[i].frontsector = ldef->sidedef[side]->sector;
-		if (ldef->flags & ML_TWOSIDED && ldef->sidedef[side^1] != NULL)
-		{
-			segs[i].backsector = ldef->sidedef[side^1]->sector;
-		}
-		else
-		{
-			segs[i].backsector = 0;
-			ldef->flags &= ~ML_TWOSIDED;
-		}
-	}
-}
-
-//===========================================================================
-//
-// P_LoadGLZSegs
-//
-// This is the GL nodes version of the above function.
-//
-//===========================================================================
-
-void P_LoadGLZSegs (FileReaderBase &data, int type)
-{
-	for (int i = 0; i < numsubsectors; ++i)
-	{
-		for (size_t j = 0; j < subsectors[i].numlines; ++j)
-		{
-			seg_t *seg;
-			DWORD v1, partner;
-			DWORD line;
-			WORD lineword;
-			BYTE side;
-
-			data >> v1 >> partner;
-			if (type >= 2)
-			{
-				data >> line;
-			}
-			else
-			{
-				data >> lineword;
-				line = lineword == 0xFFFF ? 0xFFFFFFFF : lineword;
-			}
-			data >> side;
-
-			seg = subsectors[i].firstline + j;
-			seg->v1 = &vertexes[v1];
-			if (j == 0)
-			{
-				seg[subsectors[i].numlines - 1].v2 = seg->v1;
-			}
-			else
-			{
-				seg[-1].v2 = seg->v1;
-			}
-			glsegextras[seg - segs].PartnerSeg = partner;
-			if (line != 0xFFFFFFFF)
-			{
-				line_t *ldef;
-
-				seg->linedef = ldef = &lines[line];
-				seg->sidedef = ldef->sidedef[side];
-				seg->frontsector = ldef->sidedef[side]->sector;
-				if (ldef->flags & ML_TWOSIDED && ldef->sidedef[side^1] != NULL)
-				{
-					seg->backsector = ldef->sidedef[side^1]->sector;
-				}
-				else
-				{
-					seg->backsector = 0;
-					ldef->flags &= ~ML_TWOSIDED;
-				}
-			}
-			else
-			{
-				seg->linedef = NULL;
-				seg->sidedef = NULL;
-				seg->frontsector = seg->backsector = subsectors[i].firstline->frontsector;
-			}
-		}
-	}
-}
-
-//===========================================================================
-//
-// P_LoadZNodes
-//
-//===========================================================================
-
-void LoadZNodes(FileReaderBase &data, int glnodes)
-{
-	// Read extra vertices added during node building
-	DWORD orgVerts, newVerts;
-	vertex_t *newvertarray;
-	unsigned int i;
-
-	data >> orgVerts >> newVerts;
-	if (orgVerts > (DWORD)numvertexes)
-	{ // These nodes are based on a map with more vertex data than we have.
-	  // We can't use them.
-		throw CRecoverableError("Incorrect number of vertexes in nodes.\n");
-	}
-	if (orgVerts + newVerts == (DWORD)numvertexes)
-	{
-		newvertarray = vertexes;
-	}
-	else
-	{
-		newvertarray = new vertex_t[orgVerts + newVerts];
-		memcpy (newvertarray, vertexes, orgVerts * sizeof(vertex_t));
-	}
-	for (i = 0; i < newVerts; ++i)
-	{
-		data >> newvertarray[i + orgVerts].x >> newvertarray[i + orgVerts].y;
-	}
-	if (vertexes != newvertarray)
-	{
-		for (i = 0; i < (DWORD)numlines; ++i)
-		{
-			lines[i].v1 = lines[i].v1 - vertexes + newvertarray;
-			lines[i].v2 = lines[i].v2 - vertexes + newvertarray;
-		}
-		delete[] vertexes;
-		vertexes = newvertarray;
-		numvertexes = orgVerts + newVerts;
-	}
-
-	// Read the subsectors
-	DWORD numSubs, currSeg;
-
-	data >> numSubs;
-	numsubsectors = numSubs;
-	subsectors = new subsector_t[numSubs];
-	memset (subsectors, 0, numsubsectors*sizeof(subsector_t));
-
-	for (i = currSeg = 0; i < numSubs; ++i)
-	{
-		DWORD numsegs;
-
-		data >> numsegs;
-		subsectors[i].firstline = (seg_t *)(size_t)currSeg;		// Oh damn. I should have stored the seg count sooner.
-		subsectors[i].numlines = numsegs;
-		currSeg += numsegs;
-	}
-
-	// Read the segs
-	DWORD numSegs;
-
-	data >> numSegs;
-
-	// The number of segs stored should match the number of
-	// segs used by subsectors.
-	if (numSegs != currSeg)
-	{
-		throw CRecoverableError("Incorrect number of segs in nodes.\n");
-	}
-
-	numsegs = numSegs;
-	segs = new seg_t[numsegs];
-	memset (segs, 0, numsegs*sizeof(seg_t));
-	glsegextras = NULL;
-
-	for (i = 0; i < numSubs; ++i)
-	{
-		subsectors[i].firstline = &segs[(size_t)subsectors[i].firstline];
-	}
-
-	if (glnodes == 0)
-	{
-		P_LoadZSegs (data);
-	}
-	else
-	{
-		glsegextras = new glsegextra_t[numsegs];
-		P_LoadGLZSegs (data, glnodes);
-	}
-
-	// Read nodes
-	DWORD numNodes;
-
-	data >> numNodes;
-	numnodes = numNodes;
-	nodes = new node_t[numNodes];
-	memset (nodes, 0, sizeof(node_t)*numNodes);
-
-	for (i = 0; i < numNodes; ++i)
-	{
-		if (glnodes < 3)
-		{
-			SWORD x, y, dx, dy;
-
-			data >> x >> y >> dx >> dy;
-			nodes[i].x = x << FRACBITS;
-			nodes[i].y = y << FRACBITS;
-			nodes[i].dx = dx << FRACBITS;
-			nodes[i].dy = dy << FRACBITS;
-		}
-		else
-		{
-			data >> nodes[i].x >> nodes[i].y >> nodes[i].dx >> nodes[i].dy;
-		}
-		for (int j = 0; j < 2; ++j)
-		{
-			for (int k = 0; k < 4; ++k)
-			{
-				SWORD coord;
-				data >> coord;
-				nodes[i].bbox[j][k] = coord << FRACBITS;
-			}
-		}
-		for (int m = 0; m < 2; ++m)
-		{
-			DWORD child;
-			data >> child;
-			if (child & 0x80000000)
-			{
-				nodes[i].children[m] = (BYTE *)&subsectors[child & 0x7FFFFFFF] + 1;
-			}
-			else
-			{
-				nodes[i].children[m] = &nodes[child];
-			}
-		}
-	}
-}
-
-
-void P_LoadZNodes (FileReader &dalump, DWORD id)
-{
-	int type;
-	bool compressed;
-
-	switch (id)
-	{
-	case MAKE_ID('Z','N','O','D'):
-		type = 0;
-		compressed = true;
-		break;
-
-	case MAKE_ID('Z','G','L','N'):
-		type = 1;
-		compressed = true;
-		break;
-
-	case MAKE_ID('Z','G','L','2'):
-		type = 2;
-		compressed = true;
-		break;
-
-	case MAKE_ID('Z','G','L','3'):
-		type = 3;
-		compressed = true;
-		break;
-
-	case MAKE_ID('X','N','O','D'):
-		type = 0;
-		compressed = false;
-		break;
-
-	case MAKE_ID('X','G','L','N'):
-		type = 1;
-		compressed = false;
-		break;
-
-	case MAKE_ID('X','G','L','2'):
-		type = 2;
-		compressed = false;
-		break;
-
-	case MAKE_ID('X','G','L','3'):
-		type = 3;
-		compressed = false;
-		break;
-
-	default:
-		return;
-	}
-	
-	if (compressed)
-	{
-		FileReaderZ data (dalump);
-		LoadZNodes(data, type);
-	}
-	else
-	{
-		LoadZNodes(dalump, type);
-	}
-}
-
-
-
-//===========================================================================
-//
-// P_CheckV4Nodes
-// http://www.sbsoftware.com/files/DeePBSPV4specs.txt
-//
-//===========================================================================
-
-static bool P_CheckV4Nodes(MapData *map)
-{
-	char header[8];
-
-	map->Read(ML_NODES, header, 8);
-	return !memcmp(header, "xNd4\0\0\0\0", 8);
-}
-
-
-//===========================================================================
-//
-// P_LoadSegs
-//
-// killough 5/3/98: reformatted, cleaned up
-//
-//===========================================================================
-
-struct badseg
-{
-	badseg(int t, int s, int d) : badtype(t), badsegnum(s), baddata(d) {}
-	int badtype;
-	int badsegnum;
-	int baddata;
-};
-
-template<class segtype>
-void P_LoadSegs (MapData * map)
-{
-	int  i;
-	BYTE *data;
-	BYTE *vertchanged = new BYTE[numvertexes];	// phares 10/4/98
-	DWORD segangle;
-	line_t* line;		// phares 10/4/98
-	int ptp_angle;		// phares 10/4/98
-	int delta_angle;	// phares 10/4/98
-	int dis;			// phares 10/4/98
-	int dx,dy;			// phares 10/4/98
-	int vnum1,vnum2;	// phares 10/4/98
-	int lumplen = map->Size(ML_SEGS);
-
-	memset (vertchanged,0,numvertexes); // phares 10/4/98
-
-	numsegs = lumplen / sizeof(segtype);
-
-	if (numsegs == 0)
-	{
-		Printf ("This map has no segs.\n");
-		delete[] subsectors;
-		delete[] nodes;
-		delete[] vertchanged;
-		ForceNodeBuild = true;
-		return;
-	}
-
-	segs = new seg_t[numsegs];
-	memset (segs, 0, numsegs*sizeof(seg_t));
-
-	data = new BYTE[lumplen];
-	map->Read(ML_SEGS, data);
-
-	for (i = 0; i < numsubsectors; ++i)
-	{
-		subsectors[i].firstline = &segs[(size_t)subsectors[i].firstline];
-	}
-
-	// phares: 10/4/98: Vertchanged is an array that represents the vertices.
-	// Mark those used by linedefs. A marked vertex is one that is not a
-	// candidate for movement further down.
-
-	line = lines;
-	for (i = 0; i < numlines ; i++, line++)
-	{
-		vertchanged[line->v1 - vertexes] = vertchanged[line->v2 - vertexes] = 1;
-	}
-
-	try
-	{
-		for (i = 0; i < numsegs; i++)
-		{
-			seg_t *li = segs + i;
-			segtype *ml = ((segtype *) data) + i;
-
-			int side, linedef;
-			line_t *ldef;
-
-			vnum1 = ml->V1();
-			vnum2 = ml->V2();
-
-			if (vnum1 >= numvertexes || vnum2 >= numvertexes)
-			{
-				throw badseg(0, i, MAX(vnum1, vnum2));
-			}
-
-			li->v1 = &vertexes[vnum1];
-			li->v2 = &vertexes[vnum2];
-
-			segangle = (WORD)LittleShort(ml->angle);
-
-			// phares 10/4/98: In the case of a lineseg that was created by splitting
-			// another line, it appears that the line angle is inherited from the
-			// father line. Due to roundoff, the new vertex may have been placed 'off
-			// the line'. When you get close to such a line, and it is very short,
-			// it's possible that the roundoff error causes 'firelines', the thin
-			// lines that can draw from screen top to screen bottom occasionally. This
-			// is due to all the angle calculations that are done based on the line
-			// angle, the angles from the viewer to the vertices, and the viewer's
-			// angle in the world. In the case of firelines, the rounded-off position
-			// of one of the vertices determines one of these angles, and introduces
-			// an error in the scaling factor for mapping textures and determining
-			// where on the screen the ceiling and floor spans should be shown. For a
-			// fireline, the engine thinks the ceiling bottom and floor top are at the
-			// midpoint of the screen. So you get ceilings drawn all the way down to the
-			// screen midpoint, and floors drawn all the way up. Thus 'firelines'. The
-			// name comes from the original sighting, which involved a fire texture.
-			//
-			// To correct this, reset the vertex that was added so that it sits ON the
-			// split line.
-			//
-			// To know which of the two vertices was added, its number is greater than
-			// that of the last of the author-created vertices. If both vertices of the
-			// line were added by splitting, pick the higher-numbered one. Once you've
-			// changed a vertex, don't change it again if it shows up in another seg.
-			//
-			// To determine if there's an error in the first place, find the
-			// angle of the line between the two seg vertices. If it's one degree or more
-			// off, then move one vertex. This may seem insignificant, but one degree
-			// errors _can_ cause firelines.
-
-			ptp_angle = R_PointToAngle2 (li->v1->x, li->v1->y, li->v2->x, li->v2->y);
-			dis = 0;
-			delta_angle = (absangle(ptp_angle-(segangle<<16))>>ANGLETOFINESHIFT)*360/FINEANGLES;
-
-			if (delta_angle != 0)
-			{
-				segangle >>= (ANGLETOFINESHIFT-16);
-				dx = (li->v1->x - li->v2->x)>>FRACBITS;
-				dy = (li->v1->y - li->v2->y)>>FRACBITS;
-				dis = ((int) sqrt((double)(dx*dx + dy*dy)))<<FRACBITS;
-				dx = finecosine[segangle];
-				dy = finesine[segangle];
-				if ((vnum2 > vnum1) && (vertchanged[vnum2] == 0))
-				{
-					li->v2->x = li->v1->x + FixedMul(dis,dx);
-					li->v2->y = li->v1->y + FixedMul(dis,dy);
-					vertchanged[vnum2] = 1; // this was changed
-				}
-				else if (vertchanged[vnum1] == 0)
-				{
-					li->v1->x = li->v2->x - FixedMul(dis,dx);
-					li->v1->y = li->v2->y - FixedMul(dis,dy);
-					vertchanged[vnum1] = 1; // this was changed
-				}
-			}
-
-			linedef = LittleShort(ml->linedef);
-			if ((unsigned)linedef >= (unsigned)numlines)
-			{
-				throw badseg(1, i, linedef);
-			}
-			ldef = &lines[linedef];
-			li->linedef = ldef;
-			side = LittleShort(ml->side);
-			if ((unsigned)(ldef->sidedef[side] - sides) >= (unsigned)numsides)
-			{
-				throw badseg(2, i, int(ldef->sidedef[side] - sides));
-			}
-			li->sidedef = ldef->sidedef[side];
-			li->frontsector = ldef->sidedef[side]->sector;
-
-			// killough 5/3/98: ignore 2s flag if second sidedef missing:
-			if (ldef->flags & ML_TWOSIDED && ldef->sidedef[side^1] != NULL)
-			{
-				li->backsector = ldef->sidedef[side^1]->sector;
-			}
-			else
-			{
-				li->backsector = 0;
-				ldef->flags &= ~ML_TWOSIDED;
-			}
-		}
-	}
-	catch (const badseg &bad) // the preferred way is to catch by (const) reference.
-	{
-		switch (bad.badtype)
-		{
-		case 0:
-			Printf ("Seg %d references a nonexistant vertex %d (max %d).\n", bad.badsegnum, bad.baddata, numvertexes);
-			break;
-
-		case 1:
-			Printf ("Seg %d references a nonexistant linedef %d (max %d).\n", bad.badsegnum, bad.baddata, numlines);
-			break;
-
-		case 2:
-			Printf ("The linedef for seg %d references a nonexistant sidedef %d (max %d).\n", bad.badsegnum, bad.baddata, numsides);
-			break;
-		}
-		Printf ("The BSP will be rebuilt.\n");
-		delete[] segs;
-		delete[] subsectors;
-		delete[] nodes;
-		ForceNodeBuild = true;
-	}
-
-	delete[] vertchanged; // phares 10/4/98
-	delete[] data;
-}
-
-
-//===========================================================================
-//
-// P_LoadSubsectors
-//
-//===========================================================================
-
-template<class subsectortype, class segtype>
-void P_LoadSubsectors (MapData * map)
-{
-	int i;
-	DWORD maxseg = map->Size(ML_SEGS) / sizeof(segtype);
-
-	numsubsectors = map->Size(ML_SSECTORS) / sizeof(subsectortype);
-
-	if (numsubsectors == 0 || maxseg == 0 )
-	{
-		Printf ("This map has an incomplete BSP tree.\n");
-		delete[] nodes;
-		ForceNodeBuild = true;
-		return;
-	}
-
-	subsectors = new subsector_t[numsubsectors];		
-	map->Seek(ML_SSECTORS);
-		
-	memset (subsectors, 0, numsubsectors*sizeof(subsector_t));
-	
-	for (i = 0; i < numsubsectors; i++)
-	{
-		subsectortype subd;
-
-		(*map->file) >> subd.numsegs >> subd.firstseg;
-
-		if (subd.numsegs == 0)
-		{
-			Printf ("Subsector %i is empty.\n", i);
-			delete[] subsectors;
-			delete[] nodes;
-			ForceNodeBuild = true;
-			return;
-		}
-
-		subsectors[i].numlines = subd.numsegs;
-		subsectors[i].firstline = (seg_t *)(size_t)subd.firstseg;
-
-		if ((size_t)subsectors[i].firstline >= maxseg)
-		{
-			Printf ("Subsector %d contains invalid segs %u-%u\n"
-				"The BSP will be rebuilt.\n", i, (unsigned)((size_t)subsectors[i].firstline),
-				(unsigned)((size_t)subsectors[i].firstline) + subsectors[i].numlines - 1);
-			ForceNodeBuild = true;
-			delete[] nodes;
-			delete[] subsectors;
-			break;
-		}
-		else if ((size_t)subsectors[i].firstline + subsectors[i].numlines > maxseg)
-		{
-			Printf ("Subsector %d contains invalid segs %u-%u\n"
-				"The BSP will be rebuilt.\n", i, maxseg,
-				(unsigned)((size_t)subsectors[i].firstline) + subsectors[i].numlines - 1);
-			ForceNodeBuild = true;
-			delete[] nodes;
-			delete[] subsectors;
-			break;
-		}
-	}
-}
-
-
-//===========================================================================
-//
-// P_LoadSectors
-//
-//===========================================================================
-
-void P_LoadSectors (MapData *map, FMissingTextureTracker &missingtex)
-{
-	int 				i;
-	char				*msp;
-	mapsector_t			*ms;
-	sector_t*			ss;
-	int					defSeqType;
-	FDynamicColormap	*fogMap, *normMap;
-	int					lumplen = map->Size(ML_SECTORS);
-
-	numsectors = lumplen / sizeof(mapsector_t);
-	sectors = new sector_t[numsectors];		
-	memset (sectors, 0, numsectors*sizeof(sector_t));
-
-	if (level.flags & LEVEL_SNDSEQTOTALCTRL)
-		defSeqType = 0;
-	else
-		defSeqType = -1;
-
-	fogMap = normMap = NULL;
-
-	msp = new char[lumplen];
-	map->Read(ML_SECTORS, msp);
-	ms = (mapsector_t*)msp;
-	ss = sectors;
-	
-	// Extended properties
-	sectors[0].e = new extsector_t[numsectors];
-
-	for (i = 0; i < numsectors; i++, ss++, ms++)
-	{
-		ss->e = &sectors[0].e[i];
-		if (!map->HasBehavior) ss->Flags |= SECF_FLOORDROP;
-		ss->SetPlaneTexZ(sector_t::floor, LittleShort(ms->floorheight)<<FRACBITS);
-		ss->floorplane.d = -ss->GetPlaneTexZ(sector_t::floor);
-		ss->floorplane.c = FRACUNIT;
-		ss->floorplane.ic = FRACUNIT;
-		ss->SetPlaneTexZ(sector_t::ceiling, LittleShort(ms->ceilingheight)<<FRACBITS);
-		ss->ceilingplane.d = ss->GetPlaneTexZ(sector_t::ceiling);
-		ss->ceilingplane.c = -FRACUNIT;
-		ss->ceilingplane.ic = -FRACUNIT;
-		SetTexture(ss, i, sector_t::floor, ms->floorpic, missingtex, true);
-		SetTexture(ss, i, sector_t::ceiling, ms->ceilingpic, missingtex, true);
-		ss->lightlevel = LittleShort(ms->lightlevel);
-		if (map->HasBehavior)
-			ss->special = LittleShort(ms->special);
-		else	// [RH] Translate to new sector special
-			ss->special = P_TranslateSectorSpecial (LittleShort(ms->special));
-		tagManager.AddSectorTag(i, LittleShort(ms->tag));
-		ss->thinglist = NULL;
-		ss->touching_thinglist = NULL;		// phares 3/14/98
-		ss->seqType = defSeqType;
-		ss->SeqName = NAME_None;
-		ss->nextsec = -1;	//jff 2/26/98 add fields to support locking out
-		ss->prevsec = -1;	// stair retriggering until build completes
-
-		ss->SetAlpha(sector_t::floor, FRACUNIT);
-		ss->SetAlpha(sector_t::ceiling, FRACUNIT);
-		ss->SetXScale(sector_t::floor, FRACUNIT);	// [RH] floor and ceiling scaling
-		ss->SetYScale(sector_t::floor, FRACUNIT);
-		ss->SetXScale(sector_t::ceiling, FRACUNIT);
-		ss->SetYScale(sector_t::ceiling, FRACUNIT);
-
-		ss->heightsec = NULL;	// sector used to get floor and ceiling height
-		// killough 3/7/98: end changes
-
-		ss->gravity = 1.f;	// [RH] Default sector gravity of 1.0
-		ss->ZoneNumber = 0xFFFF;
-		ss->terrainnum[sector_t::ceiling] = ss->terrainnum[sector_t::floor] = -1;
-
-		// [RH] Sectors default to white light with the default fade.
-		//		If they are outside (have a sky ceiling), they use the outside fog.
-		if (level.outsidefog != 0xff000000 && (ss->GetTexture(sector_t::ceiling) == skyflatnum || (ss->special&0xff) == Sector_Outside))
-		{
-			if (fogMap == NULL)
-				fogMap = GetSpecialLights (PalEntry (255,255,255), level.outsidefog, 0);
-			ss->ColorMap = fogMap;
-		}
-		else
-		{
-			if (normMap == NULL)
-				normMap = GetSpecialLights (PalEntry (255,255,255), level.fadeto, NormalLight.Desaturate);
-			ss->ColorMap = normMap;
-		}
-
-		// killough 8/28/98: initialize all sectors to normal friction
-		ss->friction = ORIG_FRICTION;
-		ss->movefactor = ORIG_FRICTION_FACTOR;
-		ss->sectornum = i;
-	}
-	delete[] msp;
-}
-
-
-//===========================================================================
-//
-// P_LoadNodes
-//
-//===========================================================================
-
-template<class nodetype, class subsectortype>
-void P_LoadNodes (MapData * map)
-{
-	FMemLump	data;
-	int 		i;
-	int 		j;
-	int 		k;
-	char		*mnp;
-	nodetype	*mn;
-	node_t* 	no;
-	WORD*		used;
-	int			lumplen = map->Size(ML_NODES);
-	int			maxss = map->Size(ML_SSECTORS) / sizeof(subsectortype);
-
-	numnodes = (lumplen - nodetype::NF_LUMPOFFSET) / sizeof(nodetype);
-
-	if ((numnodes == 0 && maxss != 1) || maxss == 0)
-	{
-		ForceNodeBuild = true;
-		return;
-	}
-	
-	nodes = new node_t[numnodes];		
-	used = (WORD *)alloca (sizeof(WORD)*numnodes);
-	memset (used, 0, sizeof(WORD)*numnodes);
-
-	mnp = new char[lumplen];
-	mn = (nodetype*)(mnp + nodetype::NF_LUMPOFFSET);
-	map->Read(ML_NODES, mnp);
-	no = nodes;
-	
-	for (i = 0; i < numnodes; i++, no++, mn++)
-	{
-		no->x = LittleShort(mn->x)<<FRACBITS;
-		no->y = LittleShort(mn->y)<<FRACBITS;
-		no->dx = LittleShort(mn->dx)<<FRACBITS;
-		no->dy = LittleShort(mn->dy)<<FRACBITS;
-		for (j = 0; j < 2; j++)
-		{
-			int child = mn->Child(j);
-			if (child & nodetype::NF_SUBSECTOR)
-			{
-				child &= ~nodetype::NF_SUBSECTOR;
-				if (child >= maxss)
-				{
-					Printf ("BSP node %d references invalid subsector %d.\n"
-						"The BSP will be rebuilt.\n", i, child);
-					ForceNodeBuild = true;
-					delete[] nodes;
-					delete[] mnp;
-					return;
-				}
-				no->children[j] = (BYTE *)&subsectors[child] + 1;
-			}
-			else if (child >= numnodes)
-			{
-				Printf ("BSP node %d references invalid node %td.\n"
-					"The BSP will be rebuilt.\n", i, (node_t *)no->children[j] - nodes);
-				ForceNodeBuild = true;
-				delete[] nodes;
-				delete[] mnp;
-				return;
-			}
-			else if (used[child])
-			{
-				Printf ("BSP node %d references node %d,\n"
-					"which is already used by node %d.\n"
-					"The BSP will be rebuilt.\n", i, child, used[child]-1);
-				ForceNodeBuild = true;
-				delete[] nodes;
-				delete[] mnp;
-				return;
-			}
-			else
-			{
-				no->children[j] = &nodes[child];
-				used[child] = j + 1;
-			}
-			for (k = 0; k < 4; k++)
-			{
-				no->bbox[j][k] = LittleShort(mn->bbox[j][k])<<FRACBITS;
-			}
-		}
-	}
-	delete[] mnp;
-}
-
-//===========================================================================
-//
-// SpawnMapThing
-//
-//===========================================================================
-CVAR(Bool, dumpspawnedthings, false, 0)
-
-AActor *SpawnMapThing(int index, FMapThing *mt, int position)
-{
-	AActor *spawned = P_SpawnMapThing(mt, position);
-	if (dumpspawnedthings)
-	{
-		Printf("%5d: (%5d, %5d, %5d), doomednum = %5d, flags = %04x, type = %s\n",
-			index, mt->x>>FRACBITS, mt->y>>FRACBITS, mt->z>>FRACBITS, mt->EdNum, mt->flags, 
-			spawned? spawned->GetClass()->TypeName.GetChars() : "(none)");
-	}
-	T_AddSpawnedThing(spawned);
-	return spawned;
-}
-
-//===========================================================================
-//
-// SetMapThingUserData
-//
-//===========================================================================
-
-static void SetMapThingUserData(AActor *actor, unsigned udi)
-{
-	if (actor == NULL)
-	{
-		return;
-	}
-	while (MapThingsUserData[udi].Property != NAME_None)
-	{
-		FName varname = MapThingsUserData[udi].Property;
-		int value = MapThingsUserData[udi].Value;
-		PField *var = dyn_cast<PField>(actor->GetClass()->Symbols.FindSymbol(varname, true));
-
-		udi++;
-
-		if (var == NULL || (var->Flags & VARF_Native) || !var->Type->IsKindOf(RUNTIME_CLASS(PBasicType)))
-		{
-			DPrintf("%s is not a user variable in class %s\n", varname.GetChars(),
-				actor->GetClass()->TypeName.GetChars());
-		}
-		else
-		{ // Set the value of the specified user variable.
-			var->Type->SetValue(reinterpret_cast<BYTE *>(actor) + var->Offset, value);
-		}
-	}
-}
-
-//===========================================================================
-//
-// P_LoadThings
-//
-//===========================================================================
-
-WORD MakeSkill(int flags)
-{
-	WORD res = 0;
-	if (flags & 1) res |= 1+2;
-	if (flags & 2) res |= 4;
-	if (flags & 4) res |= 8+16;
-	return res;
-}
-
-void P_LoadThings (MapData * map)
-{
-	int	lumplen = map->Size(ML_THINGS);
-	int numthings = lumplen / sizeof(mapthing_t);
-
-	char *mtp;
-	mapthing_t *mt;
-
-	mtp = new char[lumplen];
-	map->Read(ML_THINGS, mtp);
-	mt = (mapthing_t*)mtp;
-
-	MapThingsConverted.Resize(numthings);
-	FMapThing *mti = &MapThingsConverted[0];
-
-	// [RH] ZDoom now uses Hexen-style maps as its native format.
-	//		Since this is the only place where Doom-style Things are ever
-	//		referenced, we translate them into a Hexen-style thing.
-	for (int i=0 ; i < numthings; i++, mt++)
-	{
-		// [RH] At this point, monsters unique to Doom II were weeded out
-		//		if the IWAD wasn't for Doom II. P_SpawnMapThing() can now
-		//		handle these and more cases better, so we just pass it
-		//		everything and let it decide what to do with them.
-
-		// [RH] Need to translate the spawn flags to Hexen format.
-		short flags = LittleShort(mt->options);
-
-		memset (&mti[i], 0, sizeof(mti[i]));
-
-		mti[i].gravity = FRACUNIT;
-		mti[i].Conversation = 0;
-		mti[i].SkillFilter = MakeSkill(flags);
-		mti[i].ClassFilter = 0xffff;	// Doom map format doesn't have class flags so spawn for all player classes
-		mti[i].RenderStyle = STYLE_Count;
-		mti[i].alpha = -1;
-		mti[i].health = 1;
-		mti[i].FloatbobPhase = -1;
-
-		mti[i].x = LittleShort(mt->x) << FRACBITS;
-		mti[i].y = LittleShort(mt->y) << FRACBITS;
-		mti[i].angle = LittleShort(mt->angle);
-		mti[i].EdNum = LittleShort(mt->type);
-		mti[i].info = DoomEdMap.CheckKey(mti[i].EdNum);
-
-
-#ifndef NO_EDATA
-		if (mti[i].info != NULL && mti[i].info->Special == SMT_EDFThing)
-		{
-			ProcessEDMapthing(&mti[i], flags);
-		}
-		else
-#endif
-		{
-			flags &= ~MTF_SKILLMASK;
-			mti[i].flags = (short)((flags & 0xf) | 0x7e0);
-			if (gameinfo.gametype == GAME_Strife)
-			{
-				mti[i].flags &= ~MTF_AMBUSH;
-				if (flags & STF_SHADOW)			mti[i].flags |= MTF_SHADOW;
-				if (flags & STF_ALTSHADOW)		mti[i].flags |= MTF_ALTSHADOW;
-				if (flags & STF_STANDSTILL)		mti[i].flags |= MTF_STANDSTILL;
-				if (flags & STF_AMBUSH)			mti[i].flags |= MTF_AMBUSH;
-				if (flags & STF_FRIENDLY)		mti[i].flags |= MTF_FRIENDLY;
-			}
-			else
-			{
-				if (flags & BTF_BADEDITORCHECK)
-				{
-					flags &= 0x1F;
-				}
-				if (flags & BTF_NOTDEATHMATCH)	mti[i].flags &= ~MTF_DEATHMATCH;
-				if (flags & BTF_NOTCOOPERATIVE)	mti[i].flags &= ~MTF_COOPERATIVE;
-				if (flags & BTF_FRIENDLY)		mti[i].flags |= MTF_FRIENDLY;
-			}
-			if (flags & BTF_NOTSINGLE)			mti[i].flags &= ~MTF_SINGLE;
-		}
-	}
-	delete [] mtp;
-}
-
-//===========================================================================
-//
-// [RH]
-// P_LoadThings2
-//
-// Same as P_LoadThings() except it assumes Things are
-// saved Hexen-style. Position also controls which single-
-// player start spots are spawned by filtering out those
-// whose first parameter don't match position.
-//
-//===========================================================================
-
-void P_LoadThings2 (MapData * map)
-{
-	int	lumplen = map->Size(ML_THINGS);
-	int numthings = lumplen / sizeof(mapthinghexen_t);
-
-	char *mtp;
-
-	MapThingsConverted.Resize(numthings);
-	FMapThing *mti = &MapThingsConverted[0];
-
-	mtp = new char[lumplen];
-	map->Read(ML_THINGS, mtp);
-	mapthinghexen_t *mth = (mapthinghexen_t*)mtp;
-
-	for(int i = 0; i< numthings; i++)
-	{
-		memset (&mti[i], 0, sizeof(mti[i]));
-
-		mti[i].thingid = LittleShort(mth[i].thingid);
-		mti[i].x = LittleShort(mth[i].x)<<FRACBITS;
-		mti[i].y = LittleShort(mth[i].y)<<FRACBITS;
-		mti[i].z = LittleShort(mth[i].z)<<FRACBITS;
-		mti[i].angle = LittleShort(mth[i].angle);
-		mti[i].EdNum = LittleShort(mth[i].type);
-		mti[i].info = DoomEdMap.CheckKey(mti[i].EdNum);
-		mti[i].flags = LittleShort(mth[i].flags);
-		mti[i].special = mth[i].special;
-		for(int j=0;j<5;j++) mti[i].args[j] = mth[i].args[j];
-		mti[i].SkillFilter = MakeSkill(mti[i].flags);
-		mti[i].ClassFilter = (mti[i].flags & MTF_CLASS_MASK) >> MTF_CLASS_SHIFT;
-		mti[i].flags &= ~(MTF_SKILLMASK|MTF_CLASS_MASK);
-		if (level.flags2 & LEVEL2_HEXENHACK)
-		{
-			mti[i].flags &= 0x7ff;	// mask out Strife flags if playing an original Hexen map.
-		}
-
-		mti[i].gravity = FRACUNIT;
-		mti[i].RenderStyle = STYLE_Count;
-		mti[i].alpha = -1;
-		mti[i].health = 1;
-		mti[i].FloatbobPhase = -1;
-	}
-	delete[] mtp;
-}
-
-
-void P_SpawnThings (int position)
-{
-	int numthings = MapThingsConverted.Size();
-
-	for (int i=0; i < numthings; i++)
-	{
-		AActor *actor = SpawnMapThing (i, &MapThingsConverted[i], position);
-		unsigned *udi = MapThingsUserDataIndex.CheckKey((unsigned)i);
-		if (udi != NULL)
-		{
-			SetMapThingUserData(actor, *udi);
-		}
-	}
-	for(int i=0; i<MAXPLAYERS; i++)
-	{
-		if (playeringame[i] && players[i].mo != NULL)
-			P_PlayerStartStomp(players[i].mo);
-	}
-}
-
-
-//===========================================================================
-//
-// P_LoadLineDefs
-//
-// killough 4/4/98: split into two functions, to allow sidedef overloading
-//
-// [RH] Actually split into four functions to allow for Hexen and Doom
-//		linedefs.
-//
-//===========================================================================
-
-void P_AdjustLine (line_t *ld)
-{
-	vertex_t *v1, *v2;
-
-	v1 = ld->v1;
-	v2 = ld->v2;
-
-	ld->dx = v2->x - v1->x;
-	ld->dy = v2->y - v1->y;
-	
-	if (v1->x < v2->x)
-	{
-		ld->bbox[BOXLEFT] = v1->x;
-		ld->bbox[BOXRIGHT] = v2->x;
-	}
-	else
-	{
-		ld->bbox[BOXLEFT] = v2->x;
-		ld->bbox[BOXRIGHT] = v1->x;
-	}
-
-	if (v1->y < v2->y)
-	{
-		ld->bbox[BOXBOTTOM] = v1->y;
-		ld->bbox[BOXTOP] = v2->y;
-	}
-	else
-	{
-		ld->bbox[BOXBOTTOM] = v2->y;
-		ld->bbox[BOXTOP] = v1->y;
-	}
-}
-
-void P_SetLineID (int i, line_t *ld)
-{
-	// [RH] Set line id (as appropriate) here
-	// for Doom format maps this must be done in P_TranslateLineDef because
-	// the tag doesn't always go into the first arg.
-	if (level.maptype == MAPTYPE_HEXEN)	
-	{
-		int setid = -1;
-		switch (ld->special)
-		{
-		case Line_SetIdentification:
-			if (!(level.flags2 & LEVEL2_HEXENHACK))
-			{
-				setid = ld->args[0] + 256 * ld->args[4];
-				ld->flags |= ld->args[1]<<16;
-			}
-			else
-			{
-				setid = ld->args[0];
-			}
-			ld->special = 0;
-			break;
-
-		case TranslucentLine:
-			setid = ld->args[0];
-			ld->flags |= ld->args[3]<<16;
-			break;
-
-		case Teleport_Line:
-		case Scroll_Texture_Model:
-			setid = ld->args[0];
-			break;
-
-		case Polyobj_StartLine:
-			setid = ld->args[3];
-			break;
-
-		case Polyobj_ExplicitLine:
-			setid = ld->args[4];
-			break;
-			
-		case Plane_Align:
-			setid = ld->args[2];
-			break;
-			
-		case Static_Init:
-			if (ld->args[1] == Init_SectorLink) setid = ld->args[0];
-			break;
-
-		case Line_SetPortal:
-		case Line_SetVisualPortal:
-			setid = ld->args[1]; // 0 = target id, 1 = this id, 2 = plane anchor
-			break;
-		}
-		if (setid != -1)
-		{
-			tagManager.AddLineID(i, setid);
-		}
-	}
-}
-
-void P_SaveLineSpecial (line_t *ld)
-{
-	if (ld->sidedef[0] == NULL)
-		return;
-
-	DWORD sidenum = DWORD(ld->sidedef[0]-sides);
-	// killough 4/4/98: support special sidedef interpretation below
-	// [RH] Save Static_Init only if it's interested in the textures
-	if	(ld->special != Static_Init || ld->args[1] == Init_Color)
-	{
-		sidetemp[sidenum].a.special = ld->special;
-		sidetemp[sidenum].a.tag = ld->args[0];
-	}
-	else
-	{
-		sidetemp[sidenum].a.special = 0;
-	}
-}
-
-void P_FinishLoadingLineDef(line_t *ld, int alpha)
-{
-	bool additive = false;
-
-	ld->frontsector = ld->sidedef[0] != NULL ? ld->sidedef[0]->sector : NULL;
-	ld->backsector  = ld->sidedef[1] != NULL ? ld->sidedef[1]->sector : NULL;
-	double dx = FIXED2DBL(ld->v2->x - ld->v1->x);
-	double dy = FIXED2DBL(ld->v2->y - ld->v1->y);
-	int linenum = int(ld-lines);
-
-	if (ld->frontsector == NULL)
-	{
-		Printf ("Line %d has no front sector\n", linemap[linenum]);
-	}
-
-	// [RH] Set some new sidedef properties
-	int len = (int)(sqrt (dx*dx + dy*dy) + 0.5f);
-
-	if (ld->sidedef[0] != NULL)
-	{
-		ld->sidedef[0]->linedef = ld;
-		ld->sidedef[0]->TexelLength = len;
-
-	}
-	if (ld->sidedef[1] != NULL)
-	{
-		ld->sidedef[1]->linedef = ld;
-		ld->sidedef[1]->TexelLength = len;
-	}
-
-	switch (ld->special)
-	{						// killough 4/11/98: handle special types
-		int j;
-
-	case TranslucentLine:			// killough 4/11/98: translucent 2s textures
-		// [RH] Second arg controls how opaque it is.
-		if (alpha == SHRT_MIN)
-		{
-			alpha = ld->args[1];
-			additive = !!ld->args[2];
-		}
-		else if (alpha < 0)
-		{
-			alpha = -alpha;
-			additive = true;
-		}
-
-		alpha = Scale(alpha, FRACUNIT, 255); 
-		if (!ld->args[0])
-		{
-			ld->Alpha = alpha;
-			if (additive)
-			{
-				ld->flags |= ML_ADDTRANS;
-			}
-		}
-		else
-		{
-			for (j = 0; j < numlines; j++)
-			{
-				if (tagManager.LineHasID(j, ld->args[0]))
-				{
-					lines[j].Alpha = alpha;
-					if (additive)
-					{
-						lines[j].flags |= ML_ADDTRANS;
-					}
-				}
-			}
-		}
-		ld->special = 0;
-		break;
-	}
-
-	// [ZZ] check initial portal link
-	P_CheckPortal(ld);
-}
-// killough 4/4/98: delay using sidedefs until they are loaded
-void P_FinishLoadingLineDefs ()
-{
-	for (int i = 0; i < numlines; i++)
-	{
-		P_FinishLoadingLineDef(&lines[i], sidetemp[lines[i].sidedef[0]-sides].a.alpha);
-	}
-}
-
-static void P_SetSideNum (side_t **sidenum_p, WORD sidenum)
-{
-	if (sidenum == NO_INDEX)
-	{
-		*sidenum_p = NULL;
-	}
-	else if (sidecount < numsides)
-	{
-		sidetemp[sidecount].a.map = sidenum;
-		*sidenum_p = &sides[sidecount++];
-	}
-	else
-	{
-		I_Error ("%d sidedefs is not enough\n", sidecount);
-	}
-}
-
-void P_LoadLineDefs (MapData * map)
-{
-	int i, skipped;
-	line_t *ld;
-	int lumplen = map->Size(ML_LINEDEFS);
-	char * mldf;
-	maplinedef_t *mld;
-		
-	numlines = lumplen / sizeof(maplinedef_t);
-	lines = new line_t[numlines];
-	linemap.Resize(numlines);
-	memset (lines, 0, numlines*sizeof(line_t));
-
-	mldf = new char[lumplen];
-	map->Read(ML_LINEDEFS, mldf);
-
-	// [RH] Count the number of sidedef references. This is the number of
-	// sidedefs we need. The actual number in the SIDEDEFS lump might be less.
-	// Lines with 0 length are also removed.
-
-	for (skipped = sidecount = i = 0; i < numlines; )
-	{
-		mld = ((maplinedef_t*)mldf) + i;
-		int v1 = LittleShort(mld->v1);
-		int v2 = LittleShort(mld->v2);
-
-		if (v1 >= numvertexes || v2 >= numvertexes)
-		{
-			delete [] mldf;
-			I_Error ("Line %d has invalid vertices: %d and/or %d.\nThe map only contains %d vertices.", i+skipped, v1, v2, numvertexes);
-		}
-		else if (v1 == v2 ||
-			(vertexes[LittleShort(mld->v1)].x == vertexes[LittleShort(mld->v2)].x &&
-			 vertexes[LittleShort(mld->v1)].y == vertexes[LittleShort(mld->v2)].y))
-		{
-			Printf ("Removing 0-length line %d\n", i+skipped);
-			memmove (mld, mld+1, sizeof(*mld)*(numlines-i-1));
-			ForceNodeBuild = true;
-			skipped++;
-			numlines--;
-		}
-		else
-		{
-			// patch missing first sides instead of crashing out.
-			// Visual glitches are better than not being able to play.
-			if (LittleShort(mld->sidenum[0]) == NO_INDEX)
-			{
-				Printf("Line %d has no first side.\n", i);
-				mld->sidenum[0] = 0;
-			}
-			sidecount++;
-			if (LittleShort(mld->sidenum[1]) != NO_INDEX)
-				sidecount++;
-			linemap[i] = i+skipped;
-			i++;
-		}
-	}
-
-	P_AllocateSideDefs (sidecount);
-
-	mld = (maplinedef_t *)mldf;
-	ld = lines;
-	for (i = 0; i < numlines; i++, mld++, ld++)
-	{
-		ld->Alpha = FRACUNIT;	// [RH] Opaque by default
-
-		// [RH] Translate old linedef special and flags to be
-		//		compatible with the new format.
-
-		P_TranslateLineDef (ld, mld, -1);
-		// do not assign the tag for Extradata lines.
-		if (ld->special != Static_Init || (ld->args[1] != Init_EDLine && ld->args[1] != Init_EDSector))
-		{
-			tagManager.AddLineID(i, mld->tag);
-		}
-#ifndef NO_EDATA
-		if (ld->special == Static_Init && ld->args[1] == Init_EDLine)
-		{
-			ProcessEDLinedef(ld, mld->tag);
-		}
-#endif
-
-		ld->v1 = &vertexes[LittleShort(mld->v1)];
-		ld->v2 = &vertexes[LittleShort(mld->v2)];
-
-		P_SetSideNum (&ld->sidedef[0], LittleShort(mld->sidenum[0]));
-		P_SetSideNum (&ld->sidedef[1], LittleShort(mld->sidenum[1]));
-
-		P_AdjustLine (ld);
-		P_SaveLineSpecial (ld);
-		if (level.flags2 & LEVEL2_CLIPMIDTEX) ld->flags |= ML_CLIP_MIDTEX;
-		if (level.flags2 & LEVEL2_WRAPMIDTEX) ld->flags |= ML_WRAP_MIDTEX;
-		if (level.flags2 & LEVEL2_CHECKSWITCHRANGE) ld->flags |= ML_CHECKSWITCHRANGE;
-	}
-	delete[] mldf;
-}
-
-// [RH] Same as P_LoadLineDefs() except it uses Hexen-style LineDefs.
-void P_LoadLineDefs2 (MapData * map)
-{
-	int i, skipped;
-	line_t *ld;
-	int lumplen = map->Size(ML_LINEDEFS);
-	char * mldf;
-	maplinedef2_t *mld;
-		
-	numlines = lumplen / sizeof(maplinedef2_t);
-	lines = new line_t[numlines];
-	linemap.Resize(numlines);
-	memset (lines, 0, numlines*sizeof(line_t));
-
-	mldf = new char[lumplen];
-	map->Read(ML_LINEDEFS, mldf);
-
-	// [RH] Remove any lines that have 0 length and count sidedefs used
-	for (skipped = sidecount = i = 0; i < numlines; )
-	{
-		mld = ((maplinedef2_t*)mldf) + i;
-
-		if (mld->v1 == mld->v2 ||
-			(vertexes[LittleShort(mld->v1)].x == vertexes[LittleShort(mld->v2)].x &&
-			 vertexes[LittleShort(mld->v1)].y == vertexes[LittleShort(mld->v2)].y))
-		{
-			Printf ("Removing 0-length line %d\n", i+skipped);
-			memmove (mld, mld+1, sizeof(*mld)*(numlines-i-1));
-			skipped++;
-			numlines--;
-		}
-		else
-		{
-			// patch missing first sides instead of crashing out.
-			// Visual glitches are better than not being able to play.
-			if (LittleShort(mld->sidenum[0]) == NO_INDEX)
-			{
-				Printf("Line %d has no first side.\n", i);
-				mld->sidenum[0] = 0;
-			}
-			sidecount++;
-			if (LittleShort(mld->sidenum[1]) != NO_INDEX)
-				sidecount++;
-			linemap[i] = i+skipped;
-			i++;
-		}
-	}
-	if (skipped > 0)
-	{
-		ForceNodeBuild = true;
-	}
-
-	P_AllocateSideDefs (sidecount);
-
-	mld = (maplinedef2_t *)mldf;
-	ld = lines;
-	for (i = 0; i < numlines; i++, mld++, ld++)
-	{
-		int j;
-
-		for (j = 0; j < 5; j++)
-			ld->args[j] = mld->args[j];
-
-		ld->flags = LittleShort(mld->flags);
-		ld->special = mld->special;
-
-		ld->v1 = &vertexes[LittleShort(mld->v1)];
-		ld->v2 = &vertexes[LittleShort(mld->v2)];
-		ld->Alpha = FRACUNIT;	// [RH] Opaque by default
-
-		P_SetSideNum (&ld->sidedef[0], LittleShort(mld->sidenum[0]));
-		P_SetSideNum (&ld->sidedef[1], LittleShort(mld->sidenum[1]));
-
-		P_AdjustLine (ld);
-		P_SetLineID(i, ld);
-		P_SaveLineSpecial (ld);
-		if (level.flags2 & LEVEL2_CLIPMIDTEX) ld->flags |= ML_CLIP_MIDTEX;
-		if (level.flags2 & LEVEL2_WRAPMIDTEX) ld->flags |= ML_WRAP_MIDTEX;
-		if (level.flags2 & LEVEL2_CHECKSWITCHRANGE) ld->flags |= ML_CHECKSWITCHRANGE;
-
-		// convert the activation type
-		ld->activation = 1 << GET_SPAC(ld->flags);
-		if (ld->activation == SPAC_AnyCross)
-		{ // this is really PTouch
-			ld->activation = SPAC_Impact | SPAC_PCross;
-		}
-		else if (ld->activation == SPAC_Impact)
-		{ // In non-UMDF maps, Impact implies PCross
-			ld->activation = SPAC_Impact | SPAC_PCross;
-		}
-		ld->flags &= ~ML_SPAC_MASK;
-	}
-	delete[] mldf;
-}
-
-
-//
-// P_LoadSideDefs
-//
-// killough 4/4/98: split into two functions
-void P_LoadSideDefs (MapData * map)
-{
-	numsides = map->Size(ML_SIDEDEFS) / sizeof(mapsidedef_t);
-}
-
-static void P_AllocateSideDefs (int count)
-{
-	int i;
-
-	sides = new side_t[count];
-	memset (sides, 0, count*sizeof(side_t));
-
-	sidetemp = new sidei_t[MAX(count,numvertexes)];
-	for (i = 0; i < count; i++)
-	{
-		sidetemp[i].a.special = sidetemp[i].a.tag = 0;
-		sidetemp[i].a.alpha = SHRT_MIN;
-		sidetemp[i].a.map = NO_SIDE;
-	}
-	if (count < numsides)
-	{
-		Printf ("Map has %d unused sidedefs\n", numsides - count);
-	}
-	numsides = count;
-	sidecount = 0;
-}
-
-
-// [RH] Group sidedefs into loops so that we can easily determine
-// what walls any particular wall neighbors.
-
-static void P_LoopSidedefs (bool firstloop)
-{
-	int i;
-
-	if (sidetemp != NULL)
-	{
-		delete[] sidetemp;
-	}
-	sidetemp = new sidei_t[MAX(numvertexes, numsides)];
-
-	for (i = 0; i < numvertexes; ++i)
-	{
-		sidetemp[i].b.first = NO_SIDE;
-		sidetemp[i].b.next = NO_SIDE;
-	}
-	for (; i < numsides; ++i)
-	{
-		sidetemp[i].b.next = NO_SIDE;
-	}
-
-	for (i = 0; i < numsides; ++i)
-	{
-		// For each vertex, build a list of sidedefs that use that vertex
-		// as their left edge.
-		line_t *line = sides[i].linedef;
-		int lineside = (line->sidedef[0] != &sides[i]);
-		int vert = int((lineside ? line->v2 : line->v1) - vertexes);
-		
-		sidetemp[i].b.lineside = lineside;
-		sidetemp[i].b.next = sidetemp[vert].b.first;
-		sidetemp[vert].b.first = i;
-
-		// Set each side so that it is the only member of its loop
-		sides[i].LeftSide = NO_SIDE;
-		sides[i].RightSide = NO_SIDE;
-	}
-
-	// For each side, find the side that is to its right and set the
-	// loop pointers accordingly. If two sides share a left vertex, the
-	// one that forms the smallest angle is assumed to be the right one.
-	for (i = 0; i < numsides; ++i)
-	{
-		DWORD right;
-		line_t *line = sides[i].linedef;
-
-		// If the side's line only exists in a single sector,
-		// then consider that line to be a self-contained loop
-		// instead of as part of another loop
-		if (line->frontsector == line->backsector)
-		{
-			const side_t* const rightside = line->sidedef[!sidetemp[i].b.lineside];
-
-			if (NULL == rightside)
-			{
-				// There is no right side!
-				if (firstloop) Printf ("Line %d's right edge is unconnected\n", linemap[unsigned(line-lines)]);
-				continue;
-			}
-
-			right = DWORD(rightside - sides);
-		}
-		else
-		{
-			if (sidetemp[i].b.lineside)
-			{
-				right = int(line->v1 - vertexes);
-			}
-			else
-			{
-				right = int(line->v2 - vertexes);
-			}
-
-			right = sidetemp[right].b.first;
-
-			if (right == NO_SIDE)
-			{ 
-				// There is no right side!
-				if (firstloop) Printf ("Line %d's right edge is unconnected\n", linemap[unsigned(line-lines)]);
-				continue;
-			}
-
-			if (sidetemp[right].b.next != NO_SIDE)
-			{
-				int bestright = right;	// Shut up, GCC
-				angle_t bestang = ANGLE_MAX;
-				line_t *leftline, *rightline;
-				angle_t ang1, ang2, ang;
-
-				leftline = sides[i].linedef;
-				ang1 = R_PointToAngle2 (0, 0, leftline->dx, leftline->dy);
-				if (!sidetemp[i].b.lineside)
-				{
-					ang1 += ANGLE_180;
-				}
-
-				while (right != NO_SIDE)
-				{
-					if (sides[right].LeftSide == NO_SIDE)
-					{
-						rightline = sides[right].linedef;
-						if (rightline->frontsector != rightline->backsector)
-						{
-							ang2 = R_PointToAngle2 (0, 0, rightline->dx, rightline->dy);
-							if (sidetemp[right].b.lineside)
-							{
-								ang2 += ANGLE_180;
-							}
-
-							ang = ang2 - ang1;
-
-							if (ang != 0 && ang <= bestang)
-							{
-								bestright = right;
-								bestang = ang;
-							}
-						}
-					}
-					right = sidetemp[right].b.next;
-				}
-				right = bestright;
-			}
-		}
-		assert((unsigned)i<(unsigned)numsides);
-		assert(right<(unsigned)numsides);
-		sides[i].RightSide = right;
-		sides[right].LeftSide = i;
-	}
-
-	// We keep the sidedef init info around until after polyobjects are initialized,
-	// so don't delete just yet.
-}
-
-int P_DetermineTranslucency (int lumpnum)
-{
-	FWadLump tranmap = Wads.OpenLumpNum (lumpnum);
-	BYTE index;
-	PalEntry newcolor;
-	PalEntry newcolor2;
-
-	tranmap.Seek (GPalette.BlackIndex * 256 + GPalette.WhiteIndex, SEEK_SET);
-	tranmap.Read (&index, 1);
-
-	newcolor = GPalette.BaseColors[GPalette.Remap[index]];
-
-	tranmap.Seek (GPalette.WhiteIndex * 256 + GPalette.BlackIndex, SEEK_SET);
-	tranmap.Read (&index, 1);
-	newcolor2 = GPalette.BaseColors[GPalette.Remap[index]];
-	if (newcolor2.r == 255)	// if black on white results in white it's either
-							// fully transparent or additive
-	{
-		if (developer)
-		{
-			char lumpname[9];
-			lumpname[8] = 0;
-			Wads.GetLumpName (lumpname, lumpnum);
-			Printf ("%s appears to be additive translucency %d (%d%%)\n", lumpname, newcolor.r,
-				newcolor.r*100/255);
-		}
-		return -newcolor.r;
-	}
-
-	if (developer)
-	{
-		char lumpname[9];
-		lumpname[8] = 0;
-		Wads.GetLumpName (lumpname, lumpnum);
-		Printf ("%s appears to be translucency %d (%d%%)\n", lumpname, newcolor.r,
-			newcolor.r*100/255);
-	}
-	return newcolor.r;
-}
-
-void P_ProcessSideTextures(bool checktranmap, side_t *sd, sector_t *sec, intmapsidedef_t *msd, int special, int tag, short *alpha, FMissingTextureTracker &missingtex)
-{
-	switch (special)
-	{
-	case Transfer_Heights:	// variable colormap via 242 linedef
-		  // [RH] The colormap num we get here isn't really a colormap,
-		  //	  but a packed ARGB word for blending, so we also allow
-		  //	  the blend to be specified directly by the texture names
-		  //	  instead of figuring something out from the colormap.
-		if (sec != NULL)
-		{
-			SetTexture (sd, side_t::bottom, &sec->bottommap, msd->bottomtexture);
-			SetTexture (sd, side_t::mid, &sec->midmap, msd->midtexture);
-			SetTexture (sd, side_t::top, &sec->topmap, msd->toptexture);
-		}
-		break;
-
-	case Static_Init:
-		// [RH] Set sector color and fog
-		// upper "texture" is light color
-		// lower "texture" is fog color
-		{
-			DWORD color = MAKERGB(255,255,255), fog = 0;
-			bool colorgood, foggood;
-
-			SetTextureNoErr (sd, side_t::bottom, &fog, msd->bottomtexture, &foggood, true);
-			SetTextureNoErr (sd, side_t::top, &color, msd->toptexture, &colorgood, false);
-			SetTexture(sd, side_t::mid, msd->midtexture, missingtex);
-
-			if (colorgood | foggood)
-			{
-				int s;
-				FDynamicColormap *colormap = NULL;
-
-				for (s = 0; s < numsectors; s++)
-				{
-					if (tagManager.SectorHasTag(s, tag))
-					{
-						if (!colorgood) color = sectors[s].ColorMap->Color;
-						if (!foggood) fog = sectors[s].ColorMap->Fade;
-						if (colormap == NULL ||
-							colormap->Color != color ||
-							colormap->Fade != fog)
-						{
-							colormap = GetSpecialLights (color, fog, 0);
-						}
-						sectors[s].ColorMap = colormap;
-					}
-				}
-			}
-		}
-		break;
-
-	case Sector_Set3DFloor:
-		if (msd->toptexture[0]=='#')
-		{
-			sd->SetTexture(side_t::top, FNullTextureID() +(-strtol(&msd->toptexture[1], NULL, 10)));	// store the alpha as a negative texture index
-														// This will be sorted out by the 3D-floor code later.
-		}
-		else
-		{
-			SetTexture(sd, side_t::top, msd->toptexture, missingtex);
-		}
-
-		SetTexture(sd, side_t::mid, msd->midtexture, missingtex);
-		SetTexture(sd, side_t::bottom, msd->bottomtexture, missingtex);
-		break;
-
-	case TranslucentLine:	// killough 4/11/98: apply translucency to 2s normal texture
-		if (checktranmap)
-		{
-			int lumpnum;
-
-			if (strnicmp ("TRANMAP", msd->midtexture, 8) == 0)
-			{
-				// The translator set the alpha argument already; no reason to do it again.
-				sd->SetTexture(side_t::mid, FNullTextureID());
-			}
-			else if ((lumpnum = Wads.CheckNumForName (msd->midtexture)) > 0 &&
-				Wads.LumpLength (lumpnum) == 65536)
-			{
-				*alpha = (short)P_DetermineTranslucency (lumpnum);
-				sd->SetTexture(side_t::mid, FNullTextureID());
-			}
-			else
-			{
-				SetTexture(sd, side_t::mid, msd->midtexture, missingtex);
-			}
-
-			SetTexture(sd, side_t::top, msd->toptexture, missingtex);
-			SetTexture(sd, side_t::bottom, msd->bottomtexture, missingtex);
-			break;
-		}
-		// Fallthrough for Hexen maps is intentional
-
-	default:			// normal cases
-
-		SetTexture(sd, side_t::mid, msd->midtexture, missingtex);
-		SetTexture(sd, side_t::top, msd->toptexture, missingtex);
-		SetTexture(sd, side_t::bottom, msd->bottomtexture, missingtex);
-		break;
-	}
-}
-
-// killough 4/4/98: delay using texture names until
-// after linedefs are loaded, to allow overloading.
-// killough 5/3/98: reformatted, cleaned up
-
-void P_LoadSideDefs2 (MapData *map, FMissingTextureTracker &missingtex)
-{
-	int  i;
-	char * msdf = new char[map->Size(ML_SIDEDEFS)];
-	map->Read(ML_SIDEDEFS, msdf);
-
-	for (i = 0; i < numsides; i++)
-	{
-		mapsidedef_t *msd = ((mapsidedef_t*)msdf) + sidetemp[i].a.map;
-		side_t *sd = sides + i;
-		sector_t *sec;
-
-		// [RH] The Doom renderer ignored the patch y locations when
-		// drawing mid textures. ZDoom does not, so fix the laser beams in Strife.
-		if (gameinfo.gametype == GAME_Strife &&
-			strncmp (msd->midtexture, "LASERB01", 8) == 0)
-		{
-			msd->rowoffset += 102;
-		}
-
-		sd->SetTextureXOffset(LittleShort(msd->textureoffset)<<FRACBITS);
-		sd->SetTextureYOffset(LittleShort(msd->rowoffset)<<FRACBITS);
-		sd->SetTextureXScale(FRACUNIT);
-		sd->SetTextureYScale(FRACUNIT);
-		sd->linedef = NULL;
-		sd->Flags = 0;
-		sd->Index = i;
-
-		// killough 4/4/98: allow sidedef texture names to be overloaded
-		// killough 4/11/98: refined to allow colormaps to work as wall
-		// textures if invalid as colormaps but valid as textures.
-
-		if ((unsigned)LittleShort(msd->sector)>=(unsigned)numsectors)
-		{
-			Printf (PRINT_HIGH, "Sidedef %d has a bad sector\n", i);
-			sd->sector = sec = NULL;
-		}
-		else
-		{
-			sd->sector = sec = &sectors[LittleShort(msd->sector)];
-		}
-
-		intmapsidedef_t imsd;
-		imsd.toptexture.CopyCStrPart(msd->toptexture, 8);
-		imsd.midtexture.CopyCStrPart(msd->midtexture, 8);
-		imsd.bottomtexture.CopyCStrPart(msd->bottomtexture, 8);
-
-		P_ProcessSideTextures(!map->HasBehavior, sd, sec, &imsd, 
-							  sidetemp[i].a.special, sidetemp[i].a.tag, &sidetemp[i].a.alpha, missingtex);
-	}
-	delete[] msdf;
-}
-
-
-//
-// [RH] My own blockmap builder, not Killough's or TeamTNT's.
-//
-// Killough's turned out not to be correct enough, and I had
-// written this for ZDBSP before I discovered that, so
-// replacing the one he wrote for MBF seemed like the easiest
-// thing to do. (Doom E3M6, near vertex 0--the one furthest east
-// on the map--had problems.)
-//
-// Using a hash table to get the minimum possible blockmap size
-// seems like overkill, but I wanted to change the code as little
-// as possible from its ZDBSP incarnation.
-//
-
-static unsigned int BlockHash (TArray<int> *block)
-{
-	int hash = 0;
-	int *ar = &(*block)[0];
-	for (size_t i = 0; i < block->Size(); ++i)
-	{
-		hash = hash * 12235 + ar[i];
-	}
-	return hash & 0x7fffffff;
-}
-
-static bool BlockCompare (TArray<int> *block1, TArray<int> *block2)
-{
-	size_t size = block1->Size();
-
-	if (size != block2->Size())
-	{
-		return false;
-	}
-	if (size == 0)
-	{
-		return true;
-	}
-	int *ar1 = &(*block1)[0];
-	int *ar2 = &(*block2)[0];
-	for (size_t i = 0; i < size; ++i)
-	{
-		if (ar1[i] != ar2[i])
-		{
-			return false;
-		}
-	}
-	return true;
-}
-
-static void CreatePackedBlockmap (TArray<int> &BlockMap, TArray<int> *blocks, int bmapwidth, int bmapheight)
-{
-	int buckets[4096];
-	int *hashes, hashblock;
-	TArray<int> *block;
-	int zero = 0;
-	int terminator = -1;
-	int *array;
-	int i, hash;
-	int hashed = 0, nothashed = 0;
-
-	hashes = new int[bmapwidth * bmapheight];
-
-	memset (hashes, 0xff, sizeof(int)*bmapwidth*bmapheight);
-	memset (buckets, 0xff, sizeof(buckets));
-
-	for (i = 0; i < bmapwidth * bmapheight; ++i)
-	{
-		block = &blocks[i];
-		hash = BlockHash (block) % 4096;
-		hashblock = buckets[hash];
-		while (hashblock != -1)
-		{
-			if (BlockCompare (block, &blocks[hashblock]))
-			{
-				break;
-			}
-			hashblock = hashes[hashblock];
-		}
-		if (hashblock != -1)
-		{
-			BlockMap[4+i] = BlockMap[4+hashblock];
-			hashed++;
-		}
-		else
-		{
-			hashes[i] = buckets[hash];
-			buckets[hash] = i;
-			BlockMap[4+i] = BlockMap.Size ();
-			BlockMap.Push (zero);
-			array = &(*block)[0];
-			for (size_t j = 0; j < block->Size(); ++j)
-			{
-				BlockMap.Push (array[j]);
-			}
-			BlockMap.Push (terminator);
-			nothashed++;
-		}
-	}
-
-	delete[] hashes;
-
-//	printf ("%d blocks written, %d blocks saved\n", nothashed, hashed);
-}
-
-#define BLOCKBITS 7
-#define BLOCKSIZE 128
-
-static void P_CreateBlockMap ()
-{
-	TArray<int> *BlockLists, *block, *endblock;
-	int adder;
-	int bmapwidth, bmapheight;
-	int minx, maxx, miny, maxy;
-	int i;
-	int line;
-
-	if (numvertexes <= 0)
-		return;
-
-	// Find map extents for the blockmap
-	minx = maxx = vertexes[0].x;
-	miny = maxy = vertexes[0].y;
-
-	for (i = 1; i < numvertexes; ++i)
-	{
-			 if (vertexes[i].x < minx) minx = vertexes[i].x;
-		else if (vertexes[i].x > maxx) maxx = vertexes[i].x;
-			 if (vertexes[i].y < miny) miny = vertexes[i].y;
-		else if (vertexes[i].y > maxy) maxy = vertexes[i].y;
-	}
-
-	maxx >>= FRACBITS;
-	minx >>= FRACBITS;
-	maxy >>= FRACBITS;
-	miny >>= FRACBITS;
-
-	bmapwidth =	 ((maxx - minx) >> BLOCKBITS) + 1;
-	bmapheight = ((maxy - miny) >> BLOCKBITS) + 1;
-
-	TArray<int> BlockMap (bmapwidth * bmapheight * 3 + 4);
-
-	adder = minx;			BlockMap.Push (adder);
-	adder = miny;			BlockMap.Push (adder);
-	adder = bmapwidth;		BlockMap.Push (adder);
-	adder = bmapheight;		BlockMap.Push (adder);
-
-	BlockLists = new TArray<int>[bmapwidth * bmapheight];
-
-	for (line = 0; line < numlines; ++line)
-	{
-		int x1 = lines[line].v1->x >> FRACBITS;
-		int y1 = lines[line].v1->y >> FRACBITS;
-		int x2 = lines[line].v2->x >> FRACBITS;
-		int y2 = lines[line].v2->y >> FRACBITS;
-		int dx = x2 - x1;
-		int dy = y2 - y1;
-		int bx = (x1 - minx) >> BLOCKBITS;
-		int by = (y1 - miny) >> BLOCKBITS;
-		int bx2 = (x2 - minx) >> BLOCKBITS;
-		int by2 = (y2 - miny) >> BLOCKBITS;
-
-		block = &BlockLists[bx + by * bmapwidth];
-		endblock = &BlockLists[bx2 + by2 * bmapwidth];
-
-		if (block == endblock)	// Single block
-		{
-			block->Push (line);
-		}
-		else if (by == by2)		// Horizontal line
-		{
-			if (bx > bx2)
-			{
-				swapvalues (block, endblock);
-			}
-			do
-			{
-				block->Push (line);
-				block += 1;
-			} while (block <= endblock);
-		}
-		else if (bx == bx2)	// Vertical line
-		{
-			if (by > by2)
-			{
-				swapvalues (block, endblock);
-			}
-			do
-			{
-				block->Push (line);
-				block += bmapwidth;
-			} while (block <= endblock);
-		}
-		else				// Diagonal line
-		{
-			int xchange = (dx < 0) ? -1 : 1;
-			int ychange = (dy < 0) ? -1 : 1;
-			int ymove = ychange * bmapwidth;
-			int adx = abs (dx);
-			int ady = abs (dy);
-
-			if (adx == ady)		// 45 degrees
-			{
-				int xb = (x1 - minx) & (BLOCKSIZE-1);
-				int yb = (y1 - miny) & (BLOCKSIZE-1);
-				if (dx < 0)
-				{
-					xb = BLOCKSIZE-xb;
-				}
-				if (dy < 0)
-				{
-					yb = BLOCKSIZE-yb;
-				}
-				if (xb < yb)
-					adx--;
-			}
-			if (adx >= ady)		// X-major
-			{
-				int yadd = dy < 0 ? -1 : BLOCKSIZE;
-				do
-				{
-					int stop = (Scale ((by << BLOCKBITS) + yadd - (y1 - miny), dx, dy) + (x1 - minx)) >> BLOCKBITS;
-					while (bx != stop)
-					{
-						block->Push (line);
-						block += xchange;
-						bx += xchange;
-					}
-					block->Push (line);
-					block += ymove;
-					by += ychange;
-				} while (by != by2);
-				while (block != endblock)
-				{
-					block->Push (line);
-					block += xchange;
-				}
-				block->Push (line);
-			}
-			else					// Y-major
-			{
-				int xadd = dx < 0 ? -1 : BLOCKSIZE;
-				do
-				{
-					int stop = (Scale ((bx << BLOCKBITS) + xadd - (x1 - minx), dy, dx) + (y1 - miny)) >> BLOCKBITS;
-					while (by != stop)
-					{
-						block->Push (line);
-						block += ymove;
-						by += ychange;
-					}
-					block->Push (line);
-					block += xchange;
-					bx += xchange;
-				} while (bx != bx2);
-				while (block != endblock)
-				{
-					block->Push (line);
-					block += ymove;
-				}
-				block->Push (line);
-			}
-		}
-	}
-
-	BlockMap.Reserve (bmapwidth * bmapheight);
-	CreatePackedBlockmap (BlockMap, BlockLists, bmapwidth, bmapheight);
-	delete[] BlockLists;
-
-	blockmaplump = new int[BlockMap.Size()];
-	for (unsigned int ii = 0; ii < BlockMap.Size(); ++ii)
-	{
-		blockmaplump[ii] = BlockMap[ii];
-	}
-}
-
-
-
-//
-// P_VerifyBlockMap
-//
-// haleyjd 03/04/10: do verification on validity of blockmap.
-//
-static bool P_VerifyBlockMap(int count)
-{
-	int x, y;
-	int *maxoffs = blockmaplump + count;
-
-	int bmapwidth = blockmaplump[2];
-	int bmapheight = blockmaplump[3];
-
-	for(y = 0; y < bmapheight; y++)
-	{
-		for(x = 0; x < bmapwidth; x++)
-		{
-			int offset;
-			int *list, *tmplist;
-			int *blockoffset;
-
-			offset = y * bmapwidth + x;
-			blockoffset = blockmaplump + offset + 4;
-
-
-			// check that block offset is in bounds
-			if(blockoffset >= maxoffs)
-			{
-				Printf(PRINT_HIGH, "P_VerifyBlockMap: block offset overflow\n");
-				return false;
-			}
-
-			offset = *blockoffset;         
-
-			// check that list offset is in bounds
-			if(offset < 4 || offset >= count)
-			{
-				Printf(PRINT_HIGH, "P_VerifyBlockMap: list offset overflow\n");
-				return false;
-			}
-
-			list   = blockmaplump + offset;
-
-			// scan forward for a -1 terminator before maxoffs
-			for(tmplist = list; ; tmplist++)
-			{
-				// we have overflowed the lump?
-				if(tmplist >= maxoffs)
-				{
-					Printf(PRINT_HIGH, "P_VerifyBlockMap: open blocklist\n");
-					return false;
-				}
-				if(*tmplist == -1) // found -1
-					break;
-			}
-
-			// scan the list for out-of-range linedef indicies in list
-			for(tmplist = list; *tmplist != -1; tmplist++)
-			{
-				if(*tmplist < 0 || *tmplist >= numlines)
-				{
-					Printf(PRINT_HIGH, "P_VerifyBlockMap: index >= numlines\n");
-					return false;
-				}
-			}
-		}
-	}
-
-	return true;
-}
-
-//
-// P_LoadBlockMap
-//
-// killough 3/1/98: substantially modified to work
-// towards removing blockmap limit (a wad limitation)
-//
-// killough 3/30/98: Rewritten to remove blockmap limit
-//
-
-void P_LoadBlockMap (MapData * map)
-{
-	int count = map->Size(ML_BLOCKMAP);
-
-	if (ForceNodeBuild || genblockmap ||
-		count/2 >= 0x10000 || count == 0 ||
-		Args->CheckParm("-blockmap")
-		)
-	{
-		DPrintf ("Generating BLOCKMAP\n");
-		P_CreateBlockMap ();
-	}
-	else
-	{
-		BYTE *data = new BYTE[count];
-		map->Read(ML_BLOCKMAP, data);
-		const short *wadblockmaplump = (short *)data;
-		int i;
-
-		count/=2;
-		blockmaplump = new int[count];
-
-		// killough 3/1/98: Expand wad blockmap into larger internal one,
-		// by treating all offsets except -1 as unsigned and zero-extending
-		// them. This potentially doubles the size of blockmaps allowed,
-		// because Doom originally considered the offsets as always signed.
-
-		blockmaplump[0] = LittleShort(wadblockmaplump[0]);
-		blockmaplump[1] = LittleShort(wadblockmaplump[1]);
-		blockmaplump[2] = (DWORD)(LittleShort(wadblockmaplump[2])) & 0xffff;
-		blockmaplump[3] = (DWORD)(LittleShort(wadblockmaplump[3])) & 0xffff;
-
-		for (i = 4; i < count; i++)
-		{
-			short t = LittleShort(wadblockmaplump[i]);          // killough 3/1/98
-			blockmaplump[i] = t == -1 ? (DWORD)0xffffffff : (DWORD) t & 0xffff;
-		}
-		delete[] data;
-
-		if (!P_VerifyBlockMap(count))
-		{
-			DPrintf ("Generating BLOCKMAP\n");
-			P_CreateBlockMap();
-		}
-
-	}
-
-	bmaporgx = blockmaplump[0] << FRACBITS;
-	bmaporgy = blockmaplump[1] << FRACBITS;
-	bmapwidth = blockmaplump[2];
-	bmapheight = blockmaplump[3];
-	// MAES: set blockmapxneg and blockmapyneg
-	// E.g. for a full 512x512 map, they should be both
-	// -1. For a 257*257, they should be both -255 etc.
-	bmapnegx = bmapwidth > 255 ? bmapwidth - 512 : -257;
-	bmapnegy = bmapheight > 255 ? bmapheight - 512 : -257;
-
-	// clear out mobj chains
-	count = bmapwidth*bmapheight;
-	blocklinks = new FBlockNode *[count];
-	memset (blocklinks, 0, count*sizeof(*blocklinks));
-	blockmap = blockmaplump+4;
-}
-
-//
-// P_GroupLines
-// Builds sector line lists and subsector sector numbers.
-// Finds block bounding boxes for sectors.
-// [RH] Handles extra lights
-//
-line_t**				linebuffer;
-
-static void P_GroupLines (bool buildmap)
-{
-	cycle_t times[16];
-	int*				linesDoneInEachSector;
-	int 				i;
-	int 				j;
-	int 				total;
-	line_t* 			li;
-	sector_t*			sector;
-	FBoundingBox		bbox;
-	bool				flaggedNoFronts = false;
-	unsigned int		jj;
-
-	for (i = 0; i < (int)countof(times); ++i)
-	{
-		times[i].Reset();
-	}
-
-	// look up sector number for each subsector
-	times[0].Clock();
-	for (i = 0; i < numsubsectors; i++)
-	{
-		subsectors[i].sector = subsectors[i].firstline->sidedef->sector;
-	}
-	if (glsegextras != NULL)
-	{
-		for (i = 0; i < numsubsectors; i++)
-		{
-			for (jj = 0; jj < subsectors[i].numlines; ++jj)
-			{
-				glsegextras[subsectors[i].firstline - segs + jj].Subsector = &subsectors[i];
-			}
-		}
-	}
-	times[0].Unclock();
-
-	// count number of lines in each sector
-	times[1].Clock();
-	total = 0;
-	for (i = 0, li = lines; i < numlines; i++, li++)
-	{
-		if (li->frontsector == NULL)
-		{
-			if (!flaggedNoFronts)
-			{
-				flaggedNoFronts = true;
-				Printf ("The following lines do not have a front sidedef:\n");
-			}
-			Printf (" %d\n", i);
-		}
-		else
-		{
-			li->frontsector->linecount++;
-			total++;
-		}
-
-		if (li->backsector && li->backsector != li->frontsector)
-		{
-			li->backsector->linecount++;
-			total++;
-		}
-	}
-	if (flaggedNoFronts)
-	{
-		I_Error ("You need to fix these lines to play this map.\n");
-	}
-	times[1].Unclock();
-
-	// build line tables for each sector
-	times[3].Clock();
-	linebuffer = new line_t *[total];
-	line_t **lineb_p = linebuffer;
-	linesDoneInEachSector = new int[numsectors];
-	memset (linesDoneInEachSector, 0, sizeof(int)*numsectors);
-
-	for (sector = sectors, i = 0; i < numsectors; i++, sector++)
-	{
-		if (sector->linecount == 0)
-		{
-			Printf ("Sector %i (tag %i) has no lines\n", i, tagManager.GetFirstSectorTag(sector));
-			// 0 the sector's tag so that no specials can use it
-			tagManager.RemoveSectorTags(i);
-		}
-		else
-		{
-			sector->lines = lineb_p;
-			lineb_p += sector->linecount;
-		}
-	}
-
-	for (i = numlines, li = lines; i > 0; --i, ++li)
-	{
-		if (li->frontsector != NULL)
-		{
-			li->frontsector->lines[linesDoneInEachSector[li->frontsector - sectors]++] = li;
-		}
-		if (li->backsector != NULL && li->backsector != li->frontsector)
-		{
-			li->backsector->lines[linesDoneInEachSector[li->backsector - sectors]++] = li;
-		}
-	}
-
-	for (i = 0, sector = sectors; i < numsectors; ++i, ++sector)
-	{
-		if (linesDoneInEachSector[i] != sector->linecount)
-		{
-			I_Error ("P_GroupLines: miscounted");
-		}
-		if (sector->linecount != 0)
-		{
-			bbox.ClearBox ();
-			for (j = 0; j < sector->linecount; ++j)
-			{
-				li = sector->lines[j];
-				bbox.AddToBox (li->v1->x, li->v1->y);
-				bbox.AddToBox (li->v2->x, li->v2->y);
-			}
-		}
-
-		// set the soundorg to the middle of the bounding box
-		sector->soundorg[0] = bbox.Right()/2 + bbox.Left()/2;
-		sector->soundorg[1] = bbox.Top()/2 + bbox.Bottom()/2;
-
-		// For triangular sectors the above does not calculate good points unless the longest of the triangle's lines is perfectly horizontal and vertical
-		if (sector->linecount == 3)
-		{
-			vertex_t *Triangle[2];
-			Triangle[0] = sector->lines[0]->v1;
-			Triangle[1] = sector->lines[0]->v2;
-			if (sector->linecount > 1)
-			{
-				fixed_t dx = Triangle[1]->x - Triangle[0]->x;
-				fixed_t dy = Triangle[1]->y - Triangle[0]->y;
-				// Find another point in the sector that does not lie
-				// on the same line as the first two points.
-				for (j = 0; j < 2; ++j)
-				{
-					vertex_t *v;
-
-					v = (j == 1) ? sector->lines[1]->v1 : sector->lines[1]->v2;
-					if (DMulScale32 (v->y - Triangle[0]->y, dx,
-									Triangle[0]->x - v->x, dy) != 0)
-					{
-						sector->soundorg[0] = Triangle[0]->x / 3 + Triangle[1]->x / 3 + v->x / 3;
-						sector->soundorg[1] = Triangle[0]->y / 3 + Triangle[1]->y / 3 + v->y / 3;
-						break;
-					}
-				}
-			}
-		}
-
-	}
-	delete[] linesDoneInEachSector;
-	times[3].Unclock();
-
-	// [RH] Moved this here
-	times[4].Clock();
-	// killough 1/30/98: Create xref tables for tags
-	tagManager.HashTags();
-	times[4].Unclock();
-
-	times[5].Clock();
-	if (!buildmap)
-	{
-		P_SetSlopes ();
-	}
-	times[5].Unclock();
-
-	if (showloadtimes)
-	{
-		Printf ("---Group Lines Times---\n");
-		for (i = 0; i < 7; ++i)
-		{
-			Printf (" time %d:%9.4f ms\n", i, times[i].TimeMS());
-		}
-	}
-}
-
-//
-// P_LoadReject
-//
-void P_LoadReject (MapData * map, bool junk)
-{
-	const int neededsize = (numsectors * numsectors + 7) >> 3;
-	int rejectsize;
-
-	if (strnicmp (map->MapLumps[ML_REJECT].Name, "REJECT", 8) != 0)
-	{
-		rejectsize = 0;
-	}
-	else
-	{
-		rejectsize = junk ? 0 : map->Size(ML_REJECT);
-	}
-
-	if (rejectsize < neededsize)
-	{
-		if (rejectsize > 0)
-		{
-			Printf ("REJECT is %d byte%s too small.\n", neededsize - rejectsize,
-				neededsize-rejectsize==1?"":"s");
-		}
-		rejectmatrix = NULL;
-	}
-	else
-	{
-		// Check if the reject has some actual content. If not, free it.
-		rejectsize = MIN (rejectsize, neededsize);
-		rejectmatrix = new BYTE[rejectsize];
-
-		map->Seek(ML_REJECT);
-		map->file->Read (rejectmatrix, rejectsize);
-
-		int qwords = rejectsize / 8;
-		int i;
-
-		if (qwords > 0)
-		{
-			const QWORD *qreject = (const QWORD *)rejectmatrix;
-
-			i = 0;
-			do
-			{
-				if (qreject[i] != 0)
-					return;
-			} while (++i < qwords);
-		}
-		rejectsize &= 7;
-		qwords *= 8;
-		for (i = 0; i < rejectsize; ++i)
-		{
-			if (rejectmatrix[qwords + i] != 0)
-				return;
-		}
-
-		// Reject has no data, so pretend it isn't there.
-		delete[] rejectmatrix;
-		rejectmatrix = NULL;
-	}
-}
-
-//
-// [RH] P_LoadBehavior
-//
-void P_LoadBehavior (MapData * map)
-{
-	map->Seek(ML_BEHAVIOR);
-	FBehavior::StaticLoadModule (-1, map->file, map->Size(ML_BEHAVIOR));
-	if (!FBehavior::StaticCheckAllGood ())
-	{
-		Printf ("ACS scripts unloaded.\n");
-		FBehavior::StaticUnloadModules ();
-	}
-}
-
-void P_GetPolySpots (MapData * map, TArray<FNodeBuilder::FPolyStart> &spots, TArray<FNodeBuilder::FPolyStart> &anchors)
-{
-	//if (map->HasBehavior)
-	{
-		for (unsigned int i = 0; i < MapThingsConverted.Size(); ++i)
-		{
-			FDoomEdEntry *mentry = MapThingsConverted[i].info;
-			if (mentry != NULL && mentry->Type == NULL && mentry->Special >= SMT_PolyAnchor && mentry->Special <= SMT_PolySpawnHurt)
-			{
-				FNodeBuilder::FPolyStart newvert;
-				newvert.x = MapThingsConverted[i].x;
-				newvert.y = MapThingsConverted[i].y;
-				newvert.polynum = MapThingsConverted[i].angle;
-				if (mentry->Special == SMT_PolyAnchor)
-				{
-					anchors.Push (newvert);
-				}
-				else
-				{
-					spots.Push (newvert);
-				}
-			}
-		}
-	}
-}
-
-extern polyblock_t **PolyBlockMap;
-
-void P_FreeLevelData ()
-{
-	interpolator.ClearInterpolations();	// [RH] Nothing to interpolate on a fresh level.
-	Renderer->CleanLevelData();
-	FPolyObj::ClearAllSubsectorLinks(); // can't be done as part of the polyobj deletion process.
-	SN_StopAllSequences ();
-	DThinker::DestroyAllThinkers ();
-	tagManager.Clear();
-	level.total_monsters = level.total_items = level.total_secrets =
-		level.killed_monsters = level.found_items = level.found_secrets =
-		wminfo.maxfrags = 0;
-		
-	FBehavior::StaticUnloadModules ();
-	if (vertexes != NULL)
-	{
-		delete[] vertexes;
-		vertexes = NULL;
-	}
-	numvertexes = 0;
-	if (segs != NULL)
-	{
-		delete[] segs;
-		segs = NULL;
-	}
-	numsegs = 0;
-	if (glsegextras != NULL)
-	{
-		delete[] glsegextras;
-		glsegextras = NULL;
-	}
-	if (sectors != NULL)
-	{
-		delete[] sectors[0].e;
-		delete[] sectors;
-		sectors = NULL;
-	}
-	numsectors = 0;
-	if (gamenodes != NULL && gamenodes != nodes)
-	{
-		delete[] gamenodes;
-	}
-	if (gamesubsectors != NULL && gamesubsectors != subsectors)
-	{
-		delete[] gamesubsectors;
-	}
-	if (subsectors != NULL)
-	{
-		for (int i = 0; i < numsubsectors; ++i)
-		{
-			if (subsectors[i].BSP != NULL)
-			{
-				delete subsectors[i].BSP;
-			}
-		}
-		delete[] subsectors;
-	}
-	if (nodes != NULL)
-	{
-		delete[] nodes;
-	}
-	subsectors = gamesubsectors = NULL;
-	numsubsectors = numgamesubsectors = 0;
-	nodes = gamenodes = NULL;
-	numnodes = numgamenodes = 0;
-	if (lines != NULL)
-	{
-		delete[] lines;
-		lines = NULL;
-	}
-	numlines = 0;
-	if (sides != NULL)
-	{
-		delete[] sides;
-		sides = NULL;
-	}
-	numsides = 0;
-
-	if (blockmaplump != NULL)
-	{
-		delete[] blockmaplump;
-		blockmaplump = NULL;
-	}
-	if (blocklinks != NULL)
-	{
-		delete[] blocklinks;
-		blocklinks = NULL;
-	}
-	if (PolyBlockMap != NULL)
-	{
-		for (int i = bmapwidth*bmapheight-1; i >= 0; --i)
-		{
-			polyblock_t *link = PolyBlockMap[i];
-			while (link != NULL)
-			{
-				polyblock_t *next = link->next;
-				delete link;
-				link = next;
-			}
-		}
-		delete[] PolyBlockMap;
-		PolyBlockMap = NULL;
-	}
-	if (rejectmatrix != NULL)
-	{
-		delete[] rejectmatrix;
-		rejectmatrix = NULL;
-	}
-	if (linebuffer != NULL)
-	{
-		delete[] linebuffer;
-		linebuffer = NULL;
-	}
-	if (polyobjs != NULL)
-	{
-		delete[] polyobjs;
-		polyobjs = NULL;
-	}
-	po_NumPolyobjs = 0;
-	if (zones != NULL)
-	{
-		delete[] zones;
-		zones = NULL;
-	}
-	numzones = 0;
-	P_FreeStrifeConversations ();
-	if (level.Scrolls != NULL)
-	{
-		delete[] level.Scrolls;
-		level.Scrolls = NULL;
-	}
-	P_ClearUDMFKeys();
-}
-
-extern msecnode_t *headsecnode;
-
-void P_FreeExtraLevelData()
-{
-	// Free all blocknodes and msecnodes.
-	// *NEVER* call this function without calling
-	// P_FreeLevelData() first, or they might not all be freed.
-	{
-		FBlockNode *node = FBlockNode::FreeBlocks;
-		while (node != NULL)
-		{
-			FBlockNode *next = node->NextBlock;
-			delete node;
-			node = next;
-		}
-		FBlockNode::FreeBlocks = NULL;
-	}
-	{
-		msecnode_t *node = headsecnode;
-
-		while (node != NULL)
-		{
-			msecnode_t *next = node->m_snext;
-			M_Free (node);
-			node = next;
-		}
-		headsecnode = NULL;
-	}
-}
-
-//
-// P_SetupLevel
-//
-
-// [RH] position indicates the start spot to spawn at
-void P_SetupLevel (const char *lumpname, int position)
-{
-	cycle_t times[20];
-	FMapThing *buildthings;
-	int numbuildthings;
-	int i;
-	bool buildmap;
-	const int *oldvertextable = NULL;
-
-	// This is motivated as follows:
-
-	bool RequireGLNodes = Renderer->RequireGLNodes() || am_textured;
-
-	for (i = 0; i < (int)countof(times); ++i)
-	{
-		times[i].Reset();
-	}
-
-	level.maptype = MAPTYPE_UNKNOWN;
-	wminfo.partime = 180;
-
-	MapThingsConverted.Clear();
-	MapThingsUserDataIndex.Clear();
-	MapThingsUserData.Clear();
-	linemap.Clear();
-	FCanvasTextureInfo::EmptyList ();
-	R_FreePastViewers ();
-	P_ClearUDMFKeys();
-
-	if (!savegamerestore)
-	{
-		for (i = 0; i < MAXPLAYERS; ++i)
-		{
-			players[i].killcount = players[i].secretcount 
-				= players[i].itemcount = 0;
-		}
-	}
-	for (i = 0; i < MAXPLAYERS; ++i)
-	{
-		players[i].mo = NULL;
-	}
-	// [RH] Clear any scripted translation colors the previous level may have set.
-	for (i = 0; i < int(translationtables[TRANSLATION_LevelScripted].Size()); ++i)
-	{
-		FRemapTable *table = translationtables[TRANSLATION_LevelScripted][i];
-		if (table != NULL)
-		{
-			delete table;
-			translationtables[TRANSLATION_LevelScripted][i] = NULL;
-		}
-	}
-	translationtables[TRANSLATION_LevelScripted].Clear();
-
-	// Initial height of PointOfView will be set by player think.
-	players[consoleplayer].viewz = 1; 
-
-	// Make sure all sounds are stopped before Z_FreeTags.
-	S_Start ();
-	// [RH] Clear all ThingID hash chains.
-	AActor::ClearTIDHashes ();
-
-	// [RH] clear out the mid-screen message
-	C_MidPrint (NULL, NULL);
-
-	// Free all level data from the previous map
-	P_FreeLevelData ();
-
-	MapData *map = P_OpenMapData(lumpname, true);
-	if (map == NULL)
-	{
-		I_Error("Unable to open map '%s'\n", lumpname);
-	}
-
-	// find map num
-	level.lumpnum = map->lumpnum;
-	hasglnodes = false;
-
-	// [RH] Support loading Build maps (because I felt like it. :-)
-	buildmap = false;
-	if (map->Size(0) > 0)
-	{
-		BYTE *mapdata = new BYTE[map->Size(0)];
-		map->Seek(0);
-		map->file->Read(mapdata, map->Size(0));
-		times[0].Clock();
-		buildmap = P_LoadBuildMap (mapdata, map->Size(0), &buildthings, &numbuildthings);
-		times[0].Unclock();
-		delete[] mapdata;
-	}
-
-	if (!buildmap)
-	{
-		// note: most of this ordering is important 
-		ForceNodeBuild = gennodes;
-
-		// [RH] Load in the BEHAVIOR lump
-		FBehavior::StaticUnloadModules ();
-		if (map->HasBehavior)
-		{
-			P_LoadBehavior (map);
-			level.maptype = MAPTYPE_HEXEN;
-		}
-		else
-		{
-			// We need translators only for Doom format maps.
-			const char *translator;
-
-			if (!level.info->Translator.IsEmpty())
-			{
-				// The map defines its own translator.
-				translator = level.info->Translator.GetChars();
-			}
-			else
-			{
-				// Has the user overridden the game's default translator with a commandline parameter?
-				translator = Args->CheckValue("-xlat");
-				if (translator == NULL) 
-				{
-					// Use the game's default.
-					translator = gameinfo.translator.GetChars();
-				}
-			}
-			P_LoadTranslator(translator);
-			level.maptype = MAPTYPE_DOOM;
-		}
-		if (map->isText)
-		{
-			level.maptype = MAPTYPE_UDMF;
-		}
-		CheckCompatibility(map);
-		if (ib_compatflags & BCOMPATF_REBUILDNODES)
-		{
-			ForceNodeBuild = true;
-		}
-		T_LoadScripts(map);
-
-		if (!map->HasBehavior || map->isText)
-		{
-			// Doom format and UDMF text maps get strict monster activation unless the mapinfo
-			// specifies differently.
-			if (!(level.flags2 & LEVEL2_LAXACTIVATIONMAPINFO))
-			{
-				level.flags2 &= ~LEVEL2_LAXMONSTERACTIVATION;
-			}
-		}
-
-		if (!map->HasBehavior && !map->isText)
-		{
-			// set compatibility flags
-			if (gameinfo.gametype == GAME_Strife)
-			{
-				level.flags2 |= LEVEL2_RAILINGHACK;
-			}
-			level.flags2 |= LEVEL2_DUMMYSWITCHES;
-		}
-
-		FBehavior::StaticLoadDefaultModules ();
-#ifndef NO_EDATA
-		LoadMapinfoACSLump();
-#endif
-
-
-		P_LoadStrifeConversations (map, lumpname);
-
-		FMissingTextureTracker missingtex;
-
-		if (!map->isText)
-		{
-			times[0].Clock();
-			P_LoadVertexes (map);
-			times[0].Unclock();
-			
-			// Check for maps without any BSP data at all (e.g. SLIGE)
-			times[1].Clock();
-			P_LoadSectors (map, missingtex);
-			times[1].Unclock();
-
-			times[2].Clock();
-			P_LoadSideDefs (map);
-			times[2].Unclock();
-
-			times[3].Clock();
-			if (!map->HasBehavior)
-				P_LoadLineDefs (map);
-			else
-				P_LoadLineDefs2 (map);	// [RH] Load Hexen-style linedefs
-			times[3].Unclock();
-
-			times[4].Clock();
-			P_LoadSideDefs2 (map, missingtex);
-			times[4].Unclock();
-
-			times[5].Clock();
-			P_FinishLoadingLineDefs ();
-			times[5].Unclock();
-
-			if (!map->HasBehavior)
-				P_LoadThings (map);
-			else
-				P_LoadThings2 (map);	// [RH] Load Hexen-style things
-
-			SetCompatibilityParams();
-		}
-		else
-		{
-			times[0].Clock();
-			P_ParseTextMap(map, missingtex);
-			times[0].Unclock();
-		}
-
-		times[6].Clock();
-		P_LoopSidedefs (true);
-		times[6].Unclock();
-
-		linemap.Clear();
-		linemap.ShrinkToFit();
-
-		SummarizeMissingTextures(missingtex);
-	}
-	else
-	{
-		ForceNodeBuild = true;
-		level.maptype = MAPTYPE_BUILD;
-	}
-	bool reloop = false;
-
-	if (!ForceNodeBuild)
-	{
-		// Check for compressed nodes first, then uncompressed nodes
-		FWadLump test;
-		DWORD id = MAKE_ID('X','x','X','x'), idcheck = 0, idcheck2 = 0, idcheck3 = 0, idcheck4 = 0, idcheck5 = 0, idcheck6 = 0;
-
-		if (map->Size(ML_ZNODES) != 0)
-		{
-			// Test normal nodes first
-			map->Seek(ML_ZNODES);
-			idcheck = MAKE_ID('Z','N','O','D');
-			idcheck2 = MAKE_ID('X','N','O','D');
-		}
-		else if (map->Size(ML_GLZNODES) != 0)
-		{
-			map->Seek(ML_GLZNODES);
-			idcheck = MAKE_ID('Z','G','L','N');
-			idcheck2 = MAKE_ID('Z','G','L','2');
-			idcheck3 = MAKE_ID('Z','G','L','3');
-			idcheck4 = MAKE_ID('X','G','L','N');
-			idcheck5 = MAKE_ID('X','G','L','2');
-			idcheck6 = MAKE_ID('X','G','L','3');
-		}
-
-		map->file->Read (&id, 4);
-		if (id != 0 && (id == idcheck || id == idcheck2 || id == idcheck3 || id == idcheck4 || id == idcheck5 || id == idcheck6))
-		{
-			try
-			{
-				P_LoadZNodes (*map->file, id);
-			}
-			catch (CRecoverableError &error)
-			{
-				Printf ("Error loading nodes: %s\n", error.GetMessage());
-
-				ForceNodeBuild = true;
-				if (subsectors != NULL)
-				{
-					delete[] subsectors;
-					subsectors = NULL;
-				}
-				if (segs != NULL)
-				{
-					delete[] segs;
-					segs = NULL;
-				}
-				if (nodes != NULL)
-				{
-					delete[] nodes;
-					nodes = NULL;
-				}
-			}
-		}
-		else if (!map->isText)	// regular nodes are not supported for text maps
-		{
-			// If all 3 node related lumps are empty there's no need to output a message.
-			// This just means that the map has no nodes and the engine is supposed to build them.
-			if (map->Size(ML_SEGS) != 0 || map->Size(ML_SSECTORS) != 0 || map->Size(ML_NODES) != 0)
-			{
-				if (!P_CheckV4Nodes(map))
-				{
-					times[7].Clock();
-					P_LoadSubsectors<mapsubsector_t, mapseg_t> (map);
-					times[7].Unclock();
-
-					times[8].Clock();
-					if (!ForceNodeBuild) P_LoadNodes<mapnode_t, mapsubsector_t> (map);
-					times[8].Unclock();
-
-					times[9].Clock();
-					if (!ForceNodeBuild) P_LoadSegs<mapseg_t> (map);
-					times[9].Unclock();
-				}
-				else
-				{
-					times[7].Clock();
-					P_LoadSubsectors<mapsubsector4_t, mapseg4_t> (map);
-					times[7].Unclock();
-
-					times[8].Clock();
-					if (!ForceNodeBuild) P_LoadNodes<mapnode4_t, mapsubsector4_t> (map);
-					times[8].Unclock();
-
-					times[9].Clock();
-					if (!ForceNodeBuild) P_LoadSegs<mapseg4_t> (map);
-					times[9].Unclock();
-				}
-			}
-			else ForceNodeBuild = true;
-		}
-		else ForceNodeBuild = true;
-
-		// If loading the regular nodes failed try GL nodes before considering a rebuild
-		if (ForceNodeBuild)
-		{
-			if (P_LoadGLNodes(map)) 
-			{
-				ForceNodeBuild = false;
-				reloop = true;
-			}
-		}
-	}
-	else reloop = true;
-
-	unsigned int startTime=0, endTime=0;
-
-	bool BuildGLNodes;
-	if (ForceNodeBuild)
-	{
-		BuildGLNodes = RequireGLNodes || multiplayer || demoplayback || demorecording || genglnodes;
-
-		startTime = I_FPSTime ();
-		TArray<FNodeBuilder::FPolyStart> polyspots, anchors;
-		P_GetPolySpots (map, polyspots, anchors);
-		FNodeBuilder::FLevel leveldata =
-		{
-			vertexes, numvertexes,
-			sides, numsides,
-			lines, numlines,
-			0, 0, 0, 0
-		};
-		leveldata.FindMapBounds ();
-		// We need GL nodes if am_textured is on.
-		// In case a sync critical game mode is started, also build GL nodes to avoid problems
-		// if the different machines' am_textured setting differs.
-		FNodeBuilder builder (leveldata, polyspots, anchors, BuildGLNodes);
-		delete[] vertexes;
-		builder.Extract (nodes, numnodes,
-			segs, glsegextras, numsegs,
-			subsectors, numsubsectors,
-			vertexes, numvertexes);
-		endTime = I_FPSTime ();
-		DPrintf ("BSP generation took %.3f sec (%d segs)\n", (endTime - startTime) * 0.001, numsegs);
-		oldvertextable = builder.GetOldVertexTable();
-		reloop = true;
-	}
-	else
-	{
-		BuildGLNodes = false;
-		// Older ZDBSPs had problems with compressed sidedefs and assigned wrong sides to the segs if both sides were the same sidedef.
-		for(i=0;i<numsegs;i++)
-		{
-			seg_t * seg=&segs[i];
-			if (seg->backsector == seg->frontsector && seg->linedef)
-			{
-				fixed_t d1=P_AproxDistance(seg->v1->x-seg->linedef->v1->x,seg->v1->y-seg->linedef->v1->y);
-				fixed_t d2=P_AproxDistance(seg->v2->x-seg->linedef->v1->x,seg->v2->y-seg->linedef->v1->y);
-
-				if (d2<d1)	// backside
-				{
-					seg->sidedef = seg->linedef->sidedef[1];
-				}
-				else	// front side
-				{
-					seg->sidedef = seg->linedef->sidedef[0];
-				}
-			}
-		}
-	}
-
-	// Copy pointers to the old nodes so that R_PointInSubsector can use them
-	if (nodes && subsectors)
-	{
-		gamenodes = nodes;
-		numgamenodes = numnodes;
-		gamesubsectors = subsectors;
-		numgamesubsectors = numsubsectors;
-	}
-	else
-	{
-		gamenodes=NULL;
-	}
-
-	if (RequireGLNodes)
-	{
-		// Build GL nodes if we want a textured automap or GL nodes are forced to be built.
-		// If the original nodes being loaded are not GL nodes they will be kept around for
-		// use in P_PointInSubsector to avoid problems with maps that depend on the specific
-		// nodes they were built with (P:AR E1M3 is a good example for a map where this is the case.)
-		reloop |= P_CheckNodes(map, BuildGLNodes, endTime - startTime);
-		hasglnodes = true;
-	}
-	else
-	{
-		hasglnodes = P_CheckForGLNodes();
-	}
-
-	times[10].Clock();
-	P_LoadBlockMap (map);
-	times[10].Unclock();
-
-	times[11].Clock();
-	P_LoadReject (map, buildmap);
-	times[11].Unclock();
-
-	times[12].Clock();
-	P_GroupLines (buildmap);
-	times[12].Unclock();
-
-	times[13].Clock();
-	P_FloodZones ();
-	times[13].Unclock();
-
-	if (hasglnodes)
-	{
-		P_SetRenderSector();
-	}
-
-	bodyqueslot = 0;
-// phares 8/10/98: Clear body queue so the corpses from previous games are
-// not assumed to be from this one.
-
-	for (i = 0; i < BODYQUESIZE; i++)
-		bodyque[i] = NULL;
-
-	deathmatchstarts.Clear();
-	AllPlayerStarts.Clear();
-	memset(playerstarts, 0, sizeof(playerstarts));
-
-	if (!buildmap)
-	{
-		// [RH] Spawn slope creating things first.
-		P_SpawnSlopeMakers (&MapThingsConverted[0], &MapThingsConverted[MapThingsConverted.Size()], oldvertextable);
-		P_CopySlopes();
-
-		// Spawn 3d floors - must be done before spawning things so it can't be done in P_SpawnSpecials
-		P_Spawn3DFloors();
-
-		times[14].Clock();
-		P_SpawnThings(position);
-
-		for (i = 0; i < MAXPLAYERS; ++i)
-		{
-			if (playeringame[i] && players[i].mo != NULL)
-				players[i].health = players[i].mo->health;
-		}
-		times[14].Unclock();
-
-		times[15].Clock();
-		if (!map->HasBehavior && !map->isText)
-			P_TranslateTeleportThings ();	// [RH] Assign teleport destination TIDs
-		times[15].Unclock();
-	}
-	else
-	{
-		for (i = 0; i < numbuildthings; ++i)
-		{
-			SpawnMapThing (i, &buildthings[i], 0);
-		}
-		delete[] buildthings;
-	}
-	delete map;
-	if (oldvertextable != NULL)
-	{
-		delete[] oldvertextable;
-	}
-
-	// set up world state
-	P_SpawnSpecials ();
-
-	// This must be done BEFORE the PolyObj Spawn!!!
-	Renderer->PreprocessLevel();
-
-	times[16].Clock();
-	if (reloop) P_LoopSidedefs (false);
-	PO_Init ();	// Initialize the polyobjs
-	times[16].Unclock();
-
-	assert(sidetemp != NULL);
-	delete[] sidetemp;
-	sidetemp = NULL;
-
-	// if deathmatch, randomly spawn the active players
-	if (deathmatch)
-	{
-		for (i=0 ; i<MAXPLAYERS ; i++)
-		{
-			if (playeringame[i])
-			{
-				players[i].mo = NULL;
-				G_DeathMatchSpawnPlayer (i);
-			}
-		}
-	}
-	// the same, but for random single/coop player starts
-	else if (level.flags2 & LEVEL2_RANDOMPLAYERSTARTS)
-	{
-		for (i = 0; i < MAXPLAYERS; ++i)
-		{
-			if (playeringame[i])
-			{
-				players[i].mo = NULL;
-				FPlayerStart *mthing = G_PickPlayerStart(i);
-				P_SpawnPlayer(mthing, i, (level.flags2 & LEVEL2_PRERAISEWEAPON) ? SPF_WEAPONFULLYUP : 0);
-			}
-		}
-	}
-
-	// Don't count monsters in end-of-level sectors if option is on
-	if (dmflags2 & DF2_NOCOUNTENDMONST)
-	{
-		TThinkerIterator<AActor> it;
-		AActor * mo;
-
-		while ((mo=it.Next()))
-		{
-			if (mo->flags & MF_COUNTKILL)
-			{
-				if (mo->Sector->damageamount > 0 && (mo->Sector->Flags & (SECF_ENDGODMODE|SECF_ENDLEVEL)) == (SECF_ENDGODMODE|SECF_ENDLEVEL))
-				{
-					mo->ClearCounters();
-				}
-			}
-		}
-	}
-
-	T_PreprocessScripts();        // preprocess FraggleScript scripts
-
-	// build subsector connect matrix
-	//	UNUSED P_ConnectSubsectors ();
-
-	R_OldBlend = 0xffffffff;
-
-	// [RH] Remove all particles
-	P_ClearParticles ();
-
-	times[17].Clock();
-	// preload graphics and sounds
-	if (precache)
-	{
-		TexMan.PrecacheLevel ();
-		S_PrecacheLevel ();
-	}
-	times[17].Unclock();
-
-	if (deathmatch)
-	{
-		AnnounceGameStart ();
-	}
-
-	P_ResetSightCounters (true);
-	//Printf ("free memory: 0x%x\n", Z_FreeMemory());
-
-	if (showloadtimes)
-	{
-		Printf ("---Total load times---\n");
-		for (i = 0; i < 18; ++i)
-		{
-			static const char *timenames[] =
-			{
-				"load vertexes",
-				"load sectors",
-				"load sides",
-				"load lines",
-				"load sides 2",
-				"load lines 2",
-				"loop sides",
-				"load subsectors",
-				"load nodes",
-				"load segs",
-				"load blockmap",
-				"load reject",
-				"group lines",
-				"flood zones",
-				"load things",
-				"translate teleports",
-				"init polys",
-				"precache"
-			};
-			Printf ("Time%3d:%9.4f ms (%s)\n", i, times[i].TimeMS(), timenames[i]);
-		}
-	}
-	MapThingsConverted.Clear();
-	MapThingsUserDataIndex.Clear();
-	MapThingsUserData.Clear();
-
-	if (glsegextras != NULL)
-	{
-		delete[] glsegextras;
-		glsegextras = NULL;
-	}
-}
-
-
-
-//
-// P_Init
-//
-void P_Init ()
-{
-	atterm (P_Shutdown);
-
-	P_InitEffects ();		// [RH]
-	P_InitTerrainTypes ();
-	P_InitKeyMessages ();
-	R_InitSprites ();
-}
-
-static void P_Shutdown ()
-{
-	R_DeinitSpriteData ();
-	P_DeinitKeyMessages ();
-	P_FreeLevelData ();
-	P_FreeExtraLevelData ();
-	ST_Clear();
-}
-
-#if 0
-#include "c_dispatch.h"
-CCMD (lineloc)
-{
-	if (argv.argc() != 2)
-	{
-		return;
-	}
-	int linenum = atoi (argv[1]);
-	if (linenum < 0 || linenum >= numlines)
-	{
-		Printf ("No such line\n");
-	}
-	Printf ("(%d,%d) -> (%d,%d)\n", lines[linenum].v1->x >> FRACBITS,
-		lines[linenum].v1->y >> FRACBITS,
-		lines[linenum].v2->x >> FRACBITS,
-		lines[linenum].v2->y >> FRACBITS);
-}
-#endif
+// Emacs style mode select	 -*- C++ -*- 
+//-----------------------------------------------------------------------------
+//
+// $Id:$
+//
+// Copyright (C) 1993-1996 by id Software, Inc.
+//
+// This source is available for distribution and/or modification
+// only under the terms of the DOOM Source Code License as
+// published by id Software. All rights reserved.
+//
+// The source is distributed in the hope that it will be useful,
+// but WITHOUT ANY WARRANTY; without even the implied warranty of
+// FITNESS FOR A PARTICULAR PURPOSE. See the DOOM Source Code License
+// for more details.
+//
+// $Log:$
+//
+// DESCRIPTION:
+//		Do all the WAD I/O, get map description,
+//		set up initial state and misc. LUTs.
+//
+//-----------------------------------------------------------------------------
+
+
+#include <math.h>
+#ifdef _MSC_VER
+#include <malloc.h>		// for alloca()
+#endif
+
+#include "templates.h"
+#include "m_argv.h"
+#include "m_swap.h"
+#include "m_bbox.h"
+#include "g_game.h"
+#include "i_system.h"
+#include "x86.h"
+#include "w_wad.h"
+#include "doomdef.h"
+#include "p_local.h"
+#include "p_effect.h"
+#include "p_terrain.h"
+#include "nodebuild.h"
+#include "s_sound.h"
+#include "doomstat.h"
+#include "p_lnspec.h"
+#include "v_palette.h"
+#include "c_console.h"
+#include "c_cvars.h"
+#include "p_acs.h"
+#include "announcer.h"
+#include "wi_stuff.h"
+#include "stats.h"
+#include "doomerrors.h"
+#include "gi.h"
+#include "p_conversation.h"
+#include "a_keys.h"
+#include "s_sndseq.h"
+#include "sbar.h"
+#include "p_setup.h"
+#include "r_data/r_translate.h"
+#include "r_data/r_interpolate.h"
+#include "r_sky.h"
+#include "cmdlib.h"
+#include "g_level.h"
+#include "md5.h"
+#include "compatibility.h"
+#include "po_man.h"
+#include "r_renderer.h"
+#include "r_data/colormaps.h"
+#include "portal.h"
+#ifndef NO_EDATA
+#include "edata.h"
+#endif
+
+#include "fragglescript/t_fs.h"
+
+#define MISSING_TEXTURE_WARN_LIMIT		20
+
+void P_SpawnSlopeMakers (FMapThing *firstmt, FMapThing *lastmt, const int *oldvertextable);
+void P_SetSlopes ();
+void P_CopySlopes();
+void BloodCrypt (void *data, int key, int len);
+void P_ClearUDMFKeys();
+
+extern AActor *P_SpawnMapThing (FMapThing *mthing, int position);
+extern bool P_LoadBuildMap (BYTE *mapdata, size_t len, FMapThing **things, int *numthings);
+
+extern void P_TranslateTeleportThings (void);
+
+void P_ParseTextMap(MapData *map, FMissingTextureTracker &);
+
+extern int numinterpolations;
+extern unsigned int R_OldBlend;
+
+EXTERN_CVAR(Bool, am_textured)
+
+CVAR (Bool, genblockmap, false, CVAR_SERVERINFO|CVAR_GLOBALCONFIG);
+CVAR (Bool, gennodes, false, CVAR_SERVERINFO|CVAR_GLOBALCONFIG);
+CVAR (Bool, genglnodes, false, CVAR_SERVERINFO);
+CVAR (Bool, showloadtimes, false, 0);
+
+static void P_Shutdown ();
+
+bool P_IsBuildMap(MapData *map);
+
+
+//
+// MAP related Lookup tables.
+// Store VERTEXES, LINEDEFS, SIDEDEFS, etc.
+//
+int 			numvertexes;
+vertex_t*		vertexes;
+int 			numvertexdatas;
+vertexdata_t*		vertexdatas;
+
+int 			numsegs;
+seg_t*			segs;
+glsegextra_t*	glsegextras;
+
+int 			numsectors;
+sector_t*		sectors;
+
+int 			numsubsectors;
+subsector_t*	subsectors;
+
+int 			numnodes;
+node_t* 		nodes;
+
+int 			numlines;
+line_t* 		lines;
+
+int 			numsides;
+side_t* 		sides;
+
+int				numzones;
+zone_t*			zones;
+
+node_t * 		gamenodes;
+int 			numgamenodes;
+
+subsector_t * 	gamesubsectors;
+int 			numgamesubsectors;
+
+bool			hasglnodes;
+
+TArray<FMapThing> MapThingsConverted;
+TMap<unsigned,unsigned>  MapThingsUserDataIndex;	// from mapthing idx -> user data idx
+TArray<FMapThingUserData> MapThingsUserData;
+
+int sidecount;
+sidei_t *sidetemp;
+
+TArray<int>		linemap;
+
+// BLOCKMAP
+// Created from axis aligned bounding box
+// of the map, a rectangular array of
+// blocks of size 256x256.
+// Used to speed up collision detection
+// by spatial subdivision in 2D.
+//
+// Blockmap size.
+int 			bmapwidth;
+int 			bmapheight; 	// size in mapblocks
+
+int				*blockmap;		// int for larger maps ([RH] Made int because BOOM does)
+int				*blockmaplump;	// offsets in blockmap are from here	
+
+fixed_t 		bmaporgx;		// origin of block map
+fixed_t 		bmaporgy;
+int				bmapnegx;		// min negs of block map before wrapping
+int				bmapnegy;
+
+FBlockNode**	blocklinks;		// for thing chains
+
+
+// REJECT
+// For fast sight rejection.
+// Speeds up enemy AI by skipping detailed
+//	LineOf Sight calculation.
+// Without special effect, this could be
+//	used as a PVS lookup as well.
+//
+BYTE*			rejectmatrix;
+
+bool		ForceNodeBuild;
+
+// Maintain single and multi player starting spots.
+TArray<FPlayerStart> deathmatchstarts (16);
+FPlayerStart		playerstarts[MAXPLAYERS];
+TArray<FPlayerStart> AllPlayerStarts;
+
+static void P_AllocateSideDefs (int count);
+
+
+//===========================================================================
+//
+// GetMapIndex
+//
+// Gets the type of map lump or -1 if invalid or -2 if required and not found.
+//
+//===========================================================================
+
+struct checkstruct
+{
+	const char lumpname[9];
+	bool  required;
+};
+
+static int GetMapIndex(const char *mapname, int lastindex, const char *lumpname, bool needrequired)
+{
+	static const checkstruct check[] = 
+	{
+		{"",		 true},
+		{"THINGS",	 true},
+		{"LINEDEFS", true},
+		{"SIDEDEFS", true},
+		{"VERTEXES", true},
+		{"SEGS",	 false},
+		{"SSECTORS", false},
+		{"NODES",	 false},
+		{"SECTORS",	 true},
+		{"REJECT",	 false},
+		{"BLOCKMAP", false},
+		{"BEHAVIOR", false},
+		//{"SCRIPTS",	 false},
+	};
+
+	if (lumpname==NULL) lumpname="";
+
+	for(size_t i=lastindex+1;i<countof(check);i++)
+	{
+		if (!strnicmp(lumpname, check[i].lumpname, 8))
+			return (int)i;
+
+		if (check[i].required)
+		{
+			if (needrequired)
+			{
+				I_Error("'%s' not found in %s\n", check[i].lumpname, mapname);
+			}
+			return -2;
+		}
+	}
+
+	return -1;	// End of map reached
+}
+
+//===========================================================================
+//
+// Opens a map for reading
+//
+//===========================================================================
+
+MapData *P_OpenMapData(const char * mapname, bool justcheck)
+{
+	MapData * map = new MapData;
+	FileReader * wadReader = NULL;
+	bool externalfile = !strnicmp(mapname, "file:", 5);
+	
+	if (externalfile)
+	{
+		mapname += 5;
+		if (!FileExists(mapname))
+		{
+			delete map;
+			return NULL;
+		}
+		map->resource = FResourceFile::OpenResourceFile(mapname, NULL, true);
+		wadReader = map->resource->GetReader();
+	}
+	else
+	{
+		FString fmt;
+		int lump_wad;
+		int lump_map;
+		int lump_name = -1;
+		
+		// Check for both *.wad and *.map in order to load Build maps
+		// as well. The higher one will take precedence.
+		// Names with more than 8 characters will only be checked as .wad and .map.
+		if (strlen(mapname) <= 8) lump_name = Wads.CheckNumForName(mapname);
+		fmt.Format("maps/%s.wad", mapname);
+		lump_wad = Wads.CheckNumForFullName(fmt);
+		fmt.Format("maps/%s.map", mapname);
+		lump_map = Wads.CheckNumForFullName(fmt);
+		
+		if (lump_name > lump_wad && lump_name > lump_map && lump_name != -1)
+		{
+			int lumpfile = Wads.GetLumpFile(lump_name);
+			int nextfile = Wads.GetLumpFile(lump_name+1);
+
+			map->lumpnum = lump_name;
+
+			if (lumpfile != nextfile)
+			{
+				// The following lump is from a different file so whatever this is,
+				// it is not a multi-lump Doom level so let's assume it is a Build map.
+				map->MapLumps[0].Reader = map->file = Wads.ReopenLumpNum(lump_name);
+				if (!P_IsBuildMap(map))
+				{
+					delete map;
+					return NULL;
+				}
+				return map;
+			}
+
+			// This case can only happen if the lump is inside a real WAD file.
+			// As such any special handling for other types of lumps is skipped.
+			map->MapLumps[0].Reader = map->file = Wads.ReopenLumpNum(lump_name);
+			strncpy(map->MapLumps[0].Name, Wads.GetLumpFullName(lump_name), 8);
+			map->Encrypted = Wads.IsEncryptedFile(lump_name);
+			map->InWad = true;
+
+			if (map->Encrypted)
+			{ // If it's encrypted, then it's a Blood file, presumably a map.
+				if (!P_IsBuildMap(map))
+				{
+					delete map;
+					return NULL;
+				}
+				return map;
+			}
+
+			int index = 0;
+
+			if (stricmp(Wads.GetLumpFullName(lump_name + 1), "TEXTMAP") != 0)
+			{
+				for(int i = 1;; i++)
+				{
+					// Since levels must be stored in WADs they can't really have full
+					// names and for any valid level lump this always returns the short name.
+					const char * lumpname = Wads.GetLumpFullName(lump_name + i);
+					try
+					{
+						index = GetMapIndex(mapname, index, lumpname, !justcheck);
+					}
+					catch(...)
+					{
+						delete map;
+						throw;
+					}
+					if (index == -2)
+					{
+						delete map;
+						return NULL;
+					}
+					if (index == ML_BEHAVIOR) map->HasBehavior = true;
+
+					// The next lump is not part of this map anymore
+					if (index < 0) break;
+
+					map->MapLumps[index].Reader = Wads.ReopenLumpNum(lump_name + i);
+					strncpy(map->MapLumps[index].Name, lumpname, 8);
+				}
+			}
+			else
+			{
+				map->isText = true;
+				map->MapLumps[1].Reader = Wads.ReopenLumpNum(lump_name + 1);
+				for(int i = 2;; i++)
+				{
+					const char * lumpname = Wads.GetLumpFullName(lump_name + i);
+
+					if (lumpname == NULL)
+					{
+						I_Error("Invalid map definition for %s", mapname);
+					}
+					else if (!stricmp(lumpname, "ZNODES"))
+					{
+						index = ML_GLZNODES;
+					}
+					else if (!stricmp(lumpname, "BLOCKMAP"))
+					{
+						// there is no real point in creating a blockmap but let's use it anyway
+						index = ML_BLOCKMAP;
+					}
+					else if (!stricmp(lumpname, "REJECT"))
+					{
+						index = ML_REJECT;
+					}
+					else if (!stricmp(lumpname, "DIALOGUE"))
+					{
+						index = ML_CONVERSATION;
+					}
+					else if (!stricmp(lumpname, "BEHAVIOR"))
+					{
+						index = ML_BEHAVIOR;
+						map->HasBehavior = true;
+					}
+					else if (!stricmp(lumpname, "ENDMAP"))
+					{
+						break;
+					}
+					else continue;
+					map->MapLumps[index].Reader = Wads.ReopenLumpNum(lump_name + i);
+					strncpy(map->MapLumps[index].Name, lumpname, 8);
+				}
+			}
+			return map;
+		}
+		else
+		{
+			if (lump_map > lump_wad)
+			{
+				lump_wad = lump_map;
+			}
+			if (lump_wad == -1)
+			{
+				delete map;
+				return NULL;
+			}
+			map->lumpnum = lump_wad;
+			map->resource = FResourceFile::OpenResourceFile(Wads.GetLumpFullName(lump_wad), Wads.ReopenLumpNum(lump_wad), true);
+			wadReader = map->resource->GetReader();
+		}
+	}
+	DWORD id;
+
+	// Although we're using the resource system, we still want to be sure we're
+	// reading from a wad file.
+	wadReader->Seek(0, SEEK_SET);
+	wadReader->Read(&id, sizeof(id));
+	
+	if (id == IWAD_ID || id == PWAD_ID)
+	{
+		char maplabel[9]="";
+		int index=0;
+
+		map->MapLumps[0].Reader = map->resource->GetLump(0)->NewReader();
+		strncpy(map->MapLumps[0].Name, map->resource->GetLump(0)->Name, 8);
+
+		for(DWORD i = 1; i < map->resource->LumpCount(); i++)
+		{
+			const char* lumpname = map->resource->GetLump(i)->Name;
+
+			if (i == 1 && !strnicmp(lumpname, "TEXTMAP", 8))
+			{
+				map->isText = true;
+				map->MapLumps[ML_TEXTMAP].Reader = map->resource->GetLump(i)->NewReader();
+				strncpy(map->MapLumps[ML_TEXTMAP].Name, lumpname, 8);
+				for(int i = 2;; i++)
+				{
+					lumpname = map->resource->GetLump(i)->Name;
+					if (!strnicmp(lumpname, "ZNODES",8))
+					{
+						index = ML_GLZNODES;
+					}
+					else if (!strnicmp(lumpname, "BLOCKMAP",8))
+					{
+						// there is no real point in creating a blockmap but let's use it anyway
+						index = ML_BLOCKMAP;
+					}
+					else if (!strnicmp(lumpname, "REJECT",8))
+					{
+						index = ML_REJECT;
+					}
+					else if (!strnicmp(lumpname, "DIALOGUE",8))
+					{
+						index = ML_CONVERSATION;
+					}
+					else if (!strnicmp(lumpname, "BEHAVIOR",8))
+					{
+						index = ML_BEHAVIOR;
+						map->HasBehavior = true;
+					}
+					else if (!strnicmp(lumpname, "ENDMAP",8))
+					{
+						return map;
+					}
+					else continue;
+					map->MapLumps[index].Reader = map->resource->GetLump(i)->NewReader();
+					strncpy(map->MapLumps[index].Name, lumpname, 8);
+				}
+			}
+
+			if (i>0)
+			{
+				try
+				{
+					index = GetMapIndex(maplabel, index, lumpname, !justcheck);
+				}
+				catch(...)
+				{
+					delete map;
+					throw;
+				}
+				if (index == -2)
+				{
+					delete map;
+					return NULL;
+				}
+				if (index == ML_BEHAVIOR) map->HasBehavior = true;
+
+				// The next lump is not part of this map anymore
+				if (index < 0) break;
+			}
+			else
+			{
+				strncpy(maplabel, lumpname, 8);
+				maplabel[8]=0;
+			}
+
+			map->MapLumps[index].Reader = map->resource->GetLump(i)->NewReader();
+			strncpy(map->MapLumps[index].Name, lumpname, 8);
+		}
+	}
+	else
+	{
+		// This is a Build map and not subject to WAD consistency checks.
+		//map->MapLumps[0].Size = wadReader->GetLength();
+		if (!P_IsBuildMap(map))
+		{
+			delete map;
+			return NULL;
+		}
+	}
+	return map;		
+}
+
+bool P_CheckMapData(const char *mapname)
+{
+	MapData *mapd = P_OpenMapData(mapname, true);
+	if (mapd == NULL) return false;
+	delete mapd;
+	return true;
+}
+
+//===========================================================================
+//
+// MapData :: GetChecksum
+//
+// Hashes a map based on its header, THINGS, LINEDEFS, SIDEDEFS, SECTORS,
+// and BEHAVIOR lumps. Node-builder generated lumps are not included.
+//
+//===========================================================================
+
+void MapData::GetChecksum(BYTE cksum[16])
+{
+	MD5Context md5;
+
+	if (isText)
+	{
+		Seek(ML_TEXTMAP);
+		if (file != NULL) md5.Update(file, Size(ML_TEXTMAP));
+	}
+	else
+	{
+		if (Size(ML_LABEL) != 0)
+		{
+			Seek(ML_LABEL);
+			if (file != NULL) md5.Update(file, Size(ML_LABEL));
+		}
+		Seek(ML_THINGS);
+		if (file != NULL) md5.Update(file, Size(ML_THINGS));
+		Seek(ML_LINEDEFS);
+		if (file != NULL) md5.Update(file, Size(ML_LINEDEFS));
+		Seek(ML_SIDEDEFS);
+		if (file != NULL) md5.Update(file, Size(ML_SIDEDEFS));
+		Seek(ML_SECTORS);
+		if (file != NULL) md5.Update(file, Size(ML_SECTORS));
+	}
+	if (HasBehavior)
+	{
+		Seek(ML_BEHAVIOR);
+		if (file != NULL) md5.Update(file, Size(ML_BEHAVIOR));
+	}
+	md5.Final(cksum);
+}
+
+
+//===========================================================================
+//
+// Sets a sidedef's texture and prints a message if it's not present.
+//
+//===========================================================================
+
+static void SetTexture (side_t *side, int position, const char *name, FMissingTextureTracker &track)
+{
+	static const char *positionnames[] = { "top", "middle", "bottom" };
+	static const char *sidenames[] = { "first", "second" };
+
+	FTextureID texture = TexMan.CheckForTexture (name, FTexture::TEX_Wall,
+			FTextureManager::TEXMAN_Overridable|FTextureManager::TEXMAN_TryAny);
+
+	if (!texture.Exists())
+	{
+		if (++track[name].Count <= MISSING_TEXTURE_WARN_LIMIT)
+		{
+			// Print an error that lists all references to this sidedef.
+			// We must scan the linedefs manually for all references to this sidedef.
+			for(int i = 0; i < numlines; i++)
+			{
+				for(int j = 0; j < 2; j++)
+				{
+					if (lines[i].sidedef[j] == side)
+					{
+						Printf(TEXTCOLOR_RED"Unknown %s texture '"
+							TEXTCOLOR_ORANGE "%s" TEXTCOLOR_RED
+							"' on %s side of linedef %d\n",
+							positionnames[position], name, sidenames[j], i);
+					}
+				}
+			}
+		}
+		texture = TexMan.GetDefaultTexture();
+	}
+	side->SetTexture(position, texture);
+}
+
+//===========================================================================
+//
+// Sets a sidedef's texture and prints a message if it's not present.
+// (Passing index separately is for UDMF which does not have sectors allocated yet)
+//
+//===========================================================================
+
+void SetTexture (sector_t *sector, int index, int position, const char *name, FMissingTextureTracker &track, bool truncate)
+{
+	static const char *positionnames[] = { "floor", "ceiling" };
+	char name8[9];
+	if (truncate)
+	{
+		strncpy(name8, name, 8);
+		name8[8] = 0;
+		name = name8;
+	}
+
+	FTextureID texture = TexMan.CheckForTexture (name, FTexture::TEX_Flat,
+			FTextureManager::TEXMAN_Overridable|FTextureManager::TEXMAN_TryAny);
+
+	if (!texture.Exists())
+	{
+		if (++track[name].Count <= MISSING_TEXTURE_WARN_LIMIT)
+		{
+			Printf(TEXTCOLOR_RED"Unknown %s texture '"
+				TEXTCOLOR_ORANGE "%s" TEXTCOLOR_RED
+				"' in sector %d\n",
+				positionnames[position], name, index);
+		}
+		texture = TexMan.GetDefaultTexture();
+	}
+	sector->SetTexture(position, texture);
+}
+
+//===========================================================================
+//
+// SummarizeMissingTextures
+//
+// Lists textures that were missing more than MISSING_TEXTURE_WARN_LIMIT
+// times.
+//
+//===========================================================================
+
+static void SummarizeMissingTextures(const FMissingTextureTracker &missing)
+{
+	FMissingTextureTracker::ConstIterator it(missing);
+	FMissingTextureTracker::ConstPair *pair;
+
+	while (it.NextPair(pair))
+	{
+		if (pair->Value.Count > MISSING_TEXTURE_WARN_LIMIT)
+		{
+			Printf(TEXTCOLOR_RED "Missing texture '"
+				TEXTCOLOR_ORANGE "%s" TEXTCOLOR_RED
+				"' is used %d more times\n",
+				pair->Key.GetChars(), pair->Value.Count - MISSING_TEXTURE_WARN_LIMIT);
+		}
+	}
+}
+
+//===========================================================================
+//
+// [RH] Figure out blends for deep water sectors
+//
+//===========================================================================
+
+static void SetTexture (side_t *side, int position, DWORD *blend, const char *name)
+{
+	FTextureID texture;
+	if ((*blend = R_ColormapNumForName (name)) == 0)
+	{
+		texture = TexMan.CheckForTexture (name, FTexture::TEX_Wall,
+			FTextureManager::TEXMAN_Overridable|FTextureManager::TEXMAN_TryAny);
+		if (!texture.Exists())
+		{
+			char name2[9];
+			char *stop;
+			strncpy (name2, name, 8);
+			name2[8] = 0;
+			*blend = strtoul (name2, &stop, 16);
+			texture = FNullTextureID();
+		}
+		else
+		{
+			*blend = 0;
+		}
+	}
+	else
+	{
+		texture = FNullTextureID();
+	}
+	side->SetTexture(position, texture);
+}
+
+static void SetTextureNoErr (side_t *side, int position, DWORD *color, const char *name, bool *validcolor, bool isFog)
+{
+	FTextureID texture;
+	*validcolor = false;
+	texture = TexMan.CheckForTexture (name, FTexture::TEX_Wall,	
+		FTextureManager::TEXMAN_Overridable|FTextureManager::TEXMAN_TryAny);
+	if (!texture.Exists())
+	{
+		char name2[9];
+		char *stop;
+		strncpy (name2, name+1, 7);
+		name2[7] = 0;
+		if (*name != '#')
+		{
+			*color = strtoul (name, &stop, 16);
+			texture = FNullTextureID();
+			*validcolor = (*stop == 0) && (stop >= name + 2) && (stop <= name + 6);
+			return;
+		}
+		else	// Support for Legacy's color format!
+		{
+			int l=(int)strlen(name);
+			texture = FNullTextureID();
+			*validcolor = false;
+			if (l>=7) 
+			{
+				for(stop=name2;stop<name2+6;stop++) if (!isxdigit(*stop)) *stop='0';
+
+				int factor = l==7? 0 : clamp<int> ((name2[6]&223)-'A', 0, 25);
+
+				name2[6]=0; int blue=strtol(name2+4,NULL,16);
+				name2[4]=0; int green=strtol(name2+2,NULL,16);
+				name2[2]=0; int red=strtol(name2,NULL,16);
+
+				if (!isFog) 
+				{
+					if (factor==0) 
+					{
+						*validcolor=false;
+						return;
+					}
+					factor = factor * 255 / 25;
+				}
+				else
+				{
+					factor=0;
+				}
+
+				*color=MAKEARGB(factor, red, green, blue);
+				texture = FNullTextureID();
+				*validcolor = true;
+				return;
+			}
+		}
+		texture = FNullTextureID();
+	}
+	side->SetTexture(position, texture);
+}
+
+//===========================================================================
+//
+// Sound enviroment handling
+//
+//===========================================================================
+
+void P_FloodZone (sector_t *sec, int zonenum)
+{
+	int i;
+
+	if (sec->ZoneNumber == zonenum)
+		return;
+
+	sec->ZoneNumber = zonenum;
+
+	for (i = 0; i < sec->linecount; ++i)
+	{
+		line_t *check = sec->lines[i];
+		sector_t *other;
+
+		if (check->sidedef[1] == NULL || (check->flags & ML_ZONEBOUNDARY))
+			continue;
+
+		if (check->frontsector == sec)
+		{
+			assert(check->backsector != NULL);
+			other = check->backsector;
+		}
+		else
+		{
+			assert(check->frontsector != NULL);
+			other = check->frontsector;
+		}
+
+		if (other->ZoneNumber != zonenum)
+			P_FloodZone (other, zonenum);
+	}
+}
+
+void P_FloodZones ()
+{
+	int z = 0, i;
+	ReverbContainer *reverb;
+
+	for (i = 0; i < numsectors; ++i)
+	{
+		if (sectors[i].ZoneNumber == 0xFFFF)
+		{
+			P_FloodZone (&sectors[i], z++);
+		}
+	}
+	numzones = z;
+	zones = new zone_t[z];
+	reverb = S_FindEnvironment(level.DefaultEnvironment);
+	if (reverb == NULL)
+	{
+		Printf("Sound environment %d, %d not found\n", level.DefaultEnvironment >> 8, level.DefaultEnvironment & 255);
+		reverb = DefaultEnvironments[0];
+	}
+	for (i = 0; i < z; ++i)
+	{
+		zones[i].Environment = reverb;
+	}
+}
+
+//===========================================================================
+//
+// P_LoadVertexes
+//
+//===========================================================================
+
+void P_LoadVertexes (MapData * map)
+{
+	int i;
+
+	// Determine number of vertices:
+	//	total lump length / vertex record length.
+	numvertexes = map->Size(ML_VERTEXES) / sizeof(mapvertex_t);
+	numvertexdatas = 0;
+
+	if (numvertexes == 0)
+	{
+		I_Error ("Map has no vertices.\n");
+	}
+
+	// Allocate memory for buffer.
+	vertexes = new vertex_t[numvertexes];		
+	vertexdatas = NULL;
+
+	map->Seek(ML_VERTEXES);
+		
+	// Copy and convert vertex coordinates, internal representation as fixed.
+	for (i = 0; i < numvertexes; i++)
+	{
+		SWORD x, y;
+
+		(*map->file) >> x >> y;
+		vertexes[i].x = x << FRACBITS;
+		vertexes[i].y = y << FRACBITS;
+	}
+}
+
+//===========================================================================
+//
+// P_LoadZSegs
+//
+//===========================================================================
+
+void P_LoadZSegs (FileReaderBase &data)
+{
+	for (int i = 0; i < numsegs; ++i)
+	{
+		line_t *ldef;
+		DWORD v1, v2;
+		WORD line;
+		BYTE side;
+
+		data >> v1 >> v2 >> line >> side;
+
+		segs[i].v1 = &vertexes[v1];
+		segs[i].v2 = &vertexes[v2];
+		segs[i].linedef = ldef = &lines[line];
+		segs[i].sidedef = ldef->sidedef[side];
+		segs[i].frontsector = ldef->sidedef[side]->sector;
+		if (ldef->flags & ML_TWOSIDED && ldef->sidedef[side^1] != NULL)
+		{
+			segs[i].backsector = ldef->sidedef[side^1]->sector;
+		}
+		else
+		{
+			segs[i].backsector = 0;
+			ldef->flags &= ~ML_TWOSIDED;
+		}
+	}
+}
+
+//===========================================================================
+//
+// P_LoadGLZSegs
+//
+// This is the GL nodes version of the above function.
+//
+//===========================================================================
+
+void P_LoadGLZSegs (FileReaderBase &data, int type)
+{
+	for (int i = 0; i < numsubsectors; ++i)
+	{
+		for (size_t j = 0; j < subsectors[i].numlines; ++j)
+		{
+			seg_t *seg;
+			DWORD v1, partner;
+			DWORD line;
+			WORD lineword;
+			BYTE side;
+
+			data >> v1 >> partner;
+			if (type >= 2)
+			{
+				data >> line;
+			}
+			else
+			{
+				data >> lineword;
+				line = lineword == 0xFFFF ? 0xFFFFFFFF : lineword;
+			}
+			data >> side;
+
+			seg = subsectors[i].firstline + j;
+			seg->v1 = &vertexes[v1];
+			if (j == 0)
+			{
+				seg[subsectors[i].numlines - 1].v2 = seg->v1;
+			}
+			else
+			{
+				seg[-1].v2 = seg->v1;
+			}
+			glsegextras[seg - segs].PartnerSeg = partner;
+			if (line != 0xFFFFFFFF)
+			{
+				line_t *ldef;
+
+				seg->linedef = ldef = &lines[line];
+				seg->sidedef = ldef->sidedef[side];
+				seg->frontsector = ldef->sidedef[side]->sector;
+				if (ldef->flags & ML_TWOSIDED && ldef->sidedef[side^1] != NULL)
+				{
+					seg->backsector = ldef->sidedef[side^1]->sector;
+				}
+				else
+				{
+					seg->backsector = 0;
+					ldef->flags &= ~ML_TWOSIDED;
+				}
+			}
+			else
+			{
+				seg->linedef = NULL;
+				seg->sidedef = NULL;
+				seg->frontsector = seg->backsector = subsectors[i].firstline->frontsector;
+			}
+		}
+	}
+}
+
+//===========================================================================
+//
+// P_LoadZNodes
+//
+//===========================================================================
+
+void LoadZNodes(FileReaderBase &data, int glnodes)
+{
+	// Read extra vertices added during node building
+	DWORD orgVerts, newVerts;
+	vertex_t *newvertarray;
+	unsigned int i;
+
+	data >> orgVerts >> newVerts;
+	if (orgVerts > (DWORD)numvertexes)
+	{ // These nodes are based on a map with more vertex data than we have.
+	  // We can't use them.
+		throw CRecoverableError("Incorrect number of vertexes in nodes.\n");
+	}
+	if (orgVerts + newVerts == (DWORD)numvertexes)
+	{
+		newvertarray = vertexes;
+	}
+	else
+	{
+		newvertarray = new vertex_t[orgVerts + newVerts];
+		memcpy (newvertarray, vertexes, orgVerts * sizeof(vertex_t));
+	}
+	for (i = 0; i < newVerts; ++i)
+	{
+		data >> newvertarray[i + orgVerts].x >> newvertarray[i + orgVerts].y;
+	}
+	if (vertexes != newvertarray)
+	{
+		for (i = 0; i < (DWORD)numlines; ++i)
+		{
+			lines[i].v1 = lines[i].v1 - vertexes + newvertarray;
+			lines[i].v2 = lines[i].v2 - vertexes + newvertarray;
+		}
+		delete[] vertexes;
+		vertexes = newvertarray;
+		numvertexes = orgVerts + newVerts;
+	}
+
+	// Read the subsectors
+	DWORD numSubs, currSeg;
+
+	data >> numSubs;
+	numsubsectors = numSubs;
+	subsectors = new subsector_t[numSubs];
+	memset (subsectors, 0, numsubsectors*sizeof(subsector_t));
+
+	for (i = currSeg = 0; i < numSubs; ++i)
+	{
+		DWORD numsegs;
+
+		data >> numsegs;
+		subsectors[i].firstline = (seg_t *)(size_t)currSeg;		// Oh damn. I should have stored the seg count sooner.
+		subsectors[i].numlines = numsegs;
+		currSeg += numsegs;
+	}
+
+	// Read the segs
+	DWORD numSegs;
+
+	data >> numSegs;
+
+	// The number of segs stored should match the number of
+	// segs used by subsectors.
+	if (numSegs != currSeg)
+	{
+		throw CRecoverableError("Incorrect number of segs in nodes.\n");
+	}
+
+	numsegs = numSegs;
+	segs = new seg_t[numsegs];
+	memset (segs, 0, numsegs*sizeof(seg_t));
+	glsegextras = NULL;
+
+	for (i = 0; i < numSubs; ++i)
+	{
+		subsectors[i].firstline = &segs[(size_t)subsectors[i].firstline];
+	}
+
+	if (glnodes == 0)
+	{
+		P_LoadZSegs (data);
+	}
+	else
+	{
+		glsegextras = new glsegextra_t[numsegs];
+		P_LoadGLZSegs (data, glnodes);
+	}
+
+	// Read nodes
+	DWORD numNodes;
+
+	data >> numNodes;
+	numnodes = numNodes;
+	nodes = new node_t[numNodes];
+	memset (nodes, 0, sizeof(node_t)*numNodes);
+
+	for (i = 0; i < numNodes; ++i)
+	{
+		if (glnodes < 3)
+		{
+			SWORD x, y, dx, dy;
+
+			data >> x >> y >> dx >> dy;
+			nodes[i].x = x << FRACBITS;
+			nodes[i].y = y << FRACBITS;
+			nodes[i].dx = dx << FRACBITS;
+			nodes[i].dy = dy << FRACBITS;
+		}
+		else
+		{
+			data >> nodes[i].x >> nodes[i].y >> nodes[i].dx >> nodes[i].dy;
+		}
+		for (int j = 0; j < 2; ++j)
+		{
+			for (int k = 0; k < 4; ++k)
+			{
+				SWORD coord;
+				data >> coord;
+				nodes[i].bbox[j][k] = coord << FRACBITS;
+			}
+		}
+		for (int m = 0; m < 2; ++m)
+		{
+			DWORD child;
+			data >> child;
+			if (child & 0x80000000)
+			{
+				nodes[i].children[m] = (BYTE *)&subsectors[child & 0x7FFFFFFF] + 1;
+			}
+			else
+			{
+				nodes[i].children[m] = &nodes[child];
+			}
+		}
+	}
+}
+
+
+void P_LoadZNodes (FileReader &dalump, DWORD id)
+{
+	int type;
+	bool compressed;
+
+	switch (id)
+	{
+	case MAKE_ID('Z','N','O','D'):
+		type = 0;
+		compressed = true;
+		break;
+
+	case MAKE_ID('Z','G','L','N'):
+		type = 1;
+		compressed = true;
+		break;
+
+	case MAKE_ID('Z','G','L','2'):
+		type = 2;
+		compressed = true;
+		break;
+
+	case MAKE_ID('Z','G','L','3'):
+		type = 3;
+		compressed = true;
+		break;
+
+	case MAKE_ID('X','N','O','D'):
+		type = 0;
+		compressed = false;
+		break;
+
+	case MAKE_ID('X','G','L','N'):
+		type = 1;
+		compressed = false;
+		break;
+
+	case MAKE_ID('X','G','L','2'):
+		type = 2;
+		compressed = false;
+		break;
+
+	case MAKE_ID('X','G','L','3'):
+		type = 3;
+		compressed = false;
+		break;
+
+	default:
+		return;
+	}
+	
+	if (compressed)
+	{
+		FileReaderZ data (dalump);
+		LoadZNodes(data, type);
+	}
+	else
+	{
+		LoadZNodes(dalump, type);
+	}
+}
+
+
+
+//===========================================================================
+//
+// P_CheckV4Nodes
+// http://www.sbsoftware.com/files/DeePBSPV4specs.txt
+//
+//===========================================================================
+
+static bool P_CheckV4Nodes(MapData *map)
+{
+	char header[8];
+
+	map->Read(ML_NODES, header, 8);
+	return !memcmp(header, "xNd4\0\0\0\0", 8);
+}
+
+
+//===========================================================================
+//
+// P_LoadSegs
+//
+// killough 5/3/98: reformatted, cleaned up
+//
+//===========================================================================
+
+struct badseg
+{
+	badseg(int t, int s, int d) : badtype(t), badsegnum(s), baddata(d) {}
+	int badtype;
+	int badsegnum;
+	int baddata;
+};
+
+template<class segtype>
+void P_LoadSegs (MapData * map)
+{
+	int  i;
+	BYTE *data;
+	BYTE *vertchanged = new BYTE[numvertexes];	// phares 10/4/98
+	DWORD segangle;
+	line_t* line;		// phares 10/4/98
+	int ptp_angle;		// phares 10/4/98
+	int delta_angle;	// phares 10/4/98
+	int dis;			// phares 10/4/98
+	int dx,dy;			// phares 10/4/98
+	int vnum1,vnum2;	// phares 10/4/98
+	int lumplen = map->Size(ML_SEGS);
+
+	memset (vertchanged,0,numvertexes); // phares 10/4/98
+
+	numsegs = lumplen / sizeof(segtype);
+
+	if (numsegs == 0)
+	{
+		Printf ("This map has no segs.\n");
+		delete[] subsectors;
+		delete[] nodes;
+		delete[] vertchanged;
+		ForceNodeBuild = true;
+		return;
+	}
+
+	segs = new seg_t[numsegs];
+	memset (segs, 0, numsegs*sizeof(seg_t));
+
+	data = new BYTE[lumplen];
+	map->Read(ML_SEGS, data);
+
+	for (i = 0; i < numsubsectors; ++i)
+	{
+		subsectors[i].firstline = &segs[(size_t)subsectors[i].firstline];
+	}
+
+	// phares: 10/4/98: Vertchanged is an array that represents the vertices.
+	// Mark those used by linedefs. A marked vertex is one that is not a
+	// candidate for movement further down.
+
+	line = lines;
+	for (i = 0; i < numlines ; i++, line++)
+	{
+		vertchanged[line->v1 - vertexes] = vertchanged[line->v2 - vertexes] = 1;
+	}
+
+	try
+	{
+		for (i = 0; i < numsegs; i++)
+		{
+			seg_t *li = segs + i;
+			segtype *ml = ((segtype *) data) + i;
+
+			int side, linedef;
+			line_t *ldef;
+
+			vnum1 = ml->V1();
+			vnum2 = ml->V2();
+
+			if (vnum1 >= numvertexes || vnum2 >= numvertexes)
+			{
+				throw badseg(0, i, MAX(vnum1, vnum2));
+			}
+
+			li->v1 = &vertexes[vnum1];
+			li->v2 = &vertexes[vnum2];
+
+			segangle = (WORD)LittleShort(ml->angle);
+
+			// phares 10/4/98: In the case of a lineseg that was created by splitting
+			// another line, it appears that the line angle is inherited from the
+			// father line. Due to roundoff, the new vertex may have been placed 'off
+			// the line'. When you get close to such a line, and it is very short,
+			// it's possible that the roundoff error causes 'firelines', the thin
+			// lines that can draw from screen top to screen bottom occasionally. This
+			// is due to all the angle calculations that are done based on the line
+			// angle, the angles from the viewer to the vertices, and the viewer's
+			// angle in the world. In the case of firelines, the rounded-off position
+			// of one of the vertices determines one of these angles, and introduces
+			// an error in the scaling factor for mapping textures and determining
+			// where on the screen the ceiling and floor spans should be shown. For a
+			// fireline, the engine thinks the ceiling bottom and floor top are at the
+			// midpoint of the screen. So you get ceilings drawn all the way down to the
+			// screen midpoint, and floors drawn all the way up. Thus 'firelines'. The
+			// name comes from the original sighting, which involved a fire texture.
+			//
+			// To correct this, reset the vertex that was added so that it sits ON the
+			// split line.
+			//
+			// To know which of the two vertices was added, its number is greater than
+			// that of the last of the author-created vertices. If both vertices of the
+			// line were added by splitting, pick the higher-numbered one. Once you've
+			// changed a vertex, don't change it again if it shows up in another seg.
+			//
+			// To determine if there's an error in the first place, find the
+			// angle of the line between the two seg vertices. If it's one degree or more
+			// off, then move one vertex. This may seem insignificant, but one degree
+			// errors _can_ cause firelines.
+
+			ptp_angle = R_PointToAngle2 (li->v1->x, li->v1->y, li->v2->x, li->v2->y);
+			dis = 0;
+			delta_angle = (absangle(ptp_angle-(segangle<<16))>>ANGLETOFINESHIFT)*360/FINEANGLES;
+
+			if (delta_angle != 0)
+			{
+				segangle >>= (ANGLETOFINESHIFT-16);
+				dx = (li->v1->x - li->v2->x)>>FRACBITS;
+				dy = (li->v1->y - li->v2->y)>>FRACBITS;
+				dis = ((int) sqrt((double)(dx*dx + dy*dy)))<<FRACBITS;
+				dx = finecosine[segangle];
+				dy = finesine[segangle];
+				if ((vnum2 > vnum1) && (vertchanged[vnum2] == 0))
+				{
+					li->v2->x = li->v1->x + FixedMul(dis,dx);
+					li->v2->y = li->v1->y + FixedMul(dis,dy);
+					vertchanged[vnum2] = 1; // this was changed
+				}
+				else if (vertchanged[vnum1] == 0)
+				{
+					li->v1->x = li->v2->x - FixedMul(dis,dx);
+					li->v1->y = li->v2->y - FixedMul(dis,dy);
+					vertchanged[vnum1] = 1; // this was changed
+				}
+			}
+
+			linedef = LittleShort(ml->linedef);
+			if ((unsigned)linedef >= (unsigned)numlines)
+			{
+				throw badseg(1, i, linedef);
+			}
+			ldef = &lines[linedef];
+			li->linedef = ldef;
+			side = LittleShort(ml->side);
+			if ((unsigned)(ldef->sidedef[side] - sides) >= (unsigned)numsides)
+			{
+				throw badseg(2, i, int(ldef->sidedef[side] - sides));
+			}
+			li->sidedef = ldef->sidedef[side];
+			li->frontsector = ldef->sidedef[side]->sector;
+
+			// killough 5/3/98: ignore 2s flag if second sidedef missing:
+			if (ldef->flags & ML_TWOSIDED && ldef->sidedef[side^1] != NULL)
+			{
+				li->backsector = ldef->sidedef[side^1]->sector;
+			}
+			else
+			{
+				li->backsector = 0;
+				ldef->flags &= ~ML_TWOSIDED;
+			}
+		}
+	}
+	catch (const badseg &bad) // the preferred way is to catch by (const) reference.
+	{
+		switch (bad.badtype)
+		{
+		case 0:
+			Printf ("Seg %d references a nonexistant vertex %d (max %d).\n", bad.badsegnum, bad.baddata, numvertexes);
+			break;
+
+		case 1:
+			Printf ("Seg %d references a nonexistant linedef %d (max %d).\n", bad.badsegnum, bad.baddata, numlines);
+			break;
+
+		case 2:
+			Printf ("The linedef for seg %d references a nonexistant sidedef %d (max %d).\n", bad.badsegnum, bad.baddata, numsides);
+			break;
+		}
+		Printf ("The BSP will be rebuilt.\n");
+		delete[] segs;
+		delete[] subsectors;
+		delete[] nodes;
+		ForceNodeBuild = true;
+	}
+
+	delete[] vertchanged; // phares 10/4/98
+	delete[] data;
+}
+
+
+//===========================================================================
+//
+// P_LoadSubsectors
+//
+//===========================================================================
+
+template<class subsectortype, class segtype>
+void P_LoadSubsectors (MapData * map)
+{
+	int i;
+	DWORD maxseg = map->Size(ML_SEGS) / sizeof(segtype);
+
+	numsubsectors = map->Size(ML_SSECTORS) / sizeof(subsectortype);
+
+	if (numsubsectors == 0 || maxseg == 0 )
+	{
+		Printf ("This map has an incomplete BSP tree.\n");
+		delete[] nodes;
+		ForceNodeBuild = true;
+		return;
+	}
+
+	subsectors = new subsector_t[numsubsectors];		
+	map->Seek(ML_SSECTORS);
+		
+	memset (subsectors, 0, numsubsectors*sizeof(subsector_t));
+	
+	for (i = 0; i < numsubsectors; i++)
+	{
+		subsectortype subd;
+
+		(*map->file) >> subd.numsegs >> subd.firstseg;
+
+		if (subd.numsegs == 0)
+		{
+			Printf ("Subsector %i is empty.\n", i);
+			delete[] subsectors;
+			delete[] nodes;
+			ForceNodeBuild = true;
+			return;
+		}
+
+		subsectors[i].numlines = subd.numsegs;
+		subsectors[i].firstline = (seg_t *)(size_t)subd.firstseg;
+
+		if ((size_t)subsectors[i].firstline >= maxseg)
+		{
+			Printf ("Subsector %d contains invalid segs %u-%u\n"
+				"The BSP will be rebuilt.\n", i, (unsigned)((size_t)subsectors[i].firstline),
+				(unsigned)((size_t)subsectors[i].firstline) + subsectors[i].numlines - 1);
+			ForceNodeBuild = true;
+			delete[] nodes;
+			delete[] subsectors;
+			break;
+		}
+		else if ((size_t)subsectors[i].firstline + subsectors[i].numlines > maxseg)
+		{
+			Printf ("Subsector %d contains invalid segs %u-%u\n"
+				"The BSP will be rebuilt.\n", i, maxseg,
+				(unsigned)((size_t)subsectors[i].firstline) + subsectors[i].numlines - 1);
+			ForceNodeBuild = true;
+			delete[] nodes;
+			delete[] subsectors;
+			break;
+		}
+	}
+}
+
+
+//===========================================================================
+//
+// P_LoadSectors
+//
+//===========================================================================
+
+void P_LoadSectors (MapData *map, FMissingTextureTracker &missingtex)
+{
+	int 				i;
+	char				*msp;
+	mapsector_t			*ms;
+	sector_t*			ss;
+	int					defSeqType;
+	FDynamicColormap	*fogMap, *normMap;
+	int					lumplen = map->Size(ML_SECTORS);
+
+	numsectors = lumplen / sizeof(mapsector_t);
+	sectors = new sector_t[numsectors];		
+	memset (sectors, 0, numsectors*sizeof(sector_t));
+
+	if (level.flags & LEVEL_SNDSEQTOTALCTRL)
+		defSeqType = 0;
+	else
+		defSeqType = -1;
+
+	fogMap = normMap = NULL;
+
+	msp = new char[lumplen];
+	map->Read(ML_SECTORS, msp);
+	ms = (mapsector_t*)msp;
+	ss = sectors;
+	
+	// Extended properties
+	sectors[0].e = new extsector_t[numsectors];
+
+	for (i = 0; i < numsectors; i++, ss++, ms++)
+	{
+		ss->e = &sectors[0].e[i];
+		if (!map->HasBehavior) ss->Flags |= SECF_FLOORDROP;
+		ss->SetPlaneTexZ(sector_t::floor, LittleShort(ms->floorheight)<<FRACBITS);
+		ss->floorplane.d = -ss->GetPlaneTexZ(sector_t::floor);
+		ss->floorplane.c = FRACUNIT;
+		ss->floorplane.ic = FRACUNIT;
+		ss->SetPlaneTexZ(sector_t::ceiling, LittleShort(ms->ceilingheight)<<FRACBITS);
+		ss->ceilingplane.d = ss->GetPlaneTexZ(sector_t::ceiling);
+		ss->ceilingplane.c = -FRACUNIT;
+		ss->ceilingplane.ic = -FRACUNIT;
+		SetTexture(ss, i, sector_t::floor, ms->floorpic, missingtex, true);
+		SetTexture(ss, i, sector_t::ceiling, ms->ceilingpic, missingtex, true);
+		ss->lightlevel = LittleShort(ms->lightlevel);
+		if (map->HasBehavior)
+			ss->special = LittleShort(ms->special);
+		else	// [RH] Translate to new sector special
+			ss->special = P_TranslateSectorSpecial (LittleShort(ms->special));
+		tagManager.AddSectorTag(i, LittleShort(ms->tag));
+		ss->thinglist = NULL;
+		ss->touching_thinglist = NULL;		// phares 3/14/98
+		ss->seqType = defSeqType;
+		ss->SeqName = NAME_None;
+		ss->nextsec = -1;	//jff 2/26/98 add fields to support locking out
+		ss->prevsec = -1;	// stair retriggering until build completes
+
+		ss->SetAlpha(sector_t::floor, FRACUNIT);
+		ss->SetAlpha(sector_t::ceiling, FRACUNIT);
+		ss->SetXScale(sector_t::floor, FRACUNIT);	// [RH] floor and ceiling scaling
+		ss->SetYScale(sector_t::floor, FRACUNIT);
+		ss->SetXScale(sector_t::ceiling, FRACUNIT);
+		ss->SetYScale(sector_t::ceiling, FRACUNIT);
+
+		ss->heightsec = NULL;	// sector used to get floor and ceiling height
+		// killough 3/7/98: end changes
+
+		ss->gravity = 1.f;	// [RH] Default sector gravity of 1.0
+		ss->ZoneNumber = 0xFFFF;
+		ss->terrainnum[sector_t::ceiling] = ss->terrainnum[sector_t::floor] = -1;
+
+		// [RH] Sectors default to white light with the default fade.
+		//		If they are outside (have a sky ceiling), they use the outside fog.
+		if (level.outsidefog != 0xff000000 && (ss->GetTexture(sector_t::ceiling) == skyflatnum || (ss->special&0xff) == Sector_Outside))
+		{
+			if (fogMap == NULL)
+				fogMap = GetSpecialLights (PalEntry (255,255,255), level.outsidefog, 0);
+			ss->ColorMap = fogMap;
+		}
+		else
+		{
+			if (normMap == NULL)
+				normMap = GetSpecialLights (PalEntry (255,255,255), level.fadeto, NormalLight.Desaturate);
+			ss->ColorMap = normMap;
+		}
+
+		// killough 8/28/98: initialize all sectors to normal friction
+		ss->friction = ORIG_FRICTION;
+		ss->movefactor = ORIG_FRICTION_FACTOR;
+		ss->sectornum = i;
+	}
+	delete[] msp;
+}
+
+
+//===========================================================================
+//
+// P_LoadNodes
+//
+//===========================================================================
+
+template<class nodetype, class subsectortype>
+void P_LoadNodes (MapData * map)
+{
+	FMemLump	data;
+	int 		i;
+	int 		j;
+	int 		k;
+	char		*mnp;
+	nodetype	*mn;
+	node_t* 	no;
+	WORD*		used;
+	int			lumplen = map->Size(ML_NODES);
+	int			maxss = map->Size(ML_SSECTORS) / sizeof(subsectortype);
+
+	numnodes = (lumplen - nodetype::NF_LUMPOFFSET) / sizeof(nodetype);
+
+	if ((numnodes == 0 && maxss != 1) || maxss == 0)
+	{
+		ForceNodeBuild = true;
+		return;
+	}
+	
+	nodes = new node_t[numnodes];		
+	used = (WORD *)alloca (sizeof(WORD)*numnodes);
+	memset (used, 0, sizeof(WORD)*numnodes);
+
+	mnp = new char[lumplen];
+	mn = (nodetype*)(mnp + nodetype::NF_LUMPOFFSET);
+	map->Read(ML_NODES, mnp);
+	no = nodes;
+	
+	for (i = 0; i < numnodes; i++, no++, mn++)
+	{
+		no->x = LittleShort(mn->x)<<FRACBITS;
+		no->y = LittleShort(mn->y)<<FRACBITS;
+		no->dx = LittleShort(mn->dx)<<FRACBITS;
+		no->dy = LittleShort(mn->dy)<<FRACBITS;
+		for (j = 0; j < 2; j++)
+		{
+			int child = mn->Child(j);
+			if (child & nodetype::NF_SUBSECTOR)
+			{
+				child &= ~nodetype::NF_SUBSECTOR;
+				if (child >= maxss)
+				{
+					Printf ("BSP node %d references invalid subsector %d.\n"
+						"The BSP will be rebuilt.\n", i, child);
+					ForceNodeBuild = true;
+					delete[] nodes;
+					delete[] mnp;
+					return;
+				}
+				no->children[j] = (BYTE *)&subsectors[child] + 1;
+			}
+			else if (child >= numnodes)
+			{
+				Printf ("BSP node %d references invalid node %td.\n"
+					"The BSP will be rebuilt.\n", i, (node_t *)no->children[j] - nodes);
+				ForceNodeBuild = true;
+				delete[] nodes;
+				delete[] mnp;
+				return;
+			}
+			else if (used[child])
+			{
+				Printf ("BSP node %d references node %d,\n"
+					"which is already used by node %d.\n"
+					"The BSP will be rebuilt.\n", i, child, used[child]-1);
+				ForceNodeBuild = true;
+				delete[] nodes;
+				delete[] mnp;
+				return;
+			}
+			else
+			{
+				no->children[j] = &nodes[child];
+				used[child] = j + 1;
+			}
+			for (k = 0; k < 4; k++)
+			{
+				no->bbox[j][k] = LittleShort(mn->bbox[j][k])<<FRACBITS;
+			}
+		}
+	}
+	delete[] mnp;
+}
+
+//===========================================================================
+//
+// SpawnMapThing
+//
+//===========================================================================
+CVAR(Bool, dumpspawnedthings, false, 0)
+
+AActor *SpawnMapThing(int index, FMapThing *mt, int position)
+{
+	AActor *spawned = P_SpawnMapThing(mt, position);
+	if (dumpspawnedthings)
+	{
+		Printf("%5d: (%5d, %5d, %5d), doomednum = %5d, flags = %04x, type = %s\n",
+			index, mt->x>>FRACBITS, mt->y>>FRACBITS, mt->z>>FRACBITS, mt->EdNum, mt->flags, 
+			spawned? spawned->GetClass()->TypeName.GetChars() : "(none)");
+	}
+	T_AddSpawnedThing(spawned);
+	return spawned;
+}
+
+//===========================================================================
+//
+// SetMapThingUserData
+//
+//===========================================================================
+
+static void SetMapThingUserData(AActor *actor, unsigned udi)
+{
+	if (actor == NULL)
+	{
+		return;
+	}
+	while (MapThingsUserData[udi].Property != NAME_None)
+	{
+		FName varname = MapThingsUserData[udi].Property;
+		int value = MapThingsUserData[udi].Value;
+		PField *var = dyn_cast<PField>(actor->GetClass()->Symbols.FindSymbol(varname, true));
+
+		udi++;
+
+		if (var == NULL || (var->Flags & VARF_Native) || !var->Type->IsKindOf(RUNTIME_CLASS(PBasicType)))
+		{
+			DPrintf("%s is not a user variable in class %s\n", varname.GetChars(),
+				actor->GetClass()->TypeName.GetChars());
+		}
+		else
+		{ // Set the value of the specified user variable.
+			var->Type->SetValue(reinterpret_cast<BYTE *>(actor) + var->Offset, value);
+		}
+	}
+}
+
+//===========================================================================
+//
+// P_LoadThings
+//
+//===========================================================================
+
+WORD MakeSkill(int flags)
+{
+	WORD res = 0;
+	if (flags & 1) res |= 1+2;
+	if (flags & 2) res |= 4;
+	if (flags & 4) res |= 8+16;
+	return res;
+}
+
+void P_LoadThings (MapData * map)
+{
+	int	lumplen = map->Size(ML_THINGS);
+	int numthings = lumplen / sizeof(mapthing_t);
+
+	char *mtp;
+	mapthing_t *mt;
+
+	mtp = new char[lumplen];
+	map->Read(ML_THINGS, mtp);
+	mt = (mapthing_t*)mtp;
+
+	MapThingsConverted.Resize(numthings);
+	FMapThing *mti = &MapThingsConverted[0];
+
+	// [RH] ZDoom now uses Hexen-style maps as its native format.
+	//		Since this is the only place where Doom-style Things are ever
+	//		referenced, we translate them into a Hexen-style thing.
+	for (int i=0 ; i < numthings; i++, mt++)
+	{
+		// [RH] At this point, monsters unique to Doom II were weeded out
+		//		if the IWAD wasn't for Doom II. P_SpawnMapThing() can now
+		//		handle these and more cases better, so we just pass it
+		//		everything and let it decide what to do with them.
+
+		// [RH] Need to translate the spawn flags to Hexen format.
+		short flags = LittleShort(mt->options);
+
+		memset (&mti[i], 0, sizeof(mti[i]));
+
+		mti[i].gravity = FRACUNIT;
+		mti[i].Conversation = 0;
+		mti[i].SkillFilter = MakeSkill(flags);
+		mti[i].ClassFilter = 0xffff;	// Doom map format doesn't have class flags so spawn for all player classes
+		mti[i].RenderStyle = STYLE_Count;
+		mti[i].alpha = -1;
+		mti[i].health = 1;
+		mti[i].FloatbobPhase = -1;
+
+		mti[i].x = LittleShort(mt->x) << FRACBITS;
+		mti[i].y = LittleShort(mt->y) << FRACBITS;
+		mti[i].angle = LittleShort(mt->angle);
+		mti[i].EdNum = LittleShort(mt->type);
+		mti[i].info = DoomEdMap.CheckKey(mti[i].EdNum);
+
+
+#ifndef NO_EDATA
+		if (mti[i].info != NULL && mti[i].info->Special == SMT_EDFThing)
+		{
+			ProcessEDMapthing(&mti[i], flags);
+		}
+		else
+#endif
+		{
+			flags &= ~MTF_SKILLMASK;
+			mti[i].flags = (short)((flags & 0xf) | 0x7e0);
+			if (gameinfo.gametype == GAME_Strife)
+			{
+				mti[i].flags &= ~MTF_AMBUSH;
+				if (flags & STF_SHADOW)			mti[i].flags |= MTF_SHADOW;
+				if (flags & STF_ALTSHADOW)		mti[i].flags |= MTF_ALTSHADOW;
+				if (flags & STF_STANDSTILL)		mti[i].flags |= MTF_STANDSTILL;
+				if (flags & STF_AMBUSH)			mti[i].flags |= MTF_AMBUSH;
+				if (flags & STF_FRIENDLY)		mti[i].flags |= MTF_FRIENDLY;
+			}
+			else
+			{
+				if (flags & BTF_BADEDITORCHECK)
+				{
+					flags &= 0x1F;
+				}
+				if (flags & BTF_NOTDEATHMATCH)	mti[i].flags &= ~MTF_DEATHMATCH;
+				if (flags & BTF_NOTCOOPERATIVE)	mti[i].flags &= ~MTF_COOPERATIVE;
+				if (flags & BTF_FRIENDLY)		mti[i].flags |= MTF_FRIENDLY;
+			}
+			if (flags & BTF_NOTSINGLE)			mti[i].flags &= ~MTF_SINGLE;
+		}
+	}
+	delete [] mtp;
+}
+
+//===========================================================================
+//
+// [RH]
+// P_LoadThings2
+//
+// Same as P_LoadThings() except it assumes Things are
+// saved Hexen-style. Position also controls which single-
+// player start spots are spawned by filtering out those
+// whose first parameter don't match position.
+//
+//===========================================================================
+
+void P_LoadThings2 (MapData * map)
+{
+	int	lumplen = map->Size(ML_THINGS);
+	int numthings = lumplen / sizeof(mapthinghexen_t);
+
+	char *mtp;
+
+	MapThingsConverted.Resize(numthings);
+	FMapThing *mti = &MapThingsConverted[0];
+
+	mtp = new char[lumplen];
+	map->Read(ML_THINGS, mtp);
+	mapthinghexen_t *mth = (mapthinghexen_t*)mtp;
+
+	for(int i = 0; i< numthings; i++)
+	{
+		memset (&mti[i], 0, sizeof(mti[i]));
+
+		mti[i].thingid = LittleShort(mth[i].thingid);
+		mti[i].x = LittleShort(mth[i].x)<<FRACBITS;
+		mti[i].y = LittleShort(mth[i].y)<<FRACBITS;
+		mti[i].z = LittleShort(mth[i].z)<<FRACBITS;
+		mti[i].angle = LittleShort(mth[i].angle);
+		mti[i].EdNum = LittleShort(mth[i].type);
+		mti[i].info = DoomEdMap.CheckKey(mti[i].EdNum);
+		mti[i].flags = LittleShort(mth[i].flags);
+		mti[i].special = mth[i].special;
+		for(int j=0;j<5;j++) mti[i].args[j] = mth[i].args[j];
+		mti[i].SkillFilter = MakeSkill(mti[i].flags);
+		mti[i].ClassFilter = (mti[i].flags & MTF_CLASS_MASK) >> MTF_CLASS_SHIFT;
+		mti[i].flags &= ~(MTF_SKILLMASK|MTF_CLASS_MASK);
+		if (level.flags2 & LEVEL2_HEXENHACK)
+		{
+			mti[i].flags &= 0x7ff;	// mask out Strife flags if playing an original Hexen map.
+		}
+
+		mti[i].gravity = FRACUNIT;
+		mti[i].RenderStyle = STYLE_Count;
+		mti[i].alpha = -1;
+		mti[i].health = 1;
+		mti[i].FloatbobPhase = -1;
+	}
+	delete[] mtp;
+}
+
+
+void P_SpawnThings (int position)
+{
+	int numthings = MapThingsConverted.Size();
+
+	for (int i=0; i < numthings; i++)
+	{
+		AActor *actor = SpawnMapThing (i, &MapThingsConverted[i], position);
+		unsigned *udi = MapThingsUserDataIndex.CheckKey((unsigned)i);
+		if (udi != NULL)
+		{
+			SetMapThingUserData(actor, *udi);
+		}
+	}
+	for(int i=0; i<MAXPLAYERS; i++)
+	{
+		if (playeringame[i] && players[i].mo != NULL)
+			P_PlayerStartStomp(players[i].mo);
+	}
+}
+
+
+//===========================================================================
+//
+// P_LoadLineDefs
+//
+// killough 4/4/98: split into two functions, to allow sidedef overloading
+//
+// [RH] Actually split into four functions to allow for Hexen and Doom
+//		linedefs.
+//
+//===========================================================================
+
+void P_AdjustLine (line_t *ld)
+{
+	vertex_t *v1, *v2;
+
+	v1 = ld->v1;
+	v2 = ld->v2;
+
+	ld->dx = v2->x - v1->x;
+	ld->dy = v2->y - v1->y;
+	
+	if (v1->x < v2->x)
+	{
+		ld->bbox[BOXLEFT] = v1->x;
+		ld->bbox[BOXRIGHT] = v2->x;
+	}
+	else
+	{
+		ld->bbox[BOXLEFT] = v2->x;
+		ld->bbox[BOXRIGHT] = v1->x;
+	}
+
+	if (v1->y < v2->y)
+	{
+		ld->bbox[BOXBOTTOM] = v1->y;
+		ld->bbox[BOXTOP] = v2->y;
+	}
+	else
+	{
+		ld->bbox[BOXBOTTOM] = v2->y;
+		ld->bbox[BOXTOP] = v1->y;
+	}
+}
+
+void P_SetLineID (int i, line_t *ld)
+{
+	// [RH] Set line id (as appropriate) here
+	// for Doom format maps this must be done in P_TranslateLineDef because
+	// the tag doesn't always go into the first arg.
+	if (level.maptype == MAPTYPE_HEXEN)	
+	{
+		int setid = -1;
+		switch (ld->special)
+		{
+		case Line_SetIdentification:
+			if (!(level.flags2 & LEVEL2_HEXENHACK))
+			{
+				setid = ld->args[0] + 256 * ld->args[4];
+				ld->flags |= ld->args[1]<<16;
+			}
+			else
+			{
+				setid = ld->args[0];
+			}
+			ld->special = 0;
+			break;
+
+		case TranslucentLine:
+			setid = ld->args[0];
+			ld->flags |= ld->args[3]<<16;
+			break;
+
+		case Teleport_Line:
+		case Scroll_Texture_Model:
+			setid = ld->args[0];
+			break;
+
+		case Polyobj_StartLine:
+			setid = ld->args[3];
+			break;
+
+		case Polyobj_ExplicitLine:
+			setid = ld->args[4];
+			break;
+			
+		case Plane_Align:
+			setid = ld->args[2];
+			break;
+			
+		case Static_Init:
+			if (ld->args[1] == Init_SectorLink) setid = ld->args[0];
+			break;
+
+		case Line_SetPortal:
+		case Line_SetVisualPortal:
+			setid = ld->args[1]; // 0 = target id, 1 = this id, 2 = plane anchor
+			break;
+		}
+		if (setid != -1)
+		{
+			tagManager.AddLineID(i, setid);
+		}
+	}
+}
+
+void P_SaveLineSpecial (line_t *ld)
+{
+	if (ld->sidedef[0] == NULL)
+		return;
+
+	DWORD sidenum = DWORD(ld->sidedef[0]-sides);
+	// killough 4/4/98: support special sidedef interpretation below
+	// [RH] Save Static_Init only if it's interested in the textures
+	if	(ld->special != Static_Init || ld->args[1] == Init_Color)
+	{
+		sidetemp[sidenum].a.special = ld->special;
+		sidetemp[sidenum].a.tag = ld->args[0];
+	}
+	else
+	{
+		sidetemp[sidenum].a.special = 0;
+	}
+}
+
+void P_FinishLoadingLineDef(line_t *ld, int alpha)
+{
+	bool additive = false;
+
+	ld->frontsector = ld->sidedef[0] != NULL ? ld->sidedef[0]->sector : NULL;
+	ld->backsector  = ld->sidedef[1] != NULL ? ld->sidedef[1]->sector : NULL;
+	double dx = FIXED2DBL(ld->v2->x - ld->v1->x);
+	double dy = FIXED2DBL(ld->v2->y - ld->v1->y);
+	int linenum = int(ld-lines);
+
+	if (ld->frontsector == NULL)
+	{
+		Printf ("Line %d has no front sector\n", linemap[linenum]);
+	}
+
+	// [RH] Set some new sidedef properties
+	int len = (int)(sqrt (dx*dx + dy*dy) + 0.5f);
+
+	if (ld->sidedef[0] != NULL)
+	{
+		ld->sidedef[0]->linedef = ld;
+		ld->sidedef[0]->TexelLength = len;
+
+	}
+	if (ld->sidedef[1] != NULL)
+	{
+		ld->sidedef[1]->linedef = ld;
+		ld->sidedef[1]->TexelLength = len;
+	}
+
+	switch (ld->special)
+	{						// killough 4/11/98: handle special types
+		int j;
+
+	case TranslucentLine:			// killough 4/11/98: translucent 2s textures
+		// [RH] Second arg controls how opaque it is.
+		if (alpha == SHRT_MIN)
+		{
+			alpha = ld->args[1];
+			additive = !!ld->args[2];
+		}
+		else if (alpha < 0)
+		{
+			alpha = -alpha;
+			additive = true;
+		}
+
+		alpha = Scale(alpha, FRACUNIT, 255); 
+		if (!ld->args[0])
+		{
+			ld->Alpha = alpha;
+			if (additive)
+			{
+				ld->flags |= ML_ADDTRANS;
+			}
+		}
+		else
+		{
+			for (j = 0; j < numlines; j++)
+			{
+				if (tagManager.LineHasID(j, ld->args[0]))
+				{
+					lines[j].Alpha = alpha;
+					if (additive)
+					{
+						lines[j].flags |= ML_ADDTRANS;
+					}
+				}
+			}
+		}
+		ld->special = 0;
+		break;
+	}
+
+	// [ZZ] check initial portal link
+	P_CheckPortal(ld);
+}
+// killough 4/4/98: delay using sidedefs until they are loaded
+void P_FinishLoadingLineDefs ()
+{
+	for (int i = 0; i < numlines; i++)
+	{
+		P_FinishLoadingLineDef(&lines[i], sidetemp[lines[i].sidedef[0]-sides].a.alpha);
+	}
+}
+
+static void P_SetSideNum (side_t **sidenum_p, WORD sidenum)
+{
+	if (sidenum == NO_INDEX)
+	{
+		*sidenum_p = NULL;
+	}
+	else if (sidecount < numsides)
+	{
+		sidetemp[sidecount].a.map = sidenum;
+		*sidenum_p = &sides[sidecount++];
+	}
+	else
+	{
+		I_Error ("%d sidedefs is not enough\n", sidecount);
+	}
+}
+
+void P_LoadLineDefs (MapData * map)
+{
+	int i, skipped;
+	line_t *ld;
+	int lumplen = map->Size(ML_LINEDEFS);
+	char * mldf;
+	maplinedef_t *mld;
+		
+	numlines = lumplen / sizeof(maplinedef_t);
+	lines = new line_t[numlines];
+	linemap.Resize(numlines);
+	memset (lines, 0, numlines*sizeof(line_t));
+
+	mldf = new char[lumplen];
+	map->Read(ML_LINEDEFS, mldf);
+
+	// [RH] Count the number of sidedef references. This is the number of
+	// sidedefs we need. The actual number in the SIDEDEFS lump might be less.
+	// Lines with 0 length are also removed.
+
+	for (skipped = sidecount = i = 0; i < numlines; )
+	{
+		mld = ((maplinedef_t*)mldf) + i;
+		int v1 = LittleShort(mld->v1);
+		int v2 = LittleShort(mld->v2);
+
+		if (v1 >= numvertexes || v2 >= numvertexes)
+		{
+			delete [] mldf;
+			I_Error ("Line %d has invalid vertices: %d and/or %d.\nThe map only contains %d vertices.", i+skipped, v1, v2, numvertexes);
+		}
+		else if (v1 == v2 ||
+			(vertexes[LittleShort(mld->v1)].x == vertexes[LittleShort(mld->v2)].x &&
+			 vertexes[LittleShort(mld->v1)].y == vertexes[LittleShort(mld->v2)].y))
+		{
+			Printf ("Removing 0-length line %d\n", i+skipped);
+			memmove (mld, mld+1, sizeof(*mld)*(numlines-i-1));
+			ForceNodeBuild = true;
+			skipped++;
+			numlines--;
+		}
+		else
+		{
+			// patch missing first sides instead of crashing out.
+			// Visual glitches are better than not being able to play.
+			if (LittleShort(mld->sidenum[0]) == NO_INDEX)
+			{
+				Printf("Line %d has no first side.\n", i);
+				mld->sidenum[0] = 0;
+			}
+			sidecount++;
+			if (LittleShort(mld->sidenum[1]) != NO_INDEX)
+				sidecount++;
+			linemap[i] = i+skipped;
+			i++;
+		}
+	}
+
+	P_AllocateSideDefs (sidecount);
+
+	mld = (maplinedef_t *)mldf;
+	ld = lines;
+	for (i = 0; i < numlines; i++, mld++, ld++)
+	{
+		ld->Alpha = FRACUNIT;	// [RH] Opaque by default
+
+		// [RH] Translate old linedef special and flags to be
+		//		compatible with the new format.
+
+		P_TranslateLineDef (ld, mld, -1);
+		// do not assign the tag for Extradata lines.
+		if (ld->special != Static_Init || (ld->args[1] != Init_EDLine && ld->args[1] != Init_EDSector))
+		{
+			tagManager.AddLineID(i, mld->tag);
+		}
+#ifndef NO_EDATA
+		if (ld->special == Static_Init && ld->args[1] == Init_EDLine)
+		{
+			ProcessEDLinedef(ld, mld->tag);
+		}
+#endif
+
+		ld->v1 = &vertexes[LittleShort(mld->v1)];
+		ld->v2 = &vertexes[LittleShort(mld->v2)];
+
+		P_SetSideNum (&ld->sidedef[0], LittleShort(mld->sidenum[0]));
+		P_SetSideNum (&ld->sidedef[1], LittleShort(mld->sidenum[1]));
+
+		P_AdjustLine (ld);
+		P_SaveLineSpecial (ld);
+		if (level.flags2 & LEVEL2_CLIPMIDTEX) ld->flags |= ML_CLIP_MIDTEX;
+		if (level.flags2 & LEVEL2_WRAPMIDTEX) ld->flags |= ML_WRAP_MIDTEX;
+		if (level.flags2 & LEVEL2_CHECKSWITCHRANGE) ld->flags |= ML_CHECKSWITCHRANGE;
+	}
+	delete[] mldf;
+}
+
+// [RH] Same as P_LoadLineDefs() except it uses Hexen-style LineDefs.
+void P_LoadLineDefs2 (MapData * map)
+{
+	int i, skipped;
+	line_t *ld;
+	int lumplen = map->Size(ML_LINEDEFS);
+	char * mldf;
+	maplinedef2_t *mld;
+		
+	numlines = lumplen / sizeof(maplinedef2_t);
+	lines = new line_t[numlines];
+	linemap.Resize(numlines);
+	memset (lines, 0, numlines*sizeof(line_t));
+
+	mldf = new char[lumplen];
+	map->Read(ML_LINEDEFS, mldf);
+
+	// [RH] Remove any lines that have 0 length and count sidedefs used
+	for (skipped = sidecount = i = 0; i < numlines; )
+	{
+		mld = ((maplinedef2_t*)mldf) + i;
+
+		if (mld->v1 == mld->v2 ||
+			(vertexes[LittleShort(mld->v1)].x == vertexes[LittleShort(mld->v2)].x &&
+			 vertexes[LittleShort(mld->v1)].y == vertexes[LittleShort(mld->v2)].y))
+		{
+			Printf ("Removing 0-length line %d\n", i+skipped);
+			memmove (mld, mld+1, sizeof(*mld)*(numlines-i-1));
+			skipped++;
+			numlines--;
+		}
+		else
+		{
+			// patch missing first sides instead of crashing out.
+			// Visual glitches are better than not being able to play.
+			if (LittleShort(mld->sidenum[0]) == NO_INDEX)
+			{
+				Printf("Line %d has no first side.\n", i);
+				mld->sidenum[0] = 0;
+			}
+			sidecount++;
+			if (LittleShort(mld->sidenum[1]) != NO_INDEX)
+				sidecount++;
+			linemap[i] = i+skipped;
+			i++;
+		}
+	}
+	if (skipped > 0)
+	{
+		ForceNodeBuild = true;
+	}
+
+	P_AllocateSideDefs (sidecount);
+
+	mld = (maplinedef2_t *)mldf;
+	ld = lines;
+	for (i = 0; i < numlines; i++, mld++, ld++)
+	{
+		int j;
+
+		for (j = 0; j < 5; j++)
+			ld->args[j] = mld->args[j];
+
+		ld->flags = LittleShort(mld->flags);
+		ld->special = mld->special;
+
+		ld->v1 = &vertexes[LittleShort(mld->v1)];
+		ld->v2 = &vertexes[LittleShort(mld->v2)];
+		ld->Alpha = FRACUNIT;	// [RH] Opaque by default
+
+		P_SetSideNum (&ld->sidedef[0], LittleShort(mld->sidenum[0]));
+		P_SetSideNum (&ld->sidedef[1], LittleShort(mld->sidenum[1]));
+
+		P_AdjustLine (ld);
+		P_SetLineID(i, ld);
+		P_SaveLineSpecial (ld);
+		if (level.flags2 & LEVEL2_CLIPMIDTEX) ld->flags |= ML_CLIP_MIDTEX;
+		if (level.flags2 & LEVEL2_WRAPMIDTEX) ld->flags |= ML_WRAP_MIDTEX;
+		if (level.flags2 & LEVEL2_CHECKSWITCHRANGE) ld->flags |= ML_CHECKSWITCHRANGE;
+
+		// convert the activation type
+		ld->activation = 1 << GET_SPAC(ld->flags);
+		if (ld->activation == SPAC_AnyCross)
+		{ // this is really PTouch
+			ld->activation = SPAC_Impact | SPAC_PCross;
+		}
+		else if (ld->activation == SPAC_Impact)
+		{ // In non-UMDF maps, Impact implies PCross
+			ld->activation = SPAC_Impact | SPAC_PCross;
+		}
+		ld->flags &= ~ML_SPAC_MASK;
+	}
+	delete[] mldf;
+}
+
+
+//
+// P_LoadSideDefs
+//
+// killough 4/4/98: split into two functions
+void P_LoadSideDefs (MapData * map)
+{
+	numsides = map->Size(ML_SIDEDEFS) / sizeof(mapsidedef_t);
+}
+
+static void P_AllocateSideDefs (int count)
+{
+	int i;
+
+	sides = new side_t[count];
+	memset (sides, 0, count*sizeof(side_t));
+
+	sidetemp = new sidei_t[MAX(count,numvertexes)];
+	for (i = 0; i < count; i++)
+	{
+		sidetemp[i].a.special = sidetemp[i].a.tag = 0;
+		sidetemp[i].a.alpha = SHRT_MIN;
+		sidetemp[i].a.map = NO_SIDE;
+	}
+	if (count < numsides)
+	{
+		Printf ("Map has %d unused sidedefs\n", numsides - count);
+	}
+	numsides = count;
+	sidecount = 0;
+}
+
+
+// [RH] Group sidedefs into loops so that we can easily determine
+// what walls any particular wall neighbors.
+
+static void P_LoopSidedefs (bool firstloop)
+{
+	int i;
+
+	if (sidetemp != NULL)
+	{
+		delete[] sidetemp;
+	}
+	sidetemp = new sidei_t[MAX(numvertexes, numsides)];
+
+	for (i = 0; i < numvertexes; ++i)
+	{
+		sidetemp[i].b.first = NO_SIDE;
+		sidetemp[i].b.next = NO_SIDE;
+	}
+	for (; i < numsides; ++i)
+	{
+		sidetemp[i].b.next = NO_SIDE;
+	}
+
+	for (i = 0; i < numsides; ++i)
+	{
+		// For each vertex, build a list of sidedefs that use that vertex
+		// as their left edge.
+		line_t *line = sides[i].linedef;
+		int lineside = (line->sidedef[0] != &sides[i]);
+		int vert = int((lineside ? line->v2 : line->v1) - vertexes);
+		
+		sidetemp[i].b.lineside = lineside;
+		sidetemp[i].b.next = sidetemp[vert].b.first;
+		sidetemp[vert].b.first = i;
+
+		// Set each side so that it is the only member of its loop
+		sides[i].LeftSide = NO_SIDE;
+		sides[i].RightSide = NO_SIDE;
+	}
+
+	// For each side, find the side that is to its right and set the
+	// loop pointers accordingly. If two sides share a left vertex, the
+	// one that forms the smallest angle is assumed to be the right one.
+	for (i = 0; i < numsides; ++i)
+	{
+		DWORD right;
+		line_t *line = sides[i].linedef;
+
+		// If the side's line only exists in a single sector,
+		// then consider that line to be a self-contained loop
+		// instead of as part of another loop
+		if (line->frontsector == line->backsector)
+		{
+			const side_t* const rightside = line->sidedef[!sidetemp[i].b.lineside];
+
+			if (NULL == rightside)
+			{
+				// There is no right side!
+				if (firstloop) Printf ("Line %d's right edge is unconnected\n", linemap[unsigned(line-lines)]);
+				continue;
+			}
+
+			right = DWORD(rightside - sides);
+		}
+		else
+		{
+			if (sidetemp[i].b.lineside)
+			{
+				right = int(line->v1 - vertexes);
+			}
+			else
+			{
+				right = int(line->v2 - vertexes);
+			}
+
+			right = sidetemp[right].b.first;
+
+			if (right == NO_SIDE)
+			{ 
+				// There is no right side!
+				if (firstloop) Printf ("Line %d's right edge is unconnected\n", linemap[unsigned(line-lines)]);
+				continue;
+			}
+
+			if (sidetemp[right].b.next != NO_SIDE)
+			{
+				int bestright = right;	// Shut up, GCC
+				angle_t bestang = ANGLE_MAX;
+				line_t *leftline, *rightline;
+				angle_t ang1, ang2, ang;
+
+				leftline = sides[i].linedef;
+				ang1 = R_PointToAngle2 (0, 0, leftline->dx, leftline->dy);
+				if (!sidetemp[i].b.lineside)
+				{
+					ang1 += ANGLE_180;
+				}
+
+				while (right != NO_SIDE)
+				{
+					if (sides[right].LeftSide == NO_SIDE)
+					{
+						rightline = sides[right].linedef;
+						if (rightline->frontsector != rightline->backsector)
+						{
+							ang2 = R_PointToAngle2 (0, 0, rightline->dx, rightline->dy);
+							if (sidetemp[right].b.lineside)
+							{
+								ang2 += ANGLE_180;
+							}
+
+							ang = ang2 - ang1;
+
+							if (ang != 0 && ang <= bestang)
+							{
+								bestright = right;
+								bestang = ang;
+							}
+						}
+					}
+					right = sidetemp[right].b.next;
+				}
+				right = bestright;
+			}
+		}
+		assert((unsigned)i<(unsigned)numsides);
+		assert(right<(unsigned)numsides);
+		sides[i].RightSide = right;
+		sides[right].LeftSide = i;
+	}
+
+	// We keep the sidedef init info around until after polyobjects are initialized,
+	// so don't delete just yet.
+}
+
+int P_DetermineTranslucency (int lumpnum)
+{
+	FWadLump tranmap = Wads.OpenLumpNum (lumpnum);
+	BYTE index;
+	PalEntry newcolor;
+	PalEntry newcolor2;
+
+	tranmap.Seek (GPalette.BlackIndex * 256 + GPalette.WhiteIndex, SEEK_SET);
+	tranmap.Read (&index, 1);
+
+	newcolor = GPalette.BaseColors[GPalette.Remap[index]];
+
+	tranmap.Seek (GPalette.WhiteIndex * 256 + GPalette.BlackIndex, SEEK_SET);
+	tranmap.Read (&index, 1);
+	newcolor2 = GPalette.BaseColors[GPalette.Remap[index]];
+	if (newcolor2.r == 255)	// if black on white results in white it's either
+							// fully transparent or additive
+	{
+		if (developer)
+		{
+			char lumpname[9];
+			lumpname[8] = 0;
+			Wads.GetLumpName (lumpname, lumpnum);
+			Printf ("%s appears to be additive translucency %d (%d%%)\n", lumpname, newcolor.r,
+				newcolor.r*100/255);
+		}
+		return -newcolor.r;
+	}
+
+	if (developer)
+	{
+		char lumpname[9];
+		lumpname[8] = 0;
+		Wads.GetLumpName (lumpname, lumpnum);
+		Printf ("%s appears to be translucency %d (%d%%)\n", lumpname, newcolor.r,
+			newcolor.r*100/255);
+	}
+	return newcolor.r;
+}
+
+void P_ProcessSideTextures(bool checktranmap, side_t *sd, sector_t *sec, intmapsidedef_t *msd, int special, int tag, short *alpha, FMissingTextureTracker &missingtex)
+{
+	switch (special)
+	{
+	case Transfer_Heights:	// variable colormap via 242 linedef
+		  // [RH] The colormap num we get here isn't really a colormap,
+		  //	  but a packed ARGB word for blending, so we also allow
+		  //	  the blend to be specified directly by the texture names
+		  //	  instead of figuring something out from the colormap.
+		if (sec != NULL)
+		{
+			SetTexture (sd, side_t::bottom, &sec->bottommap, msd->bottomtexture);
+			SetTexture (sd, side_t::mid, &sec->midmap, msd->midtexture);
+			SetTexture (sd, side_t::top, &sec->topmap, msd->toptexture);
+		}
+		break;
+
+	case Static_Init:
+		// [RH] Set sector color and fog
+		// upper "texture" is light color
+		// lower "texture" is fog color
+		{
+			DWORD color = MAKERGB(255,255,255), fog = 0;
+			bool colorgood, foggood;
+
+			SetTextureNoErr (sd, side_t::bottom, &fog, msd->bottomtexture, &foggood, true);
+			SetTextureNoErr (sd, side_t::top, &color, msd->toptexture, &colorgood, false);
+			SetTexture(sd, side_t::mid, msd->midtexture, missingtex);
+
+			if (colorgood | foggood)
+			{
+				int s;
+				FDynamicColormap *colormap = NULL;
+
+				for (s = 0; s < numsectors; s++)
+				{
+					if (tagManager.SectorHasTag(s, tag))
+					{
+						if (!colorgood) color = sectors[s].ColorMap->Color;
+						if (!foggood) fog = sectors[s].ColorMap->Fade;
+						if (colormap == NULL ||
+							colormap->Color != color ||
+							colormap->Fade != fog)
+						{
+							colormap = GetSpecialLights (color, fog, 0);
+						}
+						sectors[s].ColorMap = colormap;
+					}
+				}
+			}
+		}
+		break;
+
+	case Sector_Set3DFloor:
+		if (msd->toptexture[0]=='#')
+		{
+			sd->SetTexture(side_t::top, FNullTextureID() +(-strtol(&msd->toptexture[1], NULL, 10)));	// store the alpha as a negative texture index
+														// This will be sorted out by the 3D-floor code later.
+		}
+		else
+		{
+			SetTexture(sd, side_t::top, msd->toptexture, missingtex);
+		}
+
+		SetTexture(sd, side_t::mid, msd->midtexture, missingtex);
+		SetTexture(sd, side_t::bottom, msd->bottomtexture, missingtex);
+		break;
+
+	case TranslucentLine:	// killough 4/11/98: apply translucency to 2s normal texture
+		if (checktranmap)
+		{
+			int lumpnum;
+
+			if (strnicmp ("TRANMAP", msd->midtexture, 8) == 0)
+			{
+				// The translator set the alpha argument already; no reason to do it again.
+				sd->SetTexture(side_t::mid, FNullTextureID());
+			}
+			else if ((lumpnum = Wads.CheckNumForName (msd->midtexture)) > 0 &&
+				Wads.LumpLength (lumpnum) == 65536)
+			{
+				*alpha = (short)P_DetermineTranslucency (lumpnum);
+				sd->SetTexture(side_t::mid, FNullTextureID());
+			}
+			else
+			{
+				SetTexture(sd, side_t::mid, msd->midtexture, missingtex);
+			}
+
+			SetTexture(sd, side_t::top, msd->toptexture, missingtex);
+			SetTexture(sd, side_t::bottom, msd->bottomtexture, missingtex);
+			break;
+		}
+		// Fallthrough for Hexen maps is intentional
+
+	default:			// normal cases
+
+		SetTexture(sd, side_t::mid, msd->midtexture, missingtex);
+		SetTexture(sd, side_t::top, msd->toptexture, missingtex);
+		SetTexture(sd, side_t::bottom, msd->bottomtexture, missingtex);
+		break;
+	}
+}
+
+// killough 4/4/98: delay using texture names until
+// after linedefs are loaded, to allow overloading.
+// killough 5/3/98: reformatted, cleaned up
+
+void P_LoadSideDefs2 (MapData *map, FMissingTextureTracker &missingtex)
+{
+	int  i;
+	char * msdf = new char[map->Size(ML_SIDEDEFS)];
+	map->Read(ML_SIDEDEFS, msdf);
+
+	for (i = 0; i < numsides; i++)
+	{
+		mapsidedef_t *msd = ((mapsidedef_t*)msdf) + sidetemp[i].a.map;
+		side_t *sd = sides + i;
+		sector_t *sec;
+
+		// [RH] The Doom renderer ignored the patch y locations when
+		// drawing mid textures. ZDoom does not, so fix the laser beams in Strife.
+		if (gameinfo.gametype == GAME_Strife &&
+			strncmp (msd->midtexture, "LASERB01", 8) == 0)
+		{
+			msd->rowoffset += 102;
+		}
+
+		sd->SetTextureXOffset(LittleShort(msd->textureoffset)<<FRACBITS);
+		sd->SetTextureYOffset(LittleShort(msd->rowoffset)<<FRACBITS);
+		sd->SetTextureXScale(FRACUNIT);
+		sd->SetTextureYScale(FRACUNIT);
+		sd->linedef = NULL;
+		sd->Flags = 0;
+		sd->Index = i;
+
+		// killough 4/4/98: allow sidedef texture names to be overloaded
+		// killough 4/11/98: refined to allow colormaps to work as wall
+		// textures if invalid as colormaps but valid as textures.
+
+		if ((unsigned)LittleShort(msd->sector)>=(unsigned)numsectors)
+		{
+			Printf (PRINT_HIGH, "Sidedef %d has a bad sector\n", i);
+			sd->sector = sec = NULL;
+		}
+		else
+		{
+			sd->sector = sec = &sectors[LittleShort(msd->sector)];
+		}
+
+		intmapsidedef_t imsd;
+		imsd.toptexture.CopyCStrPart(msd->toptexture, 8);
+		imsd.midtexture.CopyCStrPart(msd->midtexture, 8);
+		imsd.bottomtexture.CopyCStrPart(msd->bottomtexture, 8);
+
+		P_ProcessSideTextures(!map->HasBehavior, sd, sec, &imsd, 
+							  sidetemp[i].a.special, sidetemp[i].a.tag, &sidetemp[i].a.alpha, missingtex);
+	}
+	delete[] msdf;
+}
+
+
+//
+// [RH] My own blockmap builder, not Killough's or TeamTNT's.
+//
+// Killough's turned out not to be correct enough, and I had
+// written this for ZDBSP before I discovered that, so
+// replacing the one he wrote for MBF seemed like the easiest
+// thing to do. (Doom E3M6, near vertex 0--the one furthest east
+// on the map--had problems.)
+//
+// Using a hash table to get the minimum possible blockmap size
+// seems like overkill, but I wanted to change the code as little
+// as possible from its ZDBSP incarnation.
+//
+
+static unsigned int BlockHash (TArray<int> *block)
+{
+	int hash = 0;
+	int *ar = &(*block)[0];
+	for (size_t i = 0; i < block->Size(); ++i)
+	{
+		hash = hash * 12235 + ar[i];
+	}
+	return hash & 0x7fffffff;
+}
+
+static bool BlockCompare (TArray<int> *block1, TArray<int> *block2)
+{
+	size_t size = block1->Size();
+
+	if (size != block2->Size())
+	{
+		return false;
+	}
+	if (size == 0)
+	{
+		return true;
+	}
+	int *ar1 = &(*block1)[0];
+	int *ar2 = &(*block2)[0];
+	for (size_t i = 0; i < size; ++i)
+	{
+		if (ar1[i] != ar2[i])
+		{
+			return false;
+		}
+	}
+	return true;
+}
+
+static void CreatePackedBlockmap (TArray<int> &BlockMap, TArray<int> *blocks, int bmapwidth, int bmapheight)
+{
+	int buckets[4096];
+	int *hashes, hashblock;
+	TArray<int> *block;
+	int zero = 0;
+	int terminator = -1;
+	int *array;
+	int i, hash;
+	int hashed = 0, nothashed = 0;
+
+	hashes = new int[bmapwidth * bmapheight];
+
+	memset (hashes, 0xff, sizeof(int)*bmapwidth*bmapheight);
+	memset (buckets, 0xff, sizeof(buckets));
+
+	for (i = 0; i < bmapwidth * bmapheight; ++i)
+	{
+		block = &blocks[i];
+		hash = BlockHash (block) % 4096;
+		hashblock = buckets[hash];
+		while (hashblock != -1)
+		{
+			if (BlockCompare (block, &blocks[hashblock]))
+			{
+				break;
+			}
+			hashblock = hashes[hashblock];
+		}
+		if (hashblock != -1)
+		{
+			BlockMap[4+i] = BlockMap[4+hashblock];
+			hashed++;
+		}
+		else
+		{
+			hashes[i] = buckets[hash];
+			buckets[hash] = i;
+			BlockMap[4+i] = BlockMap.Size ();
+			BlockMap.Push (zero);
+			array = &(*block)[0];
+			for (size_t j = 0; j < block->Size(); ++j)
+			{
+				BlockMap.Push (array[j]);
+			}
+			BlockMap.Push (terminator);
+			nothashed++;
+		}
+	}
+
+	delete[] hashes;
+
+//	printf ("%d blocks written, %d blocks saved\n", nothashed, hashed);
+}
+
+#define BLOCKBITS 7
+#define BLOCKSIZE 128
+
+static void P_CreateBlockMap ()
+{
+	TArray<int> *BlockLists, *block, *endblock;
+	int adder;
+	int bmapwidth, bmapheight;
+	int minx, maxx, miny, maxy;
+	int i;
+	int line;
+
+	if (numvertexes <= 0)
+		return;
+
+	// Find map extents for the blockmap
+	minx = maxx = vertexes[0].x;
+	miny = maxy = vertexes[0].y;
+
+	for (i = 1; i < numvertexes; ++i)
+	{
+			 if (vertexes[i].x < minx) minx = vertexes[i].x;
+		else if (vertexes[i].x > maxx) maxx = vertexes[i].x;
+			 if (vertexes[i].y < miny) miny = vertexes[i].y;
+		else if (vertexes[i].y > maxy) maxy = vertexes[i].y;
+	}
+
+	maxx >>= FRACBITS;
+	minx >>= FRACBITS;
+	maxy >>= FRACBITS;
+	miny >>= FRACBITS;
+
+	bmapwidth =	 ((maxx - minx) >> BLOCKBITS) + 1;
+	bmapheight = ((maxy - miny) >> BLOCKBITS) + 1;
+
+	TArray<int> BlockMap (bmapwidth * bmapheight * 3 + 4);
+
+	adder = minx;			BlockMap.Push (adder);
+	adder = miny;			BlockMap.Push (adder);
+	adder = bmapwidth;		BlockMap.Push (adder);
+	adder = bmapheight;		BlockMap.Push (adder);
+
+	BlockLists = new TArray<int>[bmapwidth * bmapheight];
+
+	for (line = 0; line < numlines; ++line)
+	{
+		int x1 = lines[line].v1->x >> FRACBITS;
+		int y1 = lines[line].v1->y >> FRACBITS;
+		int x2 = lines[line].v2->x >> FRACBITS;
+		int y2 = lines[line].v2->y >> FRACBITS;
+		int dx = x2 - x1;
+		int dy = y2 - y1;
+		int bx = (x1 - minx) >> BLOCKBITS;
+		int by = (y1 - miny) >> BLOCKBITS;
+		int bx2 = (x2 - minx) >> BLOCKBITS;
+		int by2 = (y2 - miny) >> BLOCKBITS;
+
+		block = &BlockLists[bx + by * bmapwidth];
+		endblock = &BlockLists[bx2 + by2 * bmapwidth];
+
+		if (block == endblock)	// Single block
+		{
+			block->Push (line);
+		}
+		else if (by == by2)		// Horizontal line
+		{
+			if (bx > bx2)
+			{
+				swapvalues (block, endblock);
+			}
+			do
+			{
+				block->Push (line);
+				block += 1;
+			} while (block <= endblock);
+		}
+		else if (bx == bx2)	// Vertical line
+		{
+			if (by > by2)
+			{
+				swapvalues (block, endblock);
+			}
+			do
+			{
+				block->Push (line);
+				block += bmapwidth;
+			} while (block <= endblock);
+		}
+		else				// Diagonal line
+		{
+			int xchange = (dx < 0) ? -1 : 1;
+			int ychange = (dy < 0) ? -1 : 1;
+			int ymove = ychange * bmapwidth;
+			int adx = abs (dx);
+			int ady = abs (dy);
+
+			if (adx == ady)		// 45 degrees
+			{
+				int xb = (x1 - minx) & (BLOCKSIZE-1);
+				int yb = (y1 - miny) & (BLOCKSIZE-1);
+				if (dx < 0)
+				{
+					xb = BLOCKSIZE-xb;
+				}
+				if (dy < 0)
+				{
+					yb = BLOCKSIZE-yb;
+				}
+				if (xb < yb)
+					adx--;
+			}
+			if (adx >= ady)		// X-major
+			{
+				int yadd = dy < 0 ? -1 : BLOCKSIZE;
+				do
+				{
+					int stop = (Scale ((by << BLOCKBITS) + yadd - (y1 - miny), dx, dy) + (x1 - minx)) >> BLOCKBITS;
+					while (bx != stop)
+					{
+						block->Push (line);
+						block += xchange;
+						bx += xchange;
+					}
+					block->Push (line);
+					block += ymove;
+					by += ychange;
+				} while (by != by2);
+				while (block != endblock)
+				{
+					block->Push (line);
+					block += xchange;
+				}
+				block->Push (line);
+			}
+			else					// Y-major
+			{
+				int xadd = dx < 0 ? -1 : BLOCKSIZE;
+				do
+				{
+					int stop = (Scale ((bx << BLOCKBITS) + xadd - (x1 - minx), dy, dx) + (y1 - miny)) >> BLOCKBITS;
+					while (by != stop)
+					{
+						block->Push (line);
+						block += ymove;
+						by += ychange;
+					}
+					block->Push (line);
+					block += xchange;
+					bx += xchange;
+				} while (bx != bx2);
+				while (block != endblock)
+				{
+					block->Push (line);
+					block += ymove;
+				}
+				block->Push (line);
+			}
+		}
+	}
+
+	BlockMap.Reserve (bmapwidth * bmapheight);
+	CreatePackedBlockmap (BlockMap, BlockLists, bmapwidth, bmapheight);
+	delete[] BlockLists;
+
+	blockmaplump = new int[BlockMap.Size()];
+	for (unsigned int ii = 0; ii < BlockMap.Size(); ++ii)
+	{
+		blockmaplump[ii] = BlockMap[ii];
+	}
+}
+
+
+
+//
+// P_VerifyBlockMap
+//
+// haleyjd 03/04/10: do verification on validity of blockmap.
+//
+static bool P_VerifyBlockMap(int count)
+{
+	int x, y;
+	int *maxoffs = blockmaplump + count;
+
+	int bmapwidth = blockmaplump[2];
+	int bmapheight = blockmaplump[3];
+
+	for(y = 0; y < bmapheight; y++)
+	{
+		for(x = 0; x < bmapwidth; x++)
+		{
+			int offset;
+			int *list, *tmplist;
+			int *blockoffset;
+
+			offset = y * bmapwidth + x;
+			blockoffset = blockmaplump + offset + 4;
+
+
+			// check that block offset is in bounds
+			if(blockoffset >= maxoffs)
+			{
+				Printf(PRINT_HIGH, "P_VerifyBlockMap: block offset overflow\n");
+				return false;
+			}
+
+			offset = *blockoffset;         
+
+			// check that list offset is in bounds
+			if(offset < 4 || offset >= count)
+			{
+				Printf(PRINT_HIGH, "P_VerifyBlockMap: list offset overflow\n");
+				return false;
+			}
+
+			list   = blockmaplump + offset;
+
+			// scan forward for a -1 terminator before maxoffs
+			for(tmplist = list; ; tmplist++)
+			{
+				// we have overflowed the lump?
+				if(tmplist >= maxoffs)
+				{
+					Printf(PRINT_HIGH, "P_VerifyBlockMap: open blocklist\n");
+					return false;
+				}
+				if(*tmplist == -1) // found -1
+					break;
+			}
+
+			// scan the list for out-of-range linedef indicies in list
+			for(tmplist = list; *tmplist != -1; tmplist++)
+			{
+				if(*tmplist < 0 || *tmplist >= numlines)
+				{
+					Printf(PRINT_HIGH, "P_VerifyBlockMap: index >= numlines\n");
+					return false;
+				}
+			}
+		}
+	}
+
+	return true;
+}
+
+//
+// P_LoadBlockMap
+//
+// killough 3/1/98: substantially modified to work
+// towards removing blockmap limit (a wad limitation)
+//
+// killough 3/30/98: Rewritten to remove blockmap limit
+//
+
+void P_LoadBlockMap (MapData * map)
+{
+	int count = map->Size(ML_BLOCKMAP);
+
+	if (ForceNodeBuild || genblockmap ||
+		count/2 >= 0x10000 || count == 0 ||
+		Args->CheckParm("-blockmap")
+		)
+	{
+		DPrintf ("Generating BLOCKMAP\n");
+		P_CreateBlockMap ();
+	}
+	else
+	{
+		BYTE *data = new BYTE[count];
+		map->Read(ML_BLOCKMAP, data);
+		const short *wadblockmaplump = (short *)data;
+		int i;
+
+		count/=2;
+		blockmaplump = new int[count];
+
+		// killough 3/1/98: Expand wad blockmap into larger internal one,
+		// by treating all offsets except -1 as unsigned and zero-extending
+		// them. This potentially doubles the size of blockmaps allowed,
+		// because Doom originally considered the offsets as always signed.
+
+		blockmaplump[0] = LittleShort(wadblockmaplump[0]);
+		blockmaplump[1] = LittleShort(wadblockmaplump[1]);
+		blockmaplump[2] = (DWORD)(LittleShort(wadblockmaplump[2])) & 0xffff;
+		blockmaplump[3] = (DWORD)(LittleShort(wadblockmaplump[3])) & 0xffff;
+
+		for (i = 4; i < count; i++)
+		{
+			short t = LittleShort(wadblockmaplump[i]);          // killough 3/1/98
+			blockmaplump[i] = t == -1 ? (DWORD)0xffffffff : (DWORD) t & 0xffff;
+		}
+		delete[] data;
+
+		if (!P_VerifyBlockMap(count))
+		{
+			DPrintf ("Generating BLOCKMAP\n");
+			P_CreateBlockMap();
+		}
+
+	}
+
+	bmaporgx = blockmaplump[0] << FRACBITS;
+	bmaporgy = blockmaplump[1] << FRACBITS;
+	bmapwidth = blockmaplump[2];
+	bmapheight = blockmaplump[3];
+	// MAES: set blockmapxneg and blockmapyneg
+	// E.g. for a full 512x512 map, they should be both
+	// -1. For a 257*257, they should be both -255 etc.
+	bmapnegx = bmapwidth > 255 ? bmapwidth - 512 : -257;
+	bmapnegy = bmapheight > 255 ? bmapheight - 512 : -257;
+
+	// clear out mobj chains
+	count = bmapwidth*bmapheight;
+	blocklinks = new FBlockNode *[count];
+	memset (blocklinks, 0, count*sizeof(*blocklinks));
+	blockmap = blockmaplump+4;
+}
+
+//
+// P_GroupLines
+// Builds sector line lists and subsector sector numbers.
+// Finds block bounding boxes for sectors.
+// [RH] Handles extra lights
+//
+line_t**				linebuffer;
+
+static void P_GroupLines (bool buildmap)
+{
+	cycle_t times[16];
+	int*				linesDoneInEachSector;
+	int 				i;
+	int 				j;
+	int 				total;
+	line_t* 			li;
+	sector_t*			sector;
+	FBoundingBox		bbox;
+	bool				flaggedNoFronts = false;
+	unsigned int		jj;
+
+	for (i = 0; i < (int)countof(times); ++i)
+	{
+		times[i].Reset();
+	}
+
+	// look up sector number for each subsector
+	times[0].Clock();
+	for (i = 0; i < numsubsectors; i++)
+	{
+		subsectors[i].sector = subsectors[i].firstline->sidedef->sector;
+	}
+	if (glsegextras != NULL)
+	{
+		for (i = 0; i < numsubsectors; i++)
+		{
+			for (jj = 0; jj < subsectors[i].numlines; ++jj)
+			{
+				glsegextras[subsectors[i].firstline - segs + jj].Subsector = &subsectors[i];
+			}
+		}
+	}
+	times[0].Unclock();
+
+	// count number of lines in each sector
+	times[1].Clock();
+	total = 0;
+	for (i = 0, li = lines; i < numlines; i++, li++)
+	{
+		if (li->frontsector == NULL)
+		{
+			if (!flaggedNoFronts)
+			{
+				flaggedNoFronts = true;
+				Printf ("The following lines do not have a front sidedef:\n");
+			}
+			Printf (" %d\n", i);
+		}
+		else
+		{
+			li->frontsector->linecount++;
+			total++;
+		}
+
+		if (li->backsector && li->backsector != li->frontsector)
+		{
+			li->backsector->linecount++;
+			total++;
+		}
+	}
+	if (flaggedNoFronts)
+	{
+		I_Error ("You need to fix these lines to play this map.\n");
+	}
+	times[1].Unclock();
+
+	// build line tables for each sector
+	times[3].Clock();
+	linebuffer = new line_t *[total];
+	line_t **lineb_p = linebuffer;
+	linesDoneInEachSector = new int[numsectors];
+	memset (linesDoneInEachSector, 0, sizeof(int)*numsectors);
+
+	for (sector = sectors, i = 0; i < numsectors; i++, sector++)
+	{
+		if (sector->linecount == 0)
+		{
+			Printf ("Sector %i (tag %i) has no lines\n", i, tagManager.GetFirstSectorTag(sector));
+			// 0 the sector's tag so that no specials can use it
+			tagManager.RemoveSectorTags(i);
+		}
+		else
+		{
+			sector->lines = lineb_p;
+			lineb_p += sector->linecount;
+		}
+	}
+
+	for (i = numlines, li = lines; i > 0; --i, ++li)
+	{
+		if (li->frontsector != NULL)
+		{
+			li->frontsector->lines[linesDoneInEachSector[li->frontsector - sectors]++] = li;
+		}
+		if (li->backsector != NULL && li->backsector != li->frontsector)
+		{
+			li->backsector->lines[linesDoneInEachSector[li->backsector - sectors]++] = li;
+		}
+	}
+
+	for (i = 0, sector = sectors; i < numsectors; ++i, ++sector)
+	{
+		if (linesDoneInEachSector[i] != sector->linecount)
+		{
+			I_Error ("P_GroupLines: miscounted");
+		}
+		if (sector->linecount != 0)
+		{
+			bbox.ClearBox ();
+			for (j = 0; j < sector->linecount; ++j)
+			{
+				li = sector->lines[j];
+				bbox.AddToBox (li->v1->x, li->v1->y);
+				bbox.AddToBox (li->v2->x, li->v2->y);
+			}
+		}
+
+		// set the soundorg to the middle of the bounding box
+		sector->soundorg[0] = bbox.Right()/2 + bbox.Left()/2;
+		sector->soundorg[1] = bbox.Top()/2 + bbox.Bottom()/2;
+
+		// For triangular sectors the above does not calculate good points unless the longest of the triangle's lines is perfectly horizontal and vertical
+		if (sector->linecount == 3)
+		{
+			vertex_t *Triangle[2];
+			Triangle[0] = sector->lines[0]->v1;
+			Triangle[1] = sector->lines[0]->v2;
+			if (sector->linecount > 1)
+			{
+				fixed_t dx = Triangle[1]->x - Triangle[0]->x;
+				fixed_t dy = Triangle[1]->y - Triangle[0]->y;
+				// Find another point in the sector that does not lie
+				// on the same line as the first two points.
+				for (j = 0; j < 2; ++j)
+				{
+					vertex_t *v;
+
+					v = (j == 1) ? sector->lines[1]->v1 : sector->lines[1]->v2;
+					if (DMulScale32 (v->y - Triangle[0]->y, dx,
+									Triangle[0]->x - v->x, dy) != 0)
+					{
+						sector->soundorg[0] = Triangle[0]->x / 3 + Triangle[1]->x / 3 + v->x / 3;
+						sector->soundorg[1] = Triangle[0]->y / 3 + Triangle[1]->y / 3 + v->y / 3;
+						break;
+					}
+				}
+			}
+		}
+
+	}
+	delete[] linesDoneInEachSector;
+	times[3].Unclock();
+
+	// [RH] Moved this here
+	times[4].Clock();
+	// killough 1/30/98: Create xref tables for tags
+	tagManager.HashTags();
+	times[4].Unclock();
+
+	times[5].Clock();
+	if (!buildmap)
+	{
+		P_SetSlopes ();
+	}
+	times[5].Unclock();
+
+	if (showloadtimes)
+	{
+		Printf ("---Group Lines Times---\n");
+		for (i = 0; i < 7; ++i)
+		{
+			Printf (" time %d:%9.4f ms\n", i, times[i].TimeMS());
+		}
+	}
+}
+
+//
+// P_LoadReject
+//
+void P_LoadReject (MapData * map, bool junk)
+{
+	const int neededsize = (numsectors * numsectors + 7) >> 3;
+	int rejectsize;
+
+	if (strnicmp (map->MapLumps[ML_REJECT].Name, "REJECT", 8) != 0)
+	{
+		rejectsize = 0;
+	}
+	else
+	{
+		rejectsize = junk ? 0 : map->Size(ML_REJECT);
+	}
+
+	if (rejectsize < neededsize)
+	{
+		if (rejectsize > 0)
+		{
+			Printf ("REJECT is %d byte%s too small.\n", neededsize - rejectsize,
+				neededsize-rejectsize==1?"":"s");
+		}
+		rejectmatrix = NULL;
+	}
+	else
+	{
+		// Check if the reject has some actual content. If not, free it.
+		rejectsize = MIN (rejectsize, neededsize);
+		rejectmatrix = new BYTE[rejectsize];
+
+		map->Seek(ML_REJECT);
+		map->file->Read (rejectmatrix, rejectsize);
+
+		int qwords = rejectsize / 8;
+		int i;
+
+		if (qwords > 0)
+		{
+			const QWORD *qreject = (const QWORD *)rejectmatrix;
+
+			i = 0;
+			do
+			{
+				if (qreject[i] != 0)
+					return;
+			} while (++i < qwords);
+		}
+		rejectsize &= 7;
+		qwords *= 8;
+		for (i = 0; i < rejectsize; ++i)
+		{
+			if (rejectmatrix[qwords + i] != 0)
+				return;
+		}
+
+		// Reject has no data, so pretend it isn't there.
+		delete[] rejectmatrix;
+		rejectmatrix = NULL;
+	}
+}
+
+//
+// [RH] P_LoadBehavior
+//
+void P_LoadBehavior (MapData * map)
+{
+	map->Seek(ML_BEHAVIOR);
+	FBehavior::StaticLoadModule (-1, map->file, map->Size(ML_BEHAVIOR));
+	if (!FBehavior::StaticCheckAllGood ())
+	{
+		Printf ("ACS scripts unloaded.\n");
+		FBehavior::StaticUnloadModules ();
+	}
+}
+
+void P_GetPolySpots (MapData * map, TArray<FNodeBuilder::FPolyStart> &spots, TArray<FNodeBuilder::FPolyStart> &anchors)
+{
+	//if (map->HasBehavior)
+	{
+		for (unsigned int i = 0; i < MapThingsConverted.Size(); ++i)
+		{
+			FDoomEdEntry *mentry = MapThingsConverted[i].info;
+			if (mentry != NULL && mentry->Type == NULL && mentry->Special >= SMT_PolyAnchor && mentry->Special <= SMT_PolySpawnHurt)
+			{
+				FNodeBuilder::FPolyStart newvert;
+				newvert.x = MapThingsConverted[i].x;
+				newvert.y = MapThingsConverted[i].y;
+				newvert.polynum = MapThingsConverted[i].angle;
+				if (mentry->Special == SMT_PolyAnchor)
+				{
+					anchors.Push (newvert);
+				}
+				else
+				{
+					spots.Push (newvert);
+				}
+			}
+		}
+	}
+}
+
+extern polyblock_t **PolyBlockMap;
+
+void P_FreeLevelData ()
+{
+	interpolator.ClearInterpolations();	// [RH] Nothing to interpolate on a fresh level.
+	Renderer->CleanLevelData();
+	FPolyObj::ClearAllSubsectorLinks(); // can't be done as part of the polyobj deletion process.
+	SN_StopAllSequences ();
+	DThinker::DestroyAllThinkers ();
+	tagManager.Clear();
+	level.total_monsters = level.total_items = level.total_secrets =
+		level.killed_monsters = level.found_items = level.found_secrets =
+		wminfo.maxfrags = 0;
+		
+	FBehavior::StaticUnloadModules ();
+	if (vertexes != NULL)
+	{
+		delete[] vertexes;
+		vertexes = NULL;
+	}
+	numvertexes = 0;
+	if (segs != NULL)
+	{
+		delete[] segs;
+		segs = NULL;
+	}
+	numsegs = 0;
+	if (glsegextras != NULL)
+	{
+		delete[] glsegextras;
+		glsegextras = NULL;
+	}
+	if (sectors != NULL)
+	{
+		delete[] sectors[0].e;
+		delete[] sectors;
+		sectors = NULL;
+	}
+	numsectors = 0;
+	if (gamenodes != NULL && gamenodes != nodes)
+	{
+		delete[] gamenodes;
+	}
+	if (gamesubsectors != NULL && gamesubsectors != subsectors)
+	{
+		delete[] gamesubsectors;
+	}
+	if (subsectors != NULL)
+	{
+		for (int i = 0; i < numsubsectors; ++i)
+		{
+			if (subsectors[i].BSP != NULL)
+			{
+				delete subsectors[i].BSP;
+			}
+		}
+		delete[] subsectors;
+	}
+	if (nodes != NULL)
+	{
+		delete[] nodes;
+	}
+	subsectors = gamesubsectors = NULL;
+	numsubsectors = numgamesubsectors = 0;
+	nodes = gamenodes = NULL;
+	numnodes = numgamenodes = 0;
+	if (lines != NULL)
+	{
+		delete[] lines;
+		lines = NULL;
+	}
+	numlines = 0;
+	if (sides != NULL)
+	{
+		delete[] sides;
+		sides = NULL;
+	}
+	numsides = 0;
+
+	if (blockmaplump != NULL)
+	{
+		delete[] blockmaplump;
+		blockmaplump = NULL;
+	}
+	if (blocklinks != NULL)
+	{
+		delete[] blocklinks;
+		blocklinks = NULL;
+	}
+	if (PolyBlockMap != NULL)
+	{
+		for (int i = bmapwidth*bmapheight-1; i >= 0; --i)
+		{
+			polyblock_t *link = PolyBlockMap[i];
+			while (link != NULL)
+			{
+				polyblock_t *next = link->next;
+				delete link;
+				link = next;
+			}
+		}
+		delete[] PolyBlockMap;
+		PolyBlockMap = NULL;
+	}
+	if (rejectmatrix != NULL)
+	{
+		delete[] rejectmatrix;
+		rejectmatrix = NULL;
+	}
+	if (linebuffer != NULL)
+	{
+		delete[] linebuffer;
+		linebuffer = NULL;
+	}
+	if (polyobjs != NULL)
+	{
+		delete[] polyobjs;
+		polyobjs = NULL;
+	}
+	po_NumPolyobjs = 0;
+	if (zones != NULL)
+	{
+		delete[] zones;
+		zones = NULL;
+	}
+	numzones = 0;
+	P_FreeStrifeConversations ();
+	if (level.Scrolls != NULL)
+	{
+		delete[] level.Scrolls;
+		level.Scrolls = NULL;
+	}
+	P_ClearUDMFKeys();
+}
+
+extern msecnode_t *headsecnode;
+
+void P_FreeExtraLevelData()
+{
+	// Free all blocknodes and msecnodes.
+	// *NEVER* call this function without calling
+	// P_FreeLevelData() first, or they might not all be freed.
+	{
+		FBlockNode *node = FBlockNode::FreeBlocks;
+		while (node != NULL)
+		{
+			FBlockNode *next = node->NextBlock;
+			delete node;
+			node = next;
+		}
+		FBlockNode::FreeBlocks = NULL;
+	}
+	{
+		msecnode_t *node = headsecnode;
+
+		while (node != NULL)
+		{
+			msecnode_t *next = node->m_snext;
+			M_Free (node);
+			node = next;
+		}
+		headsecnode = NULL;
+	}
+}
+
+//
+// P_SetupLevel
+//
+
+// [RH] position indicates the start spot to spawn at
+void P_SetupLevel (const char *lumpname, int position)
+{
+	cycle_t times[20];
+	FMapThing *buildthings;
+	int numbuildthings;
+	int i;
+	bool buildmap;
+	const int *oldvertextable = NULL;
+
+	// This is motivated as follows:
+
+	bool RequireGLNodes = Renderer->RequireGLNodes() || am_textured;
+
+	for (i = 0; i < (int)countof(times); ++i)
+	{
+		times[i].Reset();
+	}
+
+	level.maptype = MAPTYPE_UNKNOWN;
+	wminfo.partime = 180;
+
+	MapThingsConverted.Clear();
+	MapThingsUserDataIndex.Clear();
+	MapThingsUserData.Clear();
+	linemap.Clear();
+	FCanvasTextureInfo::EmptyList ();
+	R_FreePastViewers ();
+	P_ClearUDMFKeys();
+
+	if (!savegamerestore)
+	{
+		for (i = 0; i < MAXPLAYERS; ++i)
+		{
+			players[i].killcount = players[i].secretcount 
+				= players[i].itemcount = 0;
+		}
+	}
+	for (i = 0; i < MAXPLAYERS; ++i)
+	{
+		players[i].mo = NULL;
+	}
+	// [RH] Clear any scripted translation colors the previous level may have set.
+	for (i = 0; i < int(translationtables[TRANSLATION_LevelScripted].Size()); ++i)
+	{
+		FRemapTable *table = translationtables[TRANSLATION_LevelScripted][i];
+		if (table != NULL)
+		{
+			delete table;
+			translationtables[TRANSLATION_LevelScripted][i] = NULL;
+		}
+	}
+	translationtables[TRANSLATION_LevelScripted].Clear();
+
+	// Initial height of PointOfView will be set by player think.
+	players[consoleplayer].viewz = 1; 
+
+	// Make sure all sounds are stopped before Z_FreeTags.
+	S_Start ();
+	// [RH] Clear all ThingID hash chains.
+	AActor::ClearTIDHashes ();
+
+	// [RH] clear out the mid-screen message
+	C_MidPrint (NULL, NULL);
+
+	// Free all level data from the previous map
+	P_FreeLevelData ();
+
+	MapData *map = P_OpenMapData(lumpname, true);
+	if (map == NULL)
+	{
+		I_Error("Unable to open map '%s'\n", lumpname);
+	}
+
+	// find map num
+	level.lumpnum = map->lumpnum;
+	hasglnodes = false;
+
+	// [RH] Support loading Build maps (because I felt like it. :-)
+	buildmap = false;
+	if (map->Size(0) > 0)
+	{
+		BYTE *mapdata = new BYTE[map->Size(0)];
+		map->Seek(0);
+		map->file->Read(mapdata, map->Size(0));
+		times[0].Clock();
+		buildmap = P_LoadBuildMap (mapdata, map->Size(0), &buildthings, &numbuildthings);
+		times[0].Unclock();
+		delete[] mapdata;
+	}
+
+	if (!buildmap)
+	{
+		// note: most of this ordering is important 
+		ForceNodeBuild = gennodes;
+
+		// [RH] Load in the BEHAVIOR lump
+		FBehavior::StaticUnloadModules ();
+		if (map->HasBehavior)
+		{
+			P_LoadBehavior (map);
+			level.maptype = MAPTYPE_HEXEN;
+		}
+		else
+		{
+			// We need translators only for Doom format maps.
+			const char *translator;
+
+			if (!level.info->Translator.IsEmpty())
+			{
+				// The map defines its own translator.
+				translator = level.info->Translator.GetChars();
+			}
+			else
+			{
+				// Has the user overridden the game's default translator with a commandline parameter?
+				translator = Args->CheckValue("-xlat");
+				if (translator == NULL) 
+				{
+					// Use the game's default.
+					translator = gameinfo.translator.GetChars();
+				}
+			}
+			P_LoadTranslator(translator);
+			level.maptype = MAPTYPE_DOOM;
+		}
+		if (map->isText)
+		{
+			level.maptype = MAPTYPE_UDMF;
+		}
+		CheckCompatibility(map);
+		if (ib_compatflags & BCOMPATF_REBUILDNODES)
+		{
+			ForceNodeBuild = true;
+		}
+		T_LoadScripts(map);
+
+		if (!map->HasBehavior || map->isText)
+		{
+			// Doom format and UDMF text maps get strict monster activation unless the mapinfo
+			// specifies differently.
+			if (!(level.flags2 & LEVEL2_LAXACTIVATIONMAPINFO))
+			{
+				level.flags2 &= ~LEVEL2_LAXMONSTERACTIVATION;
+			}
+		}
+
+		if (!map->HasBehavior && !map->isText)
+		{
+			// set compatibility flags
+			if (gameinfo.gametype == GAME_Strife)
+			{
+				level.flags2 |= LEVEL2_RAILINGHACK;
+			}
+			level.flags2 |= LEVEL2_DUMMYSWITCHES;
+		}
+
+		FBehavior::StaticLoadDefaultModules ();
+#ifndef NO_EDATA
+		LoadMapinfoACSLump();
+#endif
+
+
+		P_LoadStrifeConversations (map, lumpname);
+
+		FMissingTextureTracker missingtex;
+
+		if (!map->isText)
+		{
+			times[0].Clock();
+			P_LoadVertexes (map);
+			times[0].Unclock();
+			
+			// Check for maps without any BSP data at all (e.g. SLIGE)
+			times[1].Clock();
+			P_LoadSectors (map, missingtex);
+			times[1].Unclock();
+
+			times[2].Clock();
+			P_LoadSideDefs (map);
+			times[2].Unclock();
+
+			times[3].Clock();
+			if (!map->HasBehavior)
+				P_LoadLineDefs (map);
+			else
+				P_LoadLineDefs2 (map);	// [RH] Load Hexen-style linedefs
+			times[3].Unclock();
+
+			times[4].Clock();
+			P_LoadSideDefs2 (map, missingtex);
+			times[4].Unclock();
+
+			times[5].Clock();
+			P_FinishLoadingLineDefs ();
+			times[5].Unclock();
+
+			if (!map->HasBehavior)
+				P_LoadThings (map);
+			else
+				P_LoadThings2 (map);	// [RH] Load Hexen-style things
+
+			SetCompatibilityParams();
+		}
+		else
+		{
+			times[0].Clock();
+			P_ParseTextMap(map, missingtex);
+			times[0].Unclock();
+		}
+
+		times[6].Clock();
+		P_LoopSidedefs (true);
+		times[6].Unclock();
+
+		linemap.Clear();
+		linemap.ShrinkToFit();
+
+		SummarizeMissingTextures(missingtex);
+	}
+	else
+	{
+		ForceNodeBuild = true;
+		level.maptype = MAPTYPE_BUILD;
+	}
+	bool reloop = false;
+
+	if (!ForceNodeBuild)
+	{
+		// Check for compressed nodes first, then uncompressed nodes
+		FWadLump test;
+		DWORD id = MAKE_ID('X','x','X','x'), idcheck = 0, idcheck2 = 0, idcheck3 = 0, idcheck4 = 0, idcheck5 = 0, idcheck6 = 0;
+
+		if (map->Size(ML_ZNODES) != 0)
+		{
+			// Test normal nodes first
+			map->Seek(ML_ZNODES);
+			idcheck = MAKE_ID('Z','N','O','D');
+			idcheck2 = MAKE_ID('X','N','O','D');
+		}
+		else if (map->Size(ML_GLZNODES) != 0)
+		{
+			map->Seek(ML_GLZNODES);
+			idcheck = MAKE_ID('Z','G','L','N');
+			idcheck2 = MAKE_ID('Z','G','L','2');
+			idcheck3 = MAKE_ID('Z','G','L','3');
+			idcheck4 = MAKE_ID('X','G','L','N');
+			idcheck5 = MAKE_ID('X','G','L','2');
+			idcheck6 = MAKE_ID('X','G','L','3');
+		}
+
+		map->file->Read (&id, 4);
+		if (id != 0 && (id == idcheck || id == idcheck2 || id == idcheck3 || id == idcheck4 || id == idcheck5 || id == idcheck6))
+		{
+			try
+			{
+				P_LoadZNodes (*map->file, id);
+			}
+			catch (CRecoverableError &error)
+			{
+				Printf ("Error loading nodes: %s\n", error.GetMessage());
+
+				ForceNodeBuild = true;
+				if (subsectors != NULL)
+				{
+					delete[] subsectors;
+					subsectors = NULL;
+				}
+				if (segs != NULL)
+				{
+					delete[] segs;
+					segs = NULL;
+				}
+				if (nodes != NULL)
+				{
+					delete[] nodes;
+					nodes = NULL;
+				}
+			}
+		}
+		else if (!map->isText)	// regular nodes are not supported for text maps
+		{
+			// If all 3 node related lumps are empty there's no need to output a message.
+			// This just means that the map has no nodes and the engine is supposed to build them.
+			if (map->Size(ML_SEGS) != 0 || map->Size(ML_SSECTORS) != 0 || map->Size(ML_NODES) != 0)
+			{
+				if (!P_CheckV4Nodes(map))
+				{
+					times[7].Clock();
+					P_LoadSubsectors<mapsubsector_t, mapseg_t> (map);
+					times[7].Unclock();
+
+					times[8].Clock();
+					if (!ForceNodeBuild) P_LoadNodes<mapnode_t, mapsubsector_t> (map);
+					times[8].Unclock();
+
+					times[9].Clock();
+					if (!ForceNodeBuild) P_LoadSegs<mapseg_t> (map);
+					times[9].Unclock();
+				}
+				else
+				{
+					times[7].Clock();
+					P_LoadSubsectors<mapsubsector4_t, mapseg4_t> (map);
+					times[7].Unclock();
+
+					times[8].Clock();
+					if (!ForceNodeBuild) P_LoadNodes<mapnode4_t, mapsubsector4_t> (map);
+					times[8].Unclock();
+
+					times[9].Clock();
+					if (!ForceNodeBuild) P_LoadSegs<mapseg4_t> (map);
+					times[9].Unclock();
+				}
+			}
+			else ForceNodeBuild = true;
+		}
+		else ForceNodeBuild = true;
+
+		// If loading the regular nodes failed try GL nodes before considering a rebuild
+		if (ForceNodeBuild)
+		{
+			if (P_LoadGLNodes(map)) 
+			{
+				ForceNodeBuild = false;
+				reloop = true;
+			}
+		}
+	}
+	else reloop = true;
+
+	unsigned int startTime=0, endTime=0;
+
+	bool BuildGLNodes;
+	if (ForceNodeBuild)
+	{
+		BuildGLNodes = RequireGLNodes || multiplayer || demoplayback || demorecording || genglnodes;
+
+		startTime = I_FPSTime ();
+		TArray<FNodeBuilder::FPolyStart> polyspots, anchors;
+		P_GetPolySpots (map, polyspots, anchors);
+		FNodeBuilder::FLevel leveldata =
+		{
+			vertexes, numvertexes,
+			sides, numsides,
+			lines, numlines,
+			0, 0, 0, 0
+		};
+		leveldata.FindMapBounds ();
+		// We need GL nodes if am_textured is on.
+		// In case a sync critical game mode is started, also build GL nodes to avoid problems
+		// if the different machines' am_textured setting differs.
+		FNodeBuilder builder (leveldata, polyspots, anchors, BuildGLNodes);
+		delete[] vertexes;
+		builder.Extract (nodes, numnodes,
+			segs, glsegextras, numsegs,
+			subsectors, numsubsectors,
+			vertexes, numvertexes);
+		endTime = I_FPSTime ();
+		DPrintf ("BSP generation took %.3f sec (%d segs)\n", (endTime - startTime) * 0.001, numsegs);
+		oldvertextable = builder.GetOldVertexTable();
+		reloop = true;
+	}
+	else
+	{
+		BuildGLNodes = false;
+		// Older ZDBSPs had problems with compressed sidedefs and assigned wrong sides to the segs if both sides were the same sidedef.
+		for(i=0;i<numsegs;i++)
+		{
+			seg_t * seg=&segs[i];
+			if (seg->backsector == seg->frontsector && seg->linedef)
+			{
+				fixed_t d1=P_AproxDistance(seg->v1->x-seg->linedef->v1->x,seg->v1->y-seg->linedef->v1->y);
+				fixed_t d2=P_AproxDistance(seg->v2->x-seg->linedef->v1->x,seg->v2->y-seg->linedef->v1->y);
+
+				if (d2<d1)	// backside
+				{
+					seg->sidedef = seg->linedef->sidedef[1];
+				}
+				else	// front side
+				{
+					seg->sidedef = seg->linedef->sidedef[0];
+				}
+			}
+		}
+	}
+
+	// Copy pointers to the old nodes so that R_PointInSubsector can use them
+	if (nodes && subsectors)
+	{
+		gamenodes = nodes;
+		numgamenodes = numnodes;
+		gamesubsectors = subsectors;
+		numgamesubsectors = numsubsectors;
+	}
+	else
+	{
+		gamenodes=NULL;
+	}
+
+	if (RequireGLNodes)
+	{
+		// Build GL nodes if we want a textured automap or GL nodes are forced to be built.
+		// If the original nodes being loaded are not GL nodes they will be kept around for
+		// use in P_PointInSubsector to avoid problems with maps that depend on the specific
+		// nodes they were built with (P:AR E1M3 is a good example for a map where this is the case.)
+		reloop |= P_CheckNodes(map, BuildGLNodes, endTime - startTime);
+		hasglnodes = true;
+	}
+	else
+	{
+		hasglnodes = P_CheckForGLNodes();
+	}
+
+	times[10].Clock();
+	P_LoadBlockMap (map);
+	times[10].Unclock();
+
+	times[11].Clock();
+	P_LoadReject (map, buildmap);
+	times[11].Unclock();
+
+	times[12].Clock();
+	P_GroupLines (buildmap);
+	times[12].Unclock();
+
+	times[13].Clock();
+	P_FloodZones ();
+	times[13].Unclock();
+
+	if (hasglnodes)
+	{
+		P_SetRenderSector();
+	}
+
+	bodyqueslot = 0;
+// phares 8/10/98: Clear body queue so the corpses from previous games are
+// not assumed to be from this one.
+
+	for (i = 0; i < BODYQUESIZE; i++)
+		bodyque[i] = NULL;
+
+	deathmatchstarts.Clear();
+	AllPlayerStarts.Clear();
+	memset(playerstarts, 0, sizeof(playerstarts));
+
+	if (!buildmap)
+	{
+		// [RH] Spawn slope creating things first.
+		P_SpawnSlopeMakers (&MapThingsConverted[0], &MapThingsConverted[MapThingsConverted.Size()], oldvertextable);
+		P_CopySlopes();
+
+		// Spawn 3d floors - must be done before spawning things so it can't be done in P_SpawnSpecials
+		P_Spawn3DFloors();
+
+		times[14].Clock();
+		P_SpawnThings(position);
+
+		for (i = 0; i < MAXPLAYERS; ++i)
+		{
+			if (playeringame[i] && players[i].mo != NULL)
+				players[i].health = players[i].mo->health;
+		}
+		times[14].Unclock();
+
+		times[15].Clock();
+		if (!map->HasBehavior && !map->isText)
+			P_TranslateTeleportThings ();	// [RH] Assign teleport destination TIDs
+		times[15].Unclock();
+	}
+	else
+	{
+		for (i = 0; i < numbuildthings; ++i)
+		{
+			SpawnMapThing (i, &buildthings[i], 0);
+		}
+		delete[] buildthings;
+	}
+	delete map;
+	if (oldvertextable != NULL)
+	{
+		delete[] oldvertextable;
+	}
+
+	// set up world state
+	P_SpawnSpecials ();
+
+	// This must be done BEFORE the PolyObj Spawn!!!
+	Renderer->PreprocessLevel();
+
+	times[16].Clock();
+	if (reloop) P_LoopSidedefs (false);
+	PO_Init ();	// Initialize the polyobjs
+	times[16].Unclock();
+
+	assert(sidetemp != NULL);
+	delete[] sidetemp;
+	sidetemp = NULL;
+
+	// if deathmatch, randomly spawn the active players
+	if (deathmatch)
+	{
+		for (i=0 ; i<MAXPLAYERS ; i++)
+		{
+			if (playeringame[i])
+			{
+				players[i].mo = NULL;
+				G_DeathMatchSpawnPlayer (i);
+			}
+		}
+	}
+	// the same, but for random single/coop player starts
+	else if (level.flags2 & LEVEL2_RANDOMPLAYERSTARTS)
+	{
+		for (i = 0; i < MAXPLAYERS; ++i)
+		{
+			if (playeringame[i])
+			{
+				players[i].mo = NULL;
+				FPlayerStart *mthing = G_PickPlayerStart(i);
+				P_SpawnPlayer(mthing, i, (level.flags2 & LEVEL2_PRERAISEWEAPON) ? SPF_WEAPONFULLYUP : 0);
+			}
+		}
+	}
+
+	// Don't count monsters in end-of-level sectors if option is on
+	if (dmflags2 & DF2_NOCOUNTENDMONST)
+	{
+		TThinkerIterator<AActor> it;
+		AActor * mo;
+
+		while ((mo=it.Next()))
+		{
+			if (mo->flags & MF_COUNTKILL)
+			{
+				if (mo->Sector->damageamount > 0 && (mo->Sector->Flags & (SECF_ENDGODMODE|SECF_ENDLEVEL)) == (SECF_ENDGODMODE|SECF_ENDLEVEL))
+				{
+					mo->ClearCounters();
+				}
+			}
+		}
+	}
+
+	T_PreprocessScripts();        // preprocess FraggleScript scripts
+
+	// build subsector connect matrix
+	//	UNUSED P_ConnectSubsectors ();
+
+	R_OldBlend = 0xffffffff;
+
+	// [RH] Remove all particles
+	P_ClearParticles ();
+
+	times[17].Clock();
+	// preload graphics and sounds
+	if (precache)
+	{
+		TexMan.PrecacheLevel ();
+		S_PrecacheLevel ();
+	}
+	times[17].Unclock();
+
+	if (deathmatch)
+	{
+		AnnounceGameStart ();
+	}
+
+	P_ResetSightCounters (true);
+	//Printf ("free memory: 0x%x\n", Z_FreeMemory());
+
+	if (showloadtimes)
+	{
+		Printf ("---Total load times---\n");
+		for (i = 0; i < 18; ++i)
+		{
+			static const char *timenames[] =
+			{
+				"load vertexes",
+				"load sectors",
+				"load sides",
+				"load lines",
+				"load sides 2",
+				"load lines 2",
+				"loop sides",
+				"load subsectors",
+				"load nodes",
+				"load segs",
+				"load blockmap",
+				"load reject",
+				"group lines",
+				"flood zones",
+				"load things",
+				"translate teleports",
+				"init polys",
+				"precache"
+			};
+			Printf ("Time%3d:%9.4f ms (%s)\n", i, times[i].TimeMS(), timenames[i]);
+		}
+	}
+	MapThingsConverted.Clear();
+	MapThingsUserDataIndex.Clear();
+	MapThingsUserData.Clear();
+
+	if (glsegextras != NULL)
+	{
+		delete[] glsegextras;
+		glsegextras = NULL;
+	}
+}
+
+
+
+//
+// P_Init
+//
+void P_Init ()
+{
+	atterm (P_Shutdown);
+
+	P_InitEffects ();		// [RH]
+	P_InitTerrainTypes ();
+	P_InitKeyMessages ();
+	R_InitSprites ();
+}
+
+static void P_Shutdown ()
+{
+	R_DeinitSpriteData ();
+	P_DeinitKeyMessages ();
+	P_FreeLevelData ();
+	P_FreeExtraLevelData ();
+	ST_Clear();
+}
+
+#if 0
+#include "c_dispatch.h"
+CCMD (lineloc)
+{
+	if (argv.argc() != 2)
+	{
+		return;
+	}
+	int linenum = atoi (argv[1]);
+	if (linenum < 0 || linenum >= numlines)
+	{
+		Printf ("No such line\n");
+	}
+	Printf ("(%d,%d) -> (%d,%d)\n", lines[linenum].v1->x >> FRACBITS,
+		lines[linenum].v1->y >> FRACBITS,
+		lines[linenum].v2->x >> FRACBITS,
+		lines[linenum].v2->y >> FRACBITS);
+}
+#endif