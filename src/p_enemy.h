--- conflicted
+++ resolved
@@ -1,94 +1,88 @@
-#ifndef __P_ENEMY_H__
-#define __P_ENEMY_H__
+#ifndef __P_ENEMY_H__
+#define __P_ENEMY_H__
+
+#include "thingdef/thingdef.h"
+#include "tables.h"
+
+struct sector_t;
+class AActor;
+class AInventory;
+class PClass;
+
+
+enum dirtype_t
+{
+	DI_EAST,
+	DI_NORTHEAST,
+	DI_NORTH,
+	DI_NORTHWEST,
+	DI_WEST,
+	DI_SOUTHWEST,
+	DI_SOUTH,
+	DI_SOUTHEAST,
+	DI_NODIR,
+	NUMDIRS
+};
+
+extern fixed_t xspeed[8], yspeed[8];
+
+enum LO_Flags
+{
+	LOF_NOSIGHTCHECK = 1,
+	LOF_NOSOUNDCHECK = 2,
+	LOF_DONTCHASEGOAL = 4,
+	LOF_NOSEESOUND = 8,
+	LOF_FULLVOLSEESOUND = 16,
+    LOF_NOJUMP = 32,
+};
+
+struct FLookExParams
+{
+	angle_t fov;
+	fixed_t mindist;
+	fixed_t maxdist;
+	fixed_t maxheardist;
+	int flags;
+	FState *seestate;
+};
+
+void P_DaggerAlert (AActor *target, AActor *emitter);
+void P_RecursiveSound (sector_t *sec, AActor *soundtarget, bool splash, int soundblocks, AActor *emitter=NULL, fixed_t maxdist=0);
+bool P_HitFriend (AActor *self);
+void P_NoiseAlert (AActor *target, AActor *emmiter, bool splash=false, fixed_t maxdist=0);
+bool P_CheckMeleeRange2 (AActor *actor);
+bool P_Move (AActor *actor);
+bool P_TryWalk (AActor *actor);
+void P_NewChaseDir (AActor *actor);
+AInventory *P_DropItem (AActor *source, PClassActor *type, int special, int chance);
+void P_TossItem (AActor *item);
+bool P_LookForPlayers (AActor *actor, INTBOOL allaround, FLookExParams *params);
+void A_Weave(AActor *self, int xyspeed, int zspeed, fixed_t xydist, fixed_t zdist);
+void A_Unblock(AActor *self, bool drop);
+
+DECLARE_ACTION(A_Look)
+DECLARE_ACTION(A_BossDeath)
+DECLARE_ACTION(A_Pain)
+DECLARE_ACTION(A_MonsterRail)
+DECLARE_ACTION(A_NoBlocking)
+DECLARE_ACTION(A_Scream)
+DECLARE_ACTION(A_FreezeDeath)
+DECLARE_ACTION(A_FreezeDeathChunks)
+void A_BossDeath(AActor *self);
 
-#include "thingdef/thingdef.h"
-#include "tables.h"
-
-struct sector_t;
-class AActor;
-class AInventory;
-class PClass;
-
-
-enum dirtype_t
-{
-	DI_EAST,
-	DI_NORTHEAST,
-	DI_NORTH,
-	DI_NORTHWEST,
-	DI_WEST,
-	DI_SOUTHWEST,
-	DI_SOUTH,
-	DI_SOUTHEAST,
-	DI_NODIR,
-	NUMDIRS
-};
-
-extern fixed_t xspeed[8], yspeed[8];
-
-enum LO_Flags
-{
-	LOF_NOSIGHTCHECK = 1,
-	LOF_NOSOUNDCHECK = 2,
-	LOF_DONTCHASEGOAL = 4,
-	LOF_NOSEESOUND = 8,
-	LOF_FULLVOLSEESOUND = 16,
-    LOF_NOJUMP = 32,
-};
-
-struct FLookExParams
-{
-	angle_t fov;
-	fixed_t mindist;
-	fixed_t maxdist;
-	fixed_t maxheardist;
-	int flags;
-	FState *seestate;
-};
-
-void P_DaggerAlert (AActor *target, AActor *emitter);
-void P_RecursiveSound (sector_t *sec, AActor *soundtarget, bool splash, int soundblocks, AActor *emitter=NULL, fixed_t maxdist=0);
-bool P_HitFriend (AActor *self);
-void P_NoiseAlert (AActor *target, AActor *emmiter, bool splash=false, fixed_t maxdist=0);
-bool P_CheckMeleeRange2 (AActor *actor);
-bool P_Move (AActor *actor);
-bool P_TryWalk (AActor *actor);
-void P_NewChaseDir (AActor *actor);
-AInventory *P_DropItem (AActor *source, PClassActor *type, int special, int chance);
-void P_TossItem (AActor *item);
-bool P_LookForPlayers (AActor *actor, INTBOOL allaround, FLookExParams *params);
-void A_Weave(AActor *self, int xyspeed, int zspeed, fixed_t xydist, fixed_t zdist);
-void A_Unblock(AActor *self, bool drop);
-
-DECLARE_ACTION(A_Look)
-DECLARE_ACTION(A_BossDeath)
-DECLARE_ACTION(A_Pain)
-DECLARE_ACTION(A_MonsterRail)
-DECLARE_ACTION(A_NoBlocking)
-DECLARE_ACTION(A_Scream)
-DECLARE_ACTION(A_FreezeDeath)
-DECLARE_ACTION(A_FreezeDeathChunks)
-void A_BossDeath(AActor *self);
-
-<<<<<<< HEAD
-void A_Chase(VMFrameStack *stack, AActor *self);
-void A_FaceTarget(AActor *actor);
+void A_Wander(AActor *self, int flags = 0);
+void A_Chase(VMFrameStack *stack, AActor *self);
+void A_FaceTarget(AActor *actor);
 void A_Face(AActor *self, AActor *other, angle_t max_turn = 0, angle_t max_pitch = ANGLE_270, angle_t ang_offset = 0, angle_t pitch_offset = 0, int flags = 0, fixed_t z_add = 0);
-=======
-void A_Chase(AActor *self);
-void A_Wander(AActor *self, int flags = 0);
-void A_FaceTarget(AActor *actor, angle_t max_turn = 0, angle_t max_pitch = ANGLE_270, angle_t ang_offset = 0, angle_t pitch_offset = 0, int flags = 0);
-void A_Face(AActor *self, AActor *other, angle_t max_turn = 0, angle_t max_pitch = ANGLE_270, angle_t ang_offset = 0, angle_t pitch_offset = 0, int flags = 0);
->>>>>>> 9a422245
-
-bool A_RaiseMobj (AActor *, fixed_t speed);
-bool A_SinkMobj (AActor *, fixed_t speed);
-
-bool CheckBossDeath (AActor *);
-int P_Massacre ();
-bool P_CheckMissileRange (AActor *actor);
-
-#define SKULLSPEED (20*FRACUNIT)
-void A_SkullAttack(AActor *self, fixed_t speed);
-
-#endif //__P_ENEMY_H__
+
+bool A_RaiseMobj (AActor *, fixed_t speed);
+bool A_SinkMobj (AActor *, fixed_t speed);
+
+bool CheckBossDeath (AActor *);
+int P_Massacre ();
+bool P_CheckMissileRange (AActor *actor);
+
+#define SKULLSPEED (20*FRACUNIT)
+void A_SkullAttack(AActor *self, fixed_t speed);
+
+#endif //__P_ENEMY_H__