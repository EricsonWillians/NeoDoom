//-----------------------------------------------------------------------------
//
// Copyright 1993-1996 id Software
// Copyright 1994-1996 Raven Software
// Copyright 1999-2016 Randy Heit
// Copyright 2002-2016 Christoph Oelckers
//
// This program is free software: you can redistribute it and/or modify
// it under the terms of the GNU General Public License as published by
// the Free Software Foundation, either version 3 of the License, or
// (at your option) any later version.
//
// This program is distributed in the hope that it will be useful,
// but WITHOUT ANY WARRANTY; without even the implied warranty of
// MERCHANTABILITY or FITNESS FOR A PARTICULAR PURPOSE.  See the
// GNU General Public License for more details.
//
// You should have received a copy of the GNU General Public License
// along with this program.  If not, see http://www.gnu.org/licenses/
//
//-----------------------------------------------------------------------------
//
// DESCRIPTION:
//	all external data is defined here
//	most of the data is loaded into different structures at run time
//	some internal structures shared by many modules are here
//
//-----------------------------------------------------------------------------

#ifndef __DOOMDATA__
#define __DOOMDATA__

// The most basic types we use, portability.
#include "doomtype.h"
#include "vectors.h"

// Some global defines, that configure the game.
#include "doomdef.h"
#include "m_swap.h"

//
// Map level types.
// The following data structures define the persistent format
// used in the lumps of the WAD files.
//

// Lump order in a map WAD: each map needs a couple of lumps
// to provide a complete scene geometry description.
enum
{
	ML_LABEL, 			// A separator, name, ExMx or MAPxx
	ML_THINGS,			// Monsters, items
	ML_LINEDEFS,		// LineDefs, from editing
	ML_SIDEDEFS,		// SideDefs, from editing
	ML_VERTEXES,		// Vertices, edited and BSP splits generated
	ML_SEGS,			// LineSegs, from LineDefs split by BSP
	ML_SSECTORS,		// SubSectors, list of LineSegs
	ML_NODES, 			// BSP nodes
	ML_SECTORS,			// Sectors, from editing
	ML_REJECT,			// LUT, sector-sector visibility
	ML_BLOCKMAP,		// LUT, motion clipping, walls/grid element
	ML_BEHAVIOR,		// [RH] Hexen-style scripts. If present, THINGS
						//		and LINEDEFS are also Hexen-style.
	ML_CONVERSATION,	// Strife dialog (only for TEXTMAP format)
	ML_MAX,

	// [RH] These are compressed (and extended) nodes. They combine the data from
	// vertexes, segs, ssectors, and nodes into a single lump.
	ML_ZNODES = ML_NODES,
	ML_GLZNODES = ML_SSECTORS,

	// for text map format
	ML_TEXTMAP = ML_THINGS,
};


// A single Vertex.
struct mapvertex_t
{
	int16_t x, y;
};

// A SideDef, defining the visual appearance of a wall,
// by setting textures and offsets.
struct mapsidedef_t
{
	int16_t	textureoffset;
	int16_t	rowoffset;
	char	toptexture[8];
	char	bottomtexture[8];
	char	midtexture[8];
	int16_t	sector;	// Front sector, towards viewer.
};

struct intmapsidedef_t
{
	FString toptexture;
	FString bottomtexture;
	FString midtexture;
};


// A LineDef, as used for editing, and as input to the BSP builder.
struct maplinedef_t
{
	uint16_t	v1;
	uint16_t	v2;
	uint16_t	flags;
	uint16_t	special;
	int16_t		tag;
	uint16_t	sidenum[2];	// sidenum[1] will be -1 if one sided

} ;

// [RH] Hexen-compatible LineDef.
struct maplinedef2_t
{
	uint16_t	v1;
	uint16_t	v2;
	uint16_t	flags;
	uint8_t	special;
	uint8_t	args[5];
	uint16_t	sidenum[2];
} ;


//
// LineDef attributes.
//

enum ELineFlags : unsigned
{
	ML_BLOCKING					=0x00000001,	// solid, is an obstacle
	ML_BLOCKMONSTERS			=0x00000002,	// blocks monsters only
	ML_TWOSIDED					=0x00000004,	// backside will not be present at all if not two sided

	// If a texture is pegged, the texture will have
	// the end exposed to air held constant at the
	// top or bottom of the texture (stairs or pulled
	// down things) and will move with a height change
	// of one of the neighbor sectors.
	// Unpegged textures always have the first row of
	// the texture at the top pixel of the line for both
	// top and bottom textures (use next to windows).

	ML_DONTPEGTOP				= 0x00000008,	// upper texture unpegged
	ML_DONTPEGBOTTOM			= 0x00000010,	// lower texture unpegged
	ML_SECRET					= 0x00000020,	// don't map as two sided: IT'S A SECRET!
	ML_SOUNDBLOCK				= 0x00000040,	// don't let sound cross two of these
	ML_DONTDRAW 				= 0x00000080,	// don't draw on the automap
	ML_MAPPED					= 0x00000100,	// set if already drawn in automap
	ML_REPEAT_SPECIAL			= 0x00000200,	// special is repeatable

	ML_ADDTRANS					= 0x00000400,	// additive translucency (can only be set internally)

	// Extended flags
	ML_MONSTERSCANACTIVATE		= 0x00002000,	// [RH] Monsters (as well as players) can activate the line
	ML_BLOCK_PLAYERS			= 0x00004000,
	ML_BLOCKEVERYTHING			= 0x00008000,	// [RH] Line blocks everything
	ML_ZONEBOUNDARY				= 0x00010000,
	ML_RAILING					= 0x00020000,
	ML_BLOCK_FLOATERS			= 0x00040000,
	ML_CLIP_MIDTEX				= 0x00080000,	// Automatic for every Strife line
	ML_WRAP_MIDTEX				= 0x00100000,
	ML_3DMIDTEX					= 0x00200000,
	ML_CHECKSWITCHRANGE			= 0x00400000,
	ML_FIRSTSIDEONLY			= 0x00800000,	// activated only when crossed from front side
	ML_BLOCKPROJECTILE			= 0x01000000,
	ML_BLOCKUSE					= 0x02000000,	// blocks all use actions through this line
	ML_BLOCKSIGHT				= 0x04000000,	// blocks monster line of sight
	ML_BLOCKHITSCAN				= 0x08000000,	// blocks hitscan attacks
	ML_3DMIDTEX_IMPASS			= 0x10000000,	// [TP] if 3D midtex, behaves like a height-restricted ML_BLOCKING

	ML_PORTALCONNECT			= 0x80000000,	// for internal use only: This line connects to a sector with a linked portal (used to speed up sight checks.)
};


// Special activation types
enum SPAC
{
	SPAC_Cross = 1<<0,		// when player crosses line
	SPAC_Use = 1<<1,		// when player uses line
	SPAC_MCross = 1<<2,		// when monster crosses line
	SPAC_Impact = 1<<3,		// when projectile hits line
	SPAC_Push = 1<<4,		// when player pushes line	
	SPAC_PCross = 1<<5,		// when projectile crosses line
	SPAC_UseThrough = 1<<6,	// when player uses line (doesn't block)
	// SPAC_PTOUCH is mapped to SPAC_PCross|SPAC_Impact
	SPAC_AnyCross = 1<<7,	// when anything without the MF2_TELEPORT flag crosses the line
	SPAC_MUse = 1<<8,		// monsters can use
	SPAC_MPush = 1<<9,		// monsters can push
	SPAC_UseBack = 1<<10,	// Can be used from the backside

	SPAC_PlayerActivate = (SPAC_Cross|SPAC_Use|SPAC_Impact|SPAC_Push|SPAC_AnyCross|SPAC_UseThrough|SPAC_UseBack),
};

enum EMapLineFlags	// These are flags that use different values internally
{
	// For Hexen format maps
	ML_SPAC_SHIFT				= 10,
	ML_SPAC_MASK				= 0x1c00,	// Hexen's activator mask.

	// [RH] BOOM's ML_PASSUSE flag (conflicts with ML_REPEATSPECIAL)
	ML_PASSUSE_BOOM				= 0x0200,
	ML_3DMIDTEX_ETERNITY		= 0x0400,

	// If this bit is set, then all non-original-Doom bits are cleared when
	// translating the line. Only applies when playing Doom with Doom-format maps.
	// Hexen format maps and the other games are not affected by this.
	ML_RESERVED_ETERNITY		= 0x0800,

	// [RH] Extra flags for Strife
	ML_RAILING_STRIFE			= 0x0200,
	ML_BLOCK_FLOATERS_STRIFE	= 0x0400,
	ML_TRANSPARENT_STRIFE		= 0x0800,
	ML_TRANSLUCENT_STRIFE		= 0x1000,
};


static inline int GET_SPAC (int flags)
{
	return (flags&ML_SPAC_MASK) >> ML_SPAC_SHIFT;
}



// Sector definition, from editing
struct mapsector_t
{
	int16_t	floorheight;
	int16_t	ceilingheight;
	char	floorpic[8];
	char	ceilingpic[8];
	int16_t	lightlevel;
	int16_t	special;
	int16_t	tag;
};

// SubSector, as generated by BSP
struct mapsubsector_t
{
	uint16_t	numsegs;
	uint16_t	firstseg;	// index of first one, segs are stored sequentially
};

#pragma pack(1)
struct mapsubsector4_t
{
	uint16_t	numsegs;
	uint32_t	firstseg;	// index of first one, segs are stored sequentially
};
#pragma pack()

// LineSeg, generated by splitting LineDefs
// using partition lines selected by BSP builder.
struct mapseg_t
{
	uint16_t	v1;
	uint16_t	v2;
	int16_t	angle;
	uint16_t	linedef;
	int16_t	side;
	int16_t	offset;

	int V1() { return LittleShort(v1); }
	int V2() { return LittleShort(v2); }
};

struct mapseg4_t 
{
	int32_t v1;
	int32_t v2;
	int16_t angle;
	uint16_t linedef;
	int16_t side;
	int16_t offset;

	int V1() { return LittleLong(v1); }
	int V2() { return LittleLong(v2); }
};



// BSP node structure.

// Indicate a leaf.

struct mapnode_t
{
	enum
	{
		NF_SUBSECTOR = 0x8000,
		NF_LUMPOFFSET = 0
	};
	int16_t 	x,y,dx,dy;	// partition line
	int16_t 	bbox[2][4];	// bounding box for each child
	// If NF_SUBSECTOR is or'ed in, it's a subsector,
	// else it's a node of another subtree.
	uint16_t 	children[2];

	uint32_t Child(int num) { return LittleShort(children[num]); }
};


struct mapnode4_t
{
	enum
	{
		NF_SUBSECTOR = 0x80000000,
		NF_LUMPOFFSET = 8
	};
	int16_t 	x,y,dx,dy;	// partition line
	int16_t 	bbox[2][4];	// bounding box for each child
	// If NF_SUBSECTOR is or'ed in, it's a subsector,
	// else it's a node of another subtree.
	uint32_t 	children[2];

	uint32_t Child(int num) { return LittleLong(children[num]); }
};



// Thing definition, position, orientation and type,
// plus skill/visibility flags and attributes.
struct mapthing_t
{
	int16_t		x;
	int16_t		y;
	int16_t		angle;
	int16_t		type;
	int16_t		options;
};

// [RH] Hexen-compatible MapThing.
struct mapthinghexen_t
{
	int16_t 		thingid;
	int16_t		x;
	int16_t		y;
	int16_t		z;
	int16_t		angle;
	int16_t		type;
	uint16_t		flags;
	uint8_t		special;
	uint8_t		args[5];
};

struct FDoomEdEntry;

// Internal representation of a mapthing
struct FMapThing
{
	int			thingid;
	DVector3	pos;
	int16_t		angle;
	uint16_t		SkillFilter;
	uint16_t		ClassFilter;
	int16_t		EdNum;
	FDoomEdEntry *info;
	uint32_t		flags;
	int			special;
	int			args[5];
	int			Conversation;
	double		Gravity;
	double		Alpha;
	uint32_t		fillcolor;
	DVector2	Scale;
	double		Health;
	int			score;
	int16_t		pitch;
	int16_t		roll;
	uint32_t		RenderStyle;
	int			FloatbobPhase;
<<<<<<< HEAD
	int			friendlyseeblocks;
=======
	double SpotInnerAngle = 10;
	double SpotOuterAngle = 25;
>>>>>>> 67e31062
};


// [RH] MapThing flags.

enum EMapThingFlags
{
	/*
	MTF_EASY			= 0x0001,	// The skill flags are no longer used directly.
	MTF_MEDIUM			= 0x0002,
	MTF_HARD			= 0x0004,
	*/

	MTF_SKILLMASK		= 0x0007,
	MTF_SKILLSHIFT		= 1,		// Skill bits will be shifted 1 bit to the left to make room
									// for a bit representing the lowest skill (sk_baby)

	MTF_AMBUSH			= 0x0008,	// Thing is deaf
	MTF_DORMANT			= 0x0010,	// Thing is dormant (use Thing_Activate)
	/*
	MTF_FIGHTER			= 0x0020,	// The class flags are no longer used directly.
	MTF_CLERIC			= 0x0040,
	MTF_MAGE			= 0x0080,
	*/
	MTF_CLASS_MASK		= 0x00e0,
	MTF_CLASS_SHIFT		= 5,

	MTF_SINGLE			= 0x0100,	// Thing appears in single-player games
	MTF_COOPERATIVE		= 0x0200,	// Thing appears in cooperative games
	MTF_DEATHMATCH		= 0x0400,	// Thing appears in deathmatch games

	MTF_SHADOW			= 0x0800,
	MTF_ALTSHADOW		= 0x1000,
	MTF_FRIENDLY		= 0x2000,
	MTF_STANDSTILL		= 0x4000,
	MTF_STRIFESOMETHING	= 0x8000,

	MTF_SECRET			= 0x080000,	// Secret pickup
	MTF_NOINFIGHTING	= 0x100000,

	// BOOM and DOOM compatible versions of some of the above

	BTF_NOTSINGLE		= 0x0010,	// (TF_COOPERATIVE|TF_DEATHMATCH)
	BTF_NOTDEATHMATCH	= 0x0020,	// (TF_SINGLE|TF_COOPERATIVE)
	BTF_NOTCOOPERATIVE	= 0x0040,	// (TF_SINGLE|TF_DEATHMATCH)
	BTF_FRIENDLY		= 0x0080,	// MBF friendly monsters
	BTF_BADEDITORCHECK	= 0x0100,	// for detecting bad (Mac) editors

	// Strife thing flags

	STF_STANDSTILL		= 0x0008,
	STF_AMBUSH			= 0x0020,
	STF_FRIENDLY		= 0x0040,
	STF_SHADOW			= 0x0100,
	STF_ALTSHADOW		= 0x0200,
};

// A simplified mapthing for player starts
struct FPlayerStart
{
	DVector3 pos;
	int16_t angle, type;

	FPlayerStart() { }
	FPlayerStart(const FMapThing *mthing, int pnum)
	: pos(mthing->pos),
	  angle(mthing->angle),
	  type(pnum)
	{ }
};


#endif					// __DOOMDATA__<|MERGE_RESOLUTION|>--- conflicted
+++ resolved
@@ -371,12 +371,9 @@
 	int16_t		roll;
 	uint32_t		RenderStyle;
 	int			FloatbobPhase;
-<<<<<<< HEAD
 	int			friendlyseeblocks;
-=======
 	double SpotInnerAngle = 10;
 	double SpotOuterAngle = 25;
->>>>>>> 67e31062
 };
 
 
