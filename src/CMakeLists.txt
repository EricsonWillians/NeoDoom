cmake_minimum_required( VERSION 2.8.7 )

include(../precompiled_headers.cmake)

if( COMMAND cmake_policy )
	cmake_policy( SET CMP0003 NEW )
endif()

include( CheckCXXSourceCompiles )
include( CheckFunctionExists )
include( CheckCXXCompilerFlag )
include( CheckIncludeFile )
include( CheckIncludeFiles )
include( CheckLibraryExists )
include( FindPkgConfig )
include( FindOpenGL )

if( NOT APPLE )
	option( NO_ASM "Disable assembly code" OFF )
else()
	# At the moment asm code doesn't work with OS X, so disable by default
	option( NO_ASM "Disable assembly code" ON )
endif()
if( ZD_CMAKE_COMPILER_IS_GNUCXX_COMPATIBLE )
	option( NO_STRIP "Do not strip Release or MinSizeRel builds" )
	# At least some versions of Xcode fail if you strip with the linker
	# instead of the separate strip utility.
	if( APPLE )
		set( NO_STRIP ON )
	endif()
endif()

option( DYN_FLUIDSYNTH "Dynamically load fluidsynth" ON )
option( DYN_OPENAL "Dynamically load OpenAL" ON )

if( APPLE )
    option( OSX_COCOA_BACKEND "Use native Cocoa backend instead of SDL" ON )
endif()

if( CMAKE_SIZEOF_VOID_P MATCHES "8" )
	set( X64 64 )
endif()

# You can either use "make install" on the FMOD distribution to put it
# in standard system locations, or you can unpack the FMOD distribution
# in the root of the zdoom tree. e.g.:
# zdoom
#   docs
#   fmodapi<version>linux[64] -or simply- fmod
#   jpeg-6b
#   ...
# The recommended method is to put it in the zdoom tree, since its
# headers are unversioned. Especially now that we can't work properly
# with anything newer than 4.26.xx, you probably don't want to use
# a system-wide version.

# Construct version numbers for searching for the FMOD library on Linux.
set( MINOR_VERSIONS "61" "50" "49" "48" "47" "46" "45" "44" "43" "42" "41"
	"40" "39" "38" "37" "36" "35" "34" "33" "32" "31" "30" "29" "28"
	"27" "26" "25" "24" "23" "22" "21" "20" "21" "19" "18" "17" "16"
	"15" "14" "13" "12" "11" "10" "09" "08" "07" "06" "05" "04" "03"
	"02" "01" "00" )
set( MAJOR_VERSIONS "44" "34" "28" "26" "24" "22" "20" )

if( NOT FMOD_DIR_VERSIONS )
	set( FMOD_DIR_VERSIONS "" )
endif()
if( NOT FMOD_VERSIONS )
	set( FMOD_VERSIONS "" )
endif()
if( NOT FMOD_LOCAL_INC_DIRS )
	set( FMOD_LOCAL_INC_DIRS "" )
endif()
if( NOT FMOD_LOCAL_LIB_DIRS )
	set( FMOD_LOCAL_LIB_DIRS "" )
endif()

set( FMOD_DIR_VERSIONS ${FMOD_DIR_VERSIONS} "../fmod" )
foreach( majver ${MAJOR_VERSIONS} )
	foreach( minver ${MINOR_VERSIONS} )
		set( FMOD_VERSIONS ${FMOD_VERSIONS} "fmodex${X64}-4.${majver}.${minver}" )
		# FMOD Ex version 4.44 unified 32-bit and 64-bit linux packages into one.
		if( NOT majver EQUAL "44" )
			set( FMOD_DIR_VERSIONS ${FMOD_DIR_VERSIONS} "${CMAKE_HOME_DIRECTORY}/fmodapi4${majver}${minver}linux${X64}" )
		else()
			set( FMOD_DIR_VERSIONS ${FMOD_DIR_VERSIONS} "${CMAKE_HOME_DIRECTORY}/fmodapi4${majver}${minver}linux" )
		endif()
	endforeach()
	foreach( dir ${FMOD_DIR_VERSIONS} )
		set( FMOD_LOCAL_INC_DIRS ${FMOD_LOCAL_INC_DIRS} "${dir}/api/inc" )
		set( FMOD_LOCAL_LIB_DIRS ${FMOD_LOCAL_LIB_DIRS} "${dir}/api/lib" )
	endforeach()
endforeach()

if( NOT ZDOOM_LIBS )
	set( ZDOOM_LIBS "" )
endif()

if( WIN32 )
	if( X64 )
		set( WIN_TYPE Win64 )
		set( XBITS x64 )
	else()
		set( WIN_TYPE Win32 )
		set( XBITS x86 )
	endif()
	
	add_definitions( -D_WIN32 )
	
	set( FMOD_SEARCH_PATHS
		"C:/Program Files/FMOD SoundSystem/FMOD Programmers API ${WIN_TYPE}/api"
		"C:/Program Files (x86)/FMOD SoundSystem/FMOD Programmers API ${WIN_TYPE}/api"
		# This next one is for Randy.
		"E:/Software/Dev/FMOD/${WIN_TYPE}/api" 
		)
	set( FMOD_INC_PATH_SUFFIXES PATH_SUFFIXES inc )
	set( FMOD_LIB_PATH_SUFFIXES PATH_SUFFIXES lib )
	set( NASM_NAMES nasmw nasm )
	
	find_path( D3D_INCLUDE_DIR d3d9.h
		PATHS ENV DXSDK_DIR
		PATH_SUFFIXES Include )
	if( NOT D3D_INCLUDE_DIR )
		# Modern versions of the Windows SDK include d3d9.h. Unfortunately,
		# CMake cannot find this file via find_path, so we check for it using
		# CHECK_INCLUDE_FILE.
		CHECK_INCLUDE_FILE( d3d9.h D3D9_H_FOUND )
		if ( NOT D3D9_H_FOUND )
			message( SEND_ERROR "Could not find DirectX 9 header files" )
		endif()
	else()
		include_directories( ${D3D_INCLUDE_DIR} )
	endif()
	
	find_path( XINPUT_INCLUDE_DIR xinput.h
		PATHS ENV DXSDK_DIR
		PATH_SUFFIXES Include )
	if( NOT XINPUT_INCLUDE_DIR )
		# Modern versions of the Windows SDK include xinput.h. Unfortunately,
		# CMake cannot find this file via find_path, so we check for it using
		# CHECK_INCLUDE_FILES. windows.h must be included before xinput.h.
		CHECK_INCLUDE_FILES( "windows.h;xinput.h" XINPUT_H_FOUND )
		if( NOT XINPUT_H_FOUND )
			message( WARNING "Could not find xinput.h. XInput will be disabled." )
			add_definitions( -DNO_XINPUT )
		endif()
	else()
		include_directories( ${XINPUT_INCLUDE_DIR} )
	endif()

	find_library( DX_dinput8_LIBRARY dinput8
		PATHS ENV DXSDK_DIR
		PATH_SUFFIXES Lib Lib/${XBITS} )
	find_library( DX_dxguid_LIBRARY dxguid
		PATHS ENV DXSDK_DIR
		PATH_SUFFIXES Lib Lib/${XBITS} )

	# Modern versions of the Windows SDK include dinput8.lib. Unfortunately,
	# CMake cannot find these libraries via find_library.
	if( NOT DX_dinput8_LIBRARY )
		# If we got this far, assume dinput8.lib is in the system library path.
		set( DX_dinput8_LIBRARY dinput8 )
	endif()

	# Modern versions of the Windows SDK do NOT include dxguid.lib. Its contents
	# were moved to dinput8.lib.
	if( NOT DX_dxguid_LIBRARY )
		message( STATUS "Could not find dxguid.lib. Build may fail on old Windows SDKs.")
	endif()

	set( ZDOOM_LIBS
		wsock32
		winmm
		"${DX_dinput8_LIBRARY}"
		ole32
		user32
		gdi32
		comctl32
		comdlg32
		ws2_32
		setupapi
		oleaut32 )

	if( NOT ZD_CMAKE_COMPILER_IS_GNUCXX_COMPATIBLE )
		set( ZDOOM_LIBS ${ZDOOM_LIBS} DelayImp )
	endif()

	if( DX_dxguid_LIBRARY )
		list( APPEND ZDOOM_LIBS "${DX_dxguid_LIBRARY}" )
	endif()
else()
	if( APPLE )
		set( FMOD_SEARCH_PATHS "/Developer/FMOD Programmers API Mac/api" )
		set( FMOD_INC_PATH_SUFFIXES PATH_SUFFIXES inc )
		set( FMOD_LIB_PATH_SUFFIXES PATH_SUFFIXES lib )
		set( NO_GTK ON )
		set( DYN_GTK OFF )

		# Prevent inclusion of fp.h and FixMath.h from Carbon framework
		# Declarations from these files are not used but cause the following conflicts:
		#  - redefinition of 'FixedToFloat' and 'FloatToFixed' macros
		#  - redefinition of 'pi' as different kind of symbol
		add_definitions( -D__FP__ -D__FIXMATH__ )
	else()
		option( NO_GTK "Disable GTK+ dialogs (Not applicable to Windows)" )
		option( DYN_GTK "Load GTK+ at runtime instead of compile time" ON )
		option( VALGRIND "Add special Valgrind sequences to self-modifying code" )

		set( FMOD_SEARCH_PATHS
			/usr/local/include
			/usr/local/include/fmodex
			/usr/include
			/usr/include/fmodex
			/opt/local/include
			/opt/local/include/fmodex
			/opt/include
			/opt/include/fmodex )
		set( FMOD_INC_PATH_SUFFIXES PATH_SUFFIXES fmodex )

		# Use GTK+ for the IWAD picker, if available.
		if( NOT NO_GTK )
			pkg_check_modules( GTK3 gtk+-3.0 )
			if( GTK3_FOUND )
				if( NOT DYN_GTK )
					set( ZDOOM_LIBS ${ZDOOM_LIBS} ${GTK3_LIBRARIES} )
				endif()
				include_directories( ${GTK3_INCLUDE_DIRS} )
				link_directories( ${GTK3_LIBRARY_DIRS} )
			else()
				pkg_check_modules( GTK2 gtk+-2.0 )
				if( GTK2_FOUND )
					if( NOT DYN_GTK )
						set( ZDOOM_LIBS ${ZDOOM_LIBS} ${GTK2_LIBRARIES} )
					endif()
					include_directories( ${GTK2_INCLUDE_DIRS} )
					link_directories( ${GTK2_LIBRARY_DIRS} )
				else()
					set( NO_GTK ON )
				endif()
			endif()
		endif()
	endif()
	set( NASM_NAMES nasm )
	
	if( NO_GTK )
		add_definitions( -DNO_GTK )
	elseif( DYN_GTK )
		add_definitions( -DDYN_GTK=1 )
	else()
		add_definitions( -DDYN_GTK=0 )
	endif()

	# Non-Windows version also needs SDL except native OS X backend
	if( NOT APPLE OR NOT OSX_COCOA_BACKEND )
		find_package( SDL2 REQUIRED )
		include_directories( "${SDL2_INCLUDE_DIR}" )
		set( ZDOOM_LIBS ${ZDOOM_LIBS} "${SDL2_LIBRARY}" )
	endif()

	find_path( FPU_CONTROL_DIR fpu_control.h )
	if( FPU_CONTROL_DIR )
		include_directories( ${FPU_CONTROL_DIR} )
		add_definitions( -DHAVE_FPU_CONTROL )
	endif()
endif()

# Check if we have OpenGL

if( NOT OPENGL_FOUND )
	message( FATAL_ERROR "OpenGL is required for building." )
endif( NOT OPENGL_FOUND )

set( ZDOOM_LIBS ${ZDOOM_LIBS} ${OPENGL_LIBRARIES} )
include_directories( ${OPENGL_INCLUDE_DIR} )

if( NOT NO_OPENAL )
	find_package( OpenAL )
	mark_as_advanced(CLEAR OPENAL_INCLUDE_DIR)
	if( OPENAL_INCLUDE_DIR )
		include_directories( ${OPENAL_INCLUDE_DIR} )
		if( DYN_OPENAL )
			add_definitions( -DDYN_OPENAL )
		else()
			mark_as_advanced(CLEAR OPENAL_LIBRARY)
			if( OPENAL_LIBRARY )
				set( ZDOOM_LIBS ${OPENAL_LIBRARY} ${ZDOOM_LIBS} )
			else()
				set( NO_OPENAL ON )
			endif()
		endif()
	else()
		set( NO_OPENAL ON )
	endif()
endif()

if( NOT NO_FMOD )
	# Search for FMOD include files
	if( NOT WIN32 )
		find_path( FMOD_INCLUDE_DIR fmod.hpp
			PATHS ${FMOD_LOCAL_INC_DIRS} )
	endif()

	if( NOT FMOD_INCLUDE_DIR )
		find_path( FMOD_INCLUDE_DIR fmod.hpp
			PATHS ${FMOD_SEARCH_PATHS}
			${FMOD_INC_PATH_SUFFIXES} )
	endif()

	if( FMOD_INCLUDE_DIR )
		message( STATUS "FMOD include files found at ${FMOD_INCLUDE_DIR}" )
		include_directories( "${FMOD_INCLUDE_DIR}" )
		
		if( EXISTS "${FMOD_INCLUDE_DIR}/fmod_common.h" )
			set( FMOD_STUDIO YES )
			set( FMOD_VERSION_FILE "fmod_common.h" )
		else()
			set( FMOD_STUDIO NO )
			set( FMOD_VERSION_FILE "fmod.h" )
		endif()

		file( STRINGS "${FMOD_INCLUDE_DIR}/${FMOD_VERSION_FILE}" FMOD_VERSION_LINE REGEX "^#define[ \t]+FMOD_VERSION[ \t]+0x[0-9]+$" )
		string( REGEX REPLACE "^#define[ \t]+FMOD_VERSION[ \t]+0x([0-9][0-9][0-9][0-9])([0-9][0-9])([0-9][0-9])$" "\\1.\\2.\\3" FMOD_VERSION "${FMOD_VERSION_LINE}" )
		message( STATUS "FMOD version: ${FMOD_VERSION}" )

		# FMOD Ex didn't hide xiph symbols in the past (not applicable to Win32 since symbols are hidden by default there).
		if( NOT WIN32 AND NOT FMOD_STUDIO AND NOT NO_OPENAL AND "${FMOD_VERSION}" VERSION_LESS "4.36.00")
			message( SEND_ERROR "Use of FMOD Ex ${FMOD_VERSION} with OpenAL will result in crashes. Either update FMOD to 4.36 or later or set NO_OPENAL." )
		endif()
	else()
		message( STATUS "Could not find FMOD include files" )
		set( NO_FMOD ON )
	endif()
endif()

if( NOT NO_FMOD )
	# Decide on the name of the FMOD library we want to use.
	if( NOT FMOD_LIB_NAME AND MSVC )
		set( FMOD_LIB_NAME fmodex${X64}_vc )
	endif()

	if( NOT FMOD_LIB_NAME AND BORLAND )
		set( FMOD_LIB_NAME fmodex${X64}_bc )
	endif()

	if( NOT FMOD_LIB_NAME )
		set( FMOD_LIB_NAME fmodex${X64} )
	endif()

	# Search for FMOD library
	if( WIN32 OR APPLE )
		find_library( FMOD_LIBRARY ${FMOD_LIB_NAME}
			PATHS ${FMOD_SEARCH_PATHS}
			${FMOD_LIB_PATH_SUFFIXES} )
	else()
		find_library( FMOD_LIBRARY
			NAMES ${FMOD_VERSIONS}
			PATHS ${FMOD_LOCAL_LIB_DIRS} )
	endif()

	if( FMOD_LIBRARY )
		message( STATUS "FMOD library found at ${FMOD_LIBRARY}" )
		set( ZDOOM_LIBS ${ZDOOM_LIBS} "${FMOD_LIBRARY}" )
	else()
		message( STATUS "Could not find FMOD library" )
		set( NO_FMOD ON )
	endif()
endif()

if( NO_FMOD )
	add_definitions( -DNO_FMOD=1 )
endif()
if( NO_OPENAL )
	add_definitions( -DNO_OPENAL=1 )

	set(MPG123_FOUND NO)
	set(SNDFILE_FOUND NO)
else()
	# Search for libSndFile

	find_package( SndFile )

	# Search for libmpg123

	find_package( MPG123 )
endif()

# Search for FluidSynth

find_package( FluidSynth )

# Search for NASM

if( NOT NO_ASM )
	if( UNIX AND X64 )
		find_program( GAS_PATH as )
		
		if( GAS_PATH )
			set( ASSEMBLER ${GAS_PATH} )
		else()
			message( STATUS "Could not find as. Disabling assembly code." )
			set( NO_ASM ON )
		endif()
	else()
		find_program( NASM_PATH NAMES ${NASM_NAMES} )
		find_program( YASM_PATH yasm )

		if( X64 )
			if( YASM_PATH )
				set( ASSEMBLER ${YASM_PATH} )
			else()
				message( STATUS "Could not find YASM. Disabling assembly code." )
				set( NO_ASM ON )
			endif()
		else()
			if( NASM_PATH )
				set( ASSEMBLER ${NASM_PATH} )
			else()
				message( STATUS "Could not find NASM. Disabling assembly code." )
				set( NO_ASM ON )
			endif()
		endif()
	endif()

	# I think the only reason there was a version requirement was because the
	# executable name for Windows changed from 0.x to 2.0, right? This is
	# how to do it in case I need to do something similar later.
	
	#	execute_process( COMMAND ${NASM_PATH} -v
	#		OUTPUT_VARIABLE NASM_VER_STRING )
	#	string( REGEX REPLACE ".*version ([0-9]+[.][0-9]+).*" "\\1" NASM_VER "${NASM_VER_STRING}" )
	#	if( NOT NASM_VER LESS 2 )
	#		message( SEND_ERROR "NASM version should be 2 or later. (Installed version is ${NASM_VER}.)" )
	#	endif()
endif()

if( NOT NO_ASM )
	# Valgrind support is meaningless without assembly code.
	if( VALGRIND )
		add_definitions( -DVALGRIND_AWARE=1 )
		# If you're Valgrinding, you probably want to keep symbols around.
		set( NO_STRIP ON )
	endif()

	# Tell CMake how to assemble our files
	if( UNIX )
		set( ASM_OUTPUT_EXTENSION .o )
		if( X64 )
			set( ASM_FLAGS )
			set( ASM_SOURCE_EXTENSION .s )
		else()
			if( APPLE )
				set( ASM_FLAGS -fmacho -DM_TARGET_MACHO )
			else()
				set( ASM_FLAGS -felf -DM_TARGET_LINUX )
			endif()
			set( ASM_FLAGS "${ASM_FLAGS}" -i${CMAKE_CURRENT_SOURCE_DIR}/ )
			set( ASM_SOURCE_EXTENSION .asm )
		endif()
	else()
		set( ASM_OUTPUT_EXTENSION .obj )
		set( ASM_SOURCE_EXTENSION .asm )
		if( X64 )
			set( ASM_FLAGS -f win64 -DWIN32 -DWIN64 )
		else()
			set( ASM_FLAGS -f win32 -DWIN32 -i${CMAKE_CURRENT_SOURCE_DIR}/ )
		endif()
	endif()
	if( WIN32 AND NOT X64 )
		set( FIXRTEXT fixrtext )
	else()
		set( FIXRTEXT "" )
	endif()
	message( STATUS "Selected assembler: ${ASSEMBLER}" )
	MACRO( ADD_ASM_FILE indir infile )
		set( ASM_OUTPUT_${infile} "${CMAKE_CURRENT_BINARY_DIR}/CMakeFiles/zdoom.dir/${indir}/${infile}${ASM_OUTPUT_EXTENSION}" )
		if( WIN32 AND NOT X64 )
			set( FIXRTEXT_${infile} COMMAND ${FIXRTEXT} "${ASM_OUTPUT_${infile}}" )
		else()
			set( FIXRTEXT_${infile} COMMAND "" )
		endif()
		add_custom_command( OUTPUT ${ASM_OUTPUT_${infile}}
			COMMAND ${CMAKE_COMMAND} -E make_directory ${CMAKE_CURRENT_BINARY_DIR}/CMakeFiles/zdoom.dir/${indir}
			COMMAND ${ASSEMBLER} ${ASM_FLAGS} -o"${ASM_OUTPUT_${infile}}" "${CMAKE_CURRENT_SOURCE_DIR}/${indir}/${infile}${ASM_SOURCE_EXTENSION}"
			${FIXRTEXT_${infile}}
			DEPENDS ${indir}/${infile}.asm ${FIXRTEXT} )
		set( ASM_SOURCES ${ASM_SOURCES} "${ASM_OUTPUT_${infile}}" )
	ENDMACRO()
endif()

# Decide on SSE setup

set( SSE_MATTERS NO )

# with global use of SSE 2 we do not need special handling for selected files
if (NOT ZDOOM_USE_SSE2)
	# SSE only matters on 32-bit targets. We check compiler flags to know if we can do it.
	if( CMAKE_SIZEOF_VOID_P MATCHES "4" AND NOT CMAKE_OSX_ARCHITECTURES MATCHES ppc )
		CHECK_CXX_COMPILER_FLAG( "-msse2 -mfpmath=sse" CAN_DO_MFPMATH )
		CHECK_CXX_COMPILER_FLAG( -arch:SSE2 CAN_DO_ARCHSSE2 )
		if( CAN_DO_MFPMATH )
			set( SSE1_ENABLE "-msse -mfpmath=sse" )
			set( SSE2_ENABLE "-msse2 -mfpmath=sse" )
			set( SSE_MATTERS YES )
		elseif( CAN_DO_ARCHSSE2 )
			set( SSE1_ENABLE -arch:SSE )
			set( SSE2_ENABLE -arch:SSE2 )
			set( SSE_MATTERS YES )
		endif()
	endif()
endif()

if( SSE_MATTERS )
	if( WIN32 )
		set( BACKPATCH 1 CACHE BOOL "Enable backpatching." )
	else()
		CHECK_FUNCTION_EXISTS(mprotect HAVE_MPROTECT)
		if( HAVE_MPROTECT )
			set( BACKPATCH 1 CACHE BOOL "Enable backpatching." )
		else()
			set( BACKPATCH 0 )
		endif()
	endif()
	set( SSE 1 CACHE BOOL "Build SSE and SSE2 versions of key code." )
else()
	set( BACKPATCH 0 )
endif()

if( X64 )
	set( HAVE_MMX 1 )
else( X64 )
	set( SAFE_CMAKE_CXX_FLAGS ${CMAKE_CXX_FLAGS} )

	if( ZD_CMAKE_COMPILER_IS_GNUCXX_COMPATIBLE )
		set( CMAKE_CXX_FLAGS "${CMAKE_CXX_FLAGS} -mmmx")
	endif( ZD_CMAKE_COMPILER_IS_GNUCXX_COMPATIBLE )

	CHECK_CXX_SOURCE_COMPILES("#include <mmintrin.h>
		int main(void) { __m64 v = _m_from_int(0); }"
		HAVE_MMX)

	set( CMAKE_CXX_FLAGS ${SAFE_CMAKE_CXX_FLAGS} )
endif( X64 )

# Set up flags for GCC

if( ZD_CMAKE_COMPILER_IS_GNUCXX_COMPATIBLE )
	if( PROFILE )
		set( CMAKE_C_FLAGS_DEBUG "${CMAKE_C_FLAGS_DEBUG} -pg" )
		set( CMAKE_CXX_FLAGS_DEBUG "${CMAKE_CXX_FLAGS_DEBUG} -pg" )
		set( CMAKE_C_FLAGS_RELWITHDEBINFO "${CMAKE_C_FLAGS_RELWITHDEBINFO} -pg" )
		set( CMAKE_CXX_FLAGS_RELWITHDEBINFO "${CMAKE_CXX_FLAGS_RELWITHDEBINFO} -pg" )
	endif()

	set( REL_CXX_FLAGS "-fno-rtti" )
	if( NOT PROFILE AND NOT APPLE )
		# On OS X frame pointers are required for exception handling, at least with Clang
		set( REL_CXX_FLAGS "${REL_CXX_FLAGS} -fomit-frame-pointer" )
	endif()
	set( CMAKE_CXX_FLAGS_RELEASE "${REL_CXX_FLAGS} ${CMAKE_CXX_FLAGS_RELEASE}" )
	set( CMAKE_CXX_FLAGS_MINSIZEREL "${REL_CXX_FLAGS} ${CMAKE_CXX_FLAGS_MINSIZEREL}" )
	set( CMAKE_CXX_FLAGS_RELWITHDEBINFO "${REL_CXX_FLAGS} ${CMAKE_CXX_FLAGS_RELWITHDEBINFO}" )

	if(CMAKE_CXX_COMPILER_ID STREQUAL "GNU" AND CMAKE_CXX_COMPILER_VERSION VERSION_GREATER "4.5")
		set( CMAKE_C_FLAGS "-Wno-unused-result ${CMAKE_C_FLAGS}" )
		set( CMAKE_CXX_FLAGS "-Wno-unused-result ${CMAKE_CXX_FLAGS}" )
	endif()
	if( CMAKE_CXX_COMPILER_ID STREQUAL "Clang" )
		if( APPLE OR CMAKE_CXX_COMPILER_VERSION VERSION_GREATER "3.6" )
			set( CMAKE_CXX_FLAGS "-Wno-inconsistent-missing-override ${CMAKE_CXX_FLAGS}" )
		endif()
	endif()
	set( CMAKE_C_FLAGS "-Wall -Wextra -Wno-unused -Wno-unused-parameter -Wno-missing-field-initializers -ffp-contract=off ${CMAKE_C_FLAGS}" )
	set( CMAKE_CXX_FLAGS "-Wall -Wextra -Wno-unused -Wno-unused-parameter -Wno-missing-field-initializers -ffp-contract=off ${CMAKE_CXX_FLAGS}" )

	# Use the highest C++ standard available since VS2015 compiles with C++14
	# but we only require C++11.  The recommended way to do this in CMake is to
	# probably to use target_compile_features, but I don't feel like maintaining
	# a list of features we use.
	CHECK_CXX_COMPILER_FLAG( "-std=gnu++14" CAN_DO_CPP14 )
	if ( CAN_DO_CPP14 )
		set ( CMAKE_CXX_FLAGS "-std=gnu++14 ${CMAKE_CXX_FLAGS}" )
	else ()
		CHECK_CXX_COMPILER_FLAG( "-std=gnu++1y" CAN_DO_CPP1Y )
		if ( CAN_DO_CPP1Y )
			set ( CMAKE_CXX_FLAGS "-std=gnu++1y ${CMAKE_CXX_FLAGS}" )
		else ()
			CHECK_CXX_COMPILER_FLAG( "-std=gnu++11" CAN_DO_CPP11 )
			if ( CAN_DO_CPP11 )
				set ( CMAKE_CXX_FLAGS "-std=gnu++11 ${CMAKE_CXX_FLAGS}" )
			else ()
				CHECK_CXX_COMPILER_FLAG( "-std=gnu++0x" CAN_DO_CPP0X )
				if ( CAN_DO_CPP0X )
					set ( CMAKE_CXX_FLAGS "-std=gnu++0x ${CMAKE_CXX_FLAGS}" )
				endif ()
			endif ()
		endif ()
	endif ()

	# With standard Apple tools -stdlib=libc++ needs to be specified in order to get
	# C++11 support using SDKs 10.7 and 10.8.
	if ( APPLE AND CMAKE_CXX_COMPILER_ID STREQUAL "Clang" )
		set( CMAKE_CXX_FLAGS "-stdlib=libc++ ${CMAKE_CXX_FLAGS}" )
		set( CMAKE_EXE_LINKER_FLAGS "-stdlib=libc++ ${CMAKE_EXE_LINKER_FLAGS}" )
	endif ()

	# Remove extra warnings when using the official DirectX headers.
	# Also, TDM-GCC 4.4.0 no longer accepts glibc-style printf formats as valid,
	# which is a royal pain. The previous version I had been using was fine with them.
	if( WIN32 )
		set( CMAKE_CXX_FLAGS "-Wno-unknown-pragmas -Wno-comment -Wno-format ${CMAKE_CXX_FLAGS}" )
	endif()

	if( NOT NO_STRIP )
		set (CMAKE_EXE_LINKER_FLAGS_RELEASE "${CMAKE_EXE_LINKER_FLAGS_RELEASE} -s" )
		set (CMAKE_EXE_LINKER_FLAGS_MINSIZEREL "${CMAKE_EXE_LINKER_FLAGS_MINSIZEREL} -s" )
	endif()
endif()

# Check for functions that may or may not exist.

CHECK_FUNCTION_EXISTS( filelength FILELENGTH_EXISTS )
if( FILELENGTH_EXISTS )
	add_definitions( -DHAVE_FILELENGTH=1 )
endif()

CHECK_FUNCTION_EXISTS( strupr STRUPR_EXISTS )
if( NOT STRUPR_EXISTS )
	add_definitions( -DNEED_STRUPR=1 )
endif()

CHECK_FUNCTION_EXISTS( stricmp STRICMP_EXISTS )
if( NOT STRICMP_EXISTS )
	add_definitions( -Dstricmp=strcasecmp )
endif()

CHECK_FUNCTION_EXISTS( strnicmp STRNICMP_EXISTS )
if( NOT STRNICMP_EXISTS )
	add_definitions( -Dstrnicmp=strncasecmp )
endif()

if( NOT MSVC )
	add_definitions( -D__forceinline=inline )
endif()

# Fix stat in v140_xp (broken in RTM and Update 1 so far)
if( MSVC AND MSVC_VERSION EQUAL 1900 AND CMAKE_GENERATOR_TOOLSET STREQUAL "v140_xp" )
	add_definitions( -D_stat64i32=VS14Stat )
endif()

if( UNIX )
	CHECK_LIBRARY_EXISTS( rt clock_gettime "" CLOCK_GETTIME_IN_RT )
	if( NOT CLOCK_GETTIME_IN_RT )
		CHECK_FUNCTION_EXISTS( clock_gettime CLOCK_GETTIME_EXISTS )
		if( NOT CLOCK_GETTIME_EXISTS )
			message( STATUS "Could not find clock_gettime. Timing statistics will not be available." )
			add_definitions( -DNO_CLOCK_GETTIME )
		endif()
	else()
		set( ZDOOM_LIBS ${ZDOOM_LIBS} rt )
	endif()
endif()

# Flags

if( BACKPATCH )
	add_definitions( -DBACKPATCH )
endif()

# Update gitinfo.h

add_custom_target( revision_check ALL
	COMMAND updaterevision src/gitinfo.h
	WORKING_DIRECTORY ${CMAKE_SOURCE_DIR}
	DEPENDS updaterevision )

# Run drawer codegen tool

if ( WIN32 )
	add_custom_target( drawergen_target ALL
		COMMAND drawergen src/r_drawersasm.obj
		WORKING_DIRECTORY ${CMAKE_BINARY_DIR}
		DEPENDS drawergen )
else()
	add_custom_target( drawergen_target ALL
		COMMAND drawergen src/r_drawersasm.o
		WORKING_DIRECTORY ${CMAKE_BINARY_DIR}
		DEPENDS drawergen )
endif()

# Libraries ZDoom needs

message( STATUS "Fluid synth libs: ${FLUIDSYNTH_LIBRARIES}" )
set( ZDOOM_LIBS ${ZDOOM_LIBS} "${ZLIB_LIBRARIES}" "${JPEG_LIBRARIES}" "${BZIP2_LIBRARIES}" "${GME_LIBRARIES}" )
include_directories( "${ZLIB_INCLUDE_DIR}" "${BZIP2_INCLUDE_DIR}" "${LZMA_INCLUDE_DIR}" "${JPEG_INCLUDE_DIR}" "${GME_INCLUDE_DIR}" )

if( SNDFILE_FOUND )
    set( ZDOOM_LIBS ${ZDOOM_LIBS} "${SNDFILE_LIBRARIES}" )
    include_directories( "${SNDFILE_INCLUDE_DIRS}" )
endif()
if( MPG123_FOUND )
    set( ZDOOM_LIBS ${ZDOOM_LIBS} "${MPG123_LIBRARIES}" )
    include_directories( "${MPG123_INCLUDE_DIR}" )
endif()
if( NOT DYN_FLUIDSYNTH )
	if( FLUIDSYNTH_FOUND )
		set( ZDOOM_LIBS ${ZDOOM_LIBS} "${FLUIDSYNTH_LIBRARIES}" )
		include_directories( "${FLUIDSYNTH_INCLUDE_DIR}" )
	endif()
else()
	set( ZDOOM_LIBS ${ZDOOM_LIBS} ${CMAKE_DL_LIBS} )
endif()

# Start defining source files for ZDoom
set( PLAT_WIN32_SOURCES
	win32/eaxedit.cpp
	win32/fb_d3d9.cpp
	win32/fb_d3d9_wipe.cpp
	win32/fb_ddraw.cpp
	win32/hardware.cpp
	win32/helperthread.cpp
	win32/i_cd.cpp
	win32/i_crash.cpp
	win32/i_input.cpp
	win32/i_keyboard.cpp
	win32/i_mouse.cpp
	win32/i_dijoy.cpp
	win32/i_rawps2.cpp
	win32/i_xinput.cpp
	win32/i_main.cpp
	win32/i_movie.cpp
	win32/i_system.cpp
	win32/i_specialpaths.cpp
	win32/st_start.cpp
	win32/win32gliface.cpp
	win32/win32video.cpp )
set( PLAT_POSIX_SOURCES
	posix/i_cd.cpp
	posix/i_movie.cpp
	posix/i_steam.cpp )
set( PLAT_SDL_SOURCES
	posix/sdl/crashcatcher.c
	posix/sdl/hardware.cpp
	posix/sdl/i_gui.cpp
	posix/sdl/i_input.cpp
	posix/sdl/i_joystick.cpp
	posix/sdl/i_main.cpp
	posix/sdl/i_system.cpp
	posix/sdl/i_timer.cpp
	posix/sdl/sdlvideo.cpp
	posix/sdl/sdlglvideo.cpp
	posix/sdl/st_start.cpp )
set( PLAT_UNIX_SOURCES
	posix/unix/i_specialpaths.cpp
	posix/unix/iwadpicker_gtk.cpp )
set( PLAT_OSX_SOURCES
	posix/osx/iwadpicker_cocoa.mm
	posix/osx/i_specialpaths.mm
	posix/osx/zdoom.icns )
set( PLAT_COCOA_SOURCES
	posix/cocoa/critsec.cpp
	posix/cocoa/i_input.mm
	posix/cocoa/i_joystick.cpp
	posix/cocoa/i_main.mm
	posix/cocoa/i_main_except.cpp
	posix/cocoa/i_system.mm
	posix/cocoa/i_timer.cpp
	posix/cocoa/i_video.mm
	posix/cocoa/st_console.mm
	posix/cocoa/st_start.mm )

if( WIN32 )
	set( SYSTEM_SOURCES_DIR win32 )
	set( SYSTEM_SOURCES ${PLAT_WIN32_SOURCES} )
	set( OTHER_SYSTEM_SOURCES ${PLAT_POSIX_SOURCES} ${PLAT_SDL_SOURCES} ${PLAT_OSX_SOURCES} ${PLAT_COCOA_SOURCES} ${PLAT_UNIX_SOURCES} )
	
	set( SYSTEM_SOURCES ${SYSTEM_SOURCES} win32/zdoom.rc )
elseif( APPLE )
	if( OSX_COCOA_BACKEND )
		set( SYSTEM_SOURCES_DIR posix posix/cocoa )
		set( SYSTEM_SOURCES ${PLAT_COCOA_SOURCES} )
		set( OTHER_SYSTEM_SOURCES ${PLAT_WIN32_SOURCES} ${PLAT_SDL_SOURCES} ${PLAT_UNIX_SOURCES} )
	else()
		set( SYSTEM_SOURCES_DIR posix posix/sdl )
		set( SYSTEM_SOURCES ${PLAT_SDL_SOURCES} )
		set( PLAT_OSX_SOURCES ${PLAT_OSX_SOURCES} posix/sdl/i_system.mm )
		set( OTHER_SYSTEM_SOURCES ${PLAT_WIN32_SOURCES} ${PLAT_COCOA_SOURCES} ${PLAT_UNIX_SOURCES} )
	endif()

	set( SYSTEM_SOURCES ${SYSTEM_SOURCES} ${PLAT_POSIX_SOURCES} ${PLAT_OSX_SOURCES} "${FMOD_LIBRARY}" )

	set_source_files_properties( posix/osx/zdoom.icns PROPERTIES MACOSX_PACKAGE_LOCATION Resources )
	set_source_files_properties( "${FMOD_LIBRARY}" PROPERTIES MACOSX_PACKAGE_LOCATION Frameworks )
	set_source_files_properties( posix/osx/iwadpicker_cocoa.mm PROPERTIES COMPILE_FLAGS -fobjc-exceptions )
else()
	set( SYSTEM_SOURCES_DIR posix posix/sdl )
	set( SYSTEM_SOURCES ${PLAT_POSIX_SOURCES} ${PLAT_SDL_SOURCES} ${PLAT_UNIX_SOURCES} )
	set( OTHER_SYSTEM_SOURCES ${PLAT_WIN32_SOURCES} ${PLAT_OSX_SOURCES} ${PLAT_COCOA_SOURCES} )
endif()

if( HAVE_MMX )
	add_definitions( -DHAVE_MMX=1 )

	set( SYSTEM_SOURCES ${SYSTEM_SOURCES}
		gl/hqnx_asm/hq2x_asm.cpp
		gl/hqnx_asm/hq3x_asm.cpp
		gl/hqnx_asm/hq4x_asm.cpp
		gl/hqnx_asm/hqnx_asm_Image.cpp)

	if( ZD_CMAKE_COMPILER_IS_GNUCXX_COMPATIBLE )
		set_source_files_properties(
			gl/hqnx_asm/hq2x_asm.cpp
			gl/hqnx_asm/hq3x_asm.cpp
			gl/hqnx_asm/hq4x_asm.cpp
			gl/textures/gl_hqresize.cpp
			PROPERTIES COMPILE_FLAGS "-mmmx" )
	endif( ZD_CMAKE_COMPILER_IS_GNUCXX_COMPATIBLE )
endif( HAVE_MMX )

if( NOT ASM_SOURCES )
	set( ASM_SOURCES "" )
endif()

if( NO_ASM )
	add_definitions( -DNOASM )
else()
	if( X64 )
		ADD_ASM_FILE( asm_x86_64 tmap3 )
	else()
		ADD_ASM_FILE( asm_ia32 a )
		ADD_ASM_FILE( asm_ia32 misc )
		ADD_ASM_FILE( asm_ia32 tmap )
		ADD_ASM_FILE( asm_ia32 tmap2 )
		ADD_ASM_FILE( asm_ia32 tmap3 )
	endif()
endif()

add_custom_command( OUTPUT ${CMAKE_CURRENT_BINARY_DIR}/xlat_parser.c ${CMAKE_CURRENT_BINARY_DIR}/xlat_parser.h
	COMMAND lemon -C${CMAKE_CURRENT_BINARY_DIR} ${CMAKE_CURRENT_SOURCE_DIR}/xlat/xlat_parser.y
	DEPENDS lemon ${CMAKE_CURRENT_SOURCE_DIR}/xlat/xlat_parser.y )

add_custom_command( OUTPUT ${CMAKE_CURRENT_BINARY_DIR}/zcc-parse.c ${CMAKE_CURRENT_BINARY_DIR}/zcc-parse.h
	COMMAND lemon -C${CMAKE_CURRENT_BINARY_DIR} ${CMAKE_CURRENT_SOURCE_DIR}/scripting/zscript/zcc-parse.lemon
	DEPENDS lemon ${CMAKE_CURRENT_SOURCE_DIR}/scripting/zscript/zcc-parse.lemon )

add_custom_command( OUTPUT ${CMAKE_CURRENT_BINARY_DIR}/sc_man_scanner.h
	COMMAND re2c --no-generation-date -s -o ${CMAKE_CURRENT_BINARY_DIR}/sc_man_scanner.h ${CMAKE_CURRENT_SOURCE_DIR}/sc_man_scanner.re
	DEPENDS re2c ${CMAKE_CURRENT_SOURCE_DIR}/sc_man_scanner.re )

include_directories( ${CMAKE_CURRENT_BINARY_DIR} )

if( SSE_MATTERS )
	if( SSE )
		set( X86_SOURCES nodebuild_classify_sse2.cpp )
		set_source_files_properties( nodebuild_classify_sse2.cpp PROPERTIES COMPILE_FLAGS "${SSE2_ENABLE}" )
	else()
		add_definitions( -DDISABLE_SSE )
	endif()
else()
	add_definitions( -DDISABLE_SSE )
	set( X86_SOURCES )
endif()

if( SNDFILE_FOUND )
    add_definitions( -DHAVE_SNDFILE )
endif()
if( MPG123_FOUND )
    add_definitions( -DHAVE_MPG123 )
endif()
if( DYN_FLUIDSYNTH )
	add_definitions( -DHAVE_FLUIDSYNTH -DDYN_FLUIDSYNTH )
elseif( FLUIDSYNTH_FOUND )
	add_definitions( -DHAVE_FLUIDSYNTH )
endif()

# Project files should be aware of the header files. We can GLOB these since
# there's generally a new cpp for every header so this file will get changed
if( WIN32 )
	set( EXTRA_HEADER_DIRS win32/*.h )
elseif( APPLE )
	if( OSX_COCOA_BACKEND )
		set( EXTRA_HEADER_DIRS posix/*.h posix/cocoa/*.h )
	else()
		set( EXTRA_HEADER_DIRS posix/*.h posix/sdl/*.h )
	endif()
else()
	set( EXTRA_HEADER_DIRS posix/*.h posix/sdl/*.h )
endif()
file( GLOB HEADER_FILES
	${EXTRA_HEADER_DIRS}
	fragglescript/*.h
	g_shared/*.h
	g_inventory/*.h
	g_strife/*.h
	intermission/*.h
	menu/*.h
	oplsynth/*.h
	oplsynth/dosbox/*.h
	posix/*.h
	posix/cocoa/*.h
	posix/sdl/*.h
	r_data/*.h
	rapidjson/*.h
	resourcefiles/*.h
	sfmt/*.h
	sound/*.h
	textures/*.h
	scripting/*.h
	scripting/codegeneration/*.h
	scripting/decorate/*.h
	scripting/zscript/*.h
	scripting/vm/*.h
	xlat/*.h
	gl/*.h
	gl/api/*.h
	gl/data/*.h
	gl/dynlights/*.h
	gl/hqnx/*.h
	gl/hqnx_asm/*.h
	gl/xbr/*.h
	gl/models/*.h
	gl/renderer/*.h
	gl/scene/*.h
	gl/stereo3d/*.h
	gl/shaders/*.h
	gl/system/*.h
	gl/textures/*.h
	gl/utility/*.h
	*.h
)

# These files will be flagged as "headers" so that they appear in project files
# without being compiled.
set( NOT_COMPILED_SOURCE_FILES
	${OTHER_SYSTEM_SOURCES}
	sc_man_scanner.h
	sc_man_scanner.re
	g_shared/sbarinfo_commands.cpp
	xlat/xlat_parser.y
	xlat_parser.c
	xlat_parser.h
	scripting/zscript/zcc-parse.lemon
	zcc-parse.c
	zcc-parse.h

	# We could have the ASM macro add these files, but it wouldn't add all
	# platforms.
	asm_ia32/a.asm
	asm_ia32/misc.asm
	asm_ia32/tmap.asm
	asm_ia32/tmap2.asm
	asm_ia32/tmap3.asm
	asm_x86_64/tmap3.asm
	asm_x86_64/tmap3.s
)

set( FASTMATH_PCH_SOURCES
	r_swrenderer.cpp
	r_poly.cpp
	r_poly_scene.cpp
	r_poly_portal.cpp
	r_poly_cull.cpp
	r_poly_decal.cpp
	r_poly_particle.cpp
	r_poly_plane.cpp
	r_poly_playersprite.cpp
	r_poly_wall.cpp
	r_poly_wallsprite.cpp
	r_poly_sprite.cpp
	r_poly_sky.cpp
	r_poly_triangle.cpp
	r_poly_intersection.cpp
	r_3dfloors.cpp
	r_bsp.cpp
<<<<<<< HEAD
	r_draw_tc.cpp
	r_draw_pal.cpp
	r_drawt_pal.cpp
	r_draw_rgba.cpp
	r_drawt_rgba.cpp
	r_drawers.cpp
=======
	r_draw.cpp
	r_draw_pal.cpp
	r_drawt_pal.cpp
>>>>>>> 3ff91807
	r_thread.cpp
	r_main.cpp
	r_plane.cpp
	r_segs.cpp
	r_sky.cpp
	r_things.cpp
	s_advsound.cpp
	s_environment.cpp
	s_playlist.cpp
	s_sndseq.cpp
	s_sound.cpp
	GuillotineBinPack.cpp
	SkylineBinPack.cpp
	intermission/intermission.cpp
	intermission/intermission_parse.cpp
	menu/colorpickermenu.cpp
	menu/joystickmenu.cpp
	menu/listmenu.cpp
	menu/loadsavemenu.cpp
	menu/menu.cpp
	menu/menudef.cpp
	menu/menuinput.cpp
	menu/messagebox.cpp
	menu/optionmenu.cpp
	menu/playerdisplay.cpp
	menu/playermenu.cpp
	menu/readthis.cpp
	menu/videomenu.cpp
	oplsynth/fmopl.cpp
	oplsynth/mlopl.cpp
	oplsynth/mlopl_io.cpp
	oplsynth/dosbox/opl.cpp
	oplsynth/OPL3.cpp
	oplsynth/nukedopl3.cpp
	timidity/common.cpp
	timidity/instrum.cpp
	timidity/instrum_dls.cpp
	timidity/instrum_font.cpp
	timidity/instrum_sf2.cpp
	timidity/mix.cpp
	timidity/playmidi.cpp
	timidity/resample.cpp
	timidity/timidity.cpp
	wildmidi/file_io.cpp
	wildmidi/gus_pat.cpp
	wildmidi/reverb.cpp
	wildmidi/wm_error.cpp
	r_data/colormaps.cpp
	r_data/r_translate.cpp
)
# This is disabled for now because I cannot find a way to give the .pch file a different name.
# Visual C++ 2015 seems hell-bent of only allowing one .pch file with the same name as the executable.
#enable_precompiled_headers( g_pch2.h FASTMATH_PCH_SOURCES )

# Enable fast math for some sources
set( FASTMATH_SOURCES
	${FASTMATH_PCH_SOURCES}
	oplsynth/music_opldumper_mididevice.cpp
	oplsynth/music_opl_mididevice.cpp
	oplsynth/opl_mus_player.cpp
	sound/fmodsound.cpp
	sound/i_music.cpp
	sound/i_sound.cpp
	sound/mpg123_decoder.cpp
	sound/music_cd.cpp
	sound/music_dumb.cpp
	sound/music_gme.cpp
	sound/music_mus_midiout.cpp
	sound/music_smf_midiout.cpp
	sound/music_hmi_midiout.cpp
	sound/music_xmi_midiout.cpp
	sound/music_midistream.cpp
	sound/music_midi_base.cpp
	sound/music_midi_timidity.cpp
	sound/music_mus_opl.cpp
	sound/music_stream.cpp
	sound/music_fluidsynth_mididevice.cpp
	sound/music_softsynth_mididevice.cpp
	sound/music_timidity_mididevice.cpp
	sound/music_wildmidi_mididevice.cpp
	sound/music_win_mididevice.cpp
	sound/oalsound.cpp
	sound/sndfile_decoder.cpp
	sound/music_pseudo_mididevice.cpp
	wildmidi/wildmidi_lib.cpp
	gl/compatibility/gl_20.cpp
	gl/data/gl_data.cpp
	gl/data/gl_portaldata.cpp
	gl/data/gl_setup.cpp
	gl/data/gl_matrix.cpp
	gl/data/gl_vertexbuffer.cpp
	gl/dynlights/a_dynlight.cpp
	gl/utility/gl_clock.cpp
	gl/utility/gl_cycler.cpp
	gl/utility/gl_geometric.cpp
	gl/renderer/gl_2ddrawer.cpp
	gl/renderer/gl_quaddrawer.cpp
	gl/renderer/gl_renderer.cpp
	gl/renderer/gl_renderstate.cpp
	gl/renderer/gl_renderbuffers.cpp
	gl/renderer/gl_lightdata.cpp
	gl/renderer/gl_postprocess.cpp
	gl/renderer/gl_postprocessstate.cpp
	gl/hqnx/init.cpp
	gl/hqnx/hq2x.cpp
	gl/hqnx/hq3x.cpp
	gl/hqnx/hq4x.cpp
	gl/xbr/xbrz.cpp
	gl/xbr/xbrz_old.cpp
	gl/textures/gl_hwtexture.cpp
	gl/textures/gl_texture.cpp
	gl/textures/gl_material.cpp
	gl/textures/gl_hirestex.cpp
	gl/textures/gl_bitmap.cpp
	gl/textures/gl_samplers.cpp
	gl/textures/gl_translate.cpp
	gl/textures/gl_hqresize.cpp
	gl/textures/gl_skyboxtexture.cpp
	gl/scene/gl_bsp.cpp
	gl/scene/gl_fakeflat.cpp
	gl/scene/gl_clipper.cpp
	gl/scene/gl_decal.cpp
	gl/scene/gl_drawinfo.cpp
	gl/scene/gl_flats.cpp
	gl/scene/gl_walls.cpp
	gl/scene/gl_sprite.cpp
	gl/scene/gl_skydome.cpp
	gl/scene/gl_renderhacks.cpp
	gl/scene/gl_weapon.cpp
	gl/scene/gl_scene.cpp
	gl/scene/gl_sky.cpp
	gl/scene/gl_portal.cpp
	gl/scene/gl_walls_draw.cpp
	gl/scene/gl_vertex.cpp
	gl/scene/gl_spritelight.cpp
	gl/stereo3d/gl_stereo3d.cpp
	gl/stereo3d/gl_stereo_cvars.cpp
	gl/stereo3d/gl_stereo_leftright.cpp
	gl/stereo3d/scoped_view_shifter.cpp
	gl/stereo3d/gl_anaglyph.cpp
	gl/stereo3d/gl_quadstereo.cpp
	gl/stereo3d/gl_sidebyside3d.cpp
	gl/stereo3d/gl_interleaved3d.cpp
	gl/dynlights/gl_dynlight.cpp
	gl/dynlights/gl_glow.cpp
	gl/dynlights/gl_dynlight1.cpp
	gl/dynlights/gl_lightbuffer.cpp
	gl/shaders/gl_shader.cpp
	gl/shaders/gl_texshader.cpp
	gl/shaders/gl_shaderprogram.cpp
	gl/shaders/gl_presentshader.cpp
	gl/shaders/gl_present3dRowshader.cpp
	gl/shaders/gl_bloomshader.cpp
	gl/shaders/gl_ambientshader.cpp
	gl/shaders/gl_blurshader.cpp
	gl/shaders/gl_colormapshader.cpp
	gl/shaders/gl_tonemapshader.cpp
	gl/shaders/gl_lensshader.cpp
	gl/shaders/gl_fxaashader.cpp
	gl/system/gl_interface.cpp
	gl/system/gl_framebuffer.cpp
	gl/system/gl_swframebuffer.cpp
	gl/system/gl_swwipe.cpp
	gl/system/gl_debug.cpp
	gl/system/gl_menu.cpp
	gl/system/gl_wipe.cpp
	gl/system/gl_load.c
	gl/models/gl_models_md3.cpp
	gl/models/gl_models_md2.cpp
	gl/models/gl_models.cpp
	gl/models/gl_voxels.cpp
)

set (PCH_SOURCES
	actorptrselect.cpp
	am_map.cpp
	b_bot.cpp
	b_func.cpp
	b_game.cpp
	b_move.cpp
	b_think.cpp
	bbannouncer.cpp
	c_bind.cpp
	c_cmds.cpp
	c_console.cpp
	c_consolebuffer.cpp
	c_cvars.cpp
	c_dispatch.cpp
	c_expr.cpp
	cmdlib.cpp
	colormatcher.cpp
	compatibility.cpp
	configfile.cpp
	ct_chat.cpp
	d_dehacked.cpp
	d_iwad.cpp
	d_main.cpp
	d_net.cpp
	d_netinfo.cpp
	d_protocol.cpp
	decallib.cpp
	dobject.cpp
	dobjgc.cpp
	dobjtype.cpp
	doomdef.cpp
	doomstat.cpp
	dsectoreffect.cpp
	dthinker.cpp
	edata.cpp
	f_wipe.cpp
	files.cpp
	g_doomedmap.cpp
	g_game.cpp
	g_hub.cpp
	g_level.cpp
	g_mapinfo.cpp
	g_skill.cpp
	gameconfigfile.cpp
	gi.cpp
	gitinfo.cpp
	hu_scores.cpp
	i_module.cpp
	i_net.cpp
	info.cpp
	keysections.cpp
	lumpconfigfile.cpp
	m_alloc.cpp
	m_argv.cpp
	m_bbox.cpp
	m_cheat.cpp
	m_joy.cpp
	m_misc.cpp
	m_png.cpp
	m_random.cpp
	memarena.cpp
	md5.cpp
	name.cpp
	nodebuild.cpp
	nodebuild_classify_nosse2.cpp
	nodebuild_events.cpp
	nodebuild_extract.cpp
	nodebuild_gl.cpp
	nodebuild_utility.cpp
	pathexpander.cpp
	p_3dfloors.cpp
	p_3dmidtex.cpp
	p_acs.cpp
	p_actionfunctions.cpp
	p_buildmap.cpp
	p_ceiling.cpp
	p_conversation.cpp
	p_doors.cpp
	p_effect.cpp
	p_enemy.cpp
	p_floor.cpp
	p_glnodes.cpp
	p_interaction.cpp
	p_lights.cpp
	p_linkedsectors.cpp
	p_lnspec.cpp
	p_map.cpp
	p_maputl.cpp
	p_mobj.cpp
	p_pillar.cpp
	p_plats.cpp
	p_portals.cpp
	p_pspr.cpp
	p_pusher.cpp
	p_saveg.cpp
	p_scroll.cpp
	p_sectors.cpp
	p_setup.cpp
	p_sight.cpp
	p_slopes.cpp
	p_spec.cpp
	p_states.cpp
	p_switch.cpp
	p_tags.cpp
	p_teleport.cpp
	p_terrain.cpp
	p_things.cpp
	p_tick.cpp
	p_trace.cpp
	p_udmf.cpp
	p_usdf.cpp
	p_user.cpp
	p_writemap.cpp
	p_xlat.cpp
	parsecontext.cpp
	po_man.cpp
	portal.cpp
	r_utility.cpp
	serializer.cpp
	sc_man.cpp
	st_stuff.cpp
	statistics.cpp
	stats.cpp
	stringtable.cpp
	teaminfo.cpp
	tempfiles.cpp
	v_blend.cpp
	v_collection.cpp
	v_draw.cpp
	v_font.cpp
	v_palette.cpp
	v_pfx.cpp
	v_text.cpp
	v_video.cpp
	w_wad.cpp
	wi_stuff.cpp
	zstrformat.cpp
	g_inventory/a_ammo.cpp
	g_inventory/a_armor.cpp
	g_inventory/a_artifacts.cpp
	g_inventory/a_health.cpp
	g_inventory/a_keys.cpp
	g_inventory/a_pickups.cpp
	g_inventory/a_puzzleitems.cpp
	g_inventory/a_weaponpiece.cpp
	g_inventory/a_weapons.cpp
	g_strife/strife_sbar.cpp
	g_shared/a_action.cpp
	g_shared/a_bridge.cpp
	g_shared/a_decals.cpp
	g_shared/a_fastprojectile.cpp
	g_shared/a_flashfader.cpp
	g_shared/a_fountain.cpp
	g_shared/a_lightning.cpp
	g_shared/a_morph.cpp
	g_shared/a_movingcamera.cpp
	g_shared/a_quake.cpp
	g_shared/a_randomspawner.cpp
	g_shared/a_sectoraction.cpp
	g_shared/a_skies.cpp
	g_shared/a_soundenvironment.cpp
	g_shared/a_soundsequence.cpp
	g_shared/a_specialspot.cpp
	g_shared/hudmessages.cpp
	g_shared/sbarinfo.cpp
	g_shared/sbar_mugshot.cpp
	g_shared/shared_hud.cpp
	g_shared/shared_sbar.cpp
	resourcefiles/ancientzip.cpp
	resourcefiles/file_7z.cpp
	resourcefiles/file_grp.cpp
	resourcefiles/file_lump.cpp
	resourcefiles/file_rff.cpp
	resourcefiles/file_wad.cpp
	resourcefiles/file_zip.cpp
	resourcefiles/file_pak.cpp
	resourcefiles/file_directory.cpp
	resourcefiles/resourcefile.cpp
	textures/animations.cpp
	textures/anim_switches.cpp
	textures/automaptexture.cpp
	textures/bitmap.cpp
	textures/buildtexture.cpp
	textures/canvastexture.cpp
	textures/ddstexture.cpp
	textures/flattexture.cpp
	textures/imgztexture.cpp
	textures/jpegtexture.cpp
	textures/multipatchtexture.cpp
	textures/patchtexture.cpp
	textures/pcxtexture.cpp
	textures/pngtexture.cpp
	textures/rawpagetexture.cpp
	textures/emptytexture.cpp
	textures/texture.cpp
	textures/texturemanager.cpp
	textures/tgatexture.cpp
	textures/warptexture.cpp
	xlat/parse_xlat.cpp
	fragglescript/t_func.cpp
	fragglescript/t_load.cpp
	fragglescript/t_oper.cpp
	fragglescript/t_parse.cpp
	fragglescript/t_prepro.cpp
	fragglescript/t_script.cpp
	fragglescript/t_spec.cpp
	fragglescript/t_variable.cpp
	fragglescript/t_cmd.cpp
	r_data/sprites.cpp
	r_data/voxels.cpp
	r_data/renderstyle.cpp
	r_data/r_interpolate.cpp
	scripting/thingdef.cpp
	scripting/thingdef_data.cpp
	scripting/thingdef_properties.cpp
	scripting/codegeneration/codegen.cpp
	scripting/decorate/olddecorations.cpp
	scripting/decorate/thingdef_exp.cpp
	scripting/decorate/thingdef_parse.cpp
	scripting/decorate/thingdef_states.cpp
	scripting/vm/vmbuilder.cpp
	scripting/vm/vmdisasm.cpp
	scripting/vm/vmexec.cpp
	scripting/vm/vmframe.cpp
	scripting/zscript/ast.cpp
	scripting/zscript/zcc_compile.cpp
	scripting/zscript/zcc_expr.cpp
	scripting/zscript/zcc_parser.cpp
	sfmt/SFMT.cpp
)
enable_precompiled_headers( g_pch.h PCH_SOURCES )

if ( WIN32 )
	set (CODEGENOBJ_SOURCES
		r_drawersasm.obj
	)
else()
	set (CODEGENOBJ_SOURCES
		r_drawersasm.o
	)
endif()

add_executable( zdoom WIN32 MACOSX_BUNDLE
	${HEADER_FILES}
	${NOT_COMPILED_SOURCE_FILES}
	__autostart.cpp
	${ASM_SOURCES}
	${SYSTEM_SOURCES}
	${X86_SOURCES}
	${FASTMATH_SOURCES}
	${PCH_SOURCES}
	x86.cpp
	strnatcmp.c
	zstring.cpp
	math/asin.c
	math/atan.c
	math/const.c
	math/cosh.c
	math/exp.c
	math/isnan.c
	math/log.c
	math/log10.c
	math/mtherr.c
	math/polevl.c
	math/pow.c
	math/powi.c
	math/sin.c
	math/sinh.c
	math/sqrt.c
	math/tan.c
	math/tanh.c
	math/fastsin.cpp
	zzautozend.cpp
	${CMAKE_BINARY_DIR}/src/${CODEGENOBJ_SOURCES}
)

set_source_files_properties( ${CODEGENOBJ_SOURCES} PROPERTIES EXTERNAL_OBJECT true GENERATED true)

set_source_files_properties( ${FASTMATH_SOURCES} PROPERTIES COMPILE_FLAGS ${ZD_FASTMATH_FLAG} )
set_source_files_properties( xlat/parse_xlat.cpp PROPERTIES OBJECT_DEPENDS "${CMAKE_CURRENT_BINARY_DIR}/xlat_parser.c" )
set_source_files_properties( sc_man.cpp PROPERTIES OBJECT_DEPENDS "${CMAKE_CURRENT_BINARY_DIR}/sc_man_scanner.h" )
set_source_files_properties( ${NOT_COMPILED_SOURCE_FILES} PROPERTIES HEADER_FILE_ONLY TRUE )
if ( WIN32 )
	set_source_files_properties( win32/fb_d3d9.cpp win32/fb_d3d9_wipe.cpp PROPERTIES COMPILE_FLAGS ${ZD_FASTMATH_FLAG} )

	# Supress C4244: 'initializing': conversion from '__int64' to 'unsigned int', possible loss of data
	# For some reason using #pragma warning(disable: 4244) is not working..
	set_source_files_properties( ${PCH_SOURCES} PROPERTIES COMPILE_FLAGS /wd4244 )
endif()


if(${CMAKE_SYSTEM_NAME} STREQUAL "SunOS")
	# [BL] Solaris requires these to be explicitly linked.
	set( ZDOOM_LIBS ${ZDOOM_LIBS} nsl socket)
endif()

target_link_libraries( zdoom ${ZDOOM_LIBS} gdtoa dumb lzma )

include_directories( .
	g_strife
	g_shared
	g_inventory
	oplsynth
	sound
	textures
	timidity
	wildmidi
	xlat
	scripting
	scripting/vm
	../gdtoa
	../dumb/include
	${CMAKE_BINARY_DIR}/gdtoa
	${SYSTEM_SOURCES_DIR} )

add_dependencies( zdoom revision_check drawergen_target )

# Due to some quirks, we need to do this in this order
if( NOT ZDOOM_OUTPUT_OLDSTYLE )
	# RUNTIME_OUTPUT_DIRECTORY does not exist in CMake 2.4.
	# Linux distributions are slow to adopt 2.6. :(
	set_target_properties( zdoom PROPERTIES RUNTIME_OUTPUT_DIRECTORY ${ZDOOM_OUTPUT_DIR} )
	set_target_properties( zdoom PROPERTIES OUTPUT_NAME ${ZDOOM_EXE_NAME} )
else()
	set_target_properties( zdoom PROPERTIES
		RUNTIME_OUTPUT_NAME ${ZDOOM_EXE_NAME}
		RUNTIME_OUTPUT_DIRECTORY_RELEASE ${ZDOOM_OUTPUT_DIR}
		RUNTIME_OUTPUT_NAME_DEBUG ${ZDOOM_EXE_NAME}d
		RUNTIME_OUTPUT_DIRECTORY_DEBUG ${ZDOOM_OUTPUT_DIR}
		RUNTIME_OUTPUT_NAME_MINSIZEREL ${ZDOOM_EXE_NAME}msr
		RUNTIME_OUTPUT_DIRECTORY_MINSIZEREL ${ZDOOM_OUTPUT_DIR}
		RUNTIME_OUTPUT_NAME_RELWITHDEBINFO ${ZDOOM_EXE_NAME}rd
		RUNTIME_OUTPUT_DIRECTORY_RELWITHDEBINFO ${ZDOOM_OUTPUT_DIR}
	)
endif()

if( MSVC )
	option( ZDOOM_GENERATE_MAPFILE "Generate .map file for debugging." OFF )
	set( LINKERSTUFF "/MANIFEST:NO" )

	if( NOT NO_FMOD )
		if( FMOD_STUDIO )
			set( LINKERSTUFF "${LINKERSTUFF} /DELAYLOAD:\"fmod${X64}.dll\"" )
		else()
			set( LINKERSTUFF "${LINKERSTUFF} /DELAYLOAD:\"fmodex${X64}.dll\"" )
		endif()
	endif()

	if( ZDOOM_GENERATE_MAPFILE )
		set( LINKERSTUFF "${LINKERSTUFF} /MAP" )
	endif()
	if( NOT NO_OPENAL )
		set( LINKERSTUFF "${LINKERSTUFF} /DELAYLOAD:\"libmpg123-0.dll\" /DELAYLOAD:\"libsndfile-1.dll\"" )
	endif()
	set_target_properties(zdoom PROPERTIES LINK_FLAGS ${LINKERSTUFF})

	add_custom_command(TARGET zdoom POST_BUILD
		COMMAND "mt.exe" -manifest \"${CMAKE_CURRENT_SOURCE_DIR}\\win32\\zdoom.exe.manifest\" -outputresource:\"$<TARGET_FILE:zdoom>\"\;\#1
		COMMENT "Adding manifest..."
	)

	create_default_target_launcher( zdoom WORKING_DIRECTORY ${ZDOOM_OUTPUT_DIR} )
endif()

if( NOT WIN32 )
	FILE( WRITE ${CMAKE_CURRENT_BINARY_DIR}/link-make "if [ ! -e ${ZDOOM_OUTPUT_DIR}/${ZDOOM_EXE_NAME} ]; then ln -sf ${CMAKE_CURRENT_BINARY_DIR}/${ZDOOM_EXE_NAME} ${ZDOOM_OUTPUT_DIR}/${ZDOOM_EXE_NAME}; fi" )
	add_custom_command( TARGET zdoom POST_BUILD
		COMMAND chmod +x ${CMAKE_CURRENT_BINARY_DIR}/link-make
		COMMAND /bin/sh -c ${CMAKE_CURRENT_BINARY_DIR}/link-make )
endif()
if( CMAKE_COMPILER_IS_GNUCXX )
	# GCC misoptimizes this file
	set_source_files_properties( oplsynth/fmopl.cpp PROPERTIES COMPILE_FLAGS "-fno-tree-dominator-opts -fno-tree-fre" )
endif()
if( ZD_CMAKE_COMPILER_IS_GNUCXX_COMPATIBLE )
	# Need to enable intrinsics for this file.
	if( SSE_MATTERS )
		set_source_files_properties( x86.cpp PROPERTIES COMPILE_FLAGS "-msse2 -mmmx" )
	endif()
endif()

if( APPLE )
	set_target_properties(zdoom PROPERTIES
		LINK_FLAGS "-framework Carbon -framework Cocoa -framework IOKit -framework OpenGL"
		MACOSX_BUNDLE_INFO_PLIST "${CMAKE_CURRENT_SOURCE_DIR}/posix/osx/zdoom-info.plist" )

	if( NOT NO_FMOD )
		if( FMOD_STUDIO )
			set( FMOD_DYLIB libfmod.dylib )
		else()
			set( FMOD_DYLIB libfmodex.dylib )
		endif()

		# Fix fmod link so that it can be found in the app bundle.
		find_program( OTOOL otool HINTS "/usr/bin" "${OSX_DEVELOPER_ROOT}/usr/bin" )
		find_program( INSTALL_NAME_TOOL install_name_tool HINTS "/usr/bin" "${OSX_DEVELOPER_ROOT}/usr/bin" )
		execute_process( COMMAND "${OTOOL}" -L "${FMOD_LIBRARY}"
			COMMAND grep "${FMOD_DYLIB} (compat"
			COMMAND head -n1
			COMMAND awk "{print $1}"
			OUTPUT_VARIABLE FMOD_LINK
			OUTPUT_STRIP_TRAILING_WHITESPACE )
		add_custom_command( TARGET zdoom POST_BUILD
			COMMAND "${INSTALL_NAME_TOOL}" -change "${FMOD_LINK}" @executable_path/../Frameworks/${FMOD_DYLIB} "$<TARGET_FILE:zdoom>"
			COMMENT "Relinking FMOD Ex" )
	endif()
endif()

if( WIN32 )
	set( INSTALL_PATH . CACHE STRING "Directory where the zdoom executable will be placed during install." )
else()
	set( INSTALL_PATH bin CACHE STRING "Directory where the zdoom executable will be placed during install." )
endif()
install(TARGETS zdoom
		DESTINATION ${INSTALL_PATH}
		COMPONENT "Game executable")

source_group("Assembly Files\\ia32" REGULAR_EXPRESSION "^${CMAKE_CURRENT_SOURCE_DIR}/asm_ia32/.+")
source_group("Assembly Files\\x86_64" REGULAR_EXPRESSION "^${CMAKE_CURRENT_SOURCE_DIR}/asm_x86_64/.+")
source_group("Audio Files" REGULAR_EXPRESSION "^${CMAKE_CURRENT_SOURCE_DIR}/sound/.+")
source_group("Audio Files\\OPL Synth" REGULAR_EXPRESSION "^${CMAKE_CURRENT_SOURCE_DIR}/oplsynth/.+")
source_group("Audio Files\\OPL Synth\\DOSBox" FILES oplsynth/dosbox/opl.cpp oplsynth/dosbox/opl.h)
source_group("Audio Files\\Timidity\\Headers" REGULAR_EXPRESSION "^${CMAKE_CURRENT_SOURCE_DIR}/timidity/.+\\.h$")
source_group("Audio Files\\Timidity\\Source" REGULAR_EXPRESSION "^${CMAKE_CURRENT_SOURCE_DIR}/timidity/.+\\.cpp$")
source_group("Audio Files\\WildMidi\\Headers" REGULAR_EXPRESSION "^${CMAKE_CURRENT_SOURCE_DIR}/wildmidi/.+\\.h$")
source_group("Audio Files\\WildMidi\\Source" REGULAR_EXPRESSION "^${CMAKE_CURRENT_SOURCE_DIR}/wildmidi/.+\\.cpp$")
source_group("External\\Math" REGULAR_EXPRESSION "^${CMAKE_CURRENT_SOURCE_DIR}/math/.+")
source_group("External\\RapidJSON" REGULAR_EXPRESSION "^${CMAKE_CURRENT_SOURCE_DIR}/rapidjson/.+")
source_group("Externak\\SFMT" REGULAR_EXPRESSION "^${CMAKE_CURRENT_SOURCE_DIR}/sfmt/.+")
source_group("FraggleScript" REGULAR_EXPRESSION "^${CMAKE_CURRENT_SOURCE_DIR}/fragglescript/.+")
source_group("Games\\Strife Game" REGULAR_EXPRESSION "^${CMAKE_CURRENT_SOURCE_DIR}/g_strife/.+")
source_group("Intermission" REGULAR_EXPRESSION "^${CMAKE_CURRENT_SOURCE_DIR}/intermission/.+")
source_group("Inventory" REGULAR_EXPRESSION "^${CMAKE_CURRENT_SOURCE_DIR}/g_inventory/.+")
source_group("Menu" REGULAR_EXPRESSION "^${CMAKE_CURRENT_SOURCE_DIR}/menu/.+")
source_group("OpenGL Renderer" REGULAR_EXPRESSION "^${CMAKE_CURRENT_SOURCE_DIR}/gl/.+")
source_group("OpenGL Renderer\\Data" REGULAR_EXPRESSION "^${CMAKE_CURRENT_SOURCE_DIR}/gl/data/.+")
source_group("OpenGL Renderer\\Dynamic Lights" REGULAR_EXPRESSION "^${CMAKE_CURRENT_SOURCE_DIR}/gl/dynlights/.+")
source_group("OpenGL Renderer\\HQ Resize" REGULAR_EXPRESSION "^${CMAKE_CURRENT_SOURCE_DIR}/gl/hqnx/.+")
source_group("OpenGL Renderer\\HQ Resize MMX version" REGULAR_EXPRESSION "^${CMAKE_CURRENT_SOURCE_DIR}/gl/hqnx_asm/.+")
source_group("OpenGL Renderer\\XBRZ" REGULAR_EXPRESSION "^${CMAKE_CURRENT_SOURCE_DIR}/gl/hqnx_asm/.+")
source_group("OpenGL Renderer\\Models" REGULAR_EXPRESSION "^${CMAKE_CURRENT_SOURCE_DIR}/gl/models/.+")
source_group("OpenGL Renderer\\Renderer" REGULAR_EXPRESSION "^${CMAKE_CURRENT_SOURCE_DIR}/gl/renderer/.+")
source_group("OpenGL Renderer\\Scene" REGULAR_EXPRESSION "^${CMAKE_CURRENT_SOURCE_DIR}/gl/scene/.+")
source_group("OpenGL Renderer\\Stereo3D" REGULAR_EXPRESSION "^${CMAKE_CURRENT_SOURCE_DIR}/gl/stereo3d/.+")
source_group("OpenGL Renderer\\Shaders" REGULAR_EXPRESSION "^${CMAKE_CURRENT_SOURCE_DIR}/gl/shaders/.+")
source_group("OpenGL Renderer\\System" REGULAR_EXPRESSION "^${CMAKE_CURRENT_SOURCE_DIR}/gl/system/.+")
source_group("OpenGL Renderer\\Textures" REGULAR_EXPRESSION "^${CMAKE_CURRENT_SOURCE_DIR}/gl/textures/.+")
source_group("OpenGL Renderer\\Utilities" REGULAR_EXPRESSION "^${CMAKE_CURRENT_SOURCE_DIR}/gl/utility/.+")
source_group("Render Core\\Render Headers" REGULAR_EXPRESSION "^${CMAKE_CURRENT_SOURCE_DIR}/r_.+\\.h$")
source_group("Render Core\\Render Sources" REGULAR_EXPRESSION "^${CMAKE_CURRENT_SOURCE_DIR}/r_.+\\.cpp$")
source_group("Render Data\\Resource Headers" REGULAR_EXPRESSION "^${CMAKE_CURRENT_SOURCE_DIR}/r_data/.+\\.h$")
source_group("Render Data\\Resource Sources" REGULAR_EXPRESSION "^${CMAKE_CURRENT_SOURCE_DIR}/r_data/.+\\.cpp$")
source_group("Render Data\\Textures" REGULAR_EXPRESSION "^${CMAKE_CURRENT_SOURCE_DIR}/textures/.+")
source_group("Render Interface" FILES r_defs.h r_renderer.h r_sky.cpp r_sky.h r_state.h r_utility.cpp r_utility.h)
source_group("Resource Files" REGULAR_EXPRESSION "^${CMAKE_CURRENT_SOURCE_DIR}/resourcefiles/.+")
source_group("Platforms\\POSIX Files" REGULAR_EXPRESSION "^${CMAKE_CURRENT_SOURCE_DIR}/posix/.+")
source_group("Platforms\\Cocoa Files" REGULAR_EXPRESSION "^${CMAKE_CURRENT_SOURCE_DIR}/posix/cocoa/.+")
source_group("Platforms\\OS X Files" REGULAR_EXPRESSION "^${CMAKE_CURRENT_SOURCE_DIR}/posix/osx/.+")
source_group("Platforms\\Unix Files" REGULAR_EXPRESSION "^${CMAKE_CURRENT_SOURCE_DIR}/posix/unix/.+")
source_group("Platforms\\SDL Files" REGULAR_EXPRESSION "^${CMAKE_CURRENT_SOURCE_DIR}/posix/sdl/.+")
source_group("Platforms\\Win32 Files" REGULAR_EXPRESSION "^${CMAKE_CURRENT_SOURCE_DIR}/win32/.+")
source_group("Scripting\\Decorate" REGULAR_EXPRESSION "^${CMAKE_CURRENT_SOURCE_DIR}/scripting/decorate/.+")
source_group("Scripting\\ZScript" REGULAR_EXPRESSION "^${CMAKE_CURRENT_SOURCE_DIR}/scripting/zscript/.+" FILES ${CMAKE_CURRENT_BINARY_DIR}/zcc-parse.c ${CMAKE_CURRENT_BINARY_DIR}/zcc-parse.h)
source_group("Scripting\\Code Generation" REGULAR_EXPRESSION "^${CMAKE_CURRENT_SOURCE_DIR}/scripting/codegeneration/.+")
source_group("Scripting\\VM" REGULAR_EXPRESSION "^${CMAKE_CURRENT_SOURCE_DIR}/scripting/vm/.+")
source_group("Scripting" REGULAR_EXPRESSION "^${CMAKE_CURRENT_SOURCE_DIR}/scripting/.+")
source_group("Shared Game" REGULAR_EXPRESSION "^${CMAKE_CURRENT_SOURCE_DIR}/g_shared/.+")
source_group("Versioning" FILES version.h win32/zdoom.rc)
source_group("Xlat" REGULAR_EXPRESSION "^${CMAKE_CURRENT_SOURCE_DIR}/xlat/.+" FILES ${CMAKE_CURRENT_BINARY_DIR}/xlat_parser.c ${CMAKE_CURRENT_BINARY_DIR}/xlat_parser.h)
source_group("Source Files" FILES ${CMAKE_CURRENT_BINARY_DIR}/sc_man_scanner.h sc_man_scanner.re)<|MERGE_RESOLUTION|>--- conflicted
+++ resolved
@@ -971,18 +971,12 @@
 	r_poly_intersection.cpp
 	r_3dfloors.cpp
 	r_bsp.cpp
-<<<<<<< HEAD
-	r_draw_tc.cpp
+	r_draw.cpp
 	r_draw_pal.cpp
 	r_drawt_pal.cpp
 	r_draw_rgba.cpp
 	r_drawt_rgba.cpp
 	r_drawers.cpp
-=======
-	r_draw.cpp
-	r_draw_pal.cpp
-	r_drawt_pal.cpp
->>>>>>> 3ff91807
 	r_thread.cpp
 	r_main.cpp
 	r_plane.cpp
