include "mapinfo/conversationids.txt"

Gameinfo
{
	CheatKey = "maparrows/key.txt"
	EasyKey = "maparrows/ravenkey.txt"
}

DoomEdNums
{
     0 = Unknown
     1 = "$Player1Start"
     2 = "$Player2Start"
     3 = "$Player3Start"
     4 = "$Player4Start"
    11 = "$DeathmatchStart"
    14 = TeleportDest
   118 = ZBridge
   888 = MBFHelperDog
  1400 = "$SSeqOverride", 0
  1401 = "$SSeqOverride", 1
  1402 = "$SSeqOverride", 2
  1403 = "$SSeqOverride", 3
  1404 = "$SSeqOverride", 4
  1405 = "$SSeqOverride", 5
  1406 = "$SSeqOverride", 6
  1407 = "$SSeqOverride", 7
  1408 = "$SSeqOverride", 8
  1409 = "$SSeqOverride", 9
  1411 = "$SSeqOverride"
  1500 = "$VavoomFloor"
  1501 = "$VavoomCeiling"
  1502 = VavoomLightWhite
  1503 = VavoomLightColor
  1504 = "$VertexFloorZ"
  1505 = "$VertexCeilingZ"
  5001 = PointPusher
  5002 = PointPuller
  5004 = FS_Mapspot
  5006 = SkyCamCompat
  5061 = InvisibleBridge32
  5064 = InvisibleBridge16
  5065 = InvisibleBridge8
  9001 = MapSpot
  9013 = MapSpotGravity
  9024 = PatrolPoint
  9025 = SecurityCamera
  9026 = Spark
  9027 = RedParticleFountain
  9028 = GreenParticleFountain
  9029 = BlueParticleFountain
  9030 = YellowParticleFountain
  9031 = PurpleParticleFountain
  9032 = BlackParticleFountain
  9033 = WhiteParticleFountain
  9037 = BetaSkull
  9038 = ColorSetter
  9039 = FadeSetter
  9040 = MapMarker
  9041 = SectorFlagSetter
  9043 = TeleportDest3
  9044 = TeleportDest2
  9045 = Waterzone
  9046 = SecretTrigger
  9047 = PatrolSpecial
  9048 = SoundEnvironment
  9070 = InterpolationPoint
  9071 = PathFollower
  9072 = MovingCamera
  9073 = AimingCamera
  9074 = ActorMover
  9075 = InterpolationSpecial
  9076 = HateTarget
  9077 = UpperStackLookOnly
  9078 = LowerStackLookOnly
  9080 = SkyViewpoint
  9081 = SkyPicker
  9082 = SectorSilencer
  9083 = SkyCamCompat
  9200 = Decal
  9300 = "$PolyAnchor"
  9301 = "$PolySpawn"
  9302 = "$PolySpawnCrush"
  9303 = "$PolySpawnHurt"
  9500 = "$SlopeFloorPointLine"
  9501 = "$SlopeCeilingPointLine"
  9502 = "$SetFloorSlope"
  9503 = "$SetCeilingSlope"
  9510 = "$CopyFloorPlane"
  9511 = "$CopyCeilingPlane"
  9800 = PointLight
  9801 = PointLightPulse
  9802 = PointLightFlicker
  9803 = SectorPointLight
  9804 = PointLightFlickerRandom
  9810 = PointLightAdditive
  9811 = PointLightPulseAdditive
  9812 = PointLightFlickerAdditive
  9813 = SectorPointLightAdditive
  9814 = PointLightFlickerRandomAdditive
  9820 = PointLightSubtractive
  9821 = PointLightPulseSubtractive
  9822 = PointLightFlickerSubtractive
  9823 = SectorPointLightSubtractive
  9824 = PointLightFlickerRandomSubtractive
  9825 = VavoomLight
<<<<<<< HEAD
=======
  9830 = PointLightAttenuated
  9831 = PointLightPulseAttenuated
  9832 = PointLightFlickerAttenuated
  9833 = SectorPointLightAttenuated
  9834 = PointLightFlickerRandomAttenuated
>>>>>>> 12f0b560
  9982 = SecActEyesAboveC
  9983 = SecActEyesBelowC
  9988 = CustomSprite
  9989 = SecActHitFakeFloor
  9990 = InvisibleBridge
  9991 = CustomBridge
  9992 = SecActEyesSurface
  9993 = SecActEyesDive
  9994 = SecActUseWall
  9995 = SecActUse
  9996 = SecActHitCeil
  9997 = SecActExit
  9998 = SecActEnter
  9999 = SecActHitFloor
 14001 = AmbientSound, 1, +
 14002 = AmbientSound, 2, +
 14003 = AmbientSound, 3, +
 14004 = AmbientSound, 4, +
 14005 = AmbientSound, 5, +
 14006 = AmbientSound, 6, +
 14007 = AmbientSound, 7, +
 14008 = AmbientSound, 8, +
 14009 = AmbientSound, 9, +
 14010 = AmbientSound, 10, +
 14011 = AmbientSound, 11, +
 14012 = AmbientSound, 12, +
 14013 = AmbientSound, 13, +
 14014 = AmbientSound, 14, +
 14015 = AmbientSound, 15, +
 14016 = AmbientSound, 16, +
 14017 = AmbientSound, 17, +
 14018 = AmbientSound, 18, +
 14019 = AmbientSound, 19, +
 14020 = AmbientSound, 20, +
 14021 = AmbientSound, 21, +
 14022 = AmbientSound, 22, +
 14023 = AmbientSound, 23, +
 14024 = AmbientSound, 24, +
 14025 = AmbientSound, 25, +
 14026 = AmbientSound, 26, +
 14027 = AmbientSound, 27, +
 14028 = AmbientSound, 28, +
 14029 = AmbientSound, 29, +
 14030 = AmbientSound, 30, +
 14031 = AmbientSound, 31, +
 14032 = AmbientSound, 32, +
 14033 = AmbientSound, 33, +
 14034 = AmbientSound, 34, +
 14035 = AmbientSound, 35, +
 14036 = AmbientSound, 36, +
 14037 = AmbientSound, 37, +
 14038 = AmbientSound, 38, +
 14039 = AmbientSound, 39, +
 14040 = AmbientSound, 40, +
 14041 = AmbientSound, 41, +
 14042 = AmbientSound, 42, +
 14043 = AmbientSound, 43, +
 14044 = AmbientSound, 44, +
 14045 = AmbientSound, 45, +
 14046 = AmbientSound, 46, +
 14047 = AmbientSound, 47, +
 14048 = AmbientSound, 48, +
 14049 = AmbientSound, 49, +
 14050 = AmbientSound, 50, +
 14051 = AmbientSound, 51, +
 14052 = AmbientSound, 52, +
 14053 = AmbientSound, 53, +
 14054 = AmbientSound, 54, +
 14055 = AmbientSound, 55, +
 14056 = AmbientSound, 56, +
 14057 = AmbientSound, 57, +
 14058 = AmbientSound, 58, +
 14059 = AmbientSound, 59, +
 14060 = AmbientSound, 60, +
 14061 = AmbientSound, 61, +
 14062 = AmbientSound, 62, +
 14063 = AmbientSound, 63, +
 14064 = AmbientSound, 64, +
 14065 = AmbientSound
 14066 = SoundSequence
 14067 = AmbientSoundNoGravity
 14101 = MusicChanger, 1
 14102 = MusicChanger, 2
 14103 = MusicChanger, 3
 14104 = MusicChanger, 4
 14105 = MusicChanger, 5
 14106 = MusicChanger, 6
 14107 = MusicChanger, 7
 14108 = MusicChanger, 8
 14109 = MusicChanger, 9
 14110 = MusicChanger, 10
 14111 = MusicChanger, 11
 14112 = MusicChanger, 12
 14113 = MusicChanger, 13
 14114 = MusicChanger, 14
 14115 = MusicChanger, 15
 14116 = MusicChanger, 16
 14117 = MusicChanger, 17
 14118 = MusicChanger, 18
 14119 = MusicChanger, 19
 14120 = MusicChanger, 20
 14121 = MusicChanger, 21
 14122 = MusicChanger, 22
 14123 = MusicChanger, 23
 14124 = MusicChanger, 24
 14125 = MusicChanger, 25
 14126 = MusicChanger, 26
 14127 = MusicChanger, 27
 14128 = MusicChanger, 28
 14129 = MusicChanger, 29
 14130 = MusicChanger, 30
 14131 = MusicChanger, 31
 14132 = MusicChanger, 32
 14133 = MusicChanger, 33
 14134 = MusicChanger, 34
 14135 = MusicChanger, 35
 14136 = MusicChanger, 36
 14137 = MusicChanger, 37
 14138 = MusicChanger, 38
 14139 = MusicChanger, 39
 14140 = MusicChanger, 40
 14141 = MusicChanger, 41
 14142 = MusicChanger, 42
 14143 = MusicChanger, 43
 14144 = MusicChanger, 44
 14145 = MusicChanger, 45
 14146 = MusicChanger, 46
 14147 = MusicChanger, 47
 14148 = MusicChanger, 48
 14149 = MusicChanger, 49
 14150 = MusicChanger, 50
 14151 = MusicChanger, 51
 14152 = MusicChanger, 52
 14153 = MusicChanger, 53
 14154 = MusicChanger, 54
 14155 = MusicChanger, 55
 14156 = MusicChanger, 56
 14157 = MusicChanger, 57
 14158 = MusicChanger, 58
 14159 = MusicChanger, 59
 14160 = MusicChanger, 60
 14161 = MusicChanger, 61
 14162 = MusicChanger, 62
 14163 = MusicChanger, 63
 14164 = MusicChanger, 64
 14165 = MusicChanger
 32000 = DoomBuilderCamera
}

SpawnNums
{
	41 = Rock1
	42 = Rock2
	43 = Rock3
	44 = Dirt1
	45 = Dirt2
	46 = Dirt3
	47 = Dirt4
	48 = Dirt5
	49 = Dirt6
	54 = SGShard1
	55 = SGShard2
	56 = SGShard3
	57 = SGShard4
	58 = SGShard5
	59 = SGShard6
	60 = SGShard7
	61 = SGShard8
	62 = SGShard9
	63 = SGShard0
	130 = Blood
}


Intermission Inter_Titlescreen
{
	GotoTitle
	{
	}
}


Intermission Inter_Pic1
{
	Image
	{
		Background = "@1"	// index into finalepic FadeIn gameinfo block
	}
}

Intermission Inter_Pic2
{
	Image
	{
		Background = "@2"
	}
}

Intermission Inter_Pic3
{
	Image
	{
		Background = "@3"
	}
}

Intermission Inter_Bunny
{
	Scroller
	{
		ScrollDirection = Left
		Background = "PFUB1"
		Background2 = "PFUB2"
		Music = "$MUSIC_BUNNY"
		InitialDelay = -230
		Scrolltime = -640
		Time = -1130
	}
	Link = TheEnd
}

Intermission TheEnd
{
	// no backgrounds are set here so this will reuse the previous one.
	Image
	{
		Draw = "END0", 108, 68
		Time = -50
	}
	Image
	{
		Draw = "END1", 108, 68
		Time = -5
		Sound = "weapons/pistol"
	}
	Image
	{
		Draw = "END2", 108, 68
		Time = -5
		Sound = "weapons/pistol"
	}
	Image
	{
		Draw = "END3", 108, 68
		Time = -5
		Sound = "weapons/pistol"
	}
	Image
	{
		Draw = "END4", 108, 68
		Time = -5
		Sound = "weapons/pistol"
	}
	Image
	{
		Draw = "END5", 108, 68
		Time = -5
		Sound = "weapons/pistol"
	}
	Image
	{
		Draw = "END6", 108, 68
		Time = -5
		Sound = "weapons/pistol"
	}
}

Intermission Inter_Underwater
{
	Image
	{
		Background = "E2END", 0, "E2PAL"
	}
	GotoTitle
	{
	}
}

Intermission Inter_Demonscroll
{
	Scroller
	{
		ScrollDirection = Up
		Background = "FINAL1"
		Background2 = "FINAL2"
		InitialDelay = 2
		Scrolltime = -600
	}
}

Intermission Inter_BuyStrife
{
	Scroller
	{
		ScrollDirection = Left
		Background = "CREDIT"
		Background2 = "VELLOGO"
		InitialDelay = -230
		Scrolltime = -640
	}
}

Intermission Inter_Cast
{
	Image
	{
		// This is only here to initialize the background and the music
		Background = "$bgcastcall"
		Time = -1
		Music = "$MUSIC_EVIL"
	}
	Link = Doom2Cast
}

Intermission Doom2Cast
{
	Cast
	{
		CastClass = "Zombieman"
		CastName = "$CC_ZOMBIE"
		AttackSound = "Missile", 1, "grunt/attack"
	}
	Cast
	{
		CastClass = "ShotgunGuy"
		CastName = "$CC_SHOTGUN"
		AttackSound = "Missile", 1, "shotguy/attack"
	}
	Cast
	{
		CastClass = "ChaingunGuy"
		CastName = "$CC_HEAVY"
		AttackSound = "Missile", 1, "chainguy/attack"
		AttackSound = "Missile", 2, "chainguy/attack"
		AttackSound = "Missile", 3, "chainguy/attack"
	}
	Cast
	{
		CastClass = "DoomImp"
		CastName = "$CC_IMP"
		AttackSound = "Missile", 2, "imp/attack"
	}
	Cast
	{
		CastClass = "Demon"
		CastName = "$CC_DEMON"
		AttackSound = "Melee", 1, "demon/melee"
	}
	Cast
	{
		CastClass = "LostSoul"
		CastName = "$CC_LOST"
		AttackSound = "Missile", 1, "skull/melee"
	}
	Cast
	{
		CastClass = "Cacodemon"
		CastName = "$CC_CACO"
		AttackSound = "Missile", 1, "caco/attack"
	}
	Cast
	{
		CastClass = "HellKnight"
		CastName = "$CC_HELL"
		AttackSound = "Missile", 1, "baron/attack"
	}
	Cast
	{
		CastClass = "BaronOfHell"
		CastName = "$CC_BARON"
		AttackSound = "Missile", 1, "baron/attack"
	}
	Cast
	{
		CastClass = "Arachnotron"
		CastName = "$CC_ARACH"
		AttackSound = "Missile", 1, "baby/attack"
	}
	Cast
	{
		CastClass = "PainElemental"
		CastName = "$CC_PAIN"
		AttackSound = "Missile", 2, "skull/melee"
	}
	Cast
	{
		CastClass = "Revenant"
		CastName = "$CC_REVEN"
		AttackSound = "Missile", 1, "skeleton/attack"
		AttackSound = "Melee", 1, "skeleton/swing"
		AttackSound = "Melee", 3, "skeleton/melee"
	}
	Cast
	{
		CastClass = "Fatso"
		CastName = "$CC_MANCU"
		AttackSound = "Missile", 1, "fatso/attack"
		AttackSound = "Missile", 4, "fatso/attack"
		AttackSound = "Missile", 7, "fatso/attack"
	}
	Cast
	{
		CastClass = "Archvile"
		CastName = "$CC_ARCH"
		AttackSound = "Missile", 1, "vile/start"
	}
	Cast
	{
		CastClass = "SpiderMastermind"
		CastName = "$CC_SPIDER"
		AttackSound = "Missile", 1, "spider/attack"
		AttackSound = "Missile", 2, "spider/attack"
	}
	Cast
	{
		CastClass = "Cyberdemon"
		CastName = "$CC_CYBER"
		AttackSound = "Missile", 1, "weapons/rocklf"
		AttackSound = "Missile", 3, "weapons/rocklf"
		AttackSound = "Missile", 5, "weapons/rocklf"
	}
	Cast
	{
		CastClass = "DoomPlayer"
		CastName = "$CC_HERO"
		AttackSound = "Missile", 0, "weapons/sshotf"
	}
	Link = Doom2Cast	// restart cast call
}

Intermission Inter_Chess
{
	Fader
	{
		Music = "Hall"
		Background = "FINALE1"
		Time = 2
		FadeType = FadeIn
	}
	TextScreen
	{
		Background = "FINALE1"
		TextSpeed = 3
		TextLump = "win1msg"
		Time = -250
	}
	TextScreen
	{
		Music = "Orb"
		Background = "FINALE2"
		TextSpeed = 3
		TextLump = "win2msg"
		Time = -250
	}
	Fader
	{
		Background = "FINALE2"
		Time = 2
		FadeType = FadeOut
	}
	Fader
	{
		Music = "Chess"
		Background = "FINALE3"
		DrawConditional = "Multiplayer", "CHESSALL", 20, 0
		DrawConditional = "ClericPlayer", "CHESSC", 60, 0
		DrawConditional = "MagePlayer", "CHESSM", 60, 0
		Time = 2
		FadeType = FadeIn
	}
	TextScreen
	{
		Background = "FINALE3"
		DrawConditional = "Multiplayer", "CHESSALL", 20, 0
		DrawConditional = "ClericPlayer", "CHESSC", 60, 0
		DrawConditional = "MagePlayer", "CHESSM", 60, 0
		TextSpeed = 3
		TextLump = "win3msg"
		Position = 5, 135
	}
}

DamageType Drowning
{
	NoArmor
}<|MERGE_RESOLUTION|>--- conflicted
+++ resolved
@@ -104,14 +104,11 @@
   9823 = SectorPointLightSubtractive
   9824 = PointLightFlickerRandomSubtractive
   9825 = VavoomLight
-<<<<<<< HEAD
-=======
   9830 = PointLightAttenuated
   9831 = PointLightPulseAttenuated
   9832 = PointLightFlickerAttenuated
   9833 = SectorPointLightAttenuated
   9834 = PointLightFlickerRandomAttenuated
->>>>>>> 12f0b560
   9982 = SecActEyesAboveC
   9983 = SecActEyesBelowC
   9988 = CustomSprite
