/*
** g_level.cpp
** controls movement between levels
**
**---------------------------------------------------------------------------
** Copyright 1998-2006 Randy Heit
** All rights reserved.
**
** Redistribution and use in source and binary forms, with or without
** modification, are permitted provided that the following conditions
** are met:
**
** 1. Redistributions of source code must retain the above copyright
**    notice, this list of conditions and the following disclaimer.
** 2. Redistributions in binary form must reproduce the above copyright
**    notice, this list of conditions and the following disclaimer in the
**    documentation and/or other materials provided with the distribution.
** 3. The name of the author may not be used to endorse or promote products
**    derived from this software without specific prior written permission.
**
** THIS SOFTWARE IS PROVIDED BY THE AUTHOR ``AS IS'' AND ANY EXPRESS OR
** IMPLIED WARRANTIES, INCLUDING, BUT NOT LIMITED TO, THE IMPLIED WARRANTIES
** OF MERCHANTABILITY AND FITNESS FOR A PARTICULAR PURPOSE ARE DISCLAIMED.
** IN NO EVENT SHALL THE AUTHOR BE LIABLE FOR ANY DIRECT, INDIRECT,
** INCIDENTAL, SPECIAL, EXEMPLARY, OR CONSEQUENTIAL DAMAGES (INCLUDING, BUT
** NOT LIMITED TO, PROCUREMENT OF SUBSTITUTE GOODS OR SERVICES; LOSS OF USE,
** DATA, OR PROFITS; OR BUSINESS INTERRUPTION) HOWEVER CAUSED AND ON ANY
** THEORY OF LIABILITY, WHETHER IN CONTRACT, STRICT LIABILITY, OR TORT
** (INCLUDING NEGLIGENCE OR OTHERWISE) ARISING IN ANY WAY OUT OF THE USE OF
** THIS SOFTWARE, EVEN IF ADVISED OF THE POSSIBILITY OF SUCH DAMAGE.
**---------------------------------------------------------------------------
**
*/

#include <assert.h>
#include "templates.h"
#include "d_main.h"
#include "g_level.h"
#include "g_game.h"
#include "s_sound.h"
#include "d_event.h"
#include "m_random.h"
#include "doomerrors.h"
#include "doomstat.h"
#include "wi_stuff.h"
#include "w_wad.h"
#include "am_map.h"
#include "c_dispatch.h"
#include "i_system.h"
#include "p_setup.h"
#include "p_local.h"
#include "r_sky.h"
#include "c_console.h"
#include "intermission/intermission.h"
#include "gstrings.h"
#include "v_video.h"
#include "st_stuff.h"
#include "hu_stuff.h"
#include "p_saveg.h"
#include "p_acs.h"
#include "d_protocol.h"
#include "v_text.h"
#include "s_sndseq.h"
#include "b_bot.h"
#include "sc_man.h"
#include "sbar.h"
#include "a_lightning.h"
#include "m_png.h"
#include "m_random.h"
#include "version.h"
#include "statnums.h"
#include "sbarinfo.h"
#include "r_data/r_translate.h"
#include "p_lnspec.h"
#include "r_data/r_interpolate.h"
#include "cmdlib.h"
#include "d_net.h"
#include "d_netinf.h"
#include "v_palette.h"
#include "menu/menu.h"
#include "a_sharedglobal.h"
#include "a_strifeglobal.h"
#include "r_data/colormaps.h"
#include "r_renderer.h"
#include "r_utility.h"
#include "p_spec.h"
#include "serializer.h"

#include "gi.h"

#include "g_hub.h"

void STAT_StartNewGame(const char *lev);
void STAT_ChangeLevel(const char *newl);

EXTERN_CVAR(Bool, save_formatted)
EXTERN_CVAR (Float, sv_gravity)
EXTERN_CVAR (Float, sv_aircontrol)
EXTERN_CVAR (Int, disableautosave)
EXTERN_CVAR (String, playerclass)

#define SNAP_ID			MAKE_ID('s','n','A','p')
#define DSNP_ID			MAKE_ID('d','s','N','p')
#define VIST_ID			MAKE_ID('v','i','S','t')
#define ACSD_ID			MAKE_ID('a','c','S','d')
#define RCLS_ID			MAKE_ID('r','c','L','s')
#define PCLS_ID			MAKE_ID('p','c','L','s')

void G_VerifySkill();


static FRandom pr_classchoice ("RandomPlayerClassChoice");

extern level_info_t TheDefaultLevelInfo;
extern bool timingdemo;

// Start time for timing demos
int starttime;


extern FString BackupSaveName;

bool savegamerestore;

extern int mousex, mousey;
extern bool sendpause, sendsave, sendturn180, SendLand;

void *statcopy;					// for statistics driver

FLevelLocals level;			// info about current level


//==========================================================================
//
// G_InitNew
// Can be called by the startup code or the menu task,
// consoleplayer, playeringame[] should be set.
//
//==========================================================================

static FString d_mapname;
static int d_skill=-1;

void G_DeferedInitNew (const char *mapname, int newskill)
{
	d_mapname = mapname;
	d_skill = newskill;
	CheckWarpTransMap (d_mapname, true);
	gameaction = ga_newgame2;
}

void G_DeferedInitNew (FGameStartup *gs)
{
	if (gs->PlayerClass != NULL) playerclass = gs->PlayerClass;
	d_mapname = AllEpisodes[gs->Episode].mEpisodeMap;
	d_skill = gs->Skill;
	CheckWarpTransMap (d_mapname, true);
	gameaction = ga_newgame2;
}

//==========================================================================
//
//
//==========================================================================

CCMD (map)
{
	if (netgame)
	{
		Printf ("Use " TEXTCOLOR_BOLD "changemap" TEXTCOLOR_NORMAL " instead. " TEXTCOLOR_BOLD "Map"
				TEXTCOLOR_NORMAL " is for single-player only.\n");
		return;
	}
	if (argv.argc() > 1)
	{
		try
		{
			if (!P_CheckMapData(argv[1]))
			{
				Printf ("No map %s\n", argv[1]);
			}
			else
			{
				G_DeferedInitNew (argv[1]);
			}
		}
		catch(CRecoverableError &error)
		{
			if (error.GetMessage())
				Printf("%s", error.GetMessage());
		}
	}
	else
	{
		Printf ("Usage: map <map name>\n");
	}
}

//==========================================================================
//
//
//==========================================================================

CCMD(recordmap)
{
	if (netgame)
	{
		Printf("You cannot record a new game while in a netgame.");
		return;
	}
	if (argv.argc() > 2)
	{
		try
		{
			if (!P_CheckMapData(argv[2]))
			{
				Printf("No map %s\n", argv[2]);
			}
			else
			{
				G_DeferedInitNew(argv[2]);
				gameaction = ga_recordgame;
				newdemoname = argv[1];
				newdemomap = argv[2];
			}
		}
		catch (CRecoverableError &error)
		{
			if (error.GetMessage())
				Printf("%s", error.GetMessage());
		}
	}
	else
	{
		Printf("Usage: recordmap <filename> <map name>\n");
	}
}

//==========================================================================
//
//
//==========================================================================

CCMD (open)
{
	if (netgame)
	{
		Printf ("You cannot use open in multiplayer games.\n");
		return;
	}
	if (argv.argc() > 1)
	{
		d_mapname = "file:";
		d_mapname += argv[1];
		if (!P_CheckMapData(d_mapname))
		{
			Printf ("No map %s\n", d_mapname.GetChars());
		}
		else
		{
			gameaction = ga_newgame2;
			d_skill = -1;
		}
	}
	else
	{
		Printf ("Usage: open <map file>\n");
	}
}


//==========================================================================
//
//
//==========================================================================

void G_NewInit ()
{
	int i;

	// Destory all old player refrences that may still exist
	TThinkerIterator<APlayerPawn> it(STAT_TRAVELLING);
	APlayerPawn *pawn, *next;

	next = it.Next();
	while ((pawn = next) != NULL)
	{
		next = it.Next();
		pawn->flags |= MF_NOSECTOR | MF_NOBLOCKMAP;
		pawn->Destroy();
	}

	G_ClearSnapshots ();
	ST_SetNeedRefresh();
	netgame = false;
	multiplayer = false;
	if (demoplayback)
	{
		C_RestoreCVars ();
		demoplayback = false;
		D_SetupUserInfo ();
	}
	for (i = 0; i < MAXPLAYERS; ++i)
	{
		player_t *p = &players[i];
		userinfo_t saved_ui;
		saved_ui.TransferFrom(players[i].userinfo);
		int chasecam = p->cheats & CF_CHASECAM;
		p->~player_t();
		::new(p) player_t;
		players[i].cheats |= chasecam;
		players[i].playerstate = PST_DEAD;
		playeringame[i] = 0;
		players[i].userinfo.TransferFrom(saved_ui);
	}
	BackupSaveName = "";
	consoleplayer = 0;
	NextSkill = -1;
}

//==========================================================================
//
//
//==========================================================================

void G_DoNewGame (void)
{
	G_NewInit ();
	playeringame[consoleplayer] = 1;
	if (d_skill != -1)
	{
		gameskill = d_skill;
	}
	G_InitNew (d_mapname, false);
	gameaction = ga_nothing;
}

//==========================================================================
//
// Initializes player classes in case they are random.
// This gets called at the start of a new game, and the classes
// chosen here are used for the remainder of a single-player
// or coop game. These are ignored for deathmatch.
//
//==========================================================================


static void InitPlayerClasses ()
{
	if (!savegamerestore)
	{
		for (int i = 0; i < MAXPLAYERS; ++i)
		{
			SinglePlayerClass[i] = players[i].userinfo.GetPlayerClassNum();
			if (SinglePlayerClass[i] < 0 || !playeringame[i])
			{
				SinglePlayerClass[i] = (pr_classchoice()) % PlayerClasses.Size ();
			}
			players[i].cls = NULL;
			players[i].CurrentPlayerClass = SinglePlayerClass[i];
		}
	}
}

//==========================================================================
//
//
//==========================================================================

void G_InitNew (const char *mapname, bool bTitleLevel)
{
	bool wantFast;
	int i;

	if (!savegamerestore)
	{
		G_ClearHubInfo();
		G_ClearSnapshots ();
		P_RemoveDefereds ();

		// [RH] Mark all levels as not visited
		for (unsigned int i = 0; i < wadlevelinfos.Size(); i++)
			wadlevelinfos[i].flags = wadlevelinfos[i].flags & ~LEVEL_VISITED;
	}

	UnlatchCVars ();
	G_VerifySkill();
	UnlatchCVars ();

	if (paused)
	{
		paused = 0;
		S_ResumeSound (false);
	}

	if (StatusBar != NULL)
	{
		StatusBar->Destroy();
		StatusBar = NULL;
	}
	if (bTitleLevel)
	{
		StatusBar = new DBaseStatusBar (0);
	}
	else if (SBarInfoScript[SCRIPT_CUSTOM] != NULL)
	{
		int cstype = SBarInfoScript[SCRIPT_CUSTOM]->GetGameType();

		//Did the user specify a "base"
		if(cstype == GAME_Strife)
		{
			StatusBar = CreateStrifeStatusBar();
		}
		else if(cstype == GAME_Any) //Use the default, empty or custom.
		{
			StatusBar = CreateCustomStatusBar(SCRIPT_CUSTOM);
		}
		else
		{
			StatusBar = CreateCustomStatusBar(SCRIPT_DEFAULT);
		}
	}
	if (StatusBar == NULL)
	{
		if (gameinfo.gametype & (GAME_DoomChex|GAME_Heretic|GAME_Hexen))
		{
			StatusBar = CreateCustomStatusBar (SCRIPT_DEFAULT);
		}
		else if (gameinfo.gametype == GAME_Strife)
		{
			StatusBar = CreateStrifeStatusBar ();
		}
		else
		{
			StatusBar = new DBaseStatusBar (0);
		}
	}
	GC::WriteBarrier(StatusBar);
	StatusBar->AttachToPlayer (&players[consoleplayer]);
	StatusBar->NewGame ();
	setsizeneeded = true;

	if (gameinfo.gametype == GAME_Strife || (SBarInfoScript[SCRIPT_CUSTOM] != NULL && SBarInfoScript[SCRIPT_CUSTOM]->GetGameType() == GAME_Strife))
	{
		// Set the initial quest log text for Strife.
		for (i = 0; i < MAXPLAYERS; ++i)
		{
			players[i].SetLogText ("Find help");
		}
	}

	// [RH] If this map doesn't exist, bomb out
	if (!P_CheckMapData(mapname))
	{
		I_Error ("Could not find map %s\n", mapname);
	}

	wantFast = !!G_SkillProperty(SKILLP_FastMonsters);
	GameSpeed = wantFast ? SPEED_Fast : SPEED_Normal;

	if (!savegamerestore)
	{
		if (!netgame && !demorecording && !demoplayback)
		{
			// [RH] Change the random seed for each new single player game
			// [ED850] The demo already sets the RNG.
			rngseed = use_staticrng ? staticrngseed : (rngseed + 1);
		}
		FRandom::StaticClearRandom ();
		P_ClearACSVars(true);
		level.time = 0;
		level.maptime = 0;
		level.totaltime = 0;

		if (!multiplayer || !deathmatch)
		{
			InitPlayerClasses ();
		}

		// force players to be initialized upon first level load
		for (i = 0; i < MAXPLAYERS; i++)
			players[i].playerstate = PST_ENTER;	// [BC]

		STAT_StartNewGame(mapname);
	}

	usergame = !bTitleLevel;		// will be set false if a demo
	paused = 0;
	demoplayback = false;
	automapactive = false;
	viewactive = true;
	V_SetBorderNeedRefresh();

	//Added by MC: Initialize bots.
	if (!deathmatch)
	{
		bglobal.Init ();
	}

	level.MapName = mapname;
	if (bTitleLevel)
	{
		gamestate = GS_TITLELEVEL;
	}
	else if (gamestate != GS_STARTUP)
	{
		gamestate = GS_LEVEL;
	}
	G_DoLoadLevel (0, false);
}

//
// G_DoCompleted
//
static FString	nextlevel;
static int		startpos;	// [RH] Support for multiple starts per level
extern int		NoWipe;		// [RH] Don't wipe when travelling in hubs
static int		changeflags;
static bool		unloading;

//==========================================================================
//
// [RH] The position parameter to these next three functions should
//		match the first parameter of the single player start spots
//		that should appear in the next map.
//
//==========================================================================

void G_ChangeLevel(const char *levelname, int position, int flags, int nextSkill)
{
	level_info_t *nextinfo = NULL;

	if (unloading)
	{
		Printf (TEXTCOLOR_RED "Unloading scripts cannot exit the level again.\n");
		return;
	}
	if (gameaction == ga_completed && !(i_compatflags2 & COMPATF2_MULTIEXIT))	// do not exit multiple times.
	{
		return;
	}

	if (levelname == NULL || *levelname == 0)
	{
		// end the game
		levelname = NULL;
		if (!level.NextMap.Compare("enDSeQ",6))
		{
			nextlevel = level.NextMap;	// If there is already an end sequence please leave it alone!
		}
		else 
		{
			nextlevel.Format("enDSeQ%04x", int(gameinfo.DefaultEndSequence));
		}
	}
	else if (strncmp(levelname, "enDSeQ", 6) != 0)
	{
		FString reallevelname = levelname;
		CheckWarpTransMap(reallevelname, true);
		nextinfo = FindLevelInfo (reallevelname, false);
		if (nextinfo != NULL)
		{
			level_info_t *nextredir = nextinfo->CheckLevelRedirect();
			if (nextredir != NULL)
			{
				nextinfo = nextredir;
			}
			nextlevel = nextinfo->MapName;
		}
		else
		{
			nextlevel = levelname;
		}
	}
	else
	{
		nextlevel = levelname;
	}

	if (nextSkill != -1)
		NextSkill = nextSkill;

	if (flags & CHANGELEVEL_NOINTERMISSION)
	{
		level.flags |= LEVEL_NOINTERMISSION;
	}

	cluster_info_t *thiscluster = FindClusterInfo (level.cluster);
	cluster_info_t *nextcluster = nextinfo? FindClusterInfo (nextinfo->cluster) : NULL;

	startpos = position;
	gameaction = ga_completed;
		
	if (nextinfo != NULL) 
	{
		if (thiscluster != nextcluster || (thiscluster && !(thiscluster->flags & CLUSTER_HUB)))
		{
			if (nextinfo->flags2 & LEVEL2_RESETINVENTORY)
			{
				flags |= CHANGELEVEL_RESETINVENTORY;
			}
			if (nextinfo->flags2 & LEVEL2_RESETHEALTH)
			{
				flags |= CHANGELEVEL_RESETHEALTH;
			}
		}
	}
	changeflags = flags;

	bglobal.End();	//Added by MC:

	// [RH] Give scripts a chance to do something
	unloading = true;
	FBehavior::StaticStartTypedScripts (SCRIPT_Unloading, NULL, false, 0, true);
	unloading = false;

	STAT_ChangeLevel(nextlevel);

	if (thiscluster && (thiscluster->flags & CLUSTER_HUB))
	{
		if ((level.flags & LEVEL_NOINTERMISSION) || (nextcluster == thiscluster))
			NoWipe = 35;
		D_DrawIcon = "TELEICON";
	}

	for(int i = 0; i < MAXPLAYERS; i++)
	{
		if (playeringame[i])
		{
			player_t *player = &players[i];

			// Un-crouch all players here.
			player->Uncrouch();

			// If this is co-op, respawn any dead players now so they can
			// keep their inventory on the next map.
			if ((multiplayer || level.flags2 & LEVEL2_ALLOWRESPAWN) && !deathmatch && player->playerstate == PST_DEAD)
			{
				// Copied from the end of P_DeathThink [[
				player->cls = NULL;		// Force a new class if the player is using a random class
				player->playerstate = PST_REBORN;
				if (player->mo->special1 > 2)
				{
					player->mo->special1 = 0;
				}
				// ]]
				G_DoReborn(i, false);
			}
		}
	}
}

//==========================================================================
//
//
//==========================================================================

const char *G_GetExitMap()
{
	return level.NextMap;
}

const char *G_GetSecretExitMap()
{
	const char *nextmap = level.NextMap;

	if (level.NextSecretMap.Len() > 0)
	{
		if (P_CheckMapData(level.NextSecretMap))
		{
			nextmap = level.NextSecretMap;
		}
	}
	return nextmap;
}

//==========================================================================
//
//
//==========================================================================

void G_ExitLevel (int position, bool keepFacing)
{
	G_ChangeLevel(G_GetExitMap(), position, keepFacing ? CHANGELEVEL_KEEPFACING : 0);
}

void G_SecretExitLevel (int position) 
{
	G_ChangeLevel(G_GetSecretExitMap(), position, 0);
}

//==========================================================================
//
//
//==========================================================================

void G_DoCompleted (void)
{
	int i; 

	gameaction = ga_nothing;

	if (   gamestate == GS_DEMOSCREEN
		|| gamestate == GS_FULLCONSOLE
		|| gamestate == GS_STARTUP)
	{
		return;
	}

	if (gamestate == GS_TITLELEVEL)
	{
		level.MapName = nextlevel;
		G_DoLoadLevel (startpos, false);
		startpos = 0;
		viewactive = true;
		return;
	}

	// [RH] Mark this level as having been visited
	if (!(level.flags & LEVEL_CHANGEMAPCHEAT))
		FindLevelInfo (level.MapName)->flags |= LEVEL_VISITED;

	if (automapactive)
		AM_Stop ();

	wminfo.finished_ep = level.cluster - 1;
	wminfo.LName0 = TexMan[TexMan.CheckForTexture(level.info->PName, FTexture::TEX_MiscPatch)];
	wminfo.current = level.MapName;

	if (deathmatch &&
		(dmflags & DF_SAME_LEVEL) &&
		!(level.flags & LEVEL_CHANGEMAPCHEAT))
	{
		wminfo.next = level.MapName;
		wminfo.LName1 = wminfo.LName0;
	}
	else
	{
		level_info_t *nextinfo = FindLevelInfo (nextlevel, false);
		if (nextinfo == NULL || strncmp (nextlevel, "enDSeQ", 6) == 0)
		{
			wminfo.next = nextlevel;
			wminfo.LName1 = NULL;
		}
		else
		{
			wminfo.next = nextinfo->MapName;
			wminfo.LName1 = TexMan[TexMan.CheckForTexture(nextinfo->PName, FTexture::TEX_MiscPatch)];
		}
	}

	CheckWarpTransMap (wminfo.next, true);
	nextlevel = wminfo.next;

	wminfo.next_ep = FindLevelInfo (wminfo.next)->cluster - 1;
	wminfo.maxkills = level.total_monsters;
	wminfo.maxitems = level.total_items;
	wminfo.maxsecret = level.total_secrets;
	wminfo.maxfrags = 0;
	wminfo.partime = TICRATE * level.partime;
	wminfo.sucktime = level.sucktime;
	wminfo.pnum = consoleplayer;
	wminfo.totaltime = level.totaltime;

	for (i=0 ; i<MAXPLAYERS ; i++)
	{
		wminfo.plyr[i].in = playeringame[i];
		wminfo.plyr[i].skills = players[i].killcount;
		wminfo.plyr[i].sitems = players[i].itemcount;
		wminfo.plyr[i].ssecret = players[i].secretcount;
		wminfo.plyr[i].stime = level.time;
		memcpy (wminfo.plyr[i].frags, players[i].frags
				, sizeof(wminfo.plyr[i].frags));
		wminfo.plyr[i].fragcount = players[i].fragcount;
	}

	// [RH] If we're in a hub and staying within that hub, take a snapshot
	//		of the level. If we're traveling to a new hub, take stuff from
	//		the player and clear the world vars. If this is just an
	//		ordinary cluster (not a hub), take stuff from the player, but
	//		leave the world vars alone.
	cluster_info_t *thiscluster = FindClusterInfo (level.cluster);
	cluster_info_t *nextcluster = FindClusterInfo (wminfo.next_ep+1);	// next_ep is cluster-1
	EFinishLevelType mode;

	if (thiscluster != nextcluster || deathmatch ||
		!(thiscluster->flags & CLUSTER_HUB))
	{
		if (nextcluster->flags & CLUSTER_HUB)
		{
			mode = FINISH_NextHub;
		}
		else
		{
			mode = FINISH_NoHub;
		}
	}
	else
	{
		mode = FINISH_SameHub;
	}

	// Intermission stats for entire hubs
	G_LeavingHub(mode, thiscluster, &wminfo);

	for (i = 0; i < MAXPLAYERS; i++)
	{
		if (playeringame[i])
		{ // take away appropriate inventory
			G_PlayerFinishLevel (i, mode, changeflags);
		}
	}

	if (mode == FINISH_SameHub)
	{ // Remember the level's state for re-entry.
		if (!(level.flags2 & LEVEL2_FORGETSTATE))
		{
			G_SnapshotLevel ();
			// Do not free any global strings this level might reference
			// while it's not loaded.
			FBehavior::StaticLockLevelVarStrings();
		}
		else
		{ // Make sure we don't have a snapshot lying around from before.
			level.info->Snapshot.Clean();
		}
	}
	else
	{ // Forget the states of all existing levels.
		G_ClearSnapshots ();

		if (mode == FINISH_NextHub)
		{ // Reset world variables for the new hub.
			P_ClearACSVars(false);
		}
		level.time = 0;
		level.maptime = 0;
	}

	if (!deathmatch &&
		((level.flags & LEVEL_NOINTERMISSION) ||
		((nextcluster == thiscluster) && (thiscluster->flags & CLUSTER_HUB))))
	{
		G_WorldDone ();
		return;
	}

	gamestate = GS_INTERMISSION;
	viewactive = false;
	automapactive = false;

// [RH] If you ever get a statistics driver operational, adapt this.
//	if (statcopy)
//		memcpy (statcopy, &wminfo, sizeof(wminfo));

	WI_Start (&wminfo);
}

//==========================================================================
//
//
//==========================================================================

class DAutosaver : public DThinker
{
	DECLARE_CLASS (DAutosaver, DThinker)
public:
	void Tick ();
};

IMPLEMENT_CLASS (DAutosaver)

void DAutosaver::Tick ()
{
	Net_WriteByte (DEM_CHECKAUTOSAVE);
	Destroy ();
}

//==========================================================================
//
// G_DoLoadLevel 
//
//==========================================================================

extern gamestate_t 	wipegamestate; 
 
void G_DoLoadLevel (int position, bool autosave)
{ 
	static int lastposition = 0;
	gamestate_t oldgs = gamestate;
	int i;

	if (NextSkill >= 0)
	{
		UCVarValue val;
		val.Int = NextSkill;
		gameskill.ForceSet (val, CVAR_Int);
		NextSkill = -1;
	}

	if (position == -1)
		position = lastposition;
	else
		lastposition = position;

	G_InitLevelLocals ();
	StatusBar->DetachAllMessages ();

	// Force 'teamplay' to 'true' if need be.
	if (level.flags2 & LEVEL2_FORCETEAMPLAYON)
		teamplay = true;

	// Force 'teamplay' to 'false' if need be.
	if (level.flags2 & LEVEL2_FORCETEAMPLAYOFF)
		teamplay = false;

	FString mapname = level.MapName;
	mapname.ToLower();
	Printf (
			"\n\35\36\36\36\36\36\36\36\36\36\36\36\36\36\36\36\36\36\36\36"
			"\36\36\36\36\36\36\36\36\36\36\36\36\37\n\n"
			TEXTCOLOR_BOLD "%s - %s\n\n",
			mapname.GetChars(), level.LevelName.GetChars());

	if (wipegamestate == GS_LEVEL)
		wipegamestate = GS_FORCEWIPE;

	if (gamestate != GS_TITLELEVEL)
	{
		gamestate = GS_LEVEL; 
	}

	// Set the sky map.
	// First thing, we have a dummy sky texture name,
	//	a flat. The data is in the WAD only because
	//	we look for an actual index, instead of simply
	//	setting one.
	skyflatnum = TexMan.GetTexture (gameinfo.SkyFlatName, FTexture::TEX_Flat, FTextureManager::TEXMAN_Overridable);

	// DOOM determines the sky texture to be used
	// depending on the current episode and the game version.
	// [RH] Fetch sky parameters from FLevelLocals.
	sky1texture = level.skytexture1;
	sky2texture = level.skytexture2;

	// [RH] Set up details about sky rendering
	R_InitSkyMap ();

	for (i = 0; i < MAXPLAYERS; i++)
	{ 
		if (playeringame[i] && (deathmatch || players[i].playerstate == PST_DEAD))
			players[i].playerstate = PST_ENTER;	// [BC]
		memset (players[i].frags,0,sizeof(players[i].frags));
		if (!(dmflags2 & DF2_YES_KEEPFRAGS) && (alwaysapplydmflags || deathmatch))
			players[i].fragcount = 0;
	}

	if (changeflags & CHANGELEVEL_NOMONSTERS)
	{
		level.flags2 |= LEVEL2_NOMONSTERS;
	}
	else
	{
		level.flags2 &= ~LEVEL2_NOMONSTERS;
	}
	if (changeflags & CHANGELEVEL_PRERAISEWEAPON)
	{
		level.flags2 |= LEVEL2_PRERAISEWEAPON;
	}

	level.maptime = 0;
	P_SetupLevel (level.MapName, position);

	AM_LevelInit();

	// [RH] Start lightning, if MAPINFO tells us to
	if (level.flags & LEVEL_STARTLIGHTNING)
	{
		P_StartLightning ();
	}

	gameaction = ga_nothing; 

	// clear cmd building stuff
	ResetButtonStates ();

	SendItemUse = NULL;
	SendItemDrop = NULL;
	mousex = mousey = 0; 
	sendpause = sendsave = sendturn180 = SendLand = false;
	LocalViewAngle = 0;
	LocalViewPitch = 0;
	paused = 0;

	//Added by MC: Initialize bots.
	if (deathmatch)
	{
		bglobal.Init ();
	}

	if (timingdemo)
	{
		static bool firstTime = true;

		if (firstTime)
		{
			starttime = I_GetTime (false);
			firstTime = false;
		}
	}

	level.starttime = gametic;
	G_UnSnapshotLevel (!savegamerestore);	// [RH] Restore the state of the level.
	G_FinishTravel ();
	// For each player, if they are viewing through a player, make sure it is themselves.
	for (int ii = 0; ii < MAXPLAYERS; ++ii)
	{
		if (playeringame[ii] && (players[ii].camera == NULL || players[ii].camera->player != NULL))
		{
			players[ii].camera = players[ii].mo;
		}
	}
	StatusBar->AttachToPlayer (&players[consoleplayer]);
	P_DoDeferedScripts ();	// [RH] Do script actions that were triggered on another map.
	
	if (demoplayback || oldgs == GS_STARTUP || oldgs == GS_TITLELEVEL)
		C_HideConsole ();

	C_FlushDisplay ();

	// [RH] Always save the game when entering a new level.
	if (autosave && !savegamerestore && disableautosave < 1)
	{
		DAutosaver GCCNOWARN *dummy = new DAutosaver;
	}
}


//==========================================================================
//
// G_WorldDone 
//
//==========================================================================

void G_WorldDone (void) 
{ 
	cluster_info_t *nextcluster;
	cluster_info_t *thiscluster;

	gameaction = ga_worlddone; 

	if (level.flags & LEVEL_CHANGEMAPCHEAT)
		return;

	thiscluster = FindClusterInfo (level.cluster);

	if (strncmp (nextlevel, "enDSeQ", 6) == 0)
	{
		FName endsequence = ENamedName(strtol(nextlevel.GetChars()+6, NULL, 16));
		// Strife needs a special case here to choose between good and sad ending. Bad is handled elsewherw.
		if (endsequence == NAME_Inter_Strife)
		{
			if (players[0].mo->FindInventory (QuestItemClasses[24]) ||
				players[0].mo->FindInventory (QuestItemClasses[27]))
			{
				endsequence = NAME_Inter_Strife_Good;
			}
			else
			{
				endsequence = NAME_Inter_Strife_Sad;
			}
		}

		F_StartFinale (thiscluster->MessageMusic, thiscluster->musicorder,
			thiscluster->cdtrack, thiscluster->cdid,
			thiscluster->FinaleFlat, thiscluster->ExitText,
			thiscluster->flags & CLUSTER_EXITTEXTINLUMP,
			thiscluster->flags & CLUSTER_FINALEPIC,
			thiscluster->flags & CLUSTER_LOOKUPEXITTEXT,
			true, endsequence);
	}
	else
	{
		nextcluster = FindClusterInfo (FindLevelInfo (nextlevel)->cluster);

		if (nextcluster->cluster != level.cluster && !deathmatch)
		{
			// Only start the finale if the next level's cluster is different
			// than the current one and we're not in deathmatch.
			if (nextcluster->EnterText.IsNotEmpty())
			{
				F_StartFinale (nextcluster->MessageMusic, nextcluster->musicorder,
					nextcluster->cdtrack, nextcluster->cdid,
					nextcluster->FinaleFlat, nextcluster->EnterText,
					nextcluster->flags & CLUSTER_ENTERTEXTINLUMP,
					nextcluster->flags & CLUSTER_FINALEPIC,
					nextcluster->flags & CLUSTER_LOOKUPENTERTEXT,
					false);
			}
			else if (thiscluster->ExitText.IsNotEmpty())
			{
				F_StartFinale (thiscluster->MessageMusic, thiscluster->musicorder,
					thiscluster->cdtrack, nextcluster->cdid,
					thiscluster->FinaleFlat, thiscluster->ExitText,
					thiscluster->flags & CLUSTER_EXITTEXTINLUMP,
					thiscluster->flags & CLUSTER_FINALEPIC,
					thiscluster->flags & CLUSTER_LOOKUPEXITTEXT,
					false);
			}
		}
	}
} 
 
//==========================================================================
//
//
//==========================================================================

void G_DoWorldDone (void) 
{		 
	gamestate = GS_LEVEL;
	if (wminfo.next[0] == 0)
	{
		// Don't crash if no next map is given. Just repeat the current one.
		Printf ("No next map specified.\n");
	}
	else
	{
		level.MapName = nextlevel;
	}
	G_StartTravel ();
	G_DoLoadLevel (startpos, true);
	startpos = 0;
	gameaction = ga_nothing;
	viewactive = true; 
}

//==========================================================================
//
// G_StartTravel
//
// Moves players (and eventually their inventory) to a different statnum,
// so they will not be destroyed when switching levels. This only applies
// to real players, not voodoo dolls.
//
//==========================================================================

void G_StartTravel ()
{
	if (deathmatch)
		return;

	for (int i = 0; i < MAXPLAYERS; ++i)
	{
		if (playeringame[i])
		{
			AActor *pawn = players[i].mo;
			AInventory *inv;
			players[i].camera = NULL;

			// Only living players travel. Dead ones get a new body on the new level.
			if (players[i].health > 0)
			{
				pawn->UnlinkFromWorld ();
				P_DelSector_List ();
				int tid = pawn->tid;	// Save TID
				pawn->RemoveFromHash ();
				pawn->tid = tid;		// Restore TID (but no longer linked into the hash chain)
				pawn->ChangeStatNum (STAT_TRAVELLING);

				for (inv = pawn->Inventory; inv != NULL; inv = inv->Inventory)
				{
					inv->ChangeStatNum (STAT_TRAVELLING);
					inv->UnlinkFromWorld ();
					P_DelSector_List ();
				}
			}
		}
	}

	bglobal.StartTravel ();
}

//==========================================================================
//
// G_FinishTravel
//
// Moves any travelling players so that they occupy their newly-spawned
// copies' locations, destroying the new players in the process (because
// they are really fake placeholders to show where the travelling players
// should go).
//
//==========================================================================

void G_FinishTravel ()
{
	TThinkerIterator<APlayerPawn> it (STAT_TRAVELLING);
	APlayerPawn *pawn, *pawndup, *oldpawn, *next;
	AInventory *inv;
	FPlayerStart *start;
	int pnum;

	next = it.Next ();
	while ( (pawn = next) != NULL)
	{
		next = it.Next ();
		pnum = int(pawn->player - players);
		pawn->ChangeStatNum (STAT_PLAYER);
		pawndup = pawn->player->mo;
		start = NULL;
		assert (pawn != pawndup);
		if (pawndup == NULL)
		{ // Oh no! there was no start for this player!
			start = G_PickPlayerStart(pnum, PPS_FORCERANDOM); 
			if (start != NULL) pawndup = P_SpawnPlayer(start, pnum, (level.flags2 & LEVEL2_PRERAISEWEAPON) ? SPF_WEAPONFULLYUP : 0);
			if (pawndup == NULL)
			{
				pawn->flags |= MF_NOSECTOR | MF_NOBLOCKMAP;
				pawn->Destroy();
				continue;
			}
		}

		if (start == NULL)
		{
			start = G_PickPlayerStart(pnum, 0);
			if (start == NULL)
			{
				Printf(TEXTCOLOR_RED "No player %d start to travel to!\n", pnum + 1);
				// Move to the coordinates this player had when they left the level.
				pawn->SetXYZ(pawndup->Pos());
			}
		}
		oldpawn = pawndup;

		// The player being spawned here is a short lived dummy and
		// must not start any ENTER script or big problems will happen.
		pawndup = P_SpawnPlayer(start, pnum, SPF_TEMPPLAYER);
		if (pawndup != NULL)
		{
			if (!(changeflags & CHANGELEVEL_KEEPFACING))
			{
				pawn->Angles = pawndup->Angles;
			}
			pawn->SetXYZ(pawndup->Pos());
			pawn->Vel = pawndup->Vel;
			pawn->Sector = pawndup->Sector;
			pawn->floorz = pawndup->floorz;
			pawn->ceilingz = pawndup->ceilingz;
			pawn->dropoffz = pawndup->dropoffz;
			pawn->floorsector = pawndup->floorsector;
			pawn->floorpic = pawndup->floorpic;
			pawn->floorterrain = pawndup->floorterrain;
			pawn->ceilingsector = pawndup->ceilingsector;
			pawn->ceilingpic = pawndup->ceilingpic;
			pawn->Floorclip = pawndup->Floorclip;
			pawn->waterlevel = pawndup->waterlevel;
		}
		else
		{
			P_FindFloorCeiling(pawn);
		}
		pawn->target = NULL;
		pawn->lastenemy = NULL;
		pawn->player->mo = pawn;
		pawn->player->camera = pawn;
		pawn->player->viewheight = pawn->ViewHeight;
		pawn->flags2 &= ~MF2_BLASTED;
		DObject::StaticPointerSubstitution (oldpawn, pawn);
		oldpawn->Destroy();
		if (pawndup != NULL)
		{
			pawndup->Destroy();
		}
		pawn->LinkToWorld ();
		pawn->ClearInterpolation();
		pawn->AddToHash ();
		pawn->SetState(pawn->SpawnState);
		pawn->player->SendPitchLimits();

		for (inv = pawn->Inventory; inv != NULL; inv = inv->Inventory)
		{
			inv->ChangeStatNum (STAT_INVENTORY);
			inv->LinkToWorld ();
			inv->Travelled ();
		}
		if (ib_compatflags & BCOMPATF_RESETPLAYERSPEED)
		{
			pawn->Speed = pawn->GetDefault()->Speed;
		}
		if (level.FromSnapshot)
		{
			FBehavior::StaticStartTypedScripts (SCRIPT_Return, pawn, true);

			// [Nash] run REOPEN scripts upon map re-entry
			FBehavior::StaticStartTypedScripts(SCRIPT_Reopen, NULL, false);
		}
	}

	bglobal.FinishTravel ();

	// make sure that, after travelling has completed, no travelling thinkers are left.
	// Since this list is excluded from regular thinker cleaning, anything that may survive through here
	// will endlessly multiply and severely break the following savegames or just simply crash on broken pointers.
	DThinker::DestroyThinkersInList(STAT_TRAVELLING);
}
 
//==========================================================================
//
//
//==========================================================================

void G_InitLevelLocals ()
{
	level_info_t *info;

	BaseBlendA = 0.0f;		// Remove underwater blend effect, if any
	NormalLight.Maps = realcolormaps;

	// [BB] Instead of just setting the color, we also have to reset Desaturate and build the lights.
	NormalLight.ChangeColor (PalEntry (255, 255, 255), 0);

	level.gravity = sv_gravity * 35/TICRATE;
	level.aircontrol = sv_aircontrol;
	level.teamdamage = teamdamage;
	level.flags = 0;
	level.flags2 = 0;
	level.flags3 = 0;

	info = FindLevelInfo (level.MapName);

	level.info = info;
	level.skyspeed1 = info->skyspeed1;
	level.skyspeed2 = info->skyspeed2;
	level.skytexture1 = TexMan.GetTexture(info->SkyPic1, FTexture::TEX_Wall, FTextureManager::TEXMAN_Overridable | FTextureManager::TEXMAN_ReturnFirst);
	level.skytexture2 = TexMan.GetTexture(info->SkyPic2, FTexture::TEX_Wall, FTextureManager::TEXMAN_Overridable | FTextureManager::TEXMAN_ReturnFirst);
	level.fadeto = info->fadeto;
	level.cdtrack = info->cdtrack;
	level.cdid = info->cdid;
	level.FromSnapshot = false;
	if (level.fadeto == 0)
	{
		R_SetDefaultColormap (info->FadeTable);
		if (strnicmp (info->FadeTable, "COLORMAP", 8) != 0)
		{
			level.flags |= LEVEL_HASFADETABLE;
		}
		/*
	}
	else
	{
		NormalLight.ChangeFade (level.fadeto);
		*/
	}
	level.airsupply = info->airsupply*TICRATE;
	level.outsidefog = info->outsidefog;
	level.WallVertLight = info->WallVertLight*2;
	level.WallHorizLight = info->WallHorizLight*2;
	if (info->gravity != 0.f)
	{
		level.gravity = info->gravity * 35/TICRATE;
	}
	if (info->aircontrol != 0.f)
	{
		level.aircontrol = info->aircontrol;
	}
	if (info->teamdamage != 0.f)
	{
		level.teamdamage = info->teamdamage;
	}

	G_AirControlChanged ();

	cluster_info_t *clus = FindClusterInfo (info->cluster);

	level.partime = info->partime;
	level.sucktime = info->sucktime;
	level.cluster = info->cluster;
	level.clusterflags = clus ? clus->flags : 0;
	level.flags |= info->flags;
	level.flags2 |= info->flags2;
	level.flags3 |= info->flags3;
	level.levelnum = info->levelnum;
	level.Music = info->Music;
	level.musicorder = info->musicorder;

	level.LevelName = level.info->LookupLevelName();
	level.NextMap = info->NextMap;
	level.NextSecretMap = info->NextSecretMap;

	compatflags.Callback();
	compatflags2.Callback();

	NormalLight.ChangeFade (level.fadeto);

	level.DefaultEnvironment = info->DefaultEnvironment;
}

//==========================================================================
//
//
//==========================================================================

bool FLevelLocals::IsJumpingAllowed() const
{
	if (dmflags & DF_NO_JUMP)
		return false;
	if (dmflags & DF_YES_JUMP)
		return true;
	return !(level.flags & LEVEL_JUMP_NO);
}

//==========================================================================
//
//
//==========================================================================

bool FLevelLocals::IsCrouchingAllowed() const
{
	if (dmflags & DF_NO_CROUCH)
		return false;
	if (dmflags & DF_YES_CROUCH)
		return true;
	return !(level.flags & LEVEL_CROUCH_NO);
}

//==========================================================================
//
//
//==========================================================================

bool FLevelLocals::IsFreelookAllowed() const
{
	if (dmflags & DF_NO_FREELOOK)
		return false;
	if (dmflags & DF_YES_FREELOOK)
		return true;
	return !(level.flags & LEVEL_FREELOOK_NO);
}

//==========================================================================
//
//
//==========================================================================

FString CalcMapName (int episode, int level)
{
	FString lumpname;

	if (gameinfo.flags & GI_MAPxx)
	{
		lumpname.Format("MAP%02d", level);
	}
	else
	{
		lumpname = "";
		lumpname << 'E' << ('0' + episode) << 'M' << ('0' + level);
	}
	return lumpname;
}

//==========================================================================
//
//
//==========================================================================

void G_AirControlChanged ()
{
	if (level.aircontrol <= 1/256.)
	{
		level.airfriction = 1.;
	}
	else
	{
		// Friction is inversely proportional to the amount of control
		level.airfriction = level.aircontrol * -0.0941 + 1.0004;
	}
}

//==========================================================================
//
<<<<<<< HEAD
//
//==========================================================================
void gl_SerializeGlobals(FArchive &arc);

void G_SerializeLevel (FArchive &arc, bool hubLoad)
{
	int i = level.totaltime;
	
	Renderer->StartSerialize(arc);
	if (arc.IsLoading()) P_DestroyThinkers(hubLoad);
	gl_SerializeGlobals(arc);

	arc << level.flags
		<< level.flags2
		<< level.fadeto
		<< level.found_secrets
		<< level.found_items
		<< level.killed_monsters
		<< level.gravity
		<< level.aircontrol
		<< level.teamdamage
		<< level.maptime
		<< i;

	// Hub transitions must keep the current total time
	if (!hubLoad)
		level.totaltime = i;

	arc << level.skytexture1 << level.skytexture2;
	if (arc.IsLoading())
	{
		sky1texture = level.skytexture1;
		sky2texture = level.skytexture2;
		R_InitSkyMap();
	}

	G_AirControlChanged ();

	BYTE t;

	// Does this level have scrollers?
	if (arc.IsStoring ())
	{
		t = level.Scrolls ? 1 : 0;
		arc << t;
	}
	else
	{
		arc << t;
		if (level.Scrolls)
		{
			delete[] level.Scrolls;
			level.Scrolls = NULL;
		}
		if (t)
		{
			level.Scrolls = new FSectorScrollValues[numsectors];
			memset (level.Scrolls, 0, sizeof(level.Scrolls)*numsectors);
		}
	}

	FBehavior::StaticSerializeModuleStates (arc);
	if (arc.IsLoading()) interpolator.ClearInterpolations();
	P_SerializeWorld(arc);
	P_SerializeThinkers (arc, hubLoad);
	P_SerializeWorldActors(arc);	// serializing actor pointers in the world data must be done after SerializeWorld has restored the entire sector state, otherwise LinkToWorld may fail.
	P_SerializePolyobjs (arc);
	P_SerializeSubsectors(arc);
	StatusBar->Serialize (arc);

	arc << level.total_monsters << level.total_items << level.total_secrets;

	// Does this level have custom translations?
	FRemapTable *trans;
	WORD w;
	if (arc.IsStoring ())
	{
		for (unsigned int i = 0; i < translationtables[TRANSLATION_LevelScripted].Size(); ++i)
		{
			trans = translationtables[TRANSLATION_LevelScripted][i];
			if (trans != NULL && !trans->IsIdentity())
			{
				w = WORD(i);
				arc << w;
				trans->Serialize(arc);
			}
		}
		w = 0xffff;
		arc << w;
	}
	else
	{
		while (arc << w, w != 0xffff)
		{
			trans = translationtables[TRANSLATION_LevelScripted].GetVal(w);
			if (trans == NULL)
			{
				trans = new FRemapTable;
				translationtables[TRANSLATION_LevelScripted].SetVal(w, trans);
			}
			trans->Serialize(arc);
		}
	}

	// This must be saved, too, of course!
	FCanvasTextureInfo::Serialize (arc);
	AM_SerializeMarkers(arc);

	P_SerializePlayers (arc, hubLoad);
	P_SerializeSounds (arc);
	if (arc.IsLoading())
	{
		for (i = 0; i < numsectors; i++)
		{
			P_Recalculate3DFloors(&sectors[i]);
		}
		for (i = 0; i < MAXPLAYERS; ++i)
		{
			if (playeringame[i] && players[i].mo != NULL)
			{
				players[i].mo->SetupWeaponSlots();
			}
		}
	}
	Renderer->EndSerialize(arc);
}

//==========================================================================
//
=======
>>>>>>> b7c822d2
// Archives the current level
//
//==========================================================================

void G_SnapshotLevel ()
{
	level.info->Snapshot.Clean();

	if (level.info->isValid())
	{
		FSerializer arc;

		if (arc.OpenWriter(save_formatted))
		{
			SaveVersion = SAVEVER;
			G_SerializeLevel(arc, false);
			level.info->Snapshot = arc.GetCompressedOutput();
		}
	}
}

//==========================================================================
//
// Unarchives the current level based on its snapshot
// The level should have already been loaded and setup.
//
//==========================================================================

void G_UnSnapshotLevel (bool hubLoad)
{
	if (level.info->Snapshot.mBuffer == nullptr)
		return;

	if (level.info->isValid())
	{
		FSerializer arc;
		if (!arc.OpenReader(&level.info->Snapshot)) return;

		G_SerializeLevel (arc, hubLoad);
		level.FromSnapshot = true;

		TThinkerIterator<APlayerPawn> it;
		APlayerPawn *pawn, *next;

		next = it.Next();
		while ((pawn = next) != 0)
		{
			next = it.Next();
			if (pawn->player == NULL || pawn->player->mo == NULL || !playeringame[pawn->player - players])
			{
				int i;

				// If this isn't the unmorphed original copy of a player, destroy it, because it's extra.
				for (i = 0; i < MAXPLAYERS; ++i)
				{
					if (playeringame[i] && players[i].morphTics && players[i].mo->tracer == pawn)
					{
						break;
					}
				}
				if (i == MAXPLAYERS)
				{
					pawn->Destroy ();
				}
			}
		}
	}
	// No reason to keep the snapshot around once the level's been entered.
	level.info->Snapshot.Clean();
	if (hubLoad)
	{
		// Unlock ACS global strings that were locked when the snapshot was made.
		FBehavior::StaticUnlockLevelVarStrings();
	}
}

//==========================================================================
//
//
//==========================================================================

void G_WriteSnapshots(TArray<FString> &filenames, TArray<FCompressedBuffer> &buffers)
{
	unsigned int i;
	FString filename;

	for (i = 0; i < wadlevelinfos.Size(); i++)
	{
		if (wadlevelinfos[i].Snapshot.mCompressedSize > 0)
		{
			filename.Format("%s.map.json", wadlevelinfos[i].MapName.GetChars());
			filename.ToLower();
			filenames.Push(filename);
			buffers.Push(wadlevelinfos[i].Snapshot);
		}
	}
	if (TheDefaultLevelInfo.Snapshot.mCompressedSize > 0)
	{
		filename.Format("%s.mapd.json", TheDefaultLevelInfo.MapName.GetChars());
		filename.ToLower();
		filenames.Push(filename);
		buffers.Push(TheDefaultLevelInfo.Snapshot);
	}
}

//==========================================================================
//
//
//==========================================================================

void G_WriteVisited(FSerializer &arc)
{
	if (arc.BeginArray("visited"))
	{
		// Write out which levels have been visited
		for (auto & wi : wadlevelinfos)
		{
			if (wi.flags & LEVEL_VISITED)
			{
				arc.AddString(nullptr, wi.MapName);
			}
		}
		arc.EndArray();
	}

	// Store player classes to be used when spawning a random class
	if (multiplayer)
	{
		arc.Array("randomclasses", SinglePlayerClass, MAXPLAYERS);
	}

	if (arc.BeginObject("playerclasses"))
	{
		for (int i = 0; i < MAXPLAYERS; ++i)
		{
			if (playeringame[i])
			{
				FString key;
				key.Format("%d", i);
				arc(key, players[i].cls);
			}
		}
		arc.EndObject();
	}
}

//==========================================================================
//
//
//==========================================================================

void G_ReadSnapshots(FResourceFile *resf)
{
	FString MapName;
	level_info_t *i;

	G_ClearSnapshots();

	for (unsigned j = 0; j < resf->LumpCount(); j++)
	{
		FResourceLump * resl = resf->GetLump(j);
		if (resl != nullptr)
		{
			auto ptr = strstr(resl->FullName, ".map.json");
			if (ptr != nullptr)
			{
				ptrdiff_t maplen = ptr - resl->FullName.GetChars();
				FString mapname(resl->FullName.GetChars(), (size_t)maplen);
				i = FindLevelInfo(mapname);
				if (i != nullptr)
				{
					i->Snapshot = resl->GetRawData();
				}
			}
			else
			{
				auto ptr = strstr(resl->FullName, ".mapd.json");
				if (ptr != nullptr)
				{
					ptrdiff_t maplen = ptr - resl->FullName.GetChars();
					FString mapname(resl->FullName.GetChars(), (size_t)maplen);
					TheDefaultLevelInfo.Snapshot = resl->GetRawData();
				}
			}
		}
	}
}

//==========================================================================
//
//
//==========================================================================

void G_ReadVisited(FSerializer &arc)
{
	if (arc.BeginArray("visited"))
	{
		for (int s = arc.ArraySize(); s > 0; s--)
		{
			FString str;
			arc(nullptr, str);
			auto i = FindLevelInfo(str);
			if (i != nullptr) i->flags |= LEVEL_VISITED;
		}
		arc.EndArray();
	}

	arc.Array("randomclasses", SinglePlayerClass, MAXPLAYERS);

	if (arc.BeginObject("playerclasses"))
	{
		for (int i = 0; i < MAXPLAYERS; ++i)
		{
			FString key;
			key.Format("%d", i);
			arc(key, players[i].cls);
		}
		arc.EndObject();
	}
}

//==========================================================================
//
//
//==========================================================================

CCMD(listsnapshots)
{
	for (unsigned i = 0; i < wadlevelinfos.Size(); ++i)
	{
		FCompressedBuffer *snapshot = &wadlevelinfos[i].Snapshot;
		if (snapshot->mBuffer != nullptr)
		{
			Printf("%s (%u -> %u bytes)\n", wadlevelinfos[i].MapName.GetChars(), snapshot->mCompressedSize, snapshot->mSize);
		}
	}
}

//==========================================================================
//
//
//==========================================================================

void P_WriteACSDefereds (FSerializer &arc)
{
	bool found = false;

	// only write this stuff if needed
	for (auto &wi : wadlevelinfos)
	{
		if (wi.deferred.Size() > 0)
		{
			found = true;
			break;
		}
	}
	if (found && arc.BeginObject("deferred"))
	{
		for (auto &wi : wadlevelinfos)
		{
			if (wi.deferred.Size() > 0)
			{
				if (wi.deferred.Size() > 0)
				{
					arc(wi.MapName, wi.deferred);
				}
			}
		}
		arc.EndObject();
	}
}

//==========================================================================
//
//
//==========================================================================

void P_ReadACSDefereds (FSerializer &arc)
{
	FString MapName;
	
	P_RemoveDefereds ();

	if (arc.BeginObject("deferred"))
	{
		const char *key;

		while ((key = arc.GetKey()))
		{
			level_info_t *i = FindLevelInfo(key);
			if (i == NULL)
			{
				I_Error("Unknown map '%s' in savegame", key);
			}
			arc(nullptr, i->deferred);
		}
		arc.EndObject();
	}
}


//==========================================================================
//
//
//==========================================================================

void FLevelLocals::Tick ()
{
	// Reset carry sectors
	if (Scrolls.Size() > 0)
	{
		memset (&Scrolls[0], 0, sizeof(Scrolls[0])*Scrolls.Size());
	}
}

//==========================================================================
//
//
//==========================================================================

void FLevelLocals::AddScroller (int secnum)
{
	if (secnum < 0)
	{
		return;
	}
	if (Scrolls.Size() == 0)
	{
		Scrolls.Resize(numsectors);
		memset (&Scrolls[0], 0, sizeof(Scrolls[0])*numsectors);
	}
}

//==========================================================================
//
// Lists all currently defined maps
//
//==========================================================================

CCMD(listmaps)
{
	for(unsigned i = 0; i < wadlevelinfos.Size(); i++)
	{
		level_info_t *info = &wadlevelinfos[i];
		MapData *map = P_OpenMapData(info->MapName, true);

		if (map != NULL)
		{
			Printf("%s: '%s' (%s)\n", info->MapName.GetChars(), info->LookupLevelName().GetChars(),
				Wads.GetWadName(Wads.GetLumpFile(map->lumpnum)));
			delete map;
		}
	}
}



<|MERGE_RESOLUTION|>--- conflicted
+++ resolved
@@ -1479,138 +1479,6 @@
 
 //==========================================================================
 //
-<<<<<<< HEAD
-//
-//==========================================================================
-void gl_SerializeGlobals(FArchive &arc);
-
-void G_SerializeLevel (FArchive &arc, bool hubLoad)
-{
-	int i = level.totaltime;
-	
-	Renderer->StartSerialize(arc);
-	if (arc.IsLoading()) P_DestroyThinkers(hubLoad);
-	gl_SerializeGlobals(arc);
-
-	arc << level.flags
-		<< level.flags2
-		<< level.fadeto
-		<< level.found_secrets
-		<< level.found_items
-		<< level.killed_monsters
-		<< level.gravity
-		<< level.aircontrol
-		<< level.teamdamage
-		<< level.maptime
-		<< i;
-
-	// Hub transitions must keep the current total time
-	if (!hubLoad)
-		level.totaltime = i;
-
-	arc << level.skytexture1 << level.skytexture2;
-	if (arc.IsLoading())
-	{
-		sky1texture = level.skytexture1;
-		sky2texture = level.skytexture2;
-		R_InitSkyMap();
-	}
-
-	G_AirControlChanged ();
-
-	BYTE t;
-
-	// Does this level have scrollers?
-	if (arc.IsStoring ())
-	{
-		t = level.Scrolls ? 1 : 0;
-		arc << t;
-	}
-	else
-	{
-		arc << t;
-		if (level.Scrolls)
-		{
-			delete[] level.Scrolls;
-			level.Scrolls = NULL;
-		}
-		if (t)
-		{
-			level.Scrolls = new FSectorScrollValues[numsectors];
-			memset (level.Scrolls, 0, sizeof(level.Scrolls)*numsectors);
-		}
-	}
-
-	FBehavior::StaticSerializeModuleStates (arc);
-	if (arc.IsLoading()) interpolator.ClearInterpolations();
-	P_SerializeWorld(arc);
-	P_SerializeThinkers (arc, hubLoad);
-	P_SerializeWorldActors(arc);	// serializing actor pointers in the world data must be done after SerializeWorld has restored the entire sector state, otherwise LinkToWorld may fail.
-	P_SerializePolyobjs (arc);
-	P_SerializeSubsectors(arc);
-	StatusBar->Serialize (arc);
-
-	arc << level.total_monsters << level.total_items << level.total_secrets;
-
-	// Does this level have custom translations?
-	FRemapTable *trans;
-	WORD w;
-	if (arc.IsStoring ())
-	{
-		for (unsigned int i = 0; i < translationtables[TRANSLATION_LevelScripted].Size(); ++i)
-		{
-			trans = translationtables[TRANSLATION_LevelScripted][i];
-			if (trans != NULL && !trans->IsIdentity())
-			{
-				w = WORD(i);
-				arc << w;
-				trans->Serialize(arc);
-			}
-		}
-		w = 0xffff;
-		arc << w;
-	}
-	else
-	{
-		while (arc << w, w != 0xffff)
-		{
-			trans = translationtables[TRANSLATION_LevelScripted].GetVal(w);
-			if (trans == NULL)
-			{
-				trans = new FRemapTable;
-				translationtables[TRANSLATION_LevelScripted].SetVal(w, trans);
-			}
-			trans->Serialize(arc);
-		}
-	}
-
-	// This must be saved, too, of course!
-	FCanvasTextureInfo::Serialize (arc);
-	AM_SerializeMarkers(arc);
-
-	P_SerializePlayers (arc, hubLoad);
-	P_SerializeSounds (arc);
-	if (arc.IsLoading())
-	{
-		for (i = 0; i < numsectors; i++)
-		{
-			P_Recalculate3DFloors(&sectors[i]);
-		}
-		for (i = 0; i < MAXPLAYERS; ++i)
-		{
-			if (playeringame[i] && players[i].mo != NULL)
-			{
-				players[i].mo->SetupWeaponSlots();
-			}
-		}
-	}
-	Renderer->EndSerialize(arc);
-}
-
-//==========================================================================
-//
-=======
->>>>>>> b7c822d2
 // Archives the current level
 //
 //==========================================================================
