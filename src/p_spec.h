--- conflicted
+++ resolved
@@ -72,50 +72,6 @@
 enum { _f_CARRYFACTOR = (3*FRACUNIT >> 5) };
 const double CARRYFACTOR = 3 / 32.;
 
-<<<<<<< HEAD
-// phares 3/20/98: added new model of Pushers for push/pull effects
-
-class DPusher : public DThinker
-{
-	DECLARE_CLASS (DPusher, DThinker)
-	HAS_OBJECT_POINTERS
-public:
-	enum EPusher
-	{
-		p_push,
-		p_pull,
-		p_wind,
-		p_current
-	};
-
-	DPusher ();
-	DPusher (EPusher type, line_t *l, int magnitude, int angle, AActor *source, int affectee);
-	void Serialize (FArchive &arc);
-	int CheckForSectorMatch (EPusher type, int tag);
-	void ChangeValues (int magnitude, int angle)
-	{
-		DAngle ang = angle * (360. / 256.);
-		m_PushVec = ang.ToVector(magnitude);
-		m_Magnitude = magnitude;
-	}
-
-	void Tick ();
-
-protected:
-	EPusher m_Type;
-	TObjPtr<AActor> m_Source;// Point source if point pusher
-	DVector2 m_PushVec;
-	double m_Magnitude;		// Vector strength for point pusher
-	double m_Radius;		// Effective radius for point pusher
-	int m_Affectee;			// Number of affected sector
-
-	friend bool PIT_PushThing (AActor *thing);
-};
-
-bool PIT_PushThing (AActor *thing);
-
-=======
->>>>>>> 263051a7
 // Define values for map objects
 #define MO_TELEPORTMAN			14
 
