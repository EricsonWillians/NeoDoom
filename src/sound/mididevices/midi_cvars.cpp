--- conflicted
+++ resolved
@@ -51,11 +51,7 @@
 // do this without including windows.h for this one single prototype
 #ifdef _WIN32
 extern "C" unsigned __stdcall GetSystemDirectoryA(char* lpBuffer, unsigned uSize);
-<<<<<<< HEAD
 #endif // _WIN32
-=======
-#endif
->>>>>>> 61bc25d7
 
 static void CheckRestart(int devtype)
 {
@@ -184,35 +180,35 @@
 	
 	if (wpatches != NULL)
 	{
-		tok = strtok(wpatches, delim);
-		count = 0;
-		while (tok != NULL)
+	tok = strtok(wpatches, delim);
+	count = 0;
+	while (tok != NULL)
+	{
+		FString path;
+#ifdef _WIN32
+		// If the path does not contain any path separators, automatically
+		// prepend $PROGDIR to the path.
+		if (strcspn(tok, ":/\\") == strlen(tok))
 		{
-			FString path;
-#ifdef _WIN32
-			// If the path does not contain any path separators, automatically
-			// prepend $PROGDIR to the path.
-			if (strcspn(tok, ":/\\") == strlen(tok))
-			{
-				path << "$PROGDIR/" << tok;
-				path = NicePath(path);
-			}
-			else
+			path << "$PROGDIR/" << tok;
+			path = NicePath(path);
+		}
+		else
 #endif
-			{
-				path = NicePath(tok);
-			}
-			if (FileExists(path))
-			{
+		{
+			path = NicePath(tok);
+		}
+		if (FileExists(path))
+		{
 				config->fluid_patchset.push_back(path.GetChars());
-			}
-			else
-			{
-				Printf("Could not find patch set %s.\n", tok);
-			}
-			tok = strtok(NULL, delim);
 		}
-		free(wpatches);
+		else
+		{
+			Printf("Could not find patch set %s.\n", tok);
+		}
+		tok = strtok(NULL, delim);
+	}
+	free(wpatches);
 		if (config->fluid_patchset.size() > 0) return;
 	}
 
