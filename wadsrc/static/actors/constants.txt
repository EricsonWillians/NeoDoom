--- conflicted
+++ resolved
@@ -483,8 +483,6 @@
 	QF_FULLINTENSITY =	1 << 4,
 	QF_WAVE =			1 << 5,
 };
-<<<<<<< HEAD
-=======
 
 // Flags for A_CheckBlock
 // These flags only affect the calling actor('s pointer), not the ones being searched.
@@ -499,4 +497,3 @@
 
 // This is only here to provide one global variable for testing.
 native int testglobalvar;
->>>>>>> 38df0665
