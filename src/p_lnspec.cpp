<<<<<<< HEAD
/*
** p_lnspec.cpp
** Handles line specials
**
**---------------------------------------------------------------------------
** Copyright 1998-2007 Randy Heit
** All rights reserved.
**
** Redistribution and use in source and binary forms, with or without
** modification, are permitted provided that the following conditions
** are met:
**
** 1. Redistributions of source code must retain the above copyright
**    notice, this list of conditions and the following disclaimer.
** 2. Redistributions in binary form must reproduce the above copyright
**    notice, this list of conditions and the following disclaimer in the
**    documentation and/or other materials provided with the distribution.
** 3. The name of the author may not be used to endorse or promote products
**    derived from this software without specific prior written permission.
**
** THIS SOFTWARE IS PROVIDED BY THE AUTHOR ``AS IS'' AND ANY EXPRESS OR
** IMPLIED WARRANTIES, INCLUDING, BUT NOT LIMITED TO, THE IMPLIED WARRANTIES
** OF MERCHANTABILITY AND FITNESS FOR A PARTICULAR PURPOSE ARE DISCLAIMED.
** IN NO EVENT SHALL THE AUTHOR BE LIABLE FOR ANY DIRECT, INDIRECT,
** INCIDENTAL, SPECIAL, EXEMPLARY, OR CONSEQUENTIAL DAMAGES (INCLUDING, BUT
** NOT LIMITED TO, PROCUREMENT OF SUBSTITUTE GOODS OR SERVICES; LOSS OF USE,
** DATA, OR PROFITS; OR BUSINESS INTERRUPTION) HOWEVER CAUSED AND ON ANY
** THEORY OF LIABILITY, WHETHER IN CONTRACT, STRICT LIABILITY, OR TORT
** (INCLUDING NEGLIGENCE OR OTHERWISE) ARISING IN ANY WAY OUT OF THE USE OF
** THIS SOFTWARE, EVEN IF ADVISED OF THE POSSIBILITY OF SUCH DAMAGE.
**---------------------------------------------------------------------------
**
** Each function returns true if it caused something to happen
** or false if it could not perform the desired action.
*/

#include "doomstat.h"
#include "p_local.h"
#include "p_lnspec.h"
#include "p_enemy.h"
#include "g_level.h"
#include "v_palette.h"
#include "tables.h"
#include "i_system.h"
#include "a_sharedglobal.h"
#include "a_lightning.h"
#include "statnums.h"
#include "s_sound.h"
#include "templates.h"
#include "a_keys.h"
#include "gi.h"
#include "m_random.h"
#include "p_conversation.h"
#include "a_strifeglobal.h"
#include "r_data/r_translate.h"
#include "p_3dmidtex.h"
#include "d_net.h"
#include "d_event.h"
#include "gstrings.h"
#include "po_man.h"
#include "d_player.h"
#include "r_utility.h"
#include "r_data/colormaps.h"
#include "fragglescript/t_fs.h"
#include "p_spec.h"

// Remaps EE sector change types to Generic_Floor values. According to the Eternity Wiki:
/*
    0 : No texture or type change. ( = 0)
    1 : Copy texture, zero type; trigger model. ( = 1)
    2 : Copy texture, zero type; numeric model. ( = 1+4)
    3 : Copy texture, preserve type; trigger model. ( = 3)
    4 : Copy texture, preserve type; numeric model. ( = 3+4)
    5 : Copy texture and type; trigger model.  ( = 2)
    6 : Copy texture and type; numeric model.  ( = 2+4)
*/
static const BYTE ChangeMap[8] = { 0, 1, 5, 3, 7, 2, 6, 0 };

int LS_Sector_SetPlaneReflection(line_t *ln, AActor *it, bool backSide, int arg0, int arg1, int arg2, int arg3, int arg4);
int LS_SetGlobalFogParameter(line_t *ln, AActor *it, bool backSide, int arg0, int arg1, int arg2, int arg3, int arg4);


#define FUNC(a) static int a (line_t *ln, AActor *it, bool backSide, \
	int arg0, int arg1, int arg2, int arg3, int arg4)

#define SPEED(a)		((a)*(FRACUNIT/8))
#define TICS(a)			(((a)*TICRATE)/35)
#define OCTICS(a)		(((a)*TICRATE)/8)
#define	BYTEANGLE(a)	((angle_t)((a)<<24))
#define CRUSH(a)		((a) > 0? (a) : -1)
#define CRUSHTYPE(a)	((a)==1? false : (a)==2? true : gameinfo.gametype == GAME_Hexen)
#define CHANGE(a)		(((a) >= 0 && (a)<=7)? ChangeMap[a]:0)

static FRandom pr_glass ("GlassBreak");

// There are aliases for the ACS specials that take names instead of numbers.
// This table maps them onto the real number-based specials.
BYTE NamedACSToNormalACS[7] =
{
	ACS_Execute,
	ACS_Suspend,
	ACS_Terminate,
	ACS_LockedExecute,
	ACS_LockedExecuteDoor,
	ACS_ExecuteWithResult,
	ACS_ExecuteAlways,
};

FName MODtoDamageType (int mod)
{
	switch (mod)
	{
	default:	return NAME_None;			break;
	case 9:		return NAME_BFGSplash;		break;
	case 12:	return NAME_Drowning;		break;
	case 13:	return NAME_Slime;			break;
	case 14:	return NAME_Fire;			break;
	case 15:	return NAME_Crush;			break;
	case 16:	return NAME_Telefrag;		break;
	case 17:	return NAME_Falling;		break;
	case 18:	return NAME_Suicide;		break;
	case 20:	return NAME_Exit;			break;
	case 22:	return NAME_Melee;			break;
	case 23:	return NAME_Railgun;		break;
	case 24:	return NAME_Ice;			break;
	case 25:	return NAME_Disintegrate;	break;
	case 26:	return NAME_Poison;			break;
	case 27:	return NAME_Electric;		break;
	case 1000:	return NAME_Massacre;		break;
	}
}

FUNC(LS_NOP)
{
	return false;
}

FUNC(LS_Polyobj_RotateLeft)
// Polyobj_RotateLeft (po, speed, angle)
{
	return EV_RotatePoly (ln, arg0, arg1, arg2, 1, false);
}

FUNC(LS_Polyobj_RotateRight)
// Polyobj_rotateRight (po, speed, angle)
{
	return EV_RotatePoly (ln, arg0, arg1, arg2, -1, false);
}

FUNC(LS_Polyobj_Move)
// Polyobj_Move (po, speed, angle, distance)
{
	return EV_MovePoly (ln, arg0, SPEED(arg1), BYTEANGLE(arg2), arg3 * FRACUNIT, false);
}

FUNC(LS_Polyobj_MoveTimes8)
// Polyobj_MoveTimes8 (po, speed, angle, distance)
{
	return EV_MovePoly (ln, arg0, SPEED(arg1), BYTEANGLE(arg2), arg3 * FRACUNIT * 8, false);
}

FUNC(LS_Polyobj_MoveTo)
// Polyobj_MoveTo (po, speed, x, y)
{
	return EV_MovePolyTo (ln, arg0, SPEED(arg1), arg2 << FRACBITS, arg3 << FRACBITS, false);
}

FUNC(LS_Polyobj_MoveToSpot)
// Polyobj_MoveToSpot (po, speed, tid)
{
	FActorIterator iterator (arg2);
	AActor *spot = iterator.Next();
	if (spot == NULL) return false;
	return EV_MovePolyTo (ln, arg0, SPEED(arg1), spot->X(), spot->Y(), false);
}

FUNC(LS_Polyobj_DoorSwing)
// Polyobj_DoorSwing (po, speed, angle, delay)
{
	return EV_OpenPolyDoor (ln, arg0, arg1, BYTEANGLE(arg2), arg3, 0, PODOOR_SWING);
}

FUNC(LS_Polyobj_DoorSlide)
// Polyobj_DoorSlide (po, speed, angle, distance, delay)
{
	return EV_OpenPolyDoor (ln, arg0, SPEED(arg1), BYTEANGLE(arg2), arg4, arg3*FRACUNIT, PODOOR_SLIDE);
}

FUNC(LS_Polyobj_OR_RotateLeft)
// Polyobj_OR_RotateLeft (po, speed, angle)
{
	return EV_RotatePoly (ln, arg0, arg1, arg2, 1, true);
}

FUNC(LS_Polyobj_OR_RotateRight)
// Polyobj_OR_RotateRight (po, speed, angle)
{
	return EV_RotatePoly (ln, arg0, arg1, arg2, -1, true);
}

FUNC(LS_Polyobj_OR_Move)
// Polyobj_OR_Move (po, speed, angle, distance)
{
	return EV_MovePoly (ln, arg0, SPEED(arg1), BYTEANGLE(arg2), arg3 * FRACUNIT, true);
}

FUNC(LS_Polyobj_OR_MoveTimes8)
// Polyobj_OR_MoveTimes8 (po, speed, angle, distance)
{
	return EV_MovePoly (ln, arg0, SPEED(arg1), BYTEANGLE(arg2), arg3 * FRACUNIT * 8, true);
}

FUNC(LS_Polyobj_OR_MoveTo)
// Polyobj_OR_MoveTo (po, speed, x, y)
{
	return EV_MovePolyTo (ln, arg0, SPEED(arg1), arg2 << FRACBITS, arg3 << FRACBITS, true);
}

FUNC(LS_Polyobj_OR_MoveToSpot)
// Polyobj_OR_MoveToSpot (po, speed, tid)
{
	FActorIterator iterator (arg2);
	AActor *spot = iterator.Next();
	if (spot == NULL) return false;
	return EV_MovePolyTo (ln, arg0, SPEED(arg1), spot->X(), spot->Y(), true);
}

FUNC(LS_Polyobj_Stop)
// Polyobj_Stop (po)
{
	return EV_StopPoly (arg0);
}

FUNC(LS_Door_Close)
// Door_Close (tag, speed, lighttag)
{
	return EV_DoDoor (DDoor::doorClose, ln, it, arg0, SPEED(arg1), 0, 0, arg2);
}

FUNC(LS_Door_Open)
// Door_Open (tag, speed, lighttag)
{
	return EV_DoDoor (DDoor::doorOpen, ln, it, arg0, SPEED(arg1), 0, 0, arg2);
}

FUNC(LS_Door_Raise)
// Door_Raise (tag, speed, delay, lighttag)
{
	return EV_DoDoor (DDoor::doorRaise, ln, it, arg0, SPEED(arg1), TICS(arg2), 0, arg3);
}

FUNC(LS_Door_LockedRaise)
// Door_LockedRaise (tag, speed, delay, lock, lighttag)
{
	return EV_DoDoor (arg2 ? DDoor::doorRaise : DDoor::doorOpen, ln, it,
					  arg0, SPEED(arg1), TICS(arg2), arg3, arg4);
}

FUNC(LS_Door_CloseWaitOpen)
// Door_CloseWaitOpen (tag, speed, delay, lighttag)
{
	return EV_DoDoor (DDoor::doorCloseWaitOpen, ln, it, arg0, SPEED(arg1), OCTICS(arg2), 0, arg3);
}

FUNC(LS_Door_WaitRaise)
// Door_WaitRaise(tag, speed, delay, wait, lighttag)
{
	return EV_DoDoor(DDoor::doorWaitRaise, ln, it, arg0, SPEED(arg1), TICS(arg2), 0, arg4, false, TICS(arg3));
}

FUNC(LS_Door_WaitClose)
// Door_WaitRaise(tag, speed, wait, lighttag)
{
	return EV_DoDoor(DDoor::doorWaitClose, ln, it, arg0, SPEED(arg1), 0, 0, arg3, false, TICS(arg2));
}

FUNC(LS_Door_Animated)
// Door_Animated (tag, speed, delay, lock)
{
	if (arg3 != 0 && !P_CheckKeys (it, arg3, arg0 != 0))
		return false;

	return EV_SlidingDoor (ln, it, arg0, arg1, arg2);
}

FUNC(LS_Generic_Door)
// Generic_Door (tag, speed, kind, delay, lock)
{
	int tag, lightTag;
	DDoor::EVlDoor type;
	bool boomgen = false;

	switch (arg2 & 63)
	{
		case 0: type = DDoor::doorRaise;			break;
		case 1: type = DDoor::doorOpen;				break;
		case 2: type = DDoor::doorCloseWaitOpen;	break;
		case 3: type = DDoor::doorClose;			break;
		default: return false;
	}
	// Boom doesn't allow manual generalized doors to be activated while they move
	if (arg2 & 64) boomgen = true;
	if (arg2 & 128)
	{
		// New for 2.0.58: Finally support BOOM's local door light effect
		tag = 0;
		lightTag = arg0;
	}
	else
	{
		tag = arg0;
		lightTag = 0;
	}
	return EV_DoDoor (type, ln, it, tag, SPEED(arg1), OCTICS(arg3), arg4, lightTag, boomgen);
}

FUNC(LS_Floor_LowerByValue)
// Floor_LowerByValue (tag, speed, height, change)
{
	return EV_DoFloor (DFloor::floorLowerByValue, ln, arg0, SPEED(arg1), FRACUNIT*arg2, -1, CHANGE(arg3), false);
}

FUNC(LS_Floor_LowerToLowest)
// Floor_LowerToLowest (tag, speed, change)
{
	return EV_DoFloor (DFloor::floorLowerToLowest, ln, arg0, SPEED(arg1), 0, -1, CHANGE(arg2), false);
}

FUNC(LS_Floor_LowerToHighest)
// Floor_LowerToHighest (tag, speed, adjust, hereticlower)
{
	return EV_DoFloor (DFloor::floorLowerToHighest, ln, arg0, SPEED(arg1), (arg2-128)*FRACUNIT, -1, 0, false, arg3==1);
}

FUNC(LS_Floor_LowerToHighestEE)
// Floor_LowerToHighest (tag, speed, change)
{
	return EV_DoFloor (DFloor::floorLowerToHighest, ln, arg0, SPEED(arg1), 0, -1, CHANGE(arg2), false);
}

FUNC(LS_Floor_LowerToNearest)
// Floor_LowerToNearest (tag, speed, change)
{
	return EV_DoFloor (DFloor::floorLowerToNearest, ln, arg0, SPEED(arg1), 0, -1, CHANGE(arg2), false);
}

FUNC(LS_Floor_RaiseByValue)
// Floor_RaiseByValue (tag, speed, height, change, crush)
{
	return EV_DoFloor (DFloor::floorRaiseByValue, ln, arg0, SPEED(arg1), FRACUNIT*arg2, CRUSH(arg4), CHANGE(arg3), true);
}

FUNC(LS_Floor_RaiseToHighest)
// Floor_RaiseToHighest (tag, speed, change, crush)
{
	return EV_DoFloor (DFloor::floorRaiseToHighest, ln, arg0, SPEED(arg1), 0, CRUSH(arg3), CHANGE(arg2), true);
}

FUNC(LS_Floor_RaiseToNearest)
// Floor_RaiseToNearest (tag, speed, change, crush)
{
	return EV_DoFloor (DFloor::floorRaiseToNearest, ln, arg0, SPEED(arg1), 0, CRUSH(arg3), CHANGE(arg2), true);
}

FUNC(LS_Floor_RaiseToLowest)
// Floor_RaiseToLowest (tag, change, crush)
{
	// This is merely done for completeness as it's a rather pointless addition.
	return EV_DoFloor (DFloor::floorRaiseToLowest, ln, arg0, 2*FRACUNIT, 0, CRUSH(arg3), CHANGE(arg2), true);
}

FUNC(LS_Floor_RaiseAndCrush)
// Floor_RaiseAndCrush (tag, speed, crush, crushmode)
{
	return EV_DoFloor (DFloor::floorRaiseAndCrush, ln, arg0, SPEED(arg1), 0, arg2, 0, CRUSHTYPE(arg3));
}

FUNC(LS_Floor_RaiseAndCrushDoom)
// Floor_RaiseAndCrushDoom (tag, speed, crush, crushmode)
{
	return EV_DoFloor (DFloor::floorRaiseAndCrushDoom, ln, arg0, SPEED(arg1), 0, arg2, 0, CRUSHTYPE(arg3));
}

FUNC(LS_Floor_RaiseByValueTimes8)
// FLoor_RaiseByValueTimes8 (tag, speed, height, change, crush)
{
	return EV_DoFloor (DFloor::floorRaiseByValue, ln, arg0, SPEED(arg1), FRACUNIT*arg2*8, CRUSH(arg4), CHANGE(arg3), true);
}

FUNC(LS_Floor_LowerByValueTimes8)
// Floor_LowerByValueTimes8 (tag, speed, height, change)
{
	return EV_DoFloor (DFloor::floorLowerByValue, ln, arg0, SPEED(arg1), FRACUNIT*arg2*8, -1, CHANGE(arg3), false);
}

FUNC(LS_Floor_CrushStop)
// Floor_CrushStop (tag)
{
	return EV_FloorCrushStop (arg0);
}

FUNC(LS_Floor_LowerInstant)
// Floor_LowerInstant (tag, unused, height, change)
{
	return EV_DoFloor (DFloor::floorLowerInstant, ln, arg0, 0, arg2*FRACUNIT*8, -1, CHANGE(arg3), false);
}

FUNC(LS_Floor_RaiseInstant)
// Floor_RaiseInstant (tag, unused, height, change, crush)
{
	return EV_DoFloor (DFloor::floorRaiseInstant, ln, arg0, 0, arg2*FRACUNIT*8, CRUSH(arg4), CHANGE(arg3), true);
}

FUNC(LS_Floor_ToCeilingInstant)
// Floor_ToCeilingInstant (tag, change, crush)
{
	return EV_DoFloor (DFloor::floorLowerToCeiling, ln, arg0, 0, 0, CRUSH(arg2), CHANGE(arg1), true);
}

FUNC(LS_Floor_MoveToValueTimes8)
// Floor_MoveToValueTimes8 (tag, speed, height, negative, change)
{
	return EV_DoFloor (DFloor::floorMoveToValue, ln, arg0, SPEED(arg1),
					   arg2*FRACUNIT*8*(arg3?-1:1), -1, CHANGE(arg4), false);
}

FUNC(LS_Floor_MoveToValue)
// Floor_MoveToValue (tag, speed, height, negative, change)
{
	return EV_DoFloor (DFloor::floorMoveToValue, ln, arg0, SPEED(arg1),
					   arg2*FRACUNIT*(arg3?-1:1), -1, CHANGE(arg4), false);
}

FUNC(LS_Floor_RaiseToLowestCeiling)
// Floor_RaiseToLowestCeiling (tag, speed, change, crush)
{
	return EV_DoFloor (DFloor::floorRaiseToLowestCeiling, ln, arg0, SPEED(arg1), 0, CRUSH(arg3), CHANGE(arg2), true);
}

FUNC(LS_Floor_LowerToLowestCeiling)
// Floor_LowerToLowestCeiling (tag, speed, change)
{
	return EV_DoFloor (DFloor::floorLowerToLowestCeiling, ln, arg0, SPEED(arg1), 0, -1, CHANGE(arg2), true);
}

FUNC(LS_Floor_RaiseByTexture)
// Floor_RaiseByTexture (tag, speed, change, crush)
{
	return EV_DoFloor (DFloor::floorRaiseByTexture, ln, arg0, SPEED(arg1), 0, CRUSH(arg3), CHANGE(arg2), true);
}

FUNC(LS_Floor_LowerByTexture)
// Floor_LowerByTexture (tag, speed, change, crush)
{
	return EV_DoFloor (DFloor::floorLowerByTexture, ln, arg0, SPEED(arg1), 0, -1, CHANGE(arg2), true);
}

FUNC(LS_Floor_RaiseToCeiling)
// Floor_RaiseToCeiling (tag, speed, change, crush)
{
	return EV_DoFloor (DFloor::floorRaiseToCeiling, ln, arg0, SPEED(arg1), 0, CRUSH(arg3), CHANGE(arg2), true);
}

FUNC(LS_Floor_RaiseByValueTxTy)
// Floor_RaiseByValueTxTy (tag, speed, height)
{
	return EV_DoFloor (DFloor::floorRaiseAndChange, ln, arg0, SPEED(arg1), arg2*FRACUNIT, -1, 0, false);
}

FUNC(LS_Floor_LowerToLowestTxTy)
// Floor_LowerToLowestTxTy (tag, speed)
{
	return EV_DoFloor (DFloor::floorLowerAndChange, ln, arg0, SPEED(arg1), arg2*FRACUNIT, -1, 0, false);
}

FUNC(LS_Floor_Waggle)
// Floor_Waggle (tag, amplitude, frequency, delay, time)
{
	return EV_StartWaggle (arg0, ln, arg1, arg2, arg3, arg4, false);
}

FUNC(LS_Ceiling_Waggle)
// Ceiling_Waggle (tag, amplitude, frequency, delay, time)
{
	return EV_StartWaggle (arg0, ln, arg1, arg2, arg3, arg4, true);
}

FUNC(LS_Floor_TransferTrigger)
// Floor_TransferTrigger (tag)
{
	return EV_DoChange (ln, trigChangeOnly, arg0);
}

FUNC(LS_Floor_TransferNumeric)
// Floor_TransferNumeric (tag)
{
	return EV_DoChange (ln, numChangeOnly, arg0);
}

FUNC(LS_Floor_Donut)
// Floor_Donut (pillartag, pillarspeed, slimespeed)
{
	return EV_DoDonut (arg0, ln, SPEED(arg1), SPEED(arg2));
}

FUNC(LS_Generic_Floor)
// Generic_Floor (tag, speed, height, target, change/model/direct/crush)
{
	DFloor::EFloor type;

	if (arg4 & 8)
	{
		switch (arg3)
		{
			case 1: type = DFloor::floorRaiseToHighest;			break;
			case 2: type = DFloor::floorRaiseToLowest;			break;
			case 3: type = DFloor::floorRaiseToNearest;			break;
			case 4: type = DFloor::floorRaiseToLowestCeiling;	break;
			case 5: type = DFloor::floorRaiseToCeiling;			break;
			case 6: type = DFloor::floorRaiseByTexture;			break;
			default:type = DFloor::floorRaiseByValue;			break;
		}
	}
	else
	{
		switch (arg3)
		{
			case 1: type = DFloor::floorLowerToHighest;			break;
			case 2: type = DFloor::floorLowerToLowest;			break;
			case 3: type = DFloor::floorLowerToNearest;			break;
			case 4: type = DFloor::floorLowerToLowestCeiling;	break;
			case 5: type = DFloor::floorLowerToCeiling;			break;
			case 6: type = DFloor::floorLowerByTexture;			break;
			default:type = DFloor::floorLowerByValue;			break;
		}
	}

	return EV_DoFloor (type, ln, arg0, SPEED(arg1), arg2*FRACUNIT,
					   (arg4 & 16) ? 20 : -1, arg4 & 7, false);
					   
}

FUNC(LS_Stairs_BuildDown)
// Stair_BuildDown (tag, speed, height, delay, reset)
{
	return EV_BuildStairs (arg0, DFloor::buildDown, ln,
						   arg2 * FRACUNIT, SPEED(arg1), TICS(arg3), arg4, 0, DFloor::stairUseSpecials);
}

FUNC(LS_Stairs_BuildUp)
// Stairs_BuildUp (tag, speed, height, delay, reset)
{
	return EV_BuildStairs (arg0, DFloor::buildUp, ln,
						   arg2 * FRACUNIT, SPEED(arg1), TICS(arg3), arg4, 0, DFloor::stairUseSpecials);
}

FUNC(LS_Stairs_BuildDownSync)
// Stairs_BuildDownSync (tag, speed, height, reset)
{
	return EV_BuildStairs (arg0, DFloor::buildDown, ln,
						   arg2 * FRACUNIT, SPEED(arg1), 0, arg3, 0, DFloor::stairUseSpecials|DFloor::stairSync);
}

FUNC(LS_Stairs_BuildUpSync)
// Stairs_BuildUpSync (tag, speed, height, reset)
{
	return EV_BuildStairs (arg0, DFloor::buildUp, ln,
						   arg2 * FRACUNIT, SPEED(arg1), 0, arg3, 0, DFloor::stairUseSpecials|DFloor::stairSync);
}

FUNC(LS_Stairs_BuildUpDoom)
// Stairs_BuildUpDoom (tag, speed, height, delay, reset)
{
	return EV_BuildStairs (arg0, DFloor::buildUp, ln,
						   arg2 * FRACUNIT, SPEED(arg1), TICS(arg3), arg4, 0, 0);
}

FUNC(LS_Stairs_BuildDownDoom)
// Stair_BuildDownDoom (tag, speed, height, delay, reset)
{
	return EV_BuildStairs (arg0, DFloor::buildDown, ln,
						   arg2 * FRACUNIT, SPEED(arg1), TICS(arg3), arg4, 0, 0);
}

FUNC(LS_Stairs_BuildDownDoomSync)
// Stairs_BuildDownDoomSync (tag, speed, height, reset)
{
	return EV_BuildStairs (arg0, DFloor::buildDown, ln,
						   arg2 * FRACUNIT, SPEED(arg1), 0, arg3, 0, DFloor::stairSync);
}

FUNC(LS_Stairs_BuildUpDoomSync)
// Stairs_BuildUpDoomSync (tag, speed, height, reset)
{
	return EV_BuildStairs (arg0, DFloor::buildUp, ln,
						   arg2 * FRACUNIT, SPEED(arg1), 0, arg3, 0, DFloor::stairSync);
}


FUNC(LS_Generic_Stairs)
// Generic_Stairs (tag, speed, step, dir/igntxt, reset)
{
	DFloor::EStair type = (arg3 & 1) ? DFloor::buildUp : DFloor::buildDown;
	bool res = EV_BuildStairs (arg0, type, ln,
							   arg2 * FRACUNIT, SPEED(arg1), 0, arg4, arg3 & 2, 0);

	if (res && ln && (ln->flags & ML_REPEAT_SPECIAL) && ln->special == Generic_Stairs)
		// Toggle direction of next activation of repeatable stairs
		ln->args[3] ^= 1;

	return res;
}

FUNC(LS_Pillar_Build)
// Pillar_Build (tag, speed, height)
{
	return EV_DoPillar (DPillar::pillarBuild, ln, arg0, SPEED(arg1), arg2*FRACUNIT, 0, -1, false);
}

FUNC(LS_Pillar_BuildAndCrush)
// Pillar_BuildAndCrush (tag, speed, height, crush, crushtype)
{
	return EV_DoPillar (DPillar::pillarBuild, ln, arg0, SPEED(arg1), arg2*FRACUNIT, 0, arg3, CRUSHTYPE(arg4));
}

FUNC(LS_Pillar_Open)
// Pillar_Open (tag, speed, f_height, c_height)
{
	return EV_DoPillar (DPillar::pillarOpen, ln, arg0, SPEED(arg1), arg2*FRACUNIT, arg3*FRACUNIT, -1, false);
}

FUNC(LS_Ceiling_LowerByValue)
// Ceiling_LowerByValue (tag, speed, height, change, crush)
{
	return EV_DoCeiling (DCeiling::ceilLowerByValue, ln, arg0, SPEED(arg1), 0, arg2*FRACUNIT, CRUSH(arg4), 0, CHANGE(arg3), false);
}

FUNC(LS_Ceiling_RaiseByValue)
// Ceiling_RaiseByValue (tag, speed, height, change)
{
	return EV_DoCeiling (DCeiling::ceilRaiseByValue, ln, arg0, SPEED(arg1), 0, arg2*FRACUNIT, CRUSH(arg4), 0, CHANGE(arg3), false);
}

FUNC(LS_Ceiling_LowerByValueTimes8)
// Ceiling_LowerByValueTimes8 (tag, speed, height, change, crush)
{
	return EV_DoCeiling (DCeiling::ceilLowerByValue, ln, arg0, SPEED(arg1), 0, arg2*FRACUNIT*8, -1, 0, CHANGE(arg3), false);
}

FUNC(LS_Ceiling_RaiseByValueTimes8)
// Ceiling_RaiseByValueTimes8 (tag, speed, height, change)
{
	return EV_DoCeiling (DCeiling::ceilRaiseByValue, ln, arg0, SPEED(arg1), 0, arg2*FRACUNIT*8, -1, 0, CHANGE(arg3), false);
}

FUNC(LS_Ceiling_CrushAndRaise)
// Ceiling_CrushAndRaise (tag, speed, crush, crushtype)
{
	return EV_DoCeiling (DCeiling::ceilCrushAndRaise, ln, arg0, SPEED(arg1), SPEED(arg1)/2, 0, arg2, 0, 0, CRUSHTYPE(arg3));
}

FUNC(LS_Ceiling_LowerAndCrush)
// Ceiling_LowerAndCrush (tag, speed, crush, crushtype)
{
	return EV_DoCeiling (DCeiling::ceilLowerAndCrush, ln, arg0, SPEED(arg1), SPEED(arg1), 0, arg2, 0, 0, CRUSHTYPE(arg3));
}

FUNC(LS_Ceiling_LowerAndCrushDist)
// Ceiling_LowerAndCrush (tag, speed, crush, dist, crushtype)
{
	return EV_DoCeiling (DCeiling::ceilLowerAndCrushDist, ln, arg0, SPEED(arg1), SPEED(arg1), arg3*FRACUNIT, arg2, 0, 0, CRUSHTYPE(arg4));
}

FUNC(LS_Ceiling_CrushStop)
// Ceiling_CrushStop (tag)
{
	return EV_CeilingCrushStop (arg0);
}

FUNC(LS_Ceiling_CrushRaiseAndStay)
// Ceiling_CrushRaiseAndStay (tag, speed, crush, crushtype)
{
	return EV_DoCeiling (DCeiling::ceilCrushRaiseAndStay, ln, arg0, SPEED(arg1), SPEED(arg1)/2, 0, arg2, 0, 0, CRUSHTYPE(arg3));
}

FUNC(LS_Ceiling_MoveToValueTimes8)
// Ceiling_MoveToValueTimes8 (tag, speed, height, negative, change)
{
	return EV_DoCeiling (DCeiling::ceilMoveToValue, ln, arg0, SPEED(arg1), 0,
						 arg2*FRACUNIT*8*((arg3) ? -1 : 1), -1, 0, CHANGE(arg4), false);
}

FUNC(LS_Ceiling_MoveToValue)
// Ceiling_MoveToValue (tag, speed, height, negative, change)
{
	return EV_DoCeiling (DCeiling::ceilMoveToValue, ln, arg0, SPEED(arg1), 0,
						 arg2*FRACUNIT*((arg3) ? -1 : 1), -1, 0, CHANGE(arg4), false);
}

FUNC(LS_Ceiling_LowerToHighestFloor)
// Ceiling_LowerToHighestFloor (tag, speed, change, crush)
{
	return EV_DoCeiling (DCeiling::ceilLowerToHighestFloor, ln, arg0, SPEED(arg1), 0, 0, CRUSH(arg3), 0, CHANGE(arg2), false);
}

FUNC(LS_Ceiling_LowerInstant)
// Ceiling_LowerInstant (tag, unused, height, change, crush)
{
	return EV_DoCeiling (DCeiling::ceilLowerInstant, ln, arg0, 0, 0, arg2*FRACUNIT*8, CRUSH(arg4), 0, CHANGE(arg3), false);
}

FUNC(LS_Ceiling_RaiseInstant)
// Ceiling_RaiseInstant (tag, unused, height, change)
{
	return EV_DoCeiling (DCeiling::ceilRaiseInstant, ln, arg0, 0, 0, arg2*FRACUNIT*8, -1, 0, CHANGE(arg3), false);
}

FUNC(LS_Ceiling_CrushRaiseAndStayA)
// Ceiling_CrushRaiseAndStayA (tag, dnspeed, upspeed, damage, crushtype)
{
	return EV_DoCeiling (DCeiling::ceilCrushRaiseAndStay, ln, arg0, SPEED(arg1), SPEED(arg2), 0, arg3, 0, 0, CRUSHTYPE(arg4));
}

FUNC(LS_Ceiling_CrushRaiseAndStaySilA)
// Ceiling_CrushRaiseAndStaySilA (tag, dnspeed, upspeed, damage, crushtype)
{
	return EV_DoCeiling (DCeiling::ceilCrushRaiseAndStay, ln, arg0, SPEED(arg1), SPEED(arg2), 0, arg3, 1, 0, CRUSHTYPE(arg4));
}

FUNC(LS_Ceiling_CrushAndRaiseA)
// Ceiling_CrushAndRaiseA (tag, dnspeed, upspeed, damage, crushtype)
{
	return EV_DoCeiling (DCeiling::ceilCrushAndRaise, ln, arg0, SPEED(arg1), SPEED(arg2), 0, arg3, 0, 0, CRUSHTYPE(arg4));
}

FUNC(LS_Ceiling_CrushAndRaiseDist)
// Ceiling_CrushAndRaiseDist (tag, dist, speed, damage, crushtype)
{
	return EV_DoCeiling (DCeiling::ceilCrushAndRaise, ln, arg0, SPEED(arg2), SPEED(arg2), arg1*FRACUNIT, arg3, 0, 0, CRUSHTYPE(arg4));
}

FUNC(LS_Ceiling_CrushAndRaiseSilentA)
// Ceiling_CrushAndRaiseSilentA (tag, dnspeed, upspeed, damage, crushtype)
{
	return EV_DoCeiling (DCeiling::ceilCrushAndRaise, ln, arg0, SPEED(arg1), SPEED(arg2), 0, arg3, 1, 0, CRUSHTYPE(arg4));
}

FUNC(LS_Ceiling_CrushAndRaiseSilentDist)
// Ceiling_CrushAndRaiseSilentDist (tag, dist, upspeed, damage, crushtype)
{
	return EV_DoCeiling (DCeiling::ceilCrushAndRaise, ln, arg0, SPEED(arg2), SPEED(arg2), arg1*FRACUNIT, arg3, 1, 0, CRUSHTYPE(arg4));
}

FUNC(LS_Ceiling_RaiseToNearest)
// Ceiling_RaiseToNearest (tag, speed, change)
{
	return EV_DoCeiling (DCeiling::ceilRaiseToNearest, ln, arg0, SPEED(arg1), 0, 0, -1, CHANGE(arg2), 0, false);
}

FUNC(LS_Ceiling_RaiseToHighest)
// Ceiling_RaiseToHighest (tag, speed, change)
{
	return EV_DoCeiling (DCeiling::ceilRaiseToHighest, ln, arg0, SPEED(arg1), 0, 0, -1, CHANGE(arg2), 0, false);
}

FUNC(LS_Ceiling_RaiseToLowest)
// Ceiling_RaiseToLowest (tag, speed, change)
{
	return EV_DoCeiling (DCeiling::ceilRaiseToLowest, ln, arg0, SPEED(arg1), 0, 0, -1, CHANGE(arg2), 0, false);
}

FUNC(LS_Ceiling_RaiseToHighestFloor)
// Ceiling_RaiseToHighestFloor (tag, speed, change)
{
	return EV_DoCeiling (DCeiling::ceilRaiseToHighestFloor, ln, arg0, SPEED(arg1), 0, 0, -1, CHANGE(arg2), 0, false);
}

FUNC(LS_Ceiling_RaiseByTexture)
// Ceiling_RaiseByTexture (tag, speed, change)
{
	return EV_DoCeiling (DCeiling::ceilRaiseByTexture, ln, arg0, SPEED(arg1), 0, 0, -1, CHANGE(arg2), 0, false);
}

FUNC(LS_Ceiling_LowerToLowest)
// Ceiling_LowerToLowest (tag, speed, change, crush)
{
	return EV_DoCeiling (DCeiling::ceilLowerToLowest, ln, arg0, SPEED(arg1), 0, 0, CRUSH(arg3), 0, CHANGE(arg2), false);
}

FUNC(LS_Ceiling_LowerToNearest)
// Ceiling_LowerToNearest (tag, speed, change, crush)
{
	return EV_DoCeiling (DCeiling::ceilLowerToNearest, ln, arg0, SPEED(arg1), 0, 0, CRUSH(arg3), 0, CHANGE(arg2), false);
}

FUNC(LS_Ceiling_ToHighestInstant)
// Ceiling_ToHighestInstant (tag, change, crush)
{
	return EV_DoCeiling (DCeiling::ceilLowerToHighest, ln, arg0, FRACUNIT*2, 0, 0, CRUSH(arg2), 0, CHANGE(arg1), false);
}

FUNC(LS_Ceiling_ToFloorInstant)
// Ceiling_ToFloorInstant (tag, change, crush)
{
	return EV_DoCeiling (DCeiling::ceilRaiseToFloor, ln, arg0, FRACUNIT*2, 0, 0, CRUSH(arg2), 0, CHANGE(arg1), false);
}

FUNC(LS_Ceiling_LowerToFloor)
// Ceiling_LowerToFloor (tag, speed, change, crush)
{
	return EV_DoCeiling (DCeiling::ceilLowerToFloor, ln, arg0, SPEED(arg1), 0, 0, CRUSH(arg3), 0, CHANGE(arg4), false);
}

FUNC(LS_Ceiling_LowerByTexture)
// Ceiling_LowerByTexture (tag, speed, change, crush)
{
	return EV_DoCeiling (DCeiling::ceilLowerByTexture, ln, arg0, SPEED(arg1), 0, 0, CRUSH(arg3), 0, CHANGE(arg4), false);
}

FUNC(LS_Generic_Ceiling)
// Generic_Ceiling (tag, speed, height, target, change/model/direct/crush)
{
	DCeiling::ECeiling type;

	if (arg4 & 8) {
		switch (arg3) {
			case 1:  type = DCeiling::ceilRaiseToHighest;		break;
			case 2:  type = DCeiling::ceilRaiseToLowest;		break;
			case 3:  type = DCeiling::ceilRaiseToNearest;		break;
			case 4:  type = DCeiling::ceilRaiseToHighestFloor;	break;
			case 5:  type = DCeiling::ceilRaiseToFloor;			break;
			case 6:  type = DCeiling::ceilRaiseByTexture;		break;
			default: type = DCeiling::ceilRaiseByValue;			break;
		}
	} else {
		switch (arg3) {
			case 1:  type = DCeiling::ceilLowerToHighest;		break;
			case 2:  type = DCeiling::ceilLowerToLowest;		break;
			case 3:  type = DCeiling::ceilLowerToNearest;		break;
			case 4:  type = DCeiling::ceilLowerToHighestFloor;	break;
			case 5:  type = DCeiling::ceilLowerToFloor;			break;
			case 6:  type = DCeiling::ceilLowerByTexture;		break;
			default: type = DCeiling::ceilLowerByValue;			break;
		}
	}

	return EV_DoCeiling (type, ln, arg0, SPEED(arg1), SPEED(arg1), arg2*FRACUNIT,
						 (arg4 & 16) ? 20 : -1, 0, arg4 & 7, false);
}

FUNC(LS_Generic_Crusher)
// Generic_Crusher (tag, dnspeed, upspeed, silent, damage)
{
	return EV_DoCeiling (DCeiling::ceilCrushAndRaise, ln, arg0, SPEED(arg1),
						 SPEED(arg2), 0, arg4, arg3 ? 2 : 0, 0, false);
}

FUNC(LS_Generic_Crusher2)
// Generic_Crusher2 (tag, dnspeed, upspeed, silent, damage)
{
	// same as above but uses Hexen's crushing method.
	return EV_DoCeiling (DCeiling::ceilCrushAndRaise, ln, arg0, SPEED(arg1),
						 SPEED(arg2), 0, arg4, arg3 ? 2 : 0, 0, true);
}

FUNC(LS_Plat_PerpetualRaise)
// Plat_PerpetualRaise (tag, speed, delay)
{
	return EV_DoPlat (arg0, ln, DPlat::platPerpetualRaise, 0, SPEED(arg1), TICS(arg2), 8, 0);
}

FUNC(LS_Plat_PerpetualRaiseLip)
// Plat_PerpetualRaiseLip (tag, speed, delay, lip)
{
	return EV_DoPlat (arg0, ln, DPlat::platPerpetualRaise, 0, SPEED(arg1), TICS(arg2), arg3, 0);
}

FUNC(LS_Plat_Stop)
// Plat_Stop (tag)
{
	EV_StopPlat (arg0);
	return true;
}

FUNC(LS_Plat_DownWaitUpStay)
// Plat_DownWaitUpStay (tag, speed, delay)
{
	return EV_DoPlat (arg0, ln, DPlat::platDownWaitUpStay, 0, SPEED(arg1), TICS(arg2), 8, 0);
}

FUNC(LS_Plat_DownWaitUpStayLip)
// Plat_DownWaitUpStayLip (tag, speed, delay, lip, floor-sound?)
{
	return EV_DoPlat (arg0, ln,
		arg4 ? DPlat::platDownWaitUpStayStone : DPlat::platDownWaitUpStay,
		0, SPEED(arg1), TICS(arg2), arg3, 0);
}

FUNC(LS_Plat_DownByValue)
// Plat_DownByValue (tag, speed, delay, height)
{
	return EV_DoPlat (arg0, ln, DPlat::platDownByValue, FRACUNIT*arg3*8, SPEED(arg1), TICS(arg2), 0, 0);
}

FUNC(LS_Plat_UpByValue)
// Plat_UpByValue (tag, speed, delay, height)
{
	return EV_DoPlat (arg0, ln, DPlat::platUpByValue, FRACUNIT*arg3*8, SPEED(arg1), TICS(arg2), 0, 0);
}

FUNC(LS_Plat_UpWaitDownStay)
// Plat_UpWaitDownStay (tag, speed, delay)
{
	return EV_DoPlat (arg0, ln, DPlat::platUpWaitDownStay, 0, SPEED(arg1), TICS(arg2), 0, 0);
}

FUNC(LS_Plat_UpNearestWaitDownStay)
// Plat_UpNearestWaitDownStay (tag, speed, delay)
{
	return EV_DoPlat (arg0, ln, DPlat::platUpNearestWaitDownStay, 0, SPEED(arg1), TICS(arg2), 0, 0);
}

FUNC(LS_Plat_RaiseAndStayTx0)
// Plat_RaiseAndStayTx0 (tag, speed, lockout)
{
	DPlat::EPlatType type;

	switch (arg3)
	{
		case 1:
			type = DPlat::platRaiseAndStay;
			break;
		case 2:
			type = DPlat::platRaiseAndStayLockout;
			break;
		default:
			type = gameinfo.gametype == GAME_Heretic? DPlat::platRaiseAndStayLockout : DPlat::platRaiseAndStay;
			break;
	}


	return EV_DoPlat (arg0, ln, type, 0, SPEED(arg1), 0, 0, 1);
}

FUNC(LS_Plat_UpByValueStayTx)
// Plat_UpByValueStayTx (tag, speed, height)
{
	return EV_DoPlat (arg0, ln, DPlat::platUpByValueStay, FRACUNIT*arg2*8, SPEED(arg1), 0, 0, 2);
}

FUNC(LS_Plat_ToggleCeiling)
// Plat_ToggleCeiling (tag)
{
	return EV_DoPlat (arg0, ln, DPlat::platToggle, 0, 0, 0, 0, 0);
}

FUNC(LS_Generic_Lift)
// Generic_Lift (tag, speed, delay, target, height)
{
	DPlat::EPlatType type;

	switch (arg3)
	{
		case 1:
			type = DPlat::platDownWaitUpStay;
			break;
		case 2:
			type = DPlat::platDownToNearestFloor;
			break;
		case 3:
			type = DPlat::platDownToLowestCeiling;
			break;
		case 4:
			type = DPlat::platPerpetualRaise;
			break;
		default:
			type = DPlat::platUpByValue;
			break;
	}

	return EV_DoPlat (arg0, ln, type, arg4*8*FRACUNIT, SPEED(arg1), OCTICS(arg2), 0, 0);
}

FUNC(LS_Exit_Normal)
// Exit_Normal (position)
{
	if (CheckIfExitIsGood (it, FindLevelInfo(G_GetExitMap())))
	{
		G_ExitLevel (arg0, false);
		return true;
	}
	return false;
}

FUNC(LS_Exit_Secret)
// Exit_Secret (position)
{
	if (CheckIfExitIsGood (it, FindLevelInfo(G_GetSecretExitMap())))
	{
		G_SecretExitLevel (arg0);
		return true;
	}
	return false;
}

FUNC(LS_Teleport_NewMap)
// Teleport_NewMap (map, position, keepFacing?)
{
	if (backSide == 0 || gameinfo.gametype == GAME_Strife)
	{
		level_info_t *info = FindLevelByNum (arg0);

		if (info && CheckIfExitIsGood (it, info))
		{
			G_ChangeLevel(info->MapName, arg1, arg2 ? CHANGELEVEL_KEEPFACING : 0);
			return true;
		}
	}
	return false;
}

FUNC(LS_Teleport)
// Teleport (tid, sectortag, bNoSourceFog)
{
	int flags = TELF_DESTFOG;
	if (!arg2)
	{
		flags |= TELF_SOURCEFOG;
	}
	return EV_Teleport (arg0, arg1, ln, backSide, it, flags);
}

FUNC( LS_Teleport_NoStop )
// Teleport_NoStop (tid, sectortag, bNoSourceFog)
{
	int flags = TELF_DESTFOG | TELF_KEEPVELOCITY;
	if (!arg2)
	{
		flags |= TELF_SOURCEFOG;
	}
	return EV_Teleport( arg0, arg1, ln, backSide, it, flags);
}

FUNC(LS_Teleport_NoFog)
// Teleport_NoFog (tid, useang, sectortag, keepheight)
{
	int flags = 0;
	if (!arg1)
	{
		flags |= TELF_KEEPORIENTATION;
	}
	if (arg3)
	{
		flags |= TELF_KEEPHEIGHT;
	}
	return EV_Teleport (arg0, arg2, ln, backSide, it, flags);
}

FUNC(LS_Teleport_ZombieChanger)
// Teleport_ZombieChanger (tid, sectortag)
{
	// This is practically useless outside of Strife, but oh well.
	if (it != NULL)
	{
		EV_Teleport (arg0, arg1, ln, backSide, it, 0);
		if (it->health >= 0) it->SetState (it->FindState(NAME_Pain));
		return true;
	}
	return false;
}

FUNC(LS_TeleportOther)
// TeleportOther (other_tid, dest_tid, fog?)
{
	return EV_TeleportOther (arg0, arg1, arg2?true:false);
}

FUNC(LS_TeleportGroup)
// TeleportGroup (group_tid, source_tid, dest_tid, move_source?, fog?)
{
	return EV_TeleportGroup (arg0, it, arg1, arg2, arg3?true:false, arg4?true:false);
}

FUNC(LS_TeleportInSector)
// TeleportInSector (tag, source_tid, dest_tid, bFog, group_tid)
{
	return EV_TeleportSector (arg0, arg1, arg2, arg3?true:false, arg4);
}

FUNC(LS_Teleport_EndGame)
// Teleport_EndGame ()
{
	if (!backSide && CheckIfExitIsGood (it, NULL))
	{
		G_ChangeLevel(NULL, 0, 0);
		return true;
	}
	return false;
}

FUNC(LS_Teleport_Line)
// Teleport_Line (thisid, destid, reversed)
{
	return EV_SilentLineTeleport (ln, backSide, it, arg1, arg2);
}

static void ThrustThingHelper (AActor *it, angle_t angle, int force, INTBOOL nolimit);
FUNC(LS_ThrustThing)
// ThrustThing (angle, force, nolimit, tid)
{
	if (arg3 != 0)
	{
		FActorIterator iterator (arg3);
		while ((it = iterator.Next()) != NULL)
		{
			ThrustThingHelper (it, BYTEANGLE(arg0), arg1, arg2);
		}
		return true;
	}
	else if (it)
	{
		ThrustThingHelper (it, BYTEANGLE(arg0), arg1, arg2);
		return true;
	}
	return false;
}

static void ThrustThingHelper (AActor *it, angle_t angle, int force, INTBOOL nolimit)
{
	angle >>= ANGLETOFINESHIFT;
	it->velx += force * finecosine[angle];
	it->vely += force * finesine[angle];
	if (!nolimit)
	{
		it->velx = clamp<fixed_t> (it->velx, -MAXMOVE, MAXMOVE);
		it->vely = clamp<fixed_t> (it->vely, -MAXMOVE, MAXMOVE);
	}
}

FUNC(LS_ThrustThingZ)	// [BC]
// ThrustThingZ (tid, zthrust, down/up, set)
{
	AActor *victim;
	fixed_t thrust = arg1*FRACUNIT/4;

	// [BC] Up is default
	if (arg2)
		thrust = -thrust;

	if (arg0 != 0)
	{
		FActorIterator iterator (arg0);

		while ( (victim = iterator.Next ()) )
		{
			if (!arg3)
				victim->velz = thrust;
			else
				victim->velz += thrust;
		}
		return true;
	}
	else if (it)
	{
		if (!arg3)
			it->velz = thrust;
		else
			it->velz += thrust;
		return true;
	}
	return false;
}

FUNC(LS_Thing_SetSpecial)	// [BC]
// Thing_SetSpecial (tid, special, arg1, arg2, arg3)
// [RH] Use the SetThingSpecial ACS command instead.
// It can set all args and not just the first three.
{
	if (arg0 == 0)
	{
		if (it != NULL)
		{
			it->special = arg1;
			it->args[0] = arg2;
			it->args[1] = arg3;
			it->args[2] = arg4;
		}
	}
	else
	{
		AActor *actor;
		FActorIterator iterator (arg0);

		while ( (actor = iterator.Next ()) )
		{
			actor->special = arg1;
			actor->args[0] = arg2;
			actor->args[1] = arg3;
			actor->args[2] = arg4;
		}
	}
	return true;
}

FUNC(LS_Thing_ChangeTID)
// Thing_ChangeTID (oldtid, newtid)
{
	if (arg0 == 0)
	{
		if (it != NULL && !(it->ObjectFlags & OF_EuthanizeMe))
		{
			it->RemoveFromHash ();
			it->tid = arg1;
			it->AddToHash ();
		}
	}
	else
	{
		FActorIterator iterator (arg0);
		AActor *actor, *next;

		next = iterator.Next ();
		while (next != NULL)
		{
			actor = next;
			next = iterator.Next ();

			if (!(actor->ObjectFlags & OF_EuthanizeMe))
			{
				actor->RemoveFromHash ();
				actor->tid = arg1;
				actor->AddToHash ();
			}
		}
	}
	return true;
}

FUNC(LS_DamageThing)
// DamageThing (damage, mod)
{
	if (it)
	{
		if (arg0 < 0)
		{ // Negative damages mean healing
			if (it->player)
			{
				P_GiveBody (it, -arg0);
			}
			else
			{
				it->health -= arg0;
				if (it->SpawnHealth() < it->health)
					it->health = it->SpawnHealth();
			}
		}
		else if (arg0 > 0)
		{
			P_DamageMobj (it, NULL, NULL, arg0, MODtoDamageType (arg1));
		}
		else
		{ // If zero damage, guarantee a kill
			P_DamageMobj (it, NULL, NULL, TELEFRAG_DAMAGE, MODtoDamageType (arg1));
		}
	}

	return it ? true : false;
}

FUNC(LS_HealThing)
// HealThing (amount, max)
{
	if (it)
	{
		int max = arg1;

		if (max == 0 || it->player == NULL)
		{
			P_GiveBody(it, arg0);
			return true;
		}
		else if (max == 1)
		{
			max = deh.MaxSoulsphere;
		}

		// If health is already above max, do nothing
		if (it->health < max)
		{
			it->health += arg0;
			if (it->health > max && max > 0)
			{
				it->health = max;
			}
			if (it->player)
			{
				it->player->health = it->health;
			}
		}
	}

	return it ? true : false;
}

// So that things activated/deactivated by ACS or DECORATE *and* by 
// the BUMPSPECIAL or USESPECIAL flags work correctly both ways.
void DoActivateThing(AActor * thing, AActor * activator)
{
	if (thing->activationtype & THINGSPEC_Activate)
	{
		thing->activationtype &= ~THINGSPEC_Activate; // Clear flag
		if (thing->activationtype & THINGSPEC_Switch) // Set other flag if switching
			thing->activationtype |= THINGSPEC_Deactivate;
	}
	thing->Activate (activator);
}

void DoDeactivateThing(AActor * thing, AActor * activator)
{
	if (thing->activationtype & THINGSPEC_Deactivate)
	{
		thing->activationtype &= ~THINGSPEC_Deactivate; // Clear flag
		if (thing->activationtype & THINGSPEC_Switch) // Set other flag if switching
			thing->activationtype |= THINGSPEC_Activate;
	}
	thing->Deactivate (activator);
}

FUNC(LS_Thing_Activate)
// Thing_Activate (tid)
{
	if (arg0 != 0)
	{
		AActor *actor;
		FActorIterator iterator (arg0);
		int count = 0;

		actor = iterator.Next ();
		while (actor)
		{
			// Actor might remove itself as part of activation, so get next
			// one before activating it.
			AActor *temp = iterator.Next ();
			DoActivateThing(actor, it);
			actor = temp;
			count++;
		}

		return count != 0;
	}
	else if (it != NULL)
	{
		DoActivateThing(it, it);
		return true;
	}
	return false;
}

FUNC(LS_Thing_Deactivate)
// Thing_Deactivate (tid)
{
	if (arg0 != 0)
	{
		AActor *actor;
		FActorIterator iterator (arg0);
		int count = 0;
	
		actor = iterator.Next ();
		while (actor)
		{
			// Actor might removes itself as part of deactivation, so get next
			// one before we activate it.
			AActor *temp = iterator.Next ();
			DoDeactivateThing(actor, it);
			actor = temp;
			count++;
		}
	
		return count != 0;
	}
	else if (it != NULL)
	{
		DoDeactivateThing(it, it);
		return true;
	}
	return false;
}

FUNC(LS_Thing_Remove)
// Thing_Remove (tid)
{
	if (arg0 != 0)
	{
		FActorIterator iterator (arg0);
		AActor *actor;

		actor = iterator.Next ();
		while (actor)
		{
			AActor *temp = iterator.Next ();

			P_RemoveThing(actor);
			actor = temp;
		}
	}
	else if (it != NULL)
	{
		P_RemoveThing(it);
	}

	return true;
}

FUNC(LS_Thing_Destroy)
// Thing_Destroy (tid, extreme, tag)
{
	AActor *actor;

	if (arg0 == 0 && arg2 == 0)
	{
		P_Massacre ();
	}
	else if (arg0 == 0)
	{
		TThinkerIterator<AActor> iterator;
		
		actor = iterator.Next ();
		while (actor)
		{
			AActor *temp = iterator.Next ();
			if (actor->flags & MF_SHOOTABLE && tagManager.SectorHasTag(actor->Sector, arg2))
				P_DamageMobj (actor, NULL, it, arg1 ? TELEFRAG_DAMAGE : actor->health, NAME_None);
			actor = temp;
		}
	}
	else
	{
		FActorIterator iterator (arg0);

		actor = iterator.Next ();
		while (actor)
		{
			AActor *temp = iterator.Next ();
			if (actor->flags & MF_SHOOTABLE && (arg2 == 0 || tagManager.SectorHasTag(actor->Sector, arg2)))
				P_DamageMobj (actor, NULL, it, arg1 ? TELEFRAG_DAMAGE : actor->health, NAME_None);
			actor = temp;
		}
	}
	return true;
}

FUNC(LS_Thing_Damage)
// Thing_Damage (tid, amount, MOD)
{
	P_Thing_Damage (arg0, it, arg1, MODtoDamageType (arg2));
	return true;
}

FUNC(LS_Thing_Projectile)
// Thing_Projectile (tid, type, angle, speed, vspeed)
{
	return P_Thing_Projectile (arg0, it, arg1, NULL, BYTEANGLE(arg2), arg3<<(FRACBITS-3),
		arg4<<(FRACBITS-3), 0, NULL, 0, 0, false);
}

FUNC(LS_Thing_ProjectileGravity)
// Thing_ProjectileGravity (tid, type, angle, speed, vspeed)
{
	return P_Thing_Projectile (arg0, it, arg1, NULL, BYTEANGLE(arg2), arg3<<(FRACBITS-3),
		arg4<<(FRACBITS-3), 0, NULL, 1, 0, false);
}

FUNC(LS_Thing_Hate)
// Thing_Hate (hater, hatee, group/"xray"?)
{
	FActorIterator haterIt (arg0);
	AActor *hater, *hatee = NULL;
	FActorIterator hateeIt (arg1);
	bool nothingToHate = false;

	if (arg1 != 0)
	{
		while ((hatee = hateeIt.Next ()))
		{
			if (hatee->flags & MF_SHOOTABLE	&&	// can't hate nonshootable things
				hatee->health > 0 &&			// can't hate dead things
				!(hatee->flags2 & MF2_DORMANT))	// can't target dormant things
			{
				break;
			}
		}
		if (hatee == NULL)
		{ // Nothing to hate
			nothingToHate = true;
		}
	}

	if (arg0 == 0)
	{
		if (it != NULL && it->player != NULL)
		{
			// Players cannot have their attitudes set
			return false;
		}
		else
		{
			hater = it;
		}
	}
	else
	{
		while ((hater = haterIt.Next ()))
		{
			if (hater->health > 0 && hater->flags & MF_SHOOTABLE)
			{
				break;
			}
		}
	}
	while (hater != NULL)
	{
		// Can't hate if can't attack.
		if (hater->SeeState != NULL)
		{
			// If hating a group of things, record the TID and NULL
			// the target (if its TID doesn't match). A_Look will
			// find an appropriate thing to go chase after.
			if (arg2 != 0)
			{
				hater->TIDtoHate = arg1;
				hater->LastLookActor = NULL;

				// If the TID to hate is 0, then don't forget the target and
				// lastenemy fields.
				if (arg1 != 0)
				{
					if (hater->target != NULL && hater->target->tid != arg1)
					{
						hater->target = NULL;
					}
					if (hater->lastenemy != NULL && hater->lastenemy->tid != arg1)
					{
						hater->lastenemy = NULL;
					}
				}
			}
			// Hate types for arg2:
			//
			// 0 - Just hate one specific actor
			// 1 - Hate actors with given TID and attack players when shot
			// 2 - Same as 1, but will go after enemies without seeing them first
			// 3 - Hunt actors with given TID and also players
			// 4 - Same as 3, but will go after monsters without seeing them first
			// 5 - Hate actors with given TID and ignore player attacks
			// 6 - Same as 5, but will go after enemies without seeing them first

			// Note here: If you use Thing_Hate (tid, 0, 2), you can make
			// a monster go after a player without seeing him first.
			if (arg2 == 2 || arg2 == 4 || arg2 == 6)
			{
				hater->flags3 |= MF3_NOSIGHTCHECK;
			}
			else
			{
				hater->flags3 &= ~MF3_NOSIGHTCHECK;
			}
			if (arg2 == 3 || arg2 == 4)
			{
				hater->flags3 |= MF3_HUNTPLAYERS;
			}
			else
			{
				hater->flags3 &= ~MF3_HUNTPLAYERS;
			}
			if (arg2 == 5 || arg2 == 6)
			{
				hater->flags4 |= MF4_NOHATEPLAYERS;
			}
			else
			{
				hater->flags4 &= ~MF4_NOHATEPLAYERS;
			}

			if (arg1 == 0)
			{
				hatee = it;
			}
			else if (nothingToHate)
			{
				hatee = NULL;
			}
			else if (arg2 != 0)
			{
				do
				{
					hatee = hateeIt.Next ();
				}
				while ( hatee == NULL ||
						hatee == hater ||					// can't hate self
						!(hatee->flags & MF_SHOOTABLE) ||	// can't hate nonshootable things
						hatee->health <= 0 ||				// can't hate dead things
						(hatee->flags2 & MF2_DORMANT));	
			}

			if (hatee != NULL && hatee != hater && (arg2 == 0 || (hater->goal != NULL && hater->target != hater->goal)))
			{
				if (hater->target)
				{
					hater->lastenemy = hater->target;
				}
				hater->target = hatee;
				if (!(hater->flags2 & MF2_DORMANT))
				{
					if (hater->health > 0) hater->SetState (hater->SeeState);
				}
			}
		}
		if (arg0 != 0)
		{
			while ((hater = haterIt.Next ()))
			{
				if (hater->health > 0 && hater->flags & MF_SHOOTABLE)
				{
					break;
				}
			}
		}
		else
		{
			hater = NULL;
		}
	}
	return true;
}

FUNC(LS_Thing_ProjectileAimed)
// Thing_ProjectileAimed (tid, type, speed, target, newtid)
{
	return P_Thing_Projectile (arg0, it, arg1, NULL, 0, arg2<<(FRACBITS-3), 0, arg3, it, 0, arg4, false);
}

FUNC(LS_Thing_ProjectileIntercept)
// Thing_ProjectileIntercept (tid, type, speed, target, newtid)
{
	return P_Thing_Projectile (arg0, it, arg1, NULL, 0, arg2<<(FRACBITS-3), 0, arg3, it, 0, arg4, true);
}

// [BC] added newtid for next two
FUNC(LS_Thing_Spawn)
// Thing_Spawn (tid, type, angle, newtid)
{
	return P_Thing_Spawn (arg0, it, arg1, BYTEANGLE(arg2), true, arg3);
}

FUNC(LS_Thing_SpawnNoFog)
// Thing_SpawnNoFog (tid, type, angle, newtid)
{
	return P_Thing_Spawn (arg0, it, arg1, BYTEANGLE(arg2), false, arg3);
}

FUNC(LS_Thing_SpawnFacing)
// Thing_SpawnFacing (tid, type, nofog, newtid)
{
	return P_Thing_Spawn (arg0, it, arg1, ANGLE_MAX, arg2 ? false : true, arg3);
}

FUNC(LS_Thing_Raise)
// Thing_Raise(tid)
{
	AActor * target;
	bool ok = false;

	if (arg0==0)
	{
		ok = P_Thing_Raise (it,NULL);
	}
	else
	{
		TActorIterator<AActor> iterator (arg0);

		while ( (target = iterator.Next ()) )
		{
			ok |= P_Thing_Raise(target,NULL);
		}
	}
	return ok;
}

FUNC(LS_Thing_Stop)
// Thing_Stop(tid)
{
	AActor * target;
	bool ok = false;

	if (arg0==0)
	{
		if (it != NULL)
		{
			it->velx = it->vely = it->velz = 0;
			if (it->player != NULL) it->player->velx = it->player->vely = 0;
			ok = true;
		}
	}
	else
	{
		TActorIterator<AActor> iterator (arg0);

		while ( (target = iterator.Next ()) )
		{
			target->velx = target->vely = target->velz = 0;
			if (target->player != NULL) target->player->velx = target->player->vely = 0;
			ok = true;
		}
	}
	return ok;
}


FUNC(LS_Thing_SetGoal)
// Thing_SetGoal (tid, goal, delay, chasegoal)
{
	TActorIterator<AActor> selfiterator (arg0);
	NActorIterator goaliterator (NAME_PatrolPoint, arg1);
	AActor *self;
	AActor *goal = goaliterator.Next ();
	bool ok = false;

	while ( (self = selfiterator.Next ()) )
	{
		ok = true;
		if (self->flags & MF_SHOOTABLE)
		{
			if (self->target == self->goal)
			{ // Targeting a goal already? -> don't target it anymore.
			  // A_Look will set it to the goal, presuming no real targets
			  // come into view by then.
				self->target = NULL;
			}
			self->goal = goal;
			if (arg3 == 0)
			{
				self->flags5 &= ~MF5_CHASEGOAL;
			}
			else
			{
				self->flags5 |= MF5_CHASEGOAL;
			}
			if (self->target == NULL)
			{
				self->reactiontime = arg2 * TICRATE;
			}
		}
	}

	return ok;
}

FUNC(LS_Thing_Move)		// [BC]
// Thing_Move (tid, mapspot, nofog)
{
	return P_Thing_Move (arg0, it, arg1, arg2 ? false : true);
}

enum
{
	TRANSLATION_ICE = 0x100007
};

FUNC(LS_Thing_SetTranslation)
// Thing_SetTranslation (tid, range)
{
	TActorIterator<AActor> iterator (arg0);
	int range;
	AActor *target;
	bool ok = false;

	if (arg1 == -1 && it != NULL)
	{
		range = it->Translation;
	}
	else if (arg1 >= 1 && arg1 < MAX_ACS_TRANSLATIONS)
	{
		range = TRANSLATION(TRANSLATION_LevelScripted, (arg1-1));
	}
	else if (arg1 == TRANSLATION_ICE)
	{
		range = TRANSLATION(TRANSLATION_Standard, 7);
	}
	else
	{
		range = 0;
	}

	if (arg0 == 0)
	{
		if (it != NULL)
		{
			ok = true;
			it->Translation = range==0? it->GetDefault()->Translation : range;
		}
	}
	else
	{
		while ( (target = iterator.Next ()) )
		{
			ok = true;
			target->Translation = range==0? target->GetDefault()->Translation : range;
		}
	}

	return ok;
}

FUNC(LS_ACS_Execute)
// ACS_Execute (script, map, s_arg1, s_arg2, s_arg3)
{
	level_info_t *info;
	const char *mapname = NULL;
	int args[3] = { arg2, arg3, arg4 };
	int flags = (backSide ? ACS_BACKSIDE : 0);

	if (arg1 == 0)
	{
		mapname = level.MapName;
	}
	else if ((info = FindLevelByNum(arg1)) != NULL)
	{
		mapname = info->MapName;
	}
	else
	{
		return false;
	}
	return P_StartScript(it, ln, arg0, mapname, args, 3, flags);
}

FUNC(LS_ACS_ExecuteAlways)
// ACS_ExecuteAlways (script, map, s_arg1, s_arg2, s_arg3)
{
	level_info_t *info;
	const char *mapname = NULL;
	int args[3] = { arg2, arg3, arg4 };
	int flags = (backSide ? ACS_BACKSIDE : 0) | ACS_ALWAYS;

	if (arg1 == 0)
	{
		mapname = level.MapName;
	}
	else if ((info = FindLevelByNum(arg1)) != NULL)
	{
		mapname = info->MapName;
	}
	else
	{
		return false;
	}
	return P_StartScript(it, ln, arg0, mapname, args, 3, flags);
}

FUNC(LS_ACS_LockedExecute)
// ACS_LockedExecute (script, map, s_arg1, s_arg2, lock)
{
	if (arg4 && !P_CheckKeys (it, arg4, true))
		return false;
	else
		return LS_ACS_Execute (ln, it, backSide, arg0, arg1, arg2, arg3, 0);
}

FUNC(LS_ACS_LockedExecuteDoor)
// ACS_LockedExecuteDoor (script, map, s_arg1, s_arg2, lock)
{
	if (arg4 && !P_CheckKeys (it, arg4, false))
		return false;
	else
		return LS_ACS_Execute (ln, it, backSide, arg0, arg1, arg2, arg3, 0);
}

FUNC(LS_ACS_ExecuteWithResult)
// ACS_ExecuteWithResult (script, s_arg1, s_arg2, s_arg3, s_arg4)
{
	// This is like ACS_ExecuteAlways, except the script is always run on
	// the current map, and the return value is whatever the script sets
	// with SetResultValue.
	int args[4] = { arg1, arg2, arg3, arg4 };
	int flags = (backSide ? ACS_BACKSIDE : 0) | ACS_ALWAYS | ACS_WANTRESULT;

	return P_StartScript (it, ln, arg0, level.MapName, args, 4, flags);
}

FUNC(LS_ACS_Suspend)
// ACS_Suspend (script, map)
{
	level_info_t *info;

	if (arg1 == 0)
		P_SuspendScript (arg0, level.MapName);
	else if ((info = FindLevelByNum (arg1)) )
		P_SuspendScript (arg0, info->MapName);

	return true;
}

FUNC(LS_ACS_Terminate)
// ACS_Terminate (script, map)
{
	level_info_t *info;

	if (arg1 == 0)
		P_TerminateScript (arg0, level.MapName);
	else if ((info = FindLevelByNum (arg1)) )
		P_TerminateScript (arg0, info->MapName);

	return true;
}

//==========================================================================
//
//
//
//==========================================================================

FUNC(LS_FS_Execute)
// FS_Execute(script#,firstsideonly,lock,msgtype)
{
	if (arg1 && ln && backSide) return false;
	if (arg2!=0 && !P_CheckKeys(it, arg2, !!arg3)) return false;
	return T_RunScript(arg0,it);
}



FUNC(LS_FloorAndCeiling_LowerByValue)
// FloorAndCeiling_LowerByValue (tag, speed, height)
{
	return EV_DoElevator (ln, DElevator::elevateLower, SPEED(arg1), arg2*FRACUNIT, arg0);
}

FUNC(LS_FloorAndCeiling_RaiseByValue)
// FloorAndCeiling_RaiseByValue (tag, speed, height)
{
	return EV_DoElevator (ln, DElevator::elevateRaise, SPEED(arg1), arg2*FRACUNIT, arg0);
}

FUNC(LS_FloorAndCeiling_LowerRaise)
// FloorAndCeiling_LowerRaise (tag, fspeed, cspeed, boomemu)
{
	bool res = EV_DoCeiling (DCeiling::ceilRaiseToHighest, ln, arg0, SPEED(arg2), 0, 0, 0, 0, 0, false);
	// The switch based Boom equivalents of FloorandCeiling_LowerRaise do incorrect checks
	// which cause the floor only to move when the ceiling fails to do so.
	// To avoid problems with maps that have incorrect args this only uses a 
	// more or less unintuitive value for the fourth arg to trigger Boom's broken behavior
	if (arg3 != 1998 || !res)	// (1998 for the year in which Boom was released... :P)
	{
		res |= EV_DoFloor (DFloor::floorLowerToLowest, ln, arg0, SPEED(arg1), 0, -1, 0, false);
	}
	return res;
}

FUNC(LS_Elevator_MoveToFloor)
// Elevator_MoveToFloor (tag, speed)
{
	return EV_DoElevator (ln, DElevator::elevateCurrent, SPEED(arg1), 0, arg0);
}

FUNC(LS_Elevator_RaiseToNearest)
// Elevator_RaiseToNearest (tag, speed)
{
	return EV_DoElevator (ln, DElevator::elevateUp, SPEED(arg1), 0, arg0);
}

FUNC(LS_Elevator_LowerToNearest)
// Elevator_LowerToNearest (tag, speed)
{
	return EV_DoElevator (ln, DElevator::elevateDown, SPEED(arg1), 0, arg0);
}

FUNC(LS_Light_ForceLightning)
// Light_ForceLightning (mode)
{
	P_ForceLightning (arg0);
	return true;
}

FUNC(LS_Light_RaiseByValue)
// Light_RaiseByValue (tag, value)
{
	EV_LightChange (arg0, arg1);
	return true;
}

FUNC(LS_Light_LowerByValue)
// Light_LowerByValue (tag, value)
{
	EV_LightChange (arg0, -arg1);
	return true;
}

FUNC(LS_Light_ChangeToValue)
// Light_ChangeToValue (tag, value)
{
	EV_LightTurnOn (arg0, arg1);
	return true;
}

FUNC(LS_Light_Fade)
// Light_Fade (tag, value, tics);
{
	EV_StartLightFading (arg0, arg1, TICS(arg2));
	return true;
}

FUNC(LS_Light_Glow)
// Light_Glow (tag, upper, lower, tics)
{
	EV_StartLightGlowing (arg0, arg1, arg2, TICS(arg3));
	return true;
}

FUNC(LS_Light_Flicker)
// Light_Flicker (tag, upper, lower)
{
	EV_StartLightFlickering (arg0, arg1, arg2);
	return true;
}

FUNC(LS_Light_Strobe)
// Light_Strobe (tag, upper, lower, u-tics, l-tics)
{
	EV_StartLightStrobing (arg0, arg1, arg2, TICS(arg3), TICS(arg4));
	return true;
}

FUNC(LS_Light_StrobeDoom)
// Light_StrobeDoom (tag, u-tics, l-tics)
{
	EV_StartLightStrobing (arg0, TICS(arg1), TICS(arg2));
	return true;
}

FUNC(LS_Light_MinNeighbor)
// Light_MinNeighbor (tag)
{
	EV_TurnTagLightsOff (arg0);
	return true;
}

FUNC(LS_Light_MaxNeighbor)
// Light_MaxNeighbor (tag)
{
	EV_LightTurnOn (arg0, -1);
	return true;
}

FUNC(LS_Light_Stop)
// Light_Stop (tag)
{
	EV_StopLightEffect (arg0);
	return true;
}

FUNC(LS_Radius_Quake)
// Radius_Quake (intensity, duration, damrad, tremrad, tid)
{
	return P_StartQuake (it, arg4, arg0, arg1, arg2*64, arg3*64, "world/quake");
}

FUNC(LS_UsePuzzleItem)
// UsePuzzleItem (item, script)
{
	AInventory *item;

	if (!it) return false;

	// Check player's inventory for puzzle item
	for (item = it->Inventory; item != NULL; item = item->Inventory)
	{
		if (item->IsKindOf (RUNTIME_CLASS(APuzzleItem)))
		{
			if (static_cast<APuzzleItem*>(item)->PuzzleItemNumber == arg0)
			{
				if (it->UseInventory (item))
				{
					return true;
				}
				break;
			}
		}
	}

	// [RH] Say "hmm" if you don't have the puzzle item
	S_Sound (it, CHAN_VOICE, "*puzzfail", 1, ATTN_IDLE);
	return false;
}

FUNC(LS_Sector_ChangeSound)
// Sector_ChangeSound (tag, sound)
{
	int secNum;
	bool rtn;

	if (!arg0)
		return false;

	rtn = false;
	FSectorTagIterator itr(arg0);
	while ((secNum = itr.Next()) >= 0)
	{
		sectors[secNum].seqType = arg1;
		rtn = true;
	}
	return rtn;
}

FUNC(LS_Sector_ChangeFlags)
// Sector_ChangeFlags (tag, set, clear)
{
	int secNum;
	bool rtn;

	if (!arg0)
		return false;

	rtn = false;
	FSectorTagIterator itr(arg0);
	// exclude protected flags
	arg1 &= ~SECF_NOMODIFY;
	arg2 &= ~SECF_NOMODIFY;
	while ((secNum = itr.Next()) >= 0)
	{
		sectors[secNum].Flags = (sectors[secNum].Flags | arg1) & ~arg2;
		rtn = true;
	}
	return rtn;
}

struct FThinkerCollection
{
	int RefNum;
	DThinker *Obj;
};

static TArray<FThinkerCollection> Collection;

void AdjustPusher (int tag, int magnitude, int angle, DPusher::EPusher type)
{
	// Find pushers already attached to the sector, and change their parameters.
	{
		TThinkerIterator<DPusher> iterator;
		FThinkerCollection collect;

		while ( (collect.Obj = iterator.Next ()) )
		{
			if ((collect.RefNum = ((DPusher *)collect.Obj)->CheckForSectorMatch (type, tag)) >= 0)
			{
				((DPusher *)collect.Obj)->ChangeValues (magnitude, angle);
				Collection.Push (collect);
			}
		}
	}

	size_t numcollected = Collection.Size ();
	int secnum;

	// Now create pushers for any sectors that don't already have them.
	FSectorTagIterator itr(tag);
	while ((secnum = itr.Next()) >= 0)
	{
		unsigned int i;
		for (i = 0; i < numcollected; i++)
		{
			if (Collection[i].RefNum == sectors[secnum].sectornum)
				break;
		}
		if (i == numcollected)
		{
			new DPusher (type, NULL, magnitude, angle, NULL, secnum);
		}
	}
	Collection.Clear ();
}

FUNC(LS_Sector_SetWind)
// Sector_SetWind (tag, amount, angle)
{
	if (arg3)
		return false;

	AdjustPusher (arg0, arg1, arg2, DPusher::p_wind);
	return true;
}

FUNC(LS_Sector_SetCurrent)
// Sector_SetCurrent (tag, amount, angle)
{
	if (arg3)
		return false;

	AdjustPusher (arg0, arg1, arg2, DPusher::p_current);
	return true;
}

FUNC(LS_Sector_SetFriction)
// Sector_SetFriction (tag, amount)
{
	P_SetSectorFriction (arg0, arg1, true);
	return true;
}

FUNC(LS_Sector_SetTranslucent)
// Sector_SetTranslucent (tag, plane, amount, type)
{
	if (arg0 != 0)
	{
		int secnum;
		FSectorTagIterator itr(arg0);
		while ((secnum = itr.Next()) >= 0)
		{
			sectors[secnum].SetAlpha(arg1, Scale(arg2, OPAQUE, 255));
			sectors[secnum].ChangeFlags(arg1, ~PLANEF_ADDITIVE, arg3? PLANEF_ADDITIVE:0);
		}
		return true;
	}
	return false;
}

FUNC(LS_Sector_SetLink)
// Sector_SetLink (controltag, linktag, floor/ceiling, movetype)
{
	if (arg0 != 0)	// control tag == 0 is for static initialization and must not be handled here
	{
		int control = P_FindFirstSectorFromTag(arg0);
		if (control >= 0)
		{
			return P_AddSectorLinks(&sectors[control], arg1, arg2, arg3);
		}
	}
	return false;
}


static void SetWallScroller (int id, int sidechoice, fixed_t dx, fixed_t dy, int Where)
{
	Where &=7;
	if (Where == 0) return;

	if ((dx | dy) == 0)
	{
		// Special case: Remove the scroller, because the deltas are both 0.
		TThinkerIterator<DScroller> iterator (STAT_SCROLLER);
		DScroller *scroller;

		while ( (scroller = iterator.Next ()) )
		{
			int wallnum = scroller->GetWallNum ();

			if (wallnum >= 0 && tagManager.LineHasID(sides[wallnum].linedef, id) &&
				int(sides[wallnum].linedef->sidedef[sidechoice] - sides) == wallnum &&
				Where == scroller->GetScrollParts())
			{
				scroller->Destroy ();
			}
		}
	}
	else
	{
		// Find scrollers already attached to the matching walls, and change
		// their rates.
		{
			TThinkerIterator<DScroller> iterator (STAT_SCROLLER);
			FThinkerCollection collect;

			while ( (collect.Obj = iterator.Next ()) )
			{
				if ((collect.RefNum = ((DScroller *)collect.Obj)->GetWallNum ()) != -1 &&
					tagManager.LineHasID(sides[collect.RefNum].linedef, id) &&
					int(sides[collect.RefNum].linedef->sidedef[sidechoice] - sides) == collect.RefNum &&
					Where == ((DScroller *)collect.Obj)->GetScrollParts())
				{
					((DScroller *)collect.Obj)->SetRate (dx, dy);
					Collection.Push (collect);
				}
			}
		}

		size_t numcollected = Collection.Size ();
		int linenum;

		// Now create scrollers for any walls that don't already have them.
		FLineIdIterator itr(id);
		while ((linenum = itr.Next()) >= 0)
		{
			if (lines[linenum].sidedef[sidechoice] != NULL)
			{
				int sidenum = int(lines[linenum].sidedef[sidechoice] - sides);
				unsigned int i;
				for (i = 0; i < numcollected; i++)
				{
					if (Collection[i].RefNum == sidenum)
						break;
				}
				if (i == numcollected)
				{
					new DScroller (DScroller::sc_side, dx, dy, -1, sidenum, 0, Where);
				}
			}
		}
		Collection.Clear ();
	}
}

FUNC(LS_Scroll_Texture_Both)
// Scroll_Texture_Both (id, left, right, up, down)
{
	if (arg0 == 0)
		return false;

	fixed_t dx = (arg1 - arg2) * (FRACUNIT/64);
	fixed_t dy = (arg4 - arg3) * (FRACUNIT/64);
	int sidechoice;

	if (arg0 < 0)
	{
		sidechoice = 1;
		arg0 = -arg0;
	}
	else
	{
		sidechoice = 0;
	}

	SetWallScroller (arg0, sidechoice, dx, dy, 7);

	return true;
}

FUNC(LS_Scroll_Wall)
// Scroll_Wall (id, x, y, side, flags)
{
	if (arg0 == 0)
		return false;

	SetWallScroller (arg0, !!arg3, arg1, arg2, arg4);
	return true;
}

static void SetScroller (int tag, DScroller::EScrollType type, fixed_t dx, fixed_t dy)
{
	TThinkerIterator<DScroller> iterator (STAT_SCROLLER);
	DScroller *scroller;
	int i;

	// Check if there is already a scroller for this tag
	// If at least one sector with this tag is scrolling, then they all are.
	// If the deltas are both 0, we don't remove the scroller, because a
	// displacement/accelerative scroller might have been set up, and there's
	// no way to create one after the level is fully loaded.
	i = 0;
	while ( (scroller = iterator.Next ()) )
	{
		if (scroller->IsType (type))
		{
			if (tagManager.SectorHasTag(scroller->GetAffectee (), tag))
			{
				i++;
				scroller->SetRate (dx, dy);
			}
		}
	}

	if (i > 0 || (dx|dy) == 0)
	{
		return;
	}

	// Need to create scrollers for the sector(s)
	FSectorTagIterator itr(tag);
	while ((i = itr.Next()) >= 0)
	{
		new DScroller (type, dx, dy, -1, i, 0);
	}
}

// NOTE: For the next two functions, x-move and y-move are
// 0-based, not 128-based as they are if they appear on lines.
// Note also that parameter ordering is different.

FUNC(LS_Scroll_Floor)
// Scroll_Floor (tag, x-move, y-move, s/c)
{
	fixed_t dx = arg1 * FRACUNIT/32;
	fixed_t dy = arg2 * FRACUNIT/32;

	if (arg3 == 0 || arg3 == 2)
	{
		SetScroller (arg0, DScroller::sc_floor, -dx, dy);
	}
	else
	{
		SetScroller (arg0, DScroller::sc_floor, 0, 0);
	}
	if (arg3 > 0)
	{
		SetScroller (arg0, DScroller::sc_carry, dx, dy);
	}
	else
	{
		SetScroller (arg0, DScroller::sc_carry, 0, 0);
	}
	return true;
}

FUNC(LS_Scroll_Ceiling)
// Scroll_Ceiling (tag, x-move, y-move, 0)
{
	fixed_t dx = arg1 * FRACUNIT/32;
	fixed_t dy = arg2 * FRACUNIT/32;

	SetScroller (arg0, DScroller::sc_ceiling, -dx, dy);
	return true;
}

FUNC(LS_PointPush_SetForce)
// PointPush_SetForce ()
{
	return false;
}

FUNC(LS_Sector_SetDamage)
// Sector_SetDamage (tag, amount, mod, interval, leaky)
{
	// The sector still stores the mod in its old format because
	// adding an FName to the sector_t structure might cause
	// problems by adding an unwanted constructor.
	// Since it doesn't really matter whether the type is translated
	// here or in P_PlayerInSpecialSector I think it's the best solution.
	FSectorTagIterator itr(arg0);
	int secnum;
	while ((secnum = itr.Next()) >= 0)
	{
		if (arg3 <= 0)	// emulate old and hacky method to handle leakiness.
		{
			if (arg1 < 20)
			{
				arg4 = 0;
				arg3 = 32;
			}
			else if (arg1 < 50)
			{
				arg4 = 5;
				arg3 = 32;
			}
			else
			{
				arg4 = 256;
				arg3 = 1;
			}
		}
		sectors[secnum].damageamount = (short)arg1;
		sectors[secnum].damagetype = MODtoDamageType(arg2);
		sectors[secnum].damageinterval = (short)arg3;
		sectors[secnum].leakydamage = (short)arg4;
	}
	return true;
}

FUNC(LS_Sector_SetGravity)
// Sector_SetGravity (tag, intpart, fracpart)
{
	float gravity;

	if (arg2 > 99)
		arg2 = 99;
	gravity = (float)arg1 + (float)arg2 * 0.01f;

	FSectorTagIterator itr(arg0);
	int secnum;
	while ((secnum = itr.Next()) >= 0)
		sectors[secnum].gravity = gravity;

	return true;
}

FUNC(LS_Sector_SetColor)
// Sector_SetColor (tag, r, g, b, desaturate)
{
	FSectorTagIterator itr(arg0);
	int secnum;
	while ((secnum = itr.Next()) >= 0)
	{
		sectors[secnum].SetColor(arg1, arg2, arg3, arg4);
	}

	return true;
}

FUNC(LS_Sector_SetFade)
// Sector_SetFade (tag, r, g, b)
{
	FSectorTagIterator itr(arg0);
	int secnum;
	while ((secnum = itr.Next()) >= 0)
	{
		sectors[secnum].SetFade(arg1, arg2, arg3);
	}
	return true;
}

FUNC(LS_Sector_SetCeilingPanning)
// Sector_SetCeilingPanning (tag, x-int, x-frac, y-int, y-frac)
{
	fixed_t xofs = arg1 * FRACUNIT + arg2 * (FRACUNIT/100);
	fixed_t yofs = arg3 * FRACUNIT + arg4 * (FRACUNIT/100);

	FSectorTagIterator itr(arg0);
	int secnum;
	while ((secnum = itr.Next()) >= 0)
	{
		sectors[secnum].SetXOffset(sector_t::ceiling, xofs);
		sectors[secnum].SetYOffset(sector_t::ceiling, yofs);
	}
	return true;
}

FUNC(LS_Sector_SetFloorPanning)
// Sector_SetFloorPanning (tag, x-int, x-frac, y-int, y-frac)
{
	fixed_t xofs = arg1 * FRACUNIT + arg2 * (FRACUNIT/100);
	fixed_t yofs = arg3 * FRACUNIT + arg4 * (FRACUNIT/100);

	FSectorTagIterator itr(arg0);
	int secnum;
	while ((secnum = itr.Next()) >= 0)
	{
		sectors[secnum].SetXOffset(sector_t::floor, xofs);
		sectors[secnum].SetYOffset(sector_t::floor, yofs);
	}
	return true;
}

FUNC(LS_Sector_SetFloorScale)
// Sector_SetFloorScale (tag, x-int, x-frac, y-int, y-frac)
{
	fixed_t xscale = arg1 * FRACUNIT + arg2 * (FRACUNIT/100);
	fixed_t yscale = arg3 * FRACUNIT + arg4 * (FRACUNIT/100);

	if (xscale)
		xscale = FixedDiv (FRACUNIT, xscale);
	if (yscale)
		yscale = FixedDiv (FRACUNIT, yscale);

	FSectorTagIterator itr(arg0);
	int secnum;
	while ((secnum = itr.Next()) >= 0)
	{
		if (xscale)
			sectors[secnum].SetXScale(sector_t::floor, xscale);
		if (yscale)
			sectors[secnum].SetYScale(sector_t::floor, yscale);
	}
	return true;
}

FUNC(LS_Sector_SetCeilingScale)
// Sector_SetCeilingScale (tag, x-int, x-frac, y-int, y-frac)
{
	fixed_t xscale = arg1 * FRACUNIT + arg2 * (FRACUNIT/100);
	fixed_t yscale = arg3 * FRACUNIT + arg4 * (FRACUNIT/100);

	if (xscale)
		xscale = FixedDiv (FRACUNIT, xscale);
	if (yscale)
		yscale = FixedDiv (FRACUNIT, yscale);

	FSectorTagIterator itr(arg0);
	int secnum;
	while ((secnum = itr.Next()) >= 0)
	{
		if (xscale)
			sectors[secnum].SetXScale(sector_t::ceiling, xscale);
		if (yscale)
			sectors[secnum].SetYScale(sector_t::ceiling, yscale);
	}
	return true;
}

FUNC(LS_Sector_SetFloorScale2)
// Sector_SetFloorScale2 (tag, x-factor, y-factor)
{
	if (arg1)
		arg1 = FixedDiv (FRACUNIT, arg1);
	if (arg2)
		arg2 = FixedDiv (FRACUNIT, arg2);

	FSectorTagIterator itr(arg0);
	int secnum;
	while ((secnum = itr.Next()) >= 0)
	{
		if (arg1)
			sectors[secnum].SetXScale(sector_t::floor, arg1);
		if (arg2)
			sectors[secnum].SetYScale(sector_t::floor, arg2);
	}
	return true;
}

FUNC(LS_Sector_SetCeilingScale2)
// Sector_SetFloorScale2 (tag, x-factor, y-factor)
{
	if (arg1)
		arg1 = FixedDiv (FRACUNIT, arg1);
	if (arg2)
		arg2 = FixedDiv (FRACUNIT, arg2);

	FSectorTagIterator itr(arg0);
	int secnum;
	while ((secnum = itr.Next()) >= 0)
	{
		if (arg1)
			sectors[secnum].SetXScale(sector_t::ceiling, arg1);
		if (arg2)
			sectors[secnum].SetYScale(sector_t::ceiling, arg2);
	}
	return true;
}

FUNC(LS_Sector_SetRotation)
// Sector_SetRotation (tag, floor-angle, ceiling-angle)
{
	angle_t ceiling = arg2 * ANGLE_1;
	angle_t floor = arg1 * ANGLE_1;

	FSectorTagIterator itr(arg0);
	int secnum;
	while ((secnum = itr.Next()) >= 0)
	{
		sectors[secnum].SetAngle(sector_t::floor, floor);
		sectors[secnum].SetAngle(sector_t::ceiling, ceiling);
	}
	return true;
}

FUNC(LS_Line_AlignCeiling)
// Line_AlignCeiling (lineid, side)
{
	bool ret = 0;

	FLineIdIterator itr(arg0);
	int line;
	while ((line = itr.Next()) >= 0)
	{
		ret |= P_AlignFlat (line, !!arg1, 1);
	}
	return ret;
}

FUNC(LS_Line_AlignFloor)
// Line_AlignFloor (lineid, side)
{
	bool ret = 0;

	FLineIdIterator itr(arg0);
	int line;
	while ((line = itr.Next()) >= 0)
	{
		ret |= P_AlignFlat (line, !!arg1, 0);
	}
	return ret;
}

FUNC(LS_Line_SetTextureOffset)
// Line_SetTextureOffset (id, x, y, side, flags)
{
	const fixed_t NO_CHANGE = 32767<<FRACBITS;

	if (arg0 == 0 || arg3 < 0 || arg3 > 1)
		return false;

	FLineIdIterator itr(arg0);
	int line;
	while ((line = itr.Next()) >= 0)
	{
		side_t *side = lines[line].sidedef[arg3];
		if (side != NULL)
		{

			if ((arg4&8)==0)
			{
				// set
				if (arg1 != NO_CHANGE)
				{
					if (arg4&1) side->SetTextureXOffset(side_t::top, arg1);
					if (arg4&2) side->SetTextureXOffset(side_t::mid, arg1);
					if (arg4&4) side->SetTextureXOffset(side_t::bottom, arg1);
				}
				if (arg2 != NO_CHANGE)
				{
					if (arg4&1) side->SetTextureYOffset(side_t::top, arg2);
					if (arg4&2) side->SetTextureYOffset(side_t::mid, arg2);
					if (arg4&4) side->SetTextureYOffset(side_t::bottom, arg2);
				}
			}
			else
			{
				// add
				if (arg1 != NO_CHANGE)
				{
					if (arg4&1) side->AddTextureXOffset(side_t::top, arg1);
					if (arg4&2) side->AddTextureXOffset(side_t::mid, arg1);
					if (arg4&4) side->AddTextureXOffset(side_t::bottom, arg1);
				}
				if (arg2 != NO_CHANGE)
				{
					if (arg4&1) side->AddTextureYOffset(side_t::top, arg2);
					if (arg4&2) side->AddTextureYOffset(side_t::mid, arg2);
					if (arg4&4) side->AddTextureYOffset(side_t::bottom, arg2);
				}
			}
		}
	}
	return true;
}

FUNC(LS_Line_SetTextureScale)
// Line_SetTextureScale (id, x, y, side, flags)
{
	const fixed_t NO_CHANGE = 32767<<FRACBITS;

	if (arg0 == 0 || arg3 < 0 || arg3 > 1)
		return false;

	FLineIdIterator itr(arg0);
	int line;
	while ((line = itr.Next()) >= 0)
	{
		side_t *side = lines[line].sidedef[arg3];
		if (side != NULL)
		{
			if ((arg4&8)==0)
			{
				// set
				if (arg1 != NO_CHANGE)
				{
					if (arg4&1) side->SetTextureXScale(side_t::top, arg1);
					if (arg4&2) side->SetTextureXScale(side_t::mid, arg1);
					if (arg4&4) side->SetTextureXScale(side_t::bottom, arg1);
				}
				if (arg2 != NO_CHANGE)
				{
					if (arg4&1) side->SetTextureYScale(side_t::top, arg2);
					if (arg4&2) side->SetTextureYScale(side_t::mid, arg2);
					if (arg4&4) side->SetTextureYScale(side_t::bottom, arg2);
				}
			}
			else
			{
				// add
				if (arg1 != NO_CHANGE)
				{
					if (arg4&1) side->MultiplyTextureXScale(side_t::top, arg1);
					if (arg4&2) side->MultiplyTextureXScale(side_t::mid, arg1);
					if (arg4&4) side->MultiplyTextureXScale(side_t::bottom, arg1);
				}
				if (arg2 != NO_CHANGE)
				{
					if (arg4&1) side->MultiplyTextureYScale(side_t::top, arg2);
					if (arg4&2) side->MultiplyTextureYScale(side_t::mid, arg2);
					if (arg4&4) side->MultiplyTextureYScale(side_t::bottom, arg2);
				}
			}
		}
	}
	return true;
}

FUNC(LS_Line_SetBlocking)
// Line_SetBlocking (id, setflags, clearflags)
{
	static const int flagtrans[] =
	{
		ML_BLOCKING,
		ML_BLOCKMONSTERS,
		ML_BLOCK_PLAYERS,
		ML_BLOCK_FLOATERS,
		ML_BLOCKPROJECTILE,
		ML_BLOCKEVERYTHING,
		ML_RAILING,
		ML_BLOCKUSE,
		ML_BLOCKSIGHT,
		ML_BLOCKHITSCAN,
		ML_SOUNDBLOCK,
		-1
	};

	if (arg0 == 0) return false;

	int setflags = 0;
	int clearflags = 0;

	for(int i = 0; flagtrans[i] != -1; i++, arg1 >>= 1, arg2 >>= 1)
	{
		if (arg1 & 1) setflags |= flagtrans[i];
		if (arg2 & 1) clearflags |= flagtrans[i];
	}

	FLineIdIterator itr(arg0);
	int line;
	while ((line = itr.Next()) >= 0)
	{
		lines[line].flags = (lines[line].flags & ~clearflags) | setflags;
	}
	return true;
}



FUNC(LS_ChangeCamera)
// ChangeCamera (tid, who, revert?)
{
	AActor *camera;
	if (arg0 != 0)
	{
		FActorIterator iterator (arg0);
		camera = iterator.Next ();
	}
	else
	{
		camera = NULL;
	}

	if (!it || !it->player || arg1)
	{
		int i;

		for (i = 0; i < MAXPLAYERS; i++)
		{
			if (!playeringame[i])
				continue;

			AActor *oldcamera = players[i].camera;
			if (camera)
			{
				players[i].camera = camera;
				if (arg2)
					players[i].cheats |= CF_REVERTPLEASE;
			}
			else
			{
				players[i].camera = players[i].mo;
				players[i].cheats &= ~CF_REVERTPLEASE;
			}
			if (oldcamera != players[i].camera)
			{
				R_ClearPastViewer (players[i].camera);
			}
		}
	}
	else
	{
		AActor *oldcamera = it->player->camera;
		if (camera)
		{
			it->player->camera = camera;
			if (arg2)
				it->player->cheats |= CF_REVERTPLEASE;
		}
		else
		{
			it->player->camera = it;
			it->player->cheats &= ~CF_REVERTPLEASE;
		}
		if (oldcamera != it->player->camera)
		{
			R_ClearPastViewer (it->player->camera);
		}
	}

	return true;
}

enum
{
	PROP_FROZEN,
	PROP_NOTARGET,
	PROP_INSTANTWEAPONSWITCH,
	PROP_FLY,
	PROP_TOTALLYFROZEN,

	PROP_INVULNERABILITY,
	PROP_STRENGTH,
	PROP_INVISIBILITY,
	PROP_RADIATIONSUIT,
	PROP_ALLMAP,
	PROP_INFRARED,
	PROP_WEAPONLEVEL2,
	PROP_FLIGHT,
	PROP_UNUSED1,
	PROP_UNUSED2,
	PROP_SPEED,
	PROP_BUDDHA,
};

FUNC(LS_SetPlayerProperty)
// SetPlayerProperty (who, value, which)
// who == 0: set activator's property
// who == 1: set every player's property
{
	int mask = 0;

	if ((!it || !it->player) && !arg0)
		return false;

	// Add or remove a power
	if (arg2 >= PROP_INVULNERABILITY && arg2 <= PROP_SPEED)
	{
		static PClass * const *powers[11] =
		{
			&RUNTIME_CLASS_CASTLESS(APowerInvulnerable),
			&RUNTIME_CLASS_CASTLESS(APowerStrength),
			&RUNTIME_CLASS_CASTLESS(APowerInvisibility),
			&RUNTIME_CLASS_CASTLESS(APowerIronFeet),
			NULL, // MapRevealer
			&RUNTIME_CLASS_CASTLESS(APowerLightAmp),
			&RUNTIME_CLASS_CASTLESS(APowerWeaponLevel2),
			&RUNTIME_CLASS_CASTLESS(APowerFlight),
			NULL,
			NULL,
			&RUNTIME_CLASS_CASTLESS(APowerSpeed)
		};
		int power = arg2 - PROP_INVULNERABILITY;

		if (power > 4 && powers[power] == NULL)
		{
			return false;
		}

		if (arg0 == 0)
		{
			if (arg1)
			{ // Give power to activator
				if (power != 4)
				{
					APowerup *item = static_cast<APowerup*>(it->GiveInventoryType(static_cast<PClassActor *>(*powers[power])));
					if (item != NULL && power == 0 && arg1 == 1) 
					{
						item->BlendColor = MakeSpecialColormap(INVERSECOLORMAP);
					}
				}
				else if (it->player - players == consoleplayer)
				{
					level.flags2 |= LEVEL2_ALLMAP;
				}
			}
			else
			{ // Take power from activator
				if (power != 4)
				{
					AInventory *item = it->FindInventory(static_cast<PClassActor *>(*powers[power]), true);
					if (item != NULL)
					{
						item->Destroy ();
					}
				}
				else if (it->player - players == consoleplayer)
				{
					level.flags2 &= ~LEVEL2_ALLMAP;
				}
			}
		}
		else
		{
			int i;

			for (i = 0; i < MAXPLAYERS; i++)
			{
				if (!playeringame[i] || players[i].mo == NULL)
					continue;

				if (arg1)
				{ // Give power
					if (power != 4)
					{
						APowerup *item = static_cast<APowerup*>(players[i].mo->GiveInventoryType (static_cast<PClassActor *>(*powers[power])));
						if (item != NULL && power == 0 && arg1 == 1) 
						{
							item->BlendColor = MakeSpecialColormap(INVERSECOLORMAP);
						}
					}
					else if (i == consoleplayer)
					{
						level.flags2 |= LEVEL2_ALLMAP;
					}
				}
				else
				{ // Take power
					if (power != 4)
					{
						AInventory *item = players[i].mo->FindInventory (static_cast<PClassActor *>(*powers[power]));
						if (item != NULL)
						{
							item->Destroy ();
						}
					}
					else if (i == consoleplayer)
					{
						level.flags2 &= ~LEVEL2_ALLMAP;
					}
				}
			}
		}
		return true;
	}

	// Set or clear a flag
	switch (arg2)
	{
	case PROP_BUDDHA:
		mask = CF_BUDDHA;
		break;
	case PROP_FROZEN:
		mask = CF_FROZEN;
		break;
	case PROP_NOTARGET:
		mask = CF_NOTARGET;
		break;
	case PROP_INSTANTWEAPONSWITCH:
		mask = CF_INSTANTWEAPSWITCH;
		break;
	case PROP_FLY:
		//mask = CF_FLY;
		break;
	case PROP_TOTALLYFROZEN:
		mask = CF_TOTALLYFROZEN;
		break;
	}

	if (arg0 == 0)
	{
		if (arg1)
		{
			it->player->cheats |= mask;
			if (arg2 == PROP_FLY)
			{
				it->flags7 |= MF7_FLYCHEAT;
				it->flags2 |= MF2_FLY;
				it->flags |= MF_NOGRAVITY;
			}
		}
		else
		{
			it->player->cheats &= ~mask;
			if (arg2 == PROP_FLY)
			{
				it->flags7 &= ~MF7_FLYCHEAT;
				it->flags2 &= ~MF2_FLY;
				it->flags &= ~MF_NOGRAVITY;
			}
		}
	}
	else
	{
		int i;

		if ((ib_compatflags & BCOMPATF_LINKFROZENPROPS) && (mask & (CF_FROZEN | CF_TOTALLYFROZEN)))
		{ // Clearing one of these properties clears both of them (if the compat flag is set.)
			mask = CF_FROZEN | CF_TOTALLYFROZEN;
		}

		for (i = 0; i < MAXPLAYERS; i++)
		{
			if (!playeringame[i])
				continue;

			if (arg1)
			{
				players[i].cheats |= mask;
				if (arg2 == PROP_FLY)
				{
					players[i].mo->flags2 |= MF2_FLY;
					players[i].mo->flags |= MF_NOGRAVITY;
				}
			}
			else
			{
				players[i].cheats &= ~mask;
				if (arg2 == PROP_FLY)
				{
					players[i].mo->flags2 &= ~MF2_FLY;
					players[i].mo->flags &= ~MF_NOGRAVITY;
				}
			}
		}
	}

	return !!mask;
}

FUNC(LS_TranslucentLine)
// TranslucentLine (id, amount, type)
{
	FLineIdIterator itr(arg0);
	int linenum;
	while ((linenum = itr.Next()) >= 0)
	{
		lines[linenum].Alpha = Scale(clamp(arg1, 0, 255), FRACUNIT, 255);
		if (arg2 == 0)
		{
			lines[linenum].flags &= ~ML_ADDTRANS;
		}
		else if (arg2 == 1)
		{
			lines[linenum].flags |= ML_ADDTRANS;
		}
		else
		{
			Printf ("Unknown translucency type used with TranslucentLine\n");
		}
	}

	return true;
}

FUNC(LS_Autosave)
{
	if (gameaction != ga_savegame)
	{
		level.flags2 &= ~LEVEL2_NOAUTOSAVEHINT;
		Net_WriteByte (DEM_CHECKAUTOSAVE);
	}
	return true;
}

FUNC(LS_ChangeSkill)
{
	if ((unsigned)arg0 >= AllSkills.Size())
	{
		NextSkill = -1;
	}
	else
	{
		NextSkill = arg0;
	}
	return true;
}

FUNC(LS_NoiseAlert)
// NoiseAlert (TID of target, TID of emitter)
{
	AActor *target, *emitter;

	if (arg0 == 0)
	{
		target = it;
	}
	else
	{
		FActorIterator iter (arg0);
		target = iter.Next();
	}

	if (arg1 == 0)
	{
		emitter = it;
	}
	else if (arg1 == arg0)
	{
		emitter = target;
	}
	else
	{
		FActorIterator iter (arg1);
		emitter = iter.Next();
	}

	P_NoiseAlert (target, emitter);
	return true;
}

FUNC(LS_SendToCommunicator)
// SendToCommunicator (voc #, front-only, identify, nolog)
{
	// This obviously isn't going to work for co-op.
	if (arg1 && backSide)
		return false;

	if (it != NULL && it->player != NULL && it->FindInventory(NAME_Communicator))
	{
		char name[32];									   
		mysnprintf (name, countof(name), "svox/voc%d", arg0);

		if (!arg3)
		{
			it->player->SetLogNumber (arg0);
		}

		if (it->CheckLocalView (consoleplayer))
		{
			S_StopSound (CHAN_VOICE);
			S_Sound (CHAN_VOICE, name, 1, ATTN_NORM);

			// Get the message from the LANGUAGE lump.
			FString msg;
			msg.Format("TXT_COMM%d", arg2);
			const char *str = GStrings[msg];
			if (str != NULL)
			{
				Printf (PRINT_CHAT, "%s\n", str);
			}
		}
		return true;
	}
	return false;
}

FUNC(LS_ForceField)
// ForceField ()
{
	if (it != NULL)
	{
		P_DamageMobj (it, NULL, NULL, 16, NAME_None);
		P_ThrustMobj (it, it->angle + ANGLE_180, 0x7D000);
	}
	return true;
}

FUNC(LS_ClearForceField)
// ClearForceField (tag)
{
	bool rtn = false;

	FSectorTagIterator itr(arg0);
	int secnum;
	while ((secnum = itr.Next()) >= 0)
	{
		sector_t *sec = &sectors[secnum];
		rtn = true;

		for (int i = 0; i < sec->linecount; ++i)
		{
			line_t *line = sec->lines[i];
			if (line->backsector != NULL && line->special == ForceField)
			{
				line->flags &= ~(ML_BLOCKING|ML_BLOCKEVERYTHING);
				line->special = 0;
				line->sidedef[0]->SetTexture(side_t::mid, FNullTextureID());
				line->sidedef[1]->SetTexture(side_t::mid, FNullTextureID());
			}
		}
	}
	return rtn;
}

FUNC(LS_GlassBreak)
// GlassBreak (bNoJunk)
{
	bool switched;
	bool quest1, quest2;

	ln->flags &= ~(ML_BLOCKING|ML_BLOCKEVERYTHING);
	switched = P_ChangeSwitchTexture (ln->sidedef[0], false, 0, &quest1);
	ln->special = 0;
	if (ln->sidedef[1] != NULL)
	{
		switched |= P_ChangeSwitchTexture (ln->sidedef[1], false, 0, &quest2);
	}
	else
	{
		quest2 = quest1;
	}
	if (switched)
	{
		if (!arg0)
		{ // Break some glass
			fixed_t x, y;
			AActor *glass;
			angle_t an;
			int speed;

			x = ln->v1->x + ln->dx/2;
			y = ln->v1->y + ln->dy/2;
			x += (ln->frontsector->centerspot.x - x) / 5;
			y += (ln->frontsector->centerspot.y - y) / 5;

			for (int i = 0; i < 7; ++i)
			{
				glass = Spawn("GlassJunk", x, y, ONFLOORZ, ALLOW_REPLACE);

				glass->AddZ(24 * FRACUNIT);
				glass->SetState (glass->SpawnState + (pr_glass() % glass->health));
				an = pr_glass() << (32-8);
				glass->angle = an;
				an >>= ANGLETOFINESHIFT;
				speed = pr_glass() & 3;
				glass->velx = finecosine[an] * speed;
				glass->vely = finesine[an] * speed;
				glass->velz = (pr_glass() & 7) << FRACBITS;
				// [RH] Let the shards stick around longer than they did in Strife.
				glass->tics += pr_glass();
			}
		}
		if (quest1 || quest2)
		{ // Up stats and signal this mission is complete
			if (it == NULL)
			{
				for (int i = 0; i < MAXPLAYERS; ++i)
				{
					if (playeringame[i])
					{
						it = players[i].mo;
						break;
					}
				}
			}
			if (it != NULL)
			{
				it->GiveInventoryType (QuestItemClasses[28]);
				it->GiveInventoryType (RUNTIME_CLASS(AUpgradeAccuracy));
				it->GiveInventoryType (RUNTIME_CLASS(AUpgradeStamina));
			}
		}
	}
	// We already changed the switch texture, so don't make the main code switch it back.
	return false;
}

FUNC(LS_StartConversation)
// StartConversation (tid, facetalker)
{
	FActorIterator iterator (arg0);

	AActor *target = iterator.Next();

	// Nothing to talk to
	if (target == NULL)
	{
		return false;
	}
	
	// Only living players are allowed to start conversations
	if (it == NULL || it->player == NULL || it->player->mo != it || it->health<=0)
	{
		return false;
	}

	// Dead things can't talk.
	if (target->health <= 0)
	{
		return false;
	}
	// Fighting things don't talk either.
	if (target->flags4 & MF4_INCOMBAT)
	{
		return false;
	}
	if (target->Conversation != NULL)
	{
		// Give the NPC a chance to play a brief animation
		target->ConversationAnimation (0);
		P_StartConversation (target, it, !!arg1, true);
		return true;
	}
	return false;
}

FUNC(LS_Thing_SetConversation)
// Thing_SetConversation (tid, dlg_id)
{
	int dlg_index = -1;
	FStrifeDialogueNode *node = NULL;

	if (arg1 != 0)
	{
		dlg_index = GetConversation(arg1);	
		if (dlg_index == -1) return false;
		node = StrifeDialogues[dlg_index];
	}

	if (arg0 != 0)
	{
		FActorIterator iterator (arg0);
		while ((it = iterator.Next()) != NULL)
		{
			it->ConversationRoot = dlg_index;
			it->Conversation = node;
		}
	}
	else if (it)
	{
		it->ConversationRoot = dlg_index;
		it->Conversation = node;
	}
	return true;
}

FUNC(LS_Line_SetPortalTarget)
// Line_SetPortalTarget(thisid, destid)
{
	return P_ChangePortal(ln, arg0, arg1);
}

static lnSpecFunc LineSpecials[] =
{
	/*   0 */ LS_NOP,
	/*   1 */ LS_NOP,		// Polyobj_StartLine,
	/*   2 */ LS_Polyobj_RotateLeft,
	/*   3 */ LS_Polyobj_RotateRight,
	/*   4 */ LS_Polyobj_Move,
	/*   5 */ LS_NOP,		// Polyobj_ExplicitLine
	/*   6 */ LS_Polyobj_MoveTimes8,
	/*   7 */ LS_Polyobj_DoorSwing,
	/*   8 */ LS_Polyobj_DoorSlide,
	/*   9 */ LS_NOP,		// Line_Horizon
	/*  10 */ LS_Door_Close,
	/*  11 */ LS_Door_Open,
	/*  12 */ LS_Door_Raise,
	/*  13 */ LS_Door_LockedRaise,
	/*  14 */ LS_Door_Animated,
	/*  15 */ LS_Autosave,
	/*  16 */ LS_NOP,		// Transfer_WallLight
	/*  17 */ LS_Thing_Raise,
	/*  18 */ LS_StartConversation,
	/*  19 */ LS_Thing_Stop,
	/*  20 */ LS_Floor_LowerByValue,
	/*  21 */ LS_Floor_LowerToLowest,
	/*  22 */ LS_Floor_LowerToNearest,
	/*  23 */ LS_Floor_RaiseByValue,
	/*  24 */ LS_Floor_RaiseToHighest,
	/*  25 */ LS_Floor_RaiseToNearest,
	/*  26 */ LS_Stairs_BuildDown,
	/*  27 */ LS_Stairs_BuildUp,
	/*  28 */ LS_Floor_RaiseAndCrush,
	/*  29 */ LS_Pillar_Build,
	/*  30 */ LS_Pillar_Open,
	/*  31 */ LS_Stairs_BuildDownSync,
	/*  32 */ LS_Stairs_BuildUpSync,
	/*  33 */ LS_ForceField,
	/*  34 */ LS_ClearForceField,
	/*  35 */ LS_Floor_RaiseByValueTimes8,
	/*  36 */ LS_Floor_LowerByValueTimes8,
	/*  37 */ LS_Floor_MoveToValue,
	/*  38 */ LS_Ceiling_Waggle,
	/*  39 */ LS_Teleport_ZombieChanger,
	/*  40 */ LS_Ceiling_LowerByValue,
	/*  41 */ LS_Ceiling_RaiseByValue,
	/*  42 */ LS_Ceiling_CrushAndRaise,
	/*  43 */ LS_Ceiling_LowerAndCrush,
	/*  44 */ LS_Ceiling_CrushStop,
	/*  45 */ LS_Ceiling_CrushRaiseAndStay,
	/*  46 */ LS_Floor_CrushStop,
	/*  47 */ LS_Ceiling_MoveToValue,
	/*  48 */ LS_NOP,		// Sector_Attach3dMidtex
	/*  49 */ LS_GlassBreak,
	/*  50 */ LS_NOP,		// ExtraFloor_LightOnly
	/*  51 */ LS_Sector_SetLink,
	/*  52 */ LS_Scroll_Wall,
	/*  53 */ LS_Line_SetTextureOffset,
	/*  54 */ LS_Sector_ChangeFlags,
	/*  55 */ LS_Line_SetBlocking,
	/*  56 */ LS_Line_SetTextureScale,
	/*  57 */ LS_NOP,		// Sector_SetPortal
	/*  58 */ LS_NOP,		// Sector_CopyScroller
	/*  59 */ LS_Polyobj_OR_MoveToSpot,
	/*  60 */ LS_Plat_PerpetualRaise,
	/*  61 */ LS_Plat_Stop,
	/*  62 */ LS_Plat_DownWaitUpStay,
	/*  63 */ LS_Plat_DownByValue,
	/*  64 */ LS_Plat_UpWaitDownStay,
	/*  65 */ LS_Plat_UpByValue,
	/*  66 */ LS_Floor_LowerInstant,
	/*  67 */ LS_Floor_RaiseInstant,
	/*  68 */ LS_Floor_MoveToValueTimes8,
	/*  69 */ LS_Ceiling_MoveToValueTimes8,
	/*  70 */ LS_Teleport,
	/*  71 */ LS_Teleport_NoFog,
	/*  72 */ LS_ThrustThing,
	/*  73 */ LS_DamageThing,
	/*  74 */ LS_Teleport_NewMap,
	/*  75 */ LS_Teleport_EndGame,
	/*  76 */ LS_TeleportOther,
	/*  77 */ LS_TeleportGroup,
	/*  78 */ LS_TeleportInSector,
	/*  79 */ LS_Thing_SetConversation,
	/*  80 */ LS_ACS_Execute,
	/*  81 */ LS_ACS_Suspend,
	/*  82 */ LS_ACS_Terminate,
	/*  83 */ LS_ACS_LockedExecute,
	/*  84 */ LS_ACS_ExecuteWithResult,
	/*  85 */ LS_ACS_LockedExecuteDoor,
	/*  86 */ LS_Polyobj_MoveToSpot,
	/*  87 */ LS_Polyobj_Stop,
	/*  88 */ LS_Polyobj_MoveTo,
	/*  89 */ LS_Polyobj_OR_MoveTo,
	/*  90 */ LS_Polyobj_OR_RotateLeft,
	/*  91 */ LS_Polyobj_OR_RotateRight,
	/*  92 */ LS_Polyobj_OR_Move,
	/*  93 */ LS_Polyobj_OR_MoveTimes8,
	/*  94 */ LS_Pillar_BuildAndCrush,
	/*  95 */ LS_FloorAndCeiling_LowerByValue,
	/*  96 */ LS_FloorAndCeiling_RaiseByValue,
	/*  97 */ LS_Ceiling_LowerAndCrushDist,
	/*  98 */ LS_Sector_SetTranslucent,
	/*  99 */ LS_Floor_RaiseAndCrushDoom,
	/* 100 */ LS_NOP,		// Scroll_Texture_Left
	/* 101 */ LS_NOP,		// Scroll_Texture_Right
	/* 102 */ LS_NOP,		// Scroll_Texture_Up
	/* 103 */ LS_NOP,		// Scroll_Texture_Down
	/* 104 */ LS_Ceiling_CrushAndRaiseSilentDist,
	/* 105 */ LS_Door_WaitRaise,
	/* 106 */ LS_Door_WaitClose,
	/* 107 */ LS_Line_SetPortalTarget,
	/* 108 */ LS_NOP,
	/* 109 */ LS_Light_ForceLightning,
	/* 110 */ LS_Light_RaiseByValue,
	/* 111 */ LS_Light_LowerByValue,
	/* 112 */ LS_Light_ChangeToValue,
	/* 113 */ LS_Light_Fade,
	/* 114 */ LS_Light_Glow,
	/* 115 */ LS_Light_Flicker,
	/* 116 */ LS_Light_Strobe,
	/* 117 */ LS_Light_Stop,
	/* 118 */ LS_NOP,		// Plane_Copy
	/* 119 */ LS_Thing_Damage,
	/* 120 */ LS_Radius_Quake,
	/* 121 */ LS_NOP,		// Line_SetIdentification
	/* 122 */ LS_NOP,
	/* 123 */ LS_NOP,
	/* 124 */ LS_NOP,
	/* 125 */ LS_Thing_Move,
	/* 126 */ LS_NOP,
	/* 127 */ LS_Thing_SetSpecial,
	/* 128 */ LS_ThrustThingZ,
	/* 129 */ LS_UsePuzzleItem,
	/* 130 */ LS_Thing_Activate,
	/* 131 */ LS_Thing_Deactivate,
	/* 132 */ LS_Thing_Remove,
	/* 133 */ LS_Thing_Destroy,
	/* 134 */ LS_Thing_Projectile,
	/* 135 */ LS_Thing_Spawn,
	/* 136 */ LS_Thing_ProjectileGravity,
	/* 137 */ LS_Thing_SpawnNoFog,
	/* 138 */ LS_Floor_Waggle,
	/* 139 */ LS_Thing_SpawnFacing,
	/* 140 */ LS_Sector_ChangeSound,
	/* 141 */ LS_NOP,
	/* 142 */ LS_NOP,
	/* 143 */ LS_NOP,
	/* 144 */ LS_NOP,
	/* 145 */ LS_NOP,		// 145 Player_SetTeam
	/* 146 */ LS_NOP,
	/* 147 */ LS_NOP,
	/* 148 */ LS_NOP,
	/* 149 */ LS_NOP,
	/* 150 */ LS_NOP,
	/* 151 */ LS_NOP,
	/* 152 */ LS_NOP,		// 152 Team_Score
	/* 153 */ LS_NOP,		// 153 Team_GivePoints
	/* 154 */ LS_Teleport_NoStop,
	/* 155 */ LS_NOP,
	/* 156 */ LS_NOP,
	/* 157 */ LS_SetGlobalFogParameter,
	/* 158 */ LS_FS_Execute,
	/* 159 */ LS_Sector_SetPlaneReflection,
	/* 160 */ LS_NOP,		// Sector_Set3DFloor
	/* 161 */ LS_NOP,		// Sector_SetContents
	/* 162 */ LS_NOP,		// Reserved Doom64 branch
	/* 163 */ LS_NOP,		// Reserved Doom64 branch
	/* 164 */ LS_NOP,		// Reserved Doom64 branch
	/* 165 */ LS_NOP,		// Reserved Doom64 branch
	/* 166 */ LS_NOP,		// Reserved Doom64 branch
	/* 167 */ LS_NOP,		// Reserved Doom64 branch
	/* 168 */ LS_Ceiling_CrushAndRaiseDist,
	/* 169 */ LS_Generic_Crusher2,
	/* 170 */ LS_Sector_SetCeilingScale2,
	/* 171 */ LS_Sector_SetFloorScale2,
	/* 172 */ LS_Plat_UpNearestWaitDownStay,
	/* 173 */ LS_NoiseAlert,
	/* 174 */ LS_SendToCommunicator,
	/* 175 */ LS_Thing_ProjectileIntercept,
	/* 176 */ LS_Thing_ChangeTID,
	/* 177 */ LS_Thing_Hate,
	/* 178 */ LS_Thing_ProjectileAimed,
	/* 179 */ LS_ChangeSkill,
	/* 180 */ LS_Thing_SetTranslation,
	/* 181 */ LS_NOP,		// Plane_Align
	/* 182 */ LS_NOP,		// Line_Mirror
	/* 183 */ LS_Line_AlignCeiling,
	/* 184 */ LS_Line_AlignFloor,
	/* 185 */ LS_Sector_SetRotation,
	/* 186 */ LS_Sector_SetCeilingPanning,
	/* 187 */ LS_Sector_SetFloorPanning,
	/* 188 */ LS_Sector_SetCeilingScale,
	/* 189 */ LS_Sector_SetFloorScale,
	/* 190 */ LS_NOP,		// Static_Init
	/* 191 */ LS_SetPlayerProperty,
	/* 192 */ LS_Ceiling_LowerToHighestFloor,
	/* 193 */ LS_Ceiling_LowerInstant,
	/* 194 */ LS_Ceiling_RaiseInstant,
	/* 195 */ LS_Ceiling_CrushRaiseAndStayA,
	/* 196 */ LS_Ceiling_CrushAndRaiseA,
	/* 197 */ LS_Ceiling_CrushAndRaiseSilentA,
	/* 198 */ LS_Ceiling_RaiseByValueTimes8,
	/* 199 */ LS_Ceiling_LowerByValueTimes8,
	/* 200 */ LS_Generic_Floor,
	/* 201 */ LS_Generic_Ceiling,
	/* 202 */ LS_Generic_Door,
	/* 203 */ LS_Generic_Lift,
	/* 204 */ LS_Generic_Stairs,
	/* 205 */ LS_Generic_Crusher,
	/* 206 */ LS_Plat_DownWaitUpStayLip,
	/* 207 */ LS_Plat_PerpetualRaiseLip,
	/* 208 */ LS_TranslucentLine,
	/* 209 */ LS_NOP,		// Transfer_Heights
	/* 210 */ LS_NOP,		// Transfer_FloorLight
	/* 211 */ LS_NOP,		// Transfer_CeilingLight
	/* 212 */ LS_Sector_SetColor,
	/* 213 */ LS_Sector_SetFade,
	/* 214 */ LS_Sector_SetDamage,
	/* 215 */ LS_Teleport_Line,
	/* 216 */ LS_Sector_SetGravity,
	/* 217 */ LS_Stairs_BuildUpDoom,
	/* 218 */ LS_Sector_SetWind,
	/* 219 */ LS_Sector_SetFriction,
	/* 220 */ LS_Sector_SetCurrent,
	/* 221 */ LS_Scroll_Texture_Both,
	/* 222 */ LS_NOP,		// Scroll_Texture_Model
	/* 223 */ LS_Scroll_Floor,
	/* 224 */ LS_Scroll_Ceiling,
	/* 225 */ LS_NOP,		// Scroll_Texture_Offsets
	/* 226 */ LS_ACS_ExecuteAlways,
	/* 227 */ LS_PointPush_SetForce,
	/* 228 */ LS_Plat_RaiseAndStayTx0,
	/* 229 */ LS_Thing_SetGoal,
	/* 230 */ LS_Plat_UpByValueStayTx,
	/* 231 */ LS_Plat_ToggleCeiling,
	/* 232 */ LS_Light_StrobeDoom,
	/* 233 */ LS_Light_MinNeighbor,
	/* 234 */ LS_Light_MaxNeighbor,
	/* 235 */ LS_Floor_TransferTrigger,
	/* 236 */ LS_Floor_TransferNumeric,
	/* 237 */ LS_ChangeCamera,
	/* 238 */ LS_Floor_RaiseToLowestCeiling,
	/* 239 */ LS_Floor_RaiseByValueTxTy,
	/* 240 */ LS_Floor_RaiseByTexture,
	/* 241 */ LS_Floor_LowerToLowestTxTy,
	/* 242 */ LS_Floor_LowerToHighest,
	/* 243 */ LS_Exit_Normal,
	/* 244 */ LS_Exit_Secret,
	/* 245 */ LS_Elevator_RaiseToNearest,
	/* 246 */ LS_Elevator_MoveToFloor,
	/* 247 */ LS_Elevator_LowerToNearest,
	/* 248 */ LS_HealThing,
	/* 249 */ LS_Door_CloseWaitOpen,
	/* 250 */ LS_Floor_Donut,
	/* 251 */ LS_FloorAndCeiling_LowerRaise,
	/* 252 */ LS_Ceiling_RaiseToNearest,
	/* 253 */ LS_Ceiling_LowerToLowest,
	/* 254 */ LS_Ceiling_LowerToFloor,
	/* 255 */ LS_Ceiling_CrushRaiseAndStaySilA,

	/* 256 */ LS_Floor_LowerToHighestEE,
	/* 257 */ LS_Floor_RaiseToLowest,
	/* 258 */ LS_Floor_LowerToLowestCeiling,
	/* 259 */ LS_Floor_RaiseToCeiling,
	/* 260 */ LS_Floor_ToCeilingInstant,
	/* 261 */ LS_Floor_LowerByTexture,
	/* 262 */ LS_Ceiling_RaiseToHighest,
	/* 263 */ LS_Ceiling_ToHighestInstant,
	/* 264 */ LS_Ceiling_LowerToNearest,
	/* 265 */ LS_Ceiling_RaiseToLowest,
	/* 266 */ LS_Ceiling_RaiseToHighestFloor,
	/* 267 */ LS_Ceiling_ToFloorInstant,
	/* 268 */ LS_Ceiling_RaiseByTexture,
	/* 269 */ LS_Ceiling_LowerByTexture,
	/* 270 */ LS_Stairs_BuildDownDoom,
	/* 271 */ LS_Stairs_BuildUpDoomSync,
	/* 272 */ LS_Stairs_BuildDownDoomSync,

};

#define DEFINE_SPECIAL(name, num, min, max, mmax) {#name, num, min, max, mmax},
static FLineSpecial LineSpecialNames[] = {
#include "actionspecials.h"
};

static int STACK_ARGS lscmp (const void * a, const void * b)
{
	return stricmp( ((FLineSpecial*)a)->name, ((FLineSpecial*)b)->name);
}

static struct LineSpecialTable
{
	TArray<FLineSpecial *> LineSpecialsInfo;

	LineSpecialTable()
	{
		unsigned int max = 0;
		for (size_t i = 0; i < countof(LineSpecialNames); ++i)
		{
			if (LineSpecialNames[i].number > (int)max)
				max = LineSpecialNames[i].number;
		}
		LineSpecialsInfo.Resize(max + 1);
		for (unsigned i = 0; i <= max; i++)
		{
			LineSpecialsInfo[i] = NULL;
		}

		qsort(LineSpecialNames, countof(LineSpecialNames), sizeof(FLineSpecial), lscmp);
		for (size_t i = 0; i < countof(LineSpecialNames); ++i)
		{
			assert(LineSpecialsInfo[LineSpecialNames[i].number] == NULL);
			LineSpecialsInfo[LineSpecialNames[i].number] = &LineSpecialNames[i];
		}
	}
} LineSpec;

//==========================================================================
//
//
//
//==========================================================================

int P_GetMaxLineSpecial()
{
	return LineSpec.LineSpecialsInfo.Size() - 1;
}

//==========================================================================
//
//
//
//==========================================================================

FLineSpecial *P_GetLineSpecialInfo(int special)
{
	if ((unsigned) special < LineSpec.LineSpecialsInfo.Size())
	{
		return LineSpec.LineSpecialsInfo[special];
	}
	return NULL;
}

//==========================================================================
//
// P_FindLineSpecial
//
// Finds a line special and also returns the min and max argument count.
//
//==========================================================================

int P_FindLineSpecial (const char *string, int *min_args, int *max_args)
{
	int min = 0, max = countof(LineSpecialNames) - 1;

	while (min <= max)
	{
		int mid = (min + max) / 2;
		int lexval = stricmp (string, LineSpecialNames[mid].name);
		if (lexval == 0)
		{
			if (min_args != NULL) *min_args = LineSpecialNames[mid].min_args;
			if (max_args != NULL) *max_args = LineSpecialNames[mid].max_args;
			return LineSpecialNames[mid].number;
		}
		else if (lexval > 0)
		{
			min = mid + 1;
		}
		else
		{
			max = mid - 1;
		}
	}
	return 0;
}


//==========================================================================
//
// P_ExecuteSpecial
//
//==========================================================================

int P_ExecuteSpecial(int			num,
					 struct line_t	*line,
					 class AActor	*activator,
					 bool			backSide,
					 int			arg1,
					 int			arg2,
					 int			arg3,
					 int			arg4,
					 int			arg5)
{
	if (num >= 0 && num < (int)countof(LineSpecials))
	{
		return LineSpecials[num](line, activator, backSide, arg1, arg2, arg3, arg4, arg5);
	}
	return 0;
}
=======
/*
** p_lnspec.cpp
** Handles line specials
**
**---------------------------------------------------------------------------
** Copyright 1998-2007 Randy Heit
** All rights reserved.
**
** Redistribution and use in source and binary forms, with or without
** modification, are permitted provided that the following conditions
** are met:
**
** 1. Redistributions of source code must retain the above copyright
**    notice, this list of conditions and the following disclaimer.
** 2. Redistributions in binary form must reproduce the above copyright
**    notice, this list of conditions and the following disclaimer in the
**    documentation and/or other materials provided with the distribution.
** 3. The name of the author may not be used to endorse or promote products
**    derived from this software without specific prior written permission.
**
** THIS SOFTWARE IS PROVIDED BY THE AUTHOR ``AS IS'' AND ANY EXPRESS OR
** IMPLIED WARRANTIES, INCLUDING, BUT NOT LIMITED TO, THE IMPLIED WARRANTIES
** OF MERCHANTABILITY AND FITNESS FOR A PARTICULAR PURPOSE ARE DISCLAIMED.
** IN NO EVENT SHALL THE AUTHOR BE LIABLE FOR ANY DIRECT, INDIRECT,
** INCIDENTAL, SPECIAL, EXEMPLARY, OR CONSEQUENTIAL DAMAGES (INCLUDING, BUT
** NOT LIMITED TO, PROCUREMENT OF SUBSTITUTE GOODS OR SERVICES; LOSS OF USE,
** DATA, OR PROFITS; OR BUSINESS INTERRUPTION) HOWEVER CAUSED AND ON ANY
** THEORY OF LIABILITY, WHETHER IN CONTRACT, STRICT LIABILITY, OR TORT
** (INCLUDING NEGLIGENCE OR OTHERWISE) ARISING IN ANY WAY OUT OF THE USE OF
** THIS SOFTWARE, EVEN IF ADVISED OF THE POSSIBILITY OF SUCH DAMAGE.
**---------------------------------------------------------------------------
**
** Each function returns true if it caused something to happen
** or false if it could not perform the desired action.
*/

#include "doomstat.h"
#include "p_local.h"
#include "p_lnspec.h"
#include "p_enemy.h"
#include "g_level.h"
#include "v_palette.h"
#include "tables.h"
#include "i_system.h"
#include "a_sharedglobal.h"
#include "a_lightning.h"
#include "statnums.h"
#include "s_sound.h"
#include "templates.h"
#include "a_keys.h"
#include "gi.h"
#include "m_random.h"
#include "p_conversation.h"
#include "a_strifeglobal.h"
#include "r_data/r_translate.h"
#include "p_3dmidtex.h"
#include "d_net.h"
#include "d_event.h"
#include "gstrings.h"
#include "po_man.h"
#include "d_player.h"
#include "r_utility.h"
#include "r_data/colormaps.h"
#include "fragglescript/t_fs.h"
#include "p_spec.h"

// Remaps EE sector change types to Generic_Floor values. According to the Eternity Wiki:
/*
    0 : No texture or type change. ( = 0)
    1 : Copy texture, zero type; trigger model. ( = 1)
    2 : Copy texture, zero type; numeric model. ( = 1+4)
    3 : Copy texture, preserve type; trigger model. ( = 3)
    4 : Copy texture, preserve type; numeric model. ( = 3+4)
    5 : Copy texture and type; trigger model.  ( = 2)
    6 : Copy texture and type; numeric model.  ( = 2+4)
*/
static const BYTE ChangeMap[8] = { 0, 1, 5, 3, 7, 2, 6, 0 };

#define FUNC(a) static int a (line_t *ln, AActor *it, bool backSide, \
	int arg0, int arg1, int arg2, int arg3, int arg4)

#define SPEED(a)		((a)*(FRACUNIT/8))
#define TICS(a)			(((a)*TICRATE)/35)
#define OCTICS(a)		(((a)*TICRATE)/8)
#define	BYTEANGLE(a)	((angle_t)((a)<<24))
#define CRUSH(a)		((a) > 0? (a) : -1)
#define CRUSHTYPE(a)	((a)==1? false : (a)==2? true : gameinfo.gametype == GAME_Hexen)
#define CHANGE(a)		(((a) >= 0 && (a)<=7)? ChangeMap[a]:0)

static FRandom pr_glass ("GlassBreak");

// There are aliases for the ACS specials that take names instead of numbers.
// This table maps them onto the real number-based specials.
BYTE NamedACSToNormalACS[7] =
{
	ACS_Execute,
	ACS_Suspend,
	ACS_Terminate,
	ACS_LockedExecute,
	ACS_LockedExecuteDoor,
	ACS_ExecuteWithResult,
	ACS_ExecuteAlways,
};

FName MODtoDamageType (int mod)
{
	switch (mod)
	{
	default:	return NAME_None;			break;
	case 9:		return NAME_BFGSplash;		break;
	case 12:	return NAME_Drowning;		break;
	case 13:	return NAME_Slime;			break;
	case 14:	return NAME_Fire;			break;
	case 15:	return NAME_Crush;			break;
	case 16:	return NAME_Telefrag;		break;
	case 17:	return NAME_Falling;		break;
	case 18:	return NAME_Suicide;		break;
	case 20:	return NAME_Exit;			break;
	case 22:	return NAME_Melee;			break;
	case 23:	return NAME_Railgun;		break;
	case 24:	return NAME_Ice;			break;
	case 25:	return NAME_Disintegrate;	break;
	case 26:	return NAME_Poison;			break;
	case 27:	return NAME_Electric;		break;
	case 1000:	return NAME_Massacre;		break;
	}
}

FUNC(LS_NOP)
{
	return false;
}

FUNC(LS_Polyobj_RotateLeft)
// Polyobj_RotateLeft (po, speed, angle)
{
	return EV_RotatePoly (ln, arg0, arg1, arg2, 1, false);
}

FUNC(LS_Polyobj_RotateRight)
// Polyobj_rotateRight (po, speed, angle)
{
	return EV_RotatePoly (ln, arg0, arg1, arg2, -1, false);
}

FUNC(LS_Polyobj_Move)
// Polyobj_Move (po, speed, angle, distance)
{
	return EV_MovePoly (ln, arg0, SPEED(arg1), BYTEANGLE(arg2), arg3 * FRACUNIT, false);
}

FUNC(LS_Polyobj_MoveTimes8)
// Polyobj_MoveTimes8 (po, speed, angle, distance)
{
	return EV_MovePoly (ln, arg0, SPEED(arg1), BYTEANGLE(arg2), arg3 * FRACUNIT * 8, false);
}

FUNC(LS_Polyobj_MoveTo)
// Polyobj_MoveTo (po, speed, x, y)
{
	return EV_MovePolyTo (ln, arg0, SPEED(arg1), arg2 << FRACBITS, arg3 << FRACBITS, false);
}

FUNC(LS_Polyobj_MoveToSpot)
// Polyobj_MoveToSpot (po, speed, tid)
{
	FActorIterator iterator (arg2);
	AActor *spot = iterator.Next();
	if (spot == NULL) return false;
	return EV_MovePolyTo (ln, arg0, SPEED(arg1), spot->X(), spot->Y(), false);
}

FUNC(LS_Polyobj_DoorSwing)
// Polyobj_DoorSwing (po, speed, angle, delay)
{
	return EV_OpenPolyDoor (ln, arg0, arg1, BYTEANGLE(arg2), arg3, 0, PODOOR_SWING);
}

FUNC(LS_Polyobj_DoorSlide)
// Polyobj_DoorSlide (po, speed, angle, distance, delay)
{
	return EV_OpenPolyDoor (ln, arg0, SPEED(arg1), BYTEANGLE(arg2), arg4, arg3*FRACUNIT, PODOOR_SLIDE);
}

FUNC(LS_Polyobj_OR_RotateLeft)
// Polyobj_OR_RotateLeft (po, speed, angle)
{
	return EV_RotatePoly (ln, arg0, arg1, arg2, 1, true);
}

FUNC(LS_Polyobj_OR_RotateRight)
// Polyobj_OR_RotateRight (po, speed, angle)
{
	return EV_RotatePoly (ln, arg0, arg1, arg2, -1, true);
}

FUNC(LS_Polyobj_OR_Move)
// Polyobj_OR_Move (po, speed, angle, distance)
{
	return EV_MovePoly (ln, arg0, SPEED(arg1), BYTEANGLE(arg2), arg3 * FRACUNIT, true);
}

FUNC(LS_Polyobj_OR_MoveTimes8)
// Polyobj_OR_MoveTimes8 (po, speed, angle, distance)
{
	return EV_MovePoly (ln, arg0, SPEED(arg1), BYTEANGLE(arg2), arg3 * FRACUNIT * 8, true);
}

FUNC(LS_Polyobj_OR_MoveTo)
// Polyobj_OR_MoveTo (po, speed, x, y)
{
	return EV_MovePolyTo (ln, arg0, SPEED(arg1), arg2 << FRACBITS, arg3 << FRACBITS, true);
}

FUNC(LS_Polyobj_OR_MoveToSpot)
// Polyobj_OR_MoveToSpot (po, speed, tid)
{
	FActorIterator iterator (arg2);
	AActor *spot = iterator.Next();
	if (spot == NULL) return false;
	return EV_MovePolyTo (ln, arg0, SPEED(arg1), spot->X(), spot->Y(), true);
}

FUNC(LS_Polyobj_Stop)
// Polyobj_Stop (po)
{
	return EV_StopPoly (arg0);
}

FUNC(LS_Door_Close)
// Door_Close (tag, speed, lighttag)
{
	return EV_DoDoor (DDoor::doorClose, ln, it, arg0, SPEED(arg1), 0, 0, arg2);
}

FUNC(LS_Door_Open)
// Door_Open (tag, speed, lighttag)
{
	return EV_DoDoor (DDoor::doorOpen, ln, it, arg0, SPEED(arg1), 0, 0, arg2);
}

FUNC(LS_Door_Raise)
// Door_Raise (tag, speed, delay, lighttag)
{
	return EV_DoDoor (DDoor::doorRaise, ln, it, arg0, SPEED(arg1), TICS(arg2), 0, arg3);
}

FUNC(LS_Door_LockedRaise)
// Door_LockedRaise (tag, speed, delay, lock, lighttag)
{
	return EV_DoDoor (arg2 ? DDoor::doorRaise : DDoor::doorOpen, ln, it,
					  arg0, SPEED(arg1), TICS(arg2), arg3, arg4);
}

FUNC(LS_Door_CloseWaitOpen)
// Door_CloseWaitOpen (tag, speed, delay, lighttag)
{
	return EV_DoDoor (DDoor::doorCloseWaitOpen, ln, it, arg0, SPEED(arg1), OCTICS(arg2), 0, arg3);
}

FUNC(LS_Door_WaitRaise)
// Door_WaitRaise(tag, speed, delay, wait, lighttag)
{
	return EV_DoDoor(DDoor::doorWaitRaise, ln, it, arg0, SPEED(arg1), TICS(arg2), 0, arg4, false, TICS(arg3));
}

FUNC(LS_Door_WaitClose)
// Door_WaitRaise(tag, speed, wait, lighttag)
{
	return EV_DoDoor(DDoor::doorWaitClose, ln, it, arg0, SPEED(arg1), 0, 0, arg3, false, TICS(arg2));
}

FUNC(LS_Door_Animated)
// Door_Animated (tag, speed, delay, lock)
{
	if (arg3 != 0 && !P_CheckKeys (it, arg3, arg0 != 0))
		return false;

	return EV_SlidingDoor (ln, it, arg0, arg1, arg2);
}

FUNC(LS_Generic_Door)
// Generic_Door (tag, speed, kind, delay, lock)
{
	int tag, lightTag;
	DDoor::EVlDoor type;
	bool boomgen = false;

	switch (arg2 & 63)
	{
		case 0: type = DDoor::doorRaise;			break;
		case 1: type = DDoor::doorOpen;				break;
		case 2: type = DDoor::doorCloseWaitOpen;	break;
		case 3: type = DDoor::doorClose;			break;
		default: return false;
	}
	// Boom doesn't allow manual generalized doors to be activated while they move
	if (arg2 & 64) boomgen = true;
	if (arg2 & 128)
	{
		// New for 2.0.58: Finally support BOOM's local door light effect
		tag = 0;
		lightTag = arg0;
	}
	else
	{
		tag = arg0;
		lightTag = 0;
	}
	return EV_DoDoor (type, ln, it, tag, SPEED(arg1), OCTICS(arg3), arg4, lightTag, boomgen);
}

FUNC(LS_Floor_LowerByValue)
// Floor_LowerByValue (tag, speed, height, change)
{
	return EV_DoFloor (DFloor::floorLowerByValue, ln, arg0, SPEED(arg1), FRACUNIT*arg2, -1, CHANGE(arg3), false);
}

FUNC(LS_Floor_LowerToLowest)
// Floor_LowerToLowest (tag, speed, change)
{
	return EV_DoFloor (DFloor::floorLowerToLowest, ln, arg0, SPEED(arg1), 0, -1, CHANGE(arg2), false);
}

FUNC(LS_Floor_LowerToHighest)
// Floor_LowerToHighest (tag, speed, adjust, hereticlower)
{
	return EV_DoFloor (DFloor::floorLowerToHighest, ln, arg0, SPEED(arg1), (arg2-128)*FRACUNIT, -1, 0, false, arg3==1);
}

FUNC(LS_Floor_LowerToHighestEE)
// Floor_LowerToHighest (tag, speed, change)
{
	return EV_DoFloor (DFloor::floorLowerToHighest, ln, arg0, SPEED(arg1), 0, -1, CHANGE(arg2), false);
}

FUNC(LS_Floor_LowerToNearest)
// Floor_LowerToNearest (tag, speed, change)
{
	return EV_DoFloor (DFloor::floorLowerToNearest, ln, arg0, SPEED(arg1), 0, -1, CHANGE(arg2), false);
}

FUNC(LS_Floor_RaiseByValue)
// Floor_RaiseByValue (tag, speed, height, change, crush)
{
	return EV_DoFloor (DFloor::floorRaiseByValue, ln, arg0, SPEED(arg1), FRACUNIT*arg2, CRUSH(arg4), CHANGE(arg3), true);
}

FUNC(LS_Floor_RaiseToHighest)
// Floor_RaiseToHighest (tag, speed, change, crush)
{
	return EV_DoFloor (DFloor::floorRaiseToHighest, ln, arg0, SPEED(arg1), 0, CRUSH(arg3), CHANGE(arg2), true);
}

FUNC(LS_Floor_RaiseToNearest)
// Floor_RaiseToNearest (tag, speed, change, crush)
{
	return EV_DoFloor (DFloor::floorRaiseToNearest, ln, arg0, SPEED(arg1), 0, CRUSH(arg3), CHANGE(arg2), true);
}

FUNC(LS_Floor_RaiseToLowest)
// Floor_RaiseToLowest (tag, change, crush)
{
	// This is merely done for completeness as it's a rather pointless addition.
	return EV_DoFloor (DFloor::floorRaiseToLowest, ln, arg0, 2*FRACUNIT, 0, CRUSH(arg3), CHANGE(arg2), true);
}

FUNC(LS_Floor_RaiseAndCrush)
// Floor_RaiseAndCrush (tag, speed, crush, crushmode)
{
	return EV_DoFloor (DFloor::floorRaiseAndCrush, ln, arg0, SPEED(arg1), 0, arg2, 0, CRUSHTYPE(arg3));
}

FUNC(LS_Floor_RaiseAndCrushDoom)
// Floor_RaiseAndCrushDoom (tag, speed, crush, crushmode)
{
	return EV_DoFloor (DFloor::floorRaiseAndCrushDoom, ln, arg0, SPEED(arg1), 0, arg2, 0, CRUSHTYPE(arg3));
}

FUNC(LS_Floor_RaiseByValueTimes8)
// FLoor_RaiseByValueTimes8 (tag, speed, height, change, crush)
{
	return EV_DoFloor (DFloor::floorRaiseByValue, ln, arg0, SPEED(arg1), FRACUNIT*arg2*8, CRUSH(arg4), CHANGE(arg3), true);
}

FUNC(LS_Floor_LowerByValueTimes8)
// Floor_LowerByValueTimes8 (tag, speed, height, change)
{
	return EV_DoFloor (DFloor::floorLowerByValue, ln, arg0, SPEED(arg1), FRACUNIT*arg2*8, -1, CHANGE(arg3), false);
}

FUNC(LS_Floor_CrushStop)
// Floor_CrushStop (tag)
{
	return EV_FloorCrushStop (arg0);
}

FUNC(LS_Floor_LowerInstant)
// Floor_LowerInstant (tag, unused, height, change)
{
	return EV_DoFloor (DFloor::floorLowerInstant, ln, arg0, 0, arg2*FRACUNIT*8, -1, CHANGE(arg3), false);
}

FUNC(LS_Floor_RaiseInstant)
// Floor_RaiseInstant (tag, unused, height, change, crush)
{
	return EV_DoFloor (DFloor::floorRaiseInstant, ln, arg0, 0, arg2*FRACUNIT*8, CRUSH(arg4), CHANGE(arg3), true);
}

FUNC(LS_Floor_ToCeilingInstant)
// Floor_ToCeilingInstant (tag, change, crush)
{
	return EV_DoFloor (DFloor::floorLowerToCeiling, ln, arg0, 0, 0, CRUSH(arg2), CHANGE(arg1), true);
}

FUNC(LS_Floor_MoveToValueTimes8)
// Floor_MoveToValueTimes8 (tag, speed, height, negative, change)
{
	return EV_DoFloor (DFloor::floorMoveToValue, ln, arg0, SPEED(arg1),
					   arg2*FRACUNIT*8*(arg3?-1:1), -1, CHANGE(arg4), false);
}

FUNC(LS_Floor_MoveToValue)
// Floor_MoveToValue (tag, speed, height, negative, change)
{
	return EV_DoFloor (DFloor::floorMoveToValue, ln, arg0, SPEED(arg1),
					   arg2*FRACUNIT*(arg3?-1:1), -1, CHANGE(arg4), false);
}

FUNC(LS_Floor_RaiseToLowestCeiling)
// Floor_RaiseToLowestCeiling (tag, speed, change, crush)
{
	return EV_DoFloor (DFloor::floorRaiseToLowestCeiling, ln, arg0, SPEED(arg1), 0, CRUSH(arg3), CHANGE(arg2), true);
}

FUNC(LS_Floor_LowerToLowestCeiling)
// Floor_LowerToLowestCeiling (tag, speed, change)
{
	return EV_DoFloor (DFloor::floorLowerToLowestCeiling, ln, arg0, SPEED(arg1), 0, -1, CHANGE(arg2), true);
}

FUNC(LS_Floor_RaiseByTexture)
// Floor_RaiseByTexture (tag, speed, change, crush)
{
	return EV_DoFloor (DFloor::floorRaiseByTexture, ln, arg0, SPEED(arg1), 0, CRUSH(arg3), CHANGE(arg2), true);
}

FUNC(LS_Floor_LowerByTexture)
// Floor_LowerByTexture (tag, speed, change, crush)
{
	return EV_DoFloor (DFloor::floorLowerByTexture, ln, arg0, SPEED(arg1), 0, -1, CHANGE(arg2), true);
}

FUNC(LS_Floor_RaiseToCeiling)
// Floor_RaiseToCeiling (tag, speed, change, crush)
{
	return EV_DoFloor (DFloor::floorRaiseToCeiling, ln, arg0, SPEED(arg1), 0, CRUSH(arg3), CHANGE(arg2), true);
}

FUNC(LS_Floor_RaiseByValueTxTy)
// Floor_RaiseByValueTxTy (tag, speed, height)
{
	return EV_DoFloor (DFloor::floorRaiseAndChange, ln, arg0, SPEED(arg1), arg2*FRACUNIT, -1, 0, false);
}

FUNC(LS_Floor_LowerToLowestTxTy)
// Floor_LowerToLowestTxTy (tag, speed)
{
	return EV_DoFloor (DFloor::floorLowerAndChange, ln, arg0, SPEED(arg1), arg2*FRACUNIT, -1, 0, false);
}

FUNC(LS_Floor_Waggle)
// Floor_Waggle (tag, amplitude, frequency, delay, time)
{
	return EV_StartWaggle (arg0, ln, arg1, arg2, arg3, arg4, false);
}

FUNC(LS_Ceiling_Waggle)
// Ceiling_Waggle (tag, amplitude, frequency, delay, time)
{
	return EV_StartWaggle (arg0, ln, arg1, arg2, arg3, arg4, true);
}

FUNC(LS_Floor_TransferTrigger)
// Floor_TransferTrigger (tag)
{
	return EV_DoChange (ln, trigChangeOnly, arg0);
}

FUNC(LS_Floor_TransferNumeric)
// Floor_TransferNumeric (tag)
{
	return EV_DoChange (ln, numChangeOnly, arg0);
}

FUNC(LS_Floor_Donut)
// Floor_Donut (pillartag, pillarspeed, slimespeed)
{
	return EV_DoDonut (arg0, ln, SPEED(arg1), SPEED(arg2));
}

FUNC(LS_Generic_Floor)
// Generic_Floor (tag, speed, height, target, change/model/direct/crush)
{
	DFloor::EFloor type;

	if (arg4 & 8)
	{
		switch (arg3)
		{
			case 1: type = DFloor::floorRaiseToHighest;			break;
			case 2: type = DFloor::floorRaiseToLowest;			break;
			case 3: type = DFloor::floorRaiseToNearest;			break;
			case 4: type = DFloor::floorRaiseToLowestCeiling;	break;
			case 5: type = DFloor::floorRaiseToCeiling;			break;
			case 6: type = DFloor::floorRaiseByTexture;			break;
			default:type = DFloor::floorRaiseByValue;			break;
		}
	}
	else
	{
		switch (arg3)
		{
			case 1: type = DFloor::floorLowerToHighest;			break;
			case 2: type = DFloor::floorLowerToLowest;			break;
			case 3: type = DFloor::floorLowerToNearest;			break;
			case 4: type = DFloor::floorLowerToLowestCeiling;	break;
			case 5: type = DFloor::floorLowerToCeiling;			break;
			case 6: type = DFloor::floorLowerByTexture;			break;
			default:type = DFloor::floorLowerByValue;			break;
		}
	}

	return EV_DoFloor (type, ln, arg0, SPEED(arg1), arg2*FRACUNIT,
					   (arg4 & 16) ? 20 : -1, arg4 & 7, false);
					   
}

FUNC(LS_Stairs_BuildDown)
// Stair_BuildDown (tag, speed, height, delay, reset)
{
	return EV_BuildStairs (arg0, DFloor::buildDown, ln,
						   arg2 * FRACUNIT, SPEED(arg1), TICS(arg3), arg4, 0, DFloor::stairUseSpecials);
}

FUNC(LS_Stairs_BuildUp)
// Stairs_BuildUp (tag, speed, height, delay, reset)
{
	return EV_BuildStairs (arg0, DFloor::buildUp, ln,
						   arg2 * FRACUNIT, SPEED(arg1), TICS(arg3), arg4, 0, DFloor::stairUseSpecials);
}

FUNC(LS_Stairs_BuildDownSync)
// Stairs_BuildDownSync (tag, speed, height, reset)
{
	return EV_BuildStairs (arg0, DFloor::buildDown, ln,
						   arg2 * FRACUNIT, SPEED(arg1), 0, arg3, 0, DFloor::stairUseSpecials|DFloor::stairSync);
}

FUNC(LS_Stairs_BuildUpSync)
// Stairs_BuildUpSync (tag, speed, height, reset)
{
	return EV_BuildStairs (arg0, DFloor::buildUp, ln,
						   arg2 * FRACUNIT, SPEED(arg1), 0, arg3, 0, DFloor::stairUseSpecials|DFloor::stairSync);
}

FUNC(LS_Stairs_BuildUpDoom)
// Stairs_BuildUpDoom (tag, speed, height, delay, reset)
{
	return EV_BuildStairs (arg0, DFloor::buildUp, ln,
						   arg2 * FRACUNIT, SPEED(arg1), TICS(arg3), arg4, 0, 0);
}

FUNC(LS_Stairs_BuildDownDoom)
// Stair_BuildDownDoom (tag, speed, height, delay, reset)
{
	return EV_BuildStairs (arg0, DFloor::buildDown, ln,
						   arg2 * FRACUNIT, SPEED(arg1), TICS(arg3), arg4, 0, 0);
}

FUNC(LS_Stairs_BuildDownDoomSync)
// Stairs_BuildDownDoomSync (tag, speed, height, reset)
{
	return EV_BuildStairs (arg0, DFloor::buildDown, ln,
						   arg2 * FRACUNIT, SPEED(arg1), 0, arg3, 0, DFloor::stairSync);
}

FUNC(LS_Stairs_BuildUpDoomSync)
// Stairs_BuildUpDoomSync (tag, speed, height, reset)
{
	return EV_BuildStairs (arg0, DFloor::buildUp, ln,
						   arg2 * FRACUNIT, SPEED(arg1), 0, arg3, 0, DFloor::stairSync);
}


FUNC(LS_Generic_Stairs)
// Generic_Stairs (tag, speed, step, dir/igntxt, reset)
{
	DFloor::EStair type = (arg3 & 1) ? DFloor::buildUp : DFloor::buildDown;
	bool res = EV_BuildStairs (arg0, type, ln,
							   arg2 * FRACUNIT, SPEED(arg1), 0, arg4, arg3 & 2, 0);

	if (res && ln && (ln->flags & ML_REPEAT_SPECIAL) && ln->special == Generic_Stairs)
		// Toggle direction of next activation of repeatable stairs
		ln->args[3] ^= 1;

	return res;
}

FUNC(LS_Pillar_Build)
// Pillar_Build (tag, speed, height)
{
	return EV_DoPillar (DPillar::pillarBuild, ln, arg0, SPEED(arg1), arg2*FRACUNIT, 0, -1, false);
}

FUNC(LS_Pillar_BuildAndCrush)
// Pillar_BuildAndCrush (tag, speed, height, crush, crushtype)
{
	return EV_DoPillar (DPillar::pillarBuild, ln, arg0, SPEED(arg1), arg2*FRACUNIT, 0, arg3, CRUSHTYPE(arg4));
}

FUNC(LS_Pillar_Open)
// Pillar_Open (tag, speed, f_height, c_height)
{
	return EV_DoPillar (DPillar::pillarOpen, ln, arg0, SPEED(arg1), arg2*FRACUNIT, arg3*FRACUNIT, -1, false);
}

FUNC(LS_Ceiling_LowerByValue)
// Ceiling_LowerByValue (tag, speed, height, change, crush)
{
	return EV_DoCeiling (DCeiling::ceilLowerByValue, ln, arg0, SPEED(arg1), 0, arg2*FRACUNIT, CRUSH(arg4), 0, CHANGE(arg3), false);
}

FUNC(LS_Ceiling_RaiseByValue)
// Ceiling_RaiseByValue (tag, speed, height, change)
{
	return EV_DoCeiling (DCeiling::ceilRaiseByValue, ln, arg0, SPEED(arg1), 0, arg2*FRACUNIT, CRUSH(arg4), 0, CHANGE(arg3), false);
}

FUNC(LS_Ceiling_LowerByValueTimes8)
// Ceiling_LowerByValueTimes8 (tag, speed, height, change, crush)
{
	return EV_DoCeiling (DCeiling::ceilLowerByValue, ln, arg0, SPEED(arg1), 0, arg2*FRACUNIT*8, -1, 0, CHANGE(arg3), false);
}

FUNC(LS_Ceiling_RaiseByValueTimes8)
// Ceiling_RaiseByValueTimes8 (tag, speed, height, change)
{
	return EV_DoCeiling (DCeiling::ceilRaiseByValue, ln, arg0, SPEED(arg1), 0, arg2*FRACUNIT*8, -1, 0, CHANGE(arg3), false);
}

FUNC(LS_Ceiling_CrushAndRaise)
// Ceiling_CrushAndRaise (tag, speed, crush, crushtype)
{
	return EV_DoCeiling (DCeiling::ceilCrushAndRaise, ln, arg0, SPEED(arg1), SPEED(arg1)/2, 0, arg2, 0, 0, CRUSHTYPE(arg3));
}

FUNC(LS_Ceiling_LowerAndCrush)
// Ceiling_LowerAndCrush (tag, speed, crush, crushtype)
{
	return EV_DoCeiling (DCeiling::ceilLowerAndCrush, ln, arg0, SPEED(arg1), SPEED(arg1), 0, arg2, 0, 0, CRUSHTYPE(arg3));
}

FUNC(LS_Ceiling_LowerAndCrushDist)
// Ceiling_LowerAndCrush (tag, speed, crush, dist, crushtype)
{
	return EV_DoCeiling (DCeiling::ceilLowerAndCrushDist, ln, arg0, SPEED(arg1), SPEED(arg1), arg3*FRACUNIT, arg2, 0, 0, CRUSHTYPE(arg4));
}

FUNC(LS_Ceiling_CrushStop)
// Ceiling_CrushStop (tag)
{
	return EV_CeilingCrushStop (arg0);
}

FUNC(LS_Ceiling_CrushRaiseAndStay)
// Ceiling_CrushRaiseAndStay (tag, speed, crush, crushtype)
{
	return EV_DoCeiling (DCeiling::ceilCrushRaiseAndStay, ln, arg0, SPEED(arg1), SPEED(arg1)/2, 0, arg2, 0, 0, CRUSHTYPE(arg3));
}

FUNC(LS_Ceiling_MoveToValueTimes8)
// Ceiling_MoveToValueTimes8 (tag, speed, height, negative, change)
{
	return EV_DoCeiling (DCeiling::ceilMoveToValue, ln, arg0, SPEED(arg1), 0,
						 arg2*FRACUNIT*8*((arg3) ? -1 : 1), -1, 0, CHANGE(arg4), false);
}

FUNC(LS_Ceiling_MoveToValue)
// Ceiling_MoveToValue (tag, speed, height, negative, change)
{
	return EV_DoCeiling (DCeiling::ceilMoveToValue, ln, arg0, SPEED(arg1), 0,
						 arg2*FRACUNIT*((arg3) ? -1 : 1), -1, 0, CHANGE(arg4), false);
}

FUNC(LS_Ceiling_LowerToHighestFloor)
// Ceiling_LowerToHighestFloor (tag, speed, change, crush)
{
	return EV_DoCeiling (DCeiling::ceilLowerToHighestFloor, ln, arg0, SPEED(arg1), 0, 0, CRUSH(arg3), 0, CHANGE(arg2), false);
}

FUNC(LS_Ceiling_LowerInstant)
// Ceiling_LowerInstant (tag, unused, height, change, crush)
{
	return EV_DoCeiling (DCeiling::ceilLowerInstant, ln, arg0, 0, 0, arg2*FRACUNIT*8, CRUSH(arg4), 0, CHANGE(arg3), false);
}

FUNC(LS_Ceiling_RaiseInstant)
// Ceiling_RaiseInstant (tag, unused, height, change)
{
	return EV_DoCeiling (DCeiling::ceilRaiseInstant, ln, arg0, 0, 0, arg2*FRACUNIT*8, -1, 0, CHANGE(arg3), false);
}

FUNC(LS_Ceiling_CrushRaiseAndStayA)
// Ceiling_CrushRaiseAndStayA (tag, dnspeed, upspeed, damage, crushtype)
{
	return EV_DoCeiling (DCeiling::ceilCrushRaiseAndStay, ln, arg0, SPEED(arg1), SPEED(arg2), 0, arg3, 0, 0, CRUSHTYPE(arg4));
}

FUNC(LS_Ceiling_CrushRaiseAndStaySilA)
// Ceiling_CrushRaiseAndStaySilA (tag, dnspeed, upspeed, damage, crushtype)
{
	return EV_DoCeiling (DCeiling::ceilCrushRaiseAndStay, ln, arg0, SPEED(arg1), SPEED(arg2), 0, arg3, 1, 0, CRUSHTYPE(arg4));
}

FUNC(LS_Ceiling_CrushAndRaiseA)
// Ceiling_CrushAndRaiseA (tag, dnspeed, upspeed, damage, crushtype)
{
	return EV_DoCeiling (DCeiling::ceilCrushAndRaise, ln, arg0, SPEED(arg1), SPEED(arg2), 0, arg3, 0, 0, CRUSHTYPE(arg4));
}

FUNC(LS_Ceiling_CrushAndRaiseDist)
// Ceiling_CrushAndRaiseDist (tag, dist, speed, damage, crushtype)
{
	return EV_DoCeiling (DCeiling::ceilCrushAndRaise, ln, arg0, SPEED(arg2), SPEED(arg2), arg1*FRACUNIT, arg3, 0, 0, CRUSHTYPE(arg4));
}

FUNC(LS_Ceiling_CrushAndRaiseSilentA)
// Ceiling_CrushAndRaiseSilentA (tag, dnspeed, upspeed, damage, crushtype)
{
	return EV_DoCeiling (DCeiling::ceilCrushAndRaise, ln, arg0, SPEED(arg1), SPEED(arg2), 0, arg3, 1, 0, CRUSHTYPE(arg4));
}

FUNC(LS_Ceiling_CrushAndRaiseSilentDist)
// Ceiling_CrushAndRaiseSilentDist (tag, dist, upspeed, damage, crushtype)
{
	return EV_DoCeiling (DCeiling::ceilCrushAndRaise, ln, arg0, SPEED(arg2), SPEED(arg2), arg1*FRACUNIT, arg3, 1, 0, CRUSHTYPE(arg4));
}

FUNC(LS_Ceiling_RaiseToNearest)
// Ceiling_RaiseToNearest (tag, speed, change)
{
	return EV_DoCeiling (DCeiling::ceilRaiseToNearest, ln, arg0, SPEED(arg1), 0, 0, -1, CHANGE(arg2), 0, false);
}

FUNC(LS_Ceiling_RaiseToHighest)
// Ceiling_RaiseToHighest (tag, speed, change)
{
	return EV_DoCeiling (DCeiling::ceilRaiseToHighest, ln, arg0, SPEED(arg1), 0, 0, -1, CHANGE(arg2), 0, false);
}

FUNC(LS_Ceiling_RaiseToLowest)
// Ceiling_RaiseToLowest (tag, speed, change)
{
	return EV_DoCeiling (DCeiling::ceilRaiseToLowest, ln, arg0, SPEED(arg1), 0, 0, -1, CHANGE(arg2), 0, false);
}

FUNC(LS_Ceiling_RaiseToHighestFloor)
// Ceiling_RaiseToHighestFloor (tag, speed, change)
{
	return EV_DoCeiling (DCeiling::ceilRaiseToHighestFloor, ln, arg0, SPEED(arg1), 0, 0, -1, CHANGE(arg2), 0, false);
}

FUNC(LS_Ceiling_RaiseByTexture)
// Ceiling_RaiseByTexture (tag, speed, change)
{
	return EV_DoCeiling (DCeiling::ceilRaiseByTexture, ln, arg0, SPEED(arg1), 0, 0, -1, CHANGE(arg2), 0, false);
}

FUNC(LS_Ceiling_LowerToLowest)
// Ceiling_LowerToLowest (tag, speed, change, crush)
{
	return EV_DoCeiling (DCeiling::ceilLowerToLowest, ln, arg0, SPEED(arg1), 0, 0, CRUSH(arg3), 0, CHANGE(arg2), false);
}

FUNC(LS_Ceiling_LowerToNearest)
// Ceiling_LowerToNearest (tag, speed, change, crush)
{
	return EV_DoCeiling (DCeiling::ceilLowerToNearest, ln, arg0, SPEED(arg1), 0, 0, CRUSH(arg3), 0, CHANGE(arg2), false);
}

FUNC(LS_Ceiling_ToHighestInstant)
// Ceiling_ToHighestInstant (tag, change, crush)
{
	return EV_DoCeiling (DCeiling::ceilLowerToHighest, ln, arg0, FRACUNIT*2, 0, 0, CRUSH(arg2), 0, CHANGE(arg1), false);
}

FUNC(LS_Ceiling_ToFloorInstant)
// Ceiling_ToFloorInstant (tag, change, crush)
{
	return EV_DoCeiling (DCeiling::ceilRaiseToFloor, ln, arg0, FRACUNIT*2, 0, 0, CRUSH(arg2), 0, CHANGE(arg1), false);
}

FUNC(LS_Ceiling_LowerToFloor)
// Ceiling_LowerToFloor (tag, speed, change, crush)
{
	return EV_DoCeiling (DCeiling::ceilLowerToFloor, ln, arg0, SPEED(arg1), 0, 0, CRUSH(arg3), 0, CHANGE(arg4), false);
}

FUNC(LS_Ceiling_LowerByTexture)
// Ceiling_LowerByTexture (tag, speed, change, crush)
{
	return EV_DoCeiling (DCeiling::ceilLowerByTexture, ln, arg0, SPEED(arg1), 0, 0, CRUSH(arg3), 0, CHANGE(arg4), false);
}

FUNC(LS_Generic_Ceiling)
// Generic_Ceiling (tag, speed, height, target, change/model/direct/crush)
{
	DCeiling::ECeiling type;

	if (arg4 & 8) {
		switch (arg3) {
			case 1:  type = DCeiling::ceilRaiseToHighest;		break;
			case 2:  type = DCeiling::ceilRaiseToLowest;		break;
			case 3:  type = DCeiling::ceilRaiseToNearest;		break;
			case 4:  type = DCeiling::ceilRaiseToHighestFloor;	break;
			case 5:  type = DCeiling::ceilRaiseToFloor;			break;
			case 6:  type = DCeiling::ceilRaiseByTexture;		break;
			default: type = DCeiling::ceilRaiseByValue;			break;
		}
	} else {
		switch (arg3) {
			case 1:  type = DCeiling::ceilLowerToHighest;		break;
			case 2:  type = DCeiling::ceilLowerToLowest;		break;
			case 3:  type = DCeiling::ceilLowerToNearest;		break;
			case 4:  type = DCeiling::ceilLowerToHighestFloor;	break;
			case 5:  type = DCeiling::ceilLowerToFloor;			break;
			case 6:  type = DCeiling::ceilLowerByTexture;		break;
			default: type = DCeiling::ceilLowerByValue;			break;
		}
	}

	return EV_DoCeiling (type, ln, arg0, SPEED(arg1), SPEED(arg1), arg2*FRACUNIT,
						 (arg4 & 16) ? 20 : -1, 0, arg4 & 7, false);
}

FUNC(LS_Generic_Crusher)
// Generic_Crusher (tag, dnspeed, upspeed, silent, damage)
{
	return EV_DoCeiling (DCeiling::ceilCrushAndRaise, ln, arg0, SPEED(arg1),
						 SPEED(arg2), 0, arg4, arg3 ? 2 : 0, 0, false);
}

FUNC(LS_Generic_Crusher2)
// Generic_Crusher2 (tag, dnspeed, upspeed, silent, damage)
{
	// same as above but uses Hexen's crushing method.
	return EV_DoCeiling (DCeiling::ceilCrushAndRaise, ln, arg0, SPEED(arg1),
						 SPEED(arg2), 0, arg4, arg3 ? 2 : 0, 0, true);
}

FUNC(LS_Plat_PerpetualRaise)
// Plat_PerpetualRaise (tag, speed, delay)
{
	return EV_DoPlat (arg0, ln, DPlat::platPerpetualRaise, 0, SPEED(arg1), TICS(arg2), 8, 0);
}

FUNC(LS_Plat_PerpetualRaiseLip)
// Plat_PerpetualRaiseLip (tag, speed, delay, lip)
{
	return EV_DoPlat (arg0, ln, DPlat::platPerpetualRaise, 0, SPEED(arg1), TICS(arg2), arg3, 0);
}

FUNC(LS_Plat_Stop)
// Plat_Stop (tag)
{
	EV_StopPlat (arg0);
	return true;
}

FUNC(LS_Plat_DownWaitUpStay)
// Plat_DownWaitUpStay (tag, speed, delay)
{
	return EV_DoPlat (arg0, ln, DPlat::platDownWaitUpStay, 0, SPEED(arg1), TICS(arg2), 8, 0);
}

FUNC(LS_Plat_DownWaitUpStayLip)
// Plat_DownWaitUpStayLip (tag, speed, delay, lip, floor-sound?)
{
	return EV_DoPlat (arg0, ln,
		arg4 ? DPlat::platDownWaitUpStayStone : DPlat::platDownWaitUpStay,
		0, SPEED(arg1), TICS(arg2), arg3, 0);
}

FUNC(LS_Plat_DownByValue)
// Plat_DownByValue (tag, speed, delay, height)
{
	return EV_DoPlat (arg0, ln, DPlat::platDownByValue, FRACUNIT*arg3*8, SPEED(arg1), TICS(arg2), 0, 0);
}

FUNC(LS_Plat_UpByValue)
// Plat_UpByValue (tag, speed, delay, height)
{
	return EV_DoPlat (arg0, ln, DPlat::platUpByValue, FRACUNIT*arg3*8, SPEED(arg1), TICS(arg2), 0, 0);
}

FUNC(LS_Plat_UpWaitDownStay)
// Plat_UpWaitDownStay (tag, speed, delay)
{
	return EV_DoPlat (arg0, ln, DPlat::platUpWaitDownStay, 0, SPEED(arg1), TICS(arg2), 0, 0);
}

FUNC(LS_Plat_UpNearestWaitDownStay)
// Plat_UpNearestWaitDownStay (tag, speed, delay)
{
	return EV_DoPlat (arg0, ln, DPlat::platUpNearestWaitDownStay, 0, SPEED(arg1), TICS(arg2), 0, 0);
}

FUNC(LS_Plat_RaiseAndStayTx0)
// Plat_RaiseAndStayTx0 (tag, speed, lockout)
{
	DPlat::EPlatType type;

	switch (arg3)
	{
		case 1:
			type = DPlat::platRaiseAndStay;
			break;
		case 2:
			type = DPlat::platRaiseAndStayLockout;
			break;
		default:
			type = gameinfo.gametype == GAME_Heretic? DPlat::platRaiseAndStayLockout : DPlat::platRaiseAndStay;
			break;
	}


	return EV_DoPlat (arg0, ln, type, 0, SPEED(arg1), 0, 0, 1);
}

FUNC(LS_Plat_UpByValueStayTx)
// Plat_UpByValueStayTx (tag, speed, height)
{
	return EV_DoPlat (arg0, ln, DPlat::platUpByValueStay, FRACUNIT*arg2*8, SPEED(arg1), 0, 0, 2);
}

FUNC(LS_Plat_ToggleCeiling)
// Plat_ToggleCeiling (tag)
{
	return EV_DoPlat (arg0, ln, DPlat::platToggle, 0, 0, 0, 0, 0);
}

FUNC(LS_Generic_Lift)
// Generic_Lift (tag, speed, delay, target, height)
{
	DPlat::EPlatType type;

	switch (arg3)
	{
		case 1:
			type = DPlat::platDownWaitUpStay;
			break;
		case 2:
			type = DPlat::platDownToNearestFloor;
			break;
		case 3:
			type = DPlat::platDownToLowestCeiling;
			break;
		case 4:
			type = DPlat::platPerpetualRaise;
			break;
		default:
			type = DPlat::platUpByValue;
			break;
	}

	return EV_DoPlat (arg0, ln, type, arg4*8*FRACUNIT, SPEED(arg1), OCTICS(arg2), 0, 0);
}

FUNC(LS_Exit_Normal)
// Exit_Normal (position)
{
	if (CheckIfExitIsGood (it, FindLevelInfo(G_GetExitMap())))
	{
		G_ExitLevel (arg0, false);
		return true;
	}
	return false;
}

FUNC(LS_Exit_Secret)
// Exit_Secret (position)
{
	if (CheckIfExitIsGood (it, FindLevelInfo(G_GetSecretExitMap())))
	{
		G_SecretExitLevel (arg0);
		return true;
	}
	return false;
}

FUNC(LS_Teleport_NewMap)
// Teleport_NewMap (map, position, keepFacing?)
{
	if (backSide == 0 || gameinfo.gametype == GAME_Strife)
	{
		level_info_t *info = FindLevelByNum (arg0);

		if (info && CheckIfExitIsGood (it, info))
		{
			G_ChangeLevel(info->MapName, arg1, arg2 ? CHANGELEVEL_KEEPFACING : 0);
			return true;
		}
	}
	return false;
}

FUNC(LS_Teleport)
// Teleport (tid, sectortag, bNoSourceFog)
{
	int flags = TELF_DESTFOG;
	if (!arg2)
	{
		flags |= TELF_SOURCEFOG;
	}
	return EV_Teleport (arg0, arg1, ln, backSide, it, flags);
}

FUNC( LS_Teleport_NoStop )
// Teleport_NoStop (tid, sectortag, bNoSourceFog)
{
	int flags = TELF_DESTFOG | TELF_KEEPVELOCITY;
	if (!arg2)
	{
		flags |= TELF_SOURCEFOG;
	}
	return EV_Teleport( arg0, arg1, ln, backSide, it, flags);
}

FUNC(LS_Teleport_NoFog)
// Teleport_NoFog (tid, useang, sectortag, keepheight)
{
	int flags = 0;
	if (!arg1)
	{
		flags |= TELF_KEEPORIENTATION;
	}
	if (arg3)
	{
		flags |= TELF_KEEPHEIGHT;
	}
	return EV_Teleport (arg0, arg2, ln, backSide, it, flags);
}

FUNC(LS_Teleport_ZombieChanger)
// Teleport_ZombieChanger (tid, sectortag)
{
	// This is practically useless outside of Strife, but oh well.
	if (it != NULL)
	{
		EV_Teleport (arg0, arg1, ln, backSide, it, 0);
		if (it->health >= 0) it->SetState (it->FindState(NAME_Pain));
		return true;
	}
	return false;
}

FUNC(LS_TeleportOther)
// TeleportOther (other_tid, dest_tid, fog?)
{
	return EV_TeleportOther (arg0, arg1, arg2?true:false);
}

FUNC(LS_TeleportGroup)
// TeleportGroup (group_tid, source_tid, dest_tid, move_source?, fog?)
{
	return EV_TeleportGroup (arg0, it, arg1, arg2, arg3?true:false, arg4?true:false);
}

FUNC(LS_TeleportInSector)
// TeleportInSector (tag, source_tid, dest_tid, bFog, group_tid)
{
	return EV_TeleportSector (arg0, arg1, arg2, arg3?true:false, arg4);
}

FUNC(LS_Teleport_EndGame)
// Teleport_EndGame ()
{
	if (!backSide && CheckIfExitIsGood (it, NULL))
	{
		G_ChangeLevel(NULL, 0, 0);
		return true;
	}
	return false;
}

FUNC(LS_Teleport_Line)
// Teleport_Line (thisid, destid, reversed)
{
	return EV_SilentLineTeleport (ln, backSide, it, arg1, arg2);
}

static void ThrustThingHelper (AActor *it, angle_t angle, int force, INTBOOL nolimit);
FUNC(LS_ThrustThing)
// ThrustThing (angle, force, nolimit, tid)
{
	if (arg3 != 0)
	{
		FActorIterator iterator (arg3);
		while ((it = iterator.Next()) != NULL)
		{
			ThrustThingHelper (it, BYTEANGLE(arg0), arg1, arg2);
		}
		return true;
	}
	else if (it)
	{
		ThrustThingHelper (it, BYTEANGLE(arg0), arg1, arg2);
		return true;
	}
	return false;
}

static void ThrustThingHelper (AActor *it, angle_t angle, int force, INTBOOL nolimit)
{
	angle >>= ANGLETOFINESHIFT;
	it->velx += force * finecosine[angle];
	it->vely += force * finesine[angle];
	if (!nolimit)
	{
		it->velx = clamp<fixed_t> (it->velx, -MAXMOVE, MAXMOVE);
		it->vely = clamp<fixed_t> (it->vely, -MAXMOVE, MAXMOVE);
	}
}

FUNC(LS_ThrustThingZ)	// [BC]
// ThrustThingZ (tid, zthrust, down/up, set)
{
	AActor *victim;
	fixed_t thrust = arg1*FRACUNIT/4;

	// [BC] Up is default
	if (arg2)
		thrust = -thrust;

	if (arg0 != 0)
	{
		FActorIterator iterator (arg0);

		while ( (victim = iterator.Next ()) )
		{
			if (!arg3)
				victim->velz = thrust;
			else
				victim->velz += thrust;
		}
		return true;
	}
	else if (it)
	{
		if (!arg3)
			it->velz = thrust;
		else
			it->velz += thrust;
		return true;
	}
	return false;
}

FUNC(LS_Thing_SetSpecial)	// [BC]
// Thing_SetSpecial (tid, special, arg1, arg2, arg3)
// [RH] Use the SetThingSpecial ACS command instead.
// It can set all args and not just the first three.
{
	if (arg0 == 0)
	{
		if (it != NULL)
		{
			it->special = arg1;
			it->args[0] = arg2;
			it->args[1] = arg3;
			it->args[2] = arg4;
		}
	}
	else
	{
		AActor *actor;
		FActorIterator iterator (arg0);

		while ( (actor = iterator.Next ()) )
		{
			actor->special = arg1;
			actor->args[0] = arg2;
			actor->args[1] = arg3;
			actor->args[2] = arg4;
		}
	}
	return true;
}

FUNC(LS_Thing_ChangeTID)
// Thing_ChangeTID (oldtid, newtid)
{
	if (arg0 == 0)
	{
		if (it != NULL && !(it->ObjectFlags & OF_EuthanizeMe))
		{
			it->RemoveFromHash ();
			it->tid = arg1;
			it->AddToHash ();
		}
	}
	else
	{
		FActorIterator iterator (arg0);
		AActor *actor, *next;

		next = iterator.Next ();
		while (next != NULL)
		{
			actor = next;
			next = iterator.Next ();

			if (!(actor->ObjectFlags & OF_EuthanizeMe))
			{
				actor->RemoveFromHash ();
				actor->tid = arg1;
				actor->AddToHash ();
			}
		}
	}
	return true;
}

FUNC(LS_DamageThing)
// DamageThing (damage, mod)
{
	if (it)
	{
		if (arg0 < 0)
		{ // Negative damages mean healing
			if (it->player)
			{
				P_GiveBody (it, -arg0);
			}
			else
			{
				it->health -= arg0;
				if (it->SpawnHealth() < it->health)
					it->health = it->SpawnHealth();
			}
		}
		else if (arg0 > 0)
		{
			P_DamageMobj (it, NULL, NULL, arg0, MODtoDamageType (arg1));
		}
		else
		{ // If zero damage, guarantee a kill
			P_DamageMobj (it, NULL, NULL, TELEFRAG_DAMAGE, MODtoDamageType (arg1));
		}
	}

	return it ? true : false;
}

FUNC(LS_HealThing)
// HealThing (amount, max)
{
	if (it)
	{
		int max = arg1;

		if (max == 0 || it->player == NULL)
		{
			P_GiveBody(it, arg0);
			return true;
		}
		else if (max == 1)
		{
			max = deh.MaxSoulsphere;
		}

		// If health is already above max, do nothing
		if (it->health < max)
		{
			it->health += arg0;
			if (it->health > max && max > 0)
			{
				it->health = max;
			}
			if (it->player)
			{
				it->player->health = it->health;
			}
		}
	}

	return it ? true : false;
}

// So that things activated/deactivated by ACS or DECORATE *and* by 
// the BUMPSPECIAL or USESPECIAL flags work correctly both ways.
void DoActivateThing(AActor * thing, AActor * activator)
{
	if (thing->activationtype & THINGSPEC_Activate)
	{
		thing->activationtype &= ~THINGSPEC_Activate; // Clear flag
		if (thing->activationtype & THINGSPEC_Switch) // Set other flag if switching
			thing->activationtype |= THINGSPEC_Deactivate;
	}
	thing->Activate (activator);
}

void DoDeactivateThing(AActor * thing, AActor * activator)
{
	if (thing->activationtype & THINGSPEC_Deactivate)
	{
		thing->activationtype &= ~THINGSPEC_Deactivate; // Clear flag
		if (thing->activationtype & THINGSPEC_Switch) // Set other flag if switching
			thing->activationtype |= THINGSPEC_Activate;
	}
	thing->Deactivate (activator);
}

FUNC(LS_Thing_Activate)
// Thing_Activate (tid)
{
	if (arg0 != 0)
	{
		AActor *actor;
		FActorIterator iterator (arg0);
		int count = 0;

		actor = iterator.Next ();
		while (actor)
		{
			// Actor might remove itself as part of activation, so get next
			// one before activating it.
			AActor *temp = iterator.Next ();
			DoActivateThing(actor, it);
			actor = temp;
			count++;
		}

		return count != 0;
	}
	else if (it != NULL)
	{
		DoActivateThing(it, it);
		return true;
	}
	return false;
}

FUNC(LS_Thing_Deactivate)
// Thing_Deactivate (tid)
{
	if (arg0 != 0)
	{
		AActor *actor;
		FActorIterator iterator (arg0);
		int count = 0;
	
		actor = iterator.Next ();
		while (actor)
		{
			// Actor might removes itself as part of deactivation, so get next
			// one before we activate it.
			AActor *temp = iterator.Next ();
			DoDeactivateThing(actor, it);
			actor = temp;
			count++;
		}
	
		return count != 0;
	}
	else if (it != NULL)
	{
		DoDeactivateThing(it, it);
		return true;
	}
	return false;
}

FUNC(LS_Thing_Remove)
// Thing_Remove (tid)
{
	if (arg0 != 0)
	{
		FActorIterator iterator (arg0);
		AActor *actor;

		actor = iterator.Next ();
		while (actor)
		{
			AActor *temp = iterator.Next ();

			P_RemoveThing(actor);
			actor = temp;
		}
	}
	else if (it != NULL)
	{
		P_RemoveThing(it);
	}

	return true;
}

FUNC(LS_Thing_Destroy)
// Thing_Destroy (tid, extreme, tag)
{
	AActor *actor;

	if (arg0 == 0 && arg2 == 0)
	{
		P_Massacre ();
	}
	else if (arg0 == 0)
	{
		TThinkerIterator<AActor> iterator;
		
		actor = iterator.Next ();
		while (actor)
		{
			AActor *temp = iterator.Next ();
			if (actor->flags & MF_SHOOTABLE && tagManager.SectorHasTag(actor->Sector, arg2))
				P_DamageMobj (actor, NULL, it, arg1 ? TELEFRAG_DAMAGE : actor->health, NAME_None);
			actor = temp;
		}
	}
	else
	{
		FActorIterator iterator (arg0);

		actor = iterator.Next ();
		while (actor)
		{
			AActor *temp = iterator.Next ();
			if (actor->flags & MF_SHOOTABLE && (arg2 == 0 || tagManager.SectorHasTag(actor->Sector, arg2)))
				P_DamageMobj (actor, NULL, it, arg1 ? TELEFRAG_DAMAGE : actor->health, NAME_None);
			actor = temp;
		}
	}
	return true;
}

FUNC(LS_Thing_Damage)
// Thing_Damage (tid, amount, MOD)
{
	P_Thing_Damage (arg0, it, arg1, MODtoDamageType (arg2));
	return true;
}

FUNC(LS_Thing_Projectile)
// Thing_Projectile (tid, type, angle, speed, vspeed)
{
	return P_Thing_Projectile (arg0, it, arg1, NULL, BYTEANGLE(arg2), arg3<<(FRACBITS-3),
		arg4<<(FRACBITS-3), 0, NULL, 0, 0, false);
}

FUNC(LS_Thing_ProjectileGravity)
// Thing_ProjectileGravity (tid, type, angle, speed, vspeed)
{
	return P_Thing_Projectile (arg0, it, arg1, NULL, BYTEANGLE(arg2), arg3<<(FRACBITS-3),
		arg4<<(FRACBITS-3), 0, NULL, 1, 0, false);
}

FUNC(LS_Thing_Hate)
// Thing_Hate (hater, hatee, group/"xray"?)
{
	FActorIterator haterIt (arg0);
	AActor *hater, *hatee = NULL;
	FActorIterator hateeIt (arg1);
	bool nothingToHate = false;

	if (arg1 != 0)
	{
		while ((hatee = hateeIt.Next ()))
		{
			if (hatee->flags & MF_SHOOTABLE	&&	// can't hate nonshootable things
				hatee->health > 0 &&			// can't hate dead things
				!(hatee->flags2 & MF2_DORMANT))	// can't target dormant things
			{
				break;
			}
		}
		if (hatee == NULL)
		{ // Nothing to hate
			nothingToHate = true;
		}
	}

	if (arg0 == 0)
	{
		if (it != NULL && it->player != NULL)
		{
			// Players cannot have their attitudes set
			return false;
		}
		else
		{
			hater = it;
		}
	}
	else
	{
		while ((hater = haterIt.Next ()))
		{
			if (hater->health > 0 && hater->flags & MF_SHOOTABLE)
			{
				break;
			}
		}
	}
	while (hater != NULL)
	{
		// Can't hate if can't attack.
		if (hater->SeeState != NULL)
		{
			// If hating a group of things, record the TID and NULL
			// the target (if its TID doesn't match). A_Look will
			// find an appropriate thing to go chase after.
			if (arg2 != 0)
			{
				hater->TIDtoHate = arg1;
				hater->LastLookActor = NULL;

				// If the TID to hate is 0, then don't forget the target and
				// lastenemy fields.
				if (arg1 != 0)
				{
					if (hater->target != NULL && hater->target->tid != arg1)
					{
						hater->target = NULL;
					}
					if (hater->lastenemy != NULL && hater->lastenemy->tid != arg1)
					{
						hater->lastenemy = NULL;
					}
				}
			}
			// Hate types for arg2:
			//
			// 0 - Just hate one specific actor
			// 1 - Hate actors with given TID and attack players when shot
			// 2 - Same as 1, but will go after enemies without seeing them first
			// 3 - Hunt actors with given TID and also players
			// 4 - Same as 3, but will go after monsters without seeing them first
			// 5 - Hate actors with given TID and ignore player attacks
			// 6 - Same as 5, but will go after enemies without seeing them first

			// Note here: If you use Thing_Hate (tid, 0, 2), you can make
			// a monster go after a player without seeing him first.
			if (arg2 == 2 || arg2 == 4 || arg2 == 6)
			{
				hater->flags3 |= MF3_NOSIGHTCHECK;
			}
			else
			{
				hater->flags3 &= ~MF3_NOSIGHTCHECK;
			}
			if (arg2 == 3 || arg2 == 4)
			{
				hater->flags3 |= MF3_HUNTPLAYERS;
			}
			else
			{
				hater->flags3 &= ~MF3_HUNTPLAYERS;
			}
			if (arg2 == 5 || arg2 == 6)
			{
				hater->flags4 |= MF4_NOHATEPLAYERS;
			}
			else
			{
				hater->flags4 &= ~MF4_NOHATEPLAYERS;
			}

			if (arg1 == 0)
			{
				hatee = it;
			}
			else if (nothingToHate)
			{
				hatee = NULL;
			}
			else if (arg2 != 0)
			{
				do
				{
					hatee = hateeIt.Next ();
				}
				while ( hatee == NULL ||
						hatee == hater ||					// can't hate self
						!(hatee->flags & MF_SHOOTABLE) ||	// can't hate nonshootable things
						hatee->health <= 0 ||				// can't hate dead things
						(hatee->flags2 & MF2_DORMANT));	
			}

			if (hatee != NULL && hatee != hater && (arg2 == 0 || (hater->goal != NULL && hater->target != hater->goal)))
			{
				if (hater->target)
				{
					hater->lastenemy = hater->target;
				}
				hater->target = hatee;
				if (!(hater->flags2 & MF2_DORMANT))
				{
					if (hater->health > 0) hater->SetState (hater->SeeState);
				}
			}
		}
		if (arg0 != 0)
		{
			while ((hater = haterIt.Next ()))
			{
				if (hater->health > 0 && hater->flags & MF_SHOOTABLE)
				{
					break;
				}
			}
		}
		else
		{
			hater = NULL;
		}
	}
	return true;
}

FUNC(LS_Thing_ProjectileAimed)
// Thing_ProjectileAimed (tid, type, speed, target, newtid)
{
	return P_Thing_Projectile (arg0, it, arg1, NULL, 0, arg2<<(FRACBITS-3), 0, arg3, it, 0, arg4, false);
}

FUNC(LS_Thing_ProjectileIntercept)
// Thing_ProjectileIntercept (tid, type, speed, target, newtid)
{
	return P_Thing_Projectile (arg0, it, arg1, NULL, 0, arg2<<(FRACBITS-3), 0, arg3, it, 0, arg4, true);
}

// [BC] added newtid for next two
FUNC(LS_Thing_Spawn)
// Thing_Spawn (tid, type, angle, newtid)
{
	return P_Thing_Spawn (arg0, it, arg1, BYTEANGLE(arg2), true, arg3);
}

FUNC(LS_Thing_SpawnNoFog)
// Thing_SpawnNoFog (tid, type, angle, newtid)
{
	return P_Thing_Spawn (arg0, it, arg1, BYTEANGLE(arg2), false, arg3);
}

FUNC(LS_Thing_SpawnFacing)
// Thing_SpawnFacing (tid, type, nofog, newtid)
{
	return P_Thing_Spawn (arg0, it, arg1, ANGLE_MAX, arg2 ? false : true, arg3);
}

FUNC(LS_Thing_Raise)
// Thing_Raise(tid)
{
	AActor * target;
	bool ok = false;

	if (arg0==0)
	{
		ok = P_Thing_Raise (it,NULL);
	}
	else
	{
		TActorIterator<AActor> iterator (arg0);

		while ( (target = iterator.Next ()) )
		{
			ok |= P_Thing_Raise(target,NULL);
		}
	}
	return ok;
}

FUNC(LS_Thing_Stop)
// Thing_Stop(tid)
{
	AActor * target;
	bool ok = false;

	if (arg0==0)
	{
		if (it != NULL)
		{
			it->velx = it->vely = it->velz = 0;
			if (it->player != NULL) it->player->velx = it->player->vely = 0;
			ok = true;
		}
	}
	else
	{
		TActorIterator<AActor> iterator (arg0);

		while ( (target = iterator.Next ()) )
		{
			target->velx = target->vely = target->velz = 0;
			if (target->player != NULL) target->player->velx = target->player->vely = 0;
			ok = true;
		}
	}
	return ok;
}


FUNC(LS_Thing_SetGoal)
// Thing_SetGoal (tid, goal, delay, chasegoal)
{
	TActorIterator<AActor> selfiterator (arg0);
	NActorIterator goaliterator (NAME_PatrolPoint, arg1);
	AActor *self;
	AActor *goal = goaliterator.Next ();
	bool ok = false;

	while ( (self = selfiterator.Next ()) )
	{
		ok = true;
		if (self->flags & MF_SHOOTABLE)
		{
			if (self->target == self->goal)
			{ // Targeting a goal already? -> don't target it anymore.
			  // A_Look will set it to the goal, presuming no real targets
			  // come into view by then.
				self->target = NULL;
			}
			self->goal = goal;
			if (arg3 == 0)
			{
				self->flags5 &= ~MF5_CHASEGOAL;
			}
			else
			{
				self->flags5 |= MF5_CHASEGOAL;
			}
			if (self->target == NULL)
			{
				self->reactiontime = arg2 * TICRATE;
			}
		}
	}

	return ok;
}

FUNC(LS_Thing_Move)		// [BC]
// Thing_Move (tid, mapspot, nofog)
{
	return P_Thing_Move (arg0, it, arg1, arg2 ? false : true);
}

enum
{
	TRANSLATION_ICE = 0x100007
};

FUNC(LS_Thing_SetTranslation)
// Thing_SetTranslation (tid, range)
{
	TActorIterator<AActor> iterator (arg0);
	int range;
	AActor *target;
	bool ok = false;

	if (arg1 == -1 && it != NULL)
	{
		range = it->Translation;
	}
	else if (arg1 >= 1 && arg1 < MAX_ACS_TRANSLATIONS)
	{
		range = TRANSLATION(TRANSLATION_LevelScripted, (arg1-1));
	}
	else if (arg1 == TRANSLATION_ICE)
	{
		range = TRANSLATION(TRANSLATION_Standard, 7);
	}
	else
	{
		range = 0;
	}

	if (arg0 == 0)
	{
		if (it != NULL)
		{
			ok = true;
			it->Translation = range==0? it->GetDefault()->Translation : range;
		}
	}
	else
	{
		while ( (target = iterator.Next ()) )
		{
			ok = true;
			target->Translation = range==0? target->GetDefault()->Translation : range;
		}
	}

	return ok;
}

FUNC(LS_ACS_Execute)
// ACS_Execute (script, map, s_arg1, s_arg2, s_arg3)
{
	level_info_t *info;
	const char *mapname = NULL;
	int args[3] = { arg2, arg3, arg4 };
	int flags = (backSide ? ACS_BACKSIDE : 0);

	if (arg1 == 0)
	{
		mapname = level.MapName;
	}
	else if ((info = FindLevelByNum(arg1)) != NULL)
	{
		mapname = info->MapName;
	}
	else
	{
		return false;
	}
	return P_StartScript(it, ln, arg0, mapname, args, 3, flags);
}

FUNC(LS_ACS_ExecuteAlways)
// ACS_ExecuteAlways (script, map, s_arg1, s_arg2, s_arg3)
{
	level_info_t *info;
	const char *mapname = NULL;
	int args[3] = { arg2, arg3, arg4 };
	int flags = (backSide ? ACS_BACKSIDE : 0) | ACS_ALWAYS;

	if (arg1 == 0)
	{
		mapname = level.MapName;
	}
	else if ((info = FindLevelByNum(arg1)) != NULL)
	{
		mapname = info->MapName;
	}
	else
	{
		return false;
	}
	return P_StartScript(it, ln, arg0, mapname, args, 3, flags);
}

FUNC(LS_ACS_LockedExecute)
// ACS_LockedExecute (script, map, s_arg1, s_arg2, lock)
{
	if (arg4 && !P_CheckKeys (it, arg4, true))
		return false;
	else
		return LS_ACS_Execute (ln, it, backSide, arg0, arg1, arg2, arg3, 0);
}

FUNC(LS_ACS_LockedExecuteDoor)
// ACS_LockedExecuteDoor (script, map, s_arg1, s_arg2, lock)
{
	if (arg4 && !P_CheckKeys (it, arg4, false))
		return false;
	else
		return LS_ACS_Execute (ln, it, backSide, arg0, arg1, arg2, arg3, 0);
}

FUNC(LS_ACS_ExecuteWithResult)
// ACS_ExecuteWithResult (script, s_arg1, s_arg2, s_arg3, s_arg4)
{
	// This is like ACS_ExecuteAlways, except the script is always run on
	// the current map, and the return value is whatever the script sets
	// with SetResultValue.
	int args[4] = { arg1, arg2, arg3, arg4 };
	int flags = (backSide ? ACS_BACKSIDE : 0) | ACS_ALWAYS | ACS_WANTRESULT;

	return P_StartScript (it, ln, arg0, level.MapName, args, 4, flags);
}

FUNC(LS_ACS_Suspend)
// ACS_Suspend (script, map)
{
	level_info_t *info;

	if (arg1 == 0)
		P_SuspendScript (arg0, level.MapName);
	else if ((info = FindLevelByNum (arg1)) )
		P_SuspendScript (arg0, info->MapName);

	return true;
}

FUNC(LS_ACS_Terminate)
// ACS_Terminate (script, map)
{
	level_info_t *info;

	if (arg1 == 0)
		P_TerminateScript (arg0, level.MapName);
	else if ((info = FindLevelByNum (arg1)) )
		P_TerminateScript (arg0, info->MapName);

	return true;
}

//==========================================================================
//
//
//
//==========================================================================

FUNC(LS_FS_Execute)
// FS_Execute(script#,firstsideonly,lock,msgtype)
{
	if (arg1 && ln && backSide) return false;
	if (arg2!=0 && !P_CheckKeys(it, arg2, !!arg3)) return false;
	return T_RunScript(arg0,it);
}



FUNC(LS_FloorAndCeiling_LowerByValue)
// FloorAndCeiling_LowerByValue (tag, speed, height)
{
	return EV_DoElevator (ln, DElevator::elevateLower, SPEED(arg1), arg2*FRACUNIT, arg0);
}

FUNC(LS_FloorAndCeiling_RaiseByValue)
// FloorAndCeiling_RaiseByValue (tag, speed, height)
{
	return EV_DoElevator (ln, DElevator::elevateRaise, SPEED(arg1), arg2*FRACUNIT, arg0);
}

FUNC(LS_FloorAndCeiling_LowerRaise)
// FloorAndCeiling_LowerRaise (tag, fspeed, cspeed, boomemu)
{
	bool res = EV_DoCeiling (DCeiling::ceilRaiseToHighest, ln, arg0, SPEED(arg2), 0, 0, 0, 0, 0, false);
	// The switch based Boom equivalents of FloorandCeiling_LowerRaise do incorrect checks
	// which cause the floor only to move when the ceiling fails to do so.
	// To avoid problems with maps that have incorrect args this only uses a 
	// more or less unintuitive value for the fourth arg to trigger Boom's broken behavior
	if (arg3 != 1998 || !res)	// (1998 for the year in which Boom was released... :P)
	{
		res |= EV_DoFloor (DFloor::floorLowerToLowest, ln, arg0, SPEED(arg1), 0, -1, 0, false);
	}
	return res;
}

FUNC(LS_Elevator_MoveToFloor)
// Elevator_MoveToFloor (tag, speed)
{
	return EV_DoElevator (ln, DElevator::elevateCurrent, SPEED(arg1), 0, arg0);
}

FUNC(LS_Elevator_RaiseToNearest)
// Elevator_RaiseToNearest (tag, speed)
{
	return EV_DoElevator (ln, DElevator::elevateUp, SPEED(arg1), 0, arg0);
}

FUNC(LS_Elevator_LowerToNearest)
// Elevator_LowerToNearest (tag, speed)
{
	return EV_DoElevator (ln, DElevator::elevateDown, SPEED(arg1), 0, arg0);
}

FUNC(LS_Light_ForceLightning)
// Light_ForceLightning (mode)
{
	P_ForceLightning (arg0);
	return true;
}

FUNC(LS_Light_RaiseByValue)
// Light_RaiseByValue (tag, value)
{
	EV_LightChange (arg0, arg1);
	return true;
}

FUNC(LS_Light_LowerByValue)
// Light_LowerByValue (tag, value)
{
	EV_LightChange (arg0, -arg1);
	return true;
}

FUNC(LS_Light_ChangeToValue)
// Light_ChangeToValue (tag, value)
{
	EV_LightTurnOn (arg0, arg1);
	return true;
}

FUNC(LS_Light_Fade)
// Light_Fade (tag, value, tics);
{
	EV_StartLightFading (arg0, arg1, TICS(arg2));
	return true;
}

FUNC(LS_Light_Glow)
// Light_Glow (tag, upper, lower, tics)
{
	EV_StartLightGlowing (arg0, arg1, arg2, TICS(arg3));
	return true;
}

FUNC(LS_Light_Flicker)
// Light_Flicker (tag, upper, lower)
{
	EV_StartLightFlickering (arg0, arg1, arg2);
	return true;
}

FUNC(LS_Light_Strobe)
// Light_Strobe (tag, upper, lower, u-tics, l-tics)
{
	EV_StartLightStrobing (arg0, arg1, arg2, TICS(arg3), TICS(arg4));
	return true;
}

FUNC(LS_Light_StrobeDoom)
// Light_StrobeDoom (tag, u-tics, l-tics)
{
	EV_StartLightStrobing (arg0, TICS(arg1), TICS(arg2));
	return true;
}

FUNC(LS_Light_MinNeighbor)
// Light_MinNeighbor (tag)
{
	EV_TurnTagLightsOff (arg0);
	return true;
}

FUNC(LS_Light_MaxNeighbor)
// Light_MaxNeighbor (tag)
{
	EV_LightTurnOn (arg0, -1);
	return true;
}

FUNC(LS_Light_Stop)
// Light_Stop (tag)
{
	EV_StopLightEffect (arg0);
	return true;
}

FUNC(LS_Radius_Quake)
// Radius_Quake (intensity, duration, damrad, tremrad, tid)
{
	return P_StartQuake (it, arg4, arg0, arg1, arg2*64, arg3*64, "world/quake");
}

FUNC(LS_UsePuzzleItem)
// UsePuzzleItem (item, script)
{
	AInventory *item;

	if (!it) return false;

	// Check player's inventory for puzzle item
	for (item = it->Inventory; item != NULL; item = item->Inventory)
	{
		if (item->IsKindOf (RUNTIME_CLASS(APuzzleItem)))
		{
			if (static_cast<APuzzleItem*>(item)->PuzzleItemNumber == arg0)
			{
				if (it->UseInventory (item))
				{
					return true;
				}
				break;
			}
		}
	}

	// [RH] Say "hmm" if you don't have the puzzle item
	S_Sound (it, CHAN_VOICE, "*puzzfail", 1, ATTN_IDLE);
	return false;
}

FUNC(LS_Sector_ChangeSound)
// Sector_ChangeSound (tag, sound)
{
	int secNum;
	bool rtn;

	if (!arg0)
		return false;

	rtn = false;
	FSectorTagIterator itr(arg0);
	while ((secNum = itr.Next()) >= 0)
	{
		sectors[secNum].seqType = arg1;
		rtn = true;
	}
	return rtn;
}

FUNC(LS_Sector_ChangeFlags)
// Sector_ChangeFlags (tag, set, clear)
{
	int secNum;
	bool rtn;

	if (!arg0)
		return false;

	rtn = false;
	FSectorTagIterator itr(arg0);
	// exclude protected flags
	arg1 &= ~SECF_NOMODIFY;
	arg2 &= ~SECF_NOMODIFY;
	while ((secNum = itr.Next()) >= 0)
	{
		sectors[secNum].Flags = (sectors[secNum].Flags | arg1) & ~arg2;
		rtn = true;
	}
	return rtn;
}

struct FThinkerCollection
{
	int RefNum;
	DThinker *Obj;
};

static TArray<FThinkerCollection> Collection;

void AdjustPusher (int tag, int magnitude, int angle, DPusher::EPusher type)
{
	// Find pushers already attached to the sector, and change their parameters.
	{
		TThinkerIterator<DPusher> iterator;
		FThinkerCollection collect;

		while ( (collect.Obj = iterator.Next ()) )
		{
			if ((collect.RefNum = ((DPusher *)collect.Obj)->CheckForSectorMatch (type, tag)) >= 0)
			{
				((DPusher *)collect.Obj)->ChangeValues (magnitude, angle);
				Collection.Push (collect);
			}
		}
	}

	size_t numcollected = Collection.Size ();
	int secnum;

	// Now create pushers for any sectors that don't already have them.
	FSectorTagIterator itr(tag);
	while ((secnum = itr.Next()) >= 0)
	{
		unsigned int i;
		for (i = 0; i < numcollected; i++)
		{
			if (Collection[i].RefNum == sectors[secnum].sectornum)
				break;
		}
		if (i == numcollected)
		{
			new DPusher (type, NULL, magnitude, angle, NULL, secnum);
		}
	}
	Collection.Clear ();
}

FUNC(LS_Sector_SetWind)
// Sector_SetWind (tag, amount, angle)
{
	if (arg3)
		return false;

	AdjustPusher (arg0, arg1, arg2, DPusher::p_wind);
	return true;
}

FUNC(LS_Sector_SetCurrent)
// Sector_SetCurrent (tag, amount, angle)
{
	if (arg3)
		return false;

	AdjustPusher (arg0, arg1, arg2, DPusher::p_current);
	return true;
}

FUNC(LS_Sector_SetFriction)
// Sector_SetFriction (tag, amount)
{
	P_SetSectorFriction (arg0, arg1, true);
	return true;
}

FUNC(LS_Sector_SetTranslucent)
// Sector_SetTranslucent (tag, plane, amount, type)
{
	if (arg0 != 0)
	{
		int secnum;
		FSectorTagIterator itr(arg0);
		while ((secnum = itr.Next()) >= 0)
		{
			sectors[secnum].SetAlpha(arg1, Scale(arg2, OPAQUE, 255));
			sectors[secnum].ChangeFlags(arg1, ~PLANEF_ADDITIVE, arg3? PLANEF_ADDITIVE:0);
		}
		return true;
	}
	return false;
}

FUNC(LS_Sector_SetLink)
// Sector_SetLink (controltag, linktag, floor/ceiling, movetype)
{
	if (arg0 != 0)	// control tag == 0 is for static initialization and must not be handled here
	{
		int control = P_FindFirstSectorFromTag(arg0);
		if (control >= 0)
		{
			return P_AddSectorLinks(&sectors[control], arg1, arg2, arg3);
		}
	}
	return false;
}


static void SetWallScroller (int id, int sidechoice, fixed_t dx, fixed_t dy, int Where)
{
	Where &=7;
	if (Where == 0) return;

	if ((dx | dy) == 0)
	{
		// Special case: Remove the scroller, because the deltas are both 0.
		TThinkerIterator<DScroller> iterator (STAT_SCROLLER);
		DScroller *scroller;

		while ( (scroller = iterator.Next ()) )
		{
			int wallnum = scroller->GetWallNum ();

			if (wallnum >= 0 && tagManager.LineHasID(sides[wallnum].linedef, id) &&
				int(sides[wallnum].linedef->sidedef[sidechoice] - sides) == wallnum &&
				Where == scroller->GetScrollParts())
			{
				scroller->Destroy ();
			}
		}
	}
	else
	{
		// Find scrollers already attached to the matching walls, and change
		// their rates.
		{
			TThinkerIterator<DScroller> iterator (STAT_SCROLLER);
			FThinkerCollection collect;

			while ( (collect.Obj = iterator.Next ()) )
			{
				if ((collect.RefNum = ((DScroller *)collect.Obj)->GetWallNum ()) != -1 &&
					tagManager.LineHasID(sides[collect.RefNum].linedef, id) &&
					int(sides[collect.RefNum].linedef->sidedef[sidechoice] - sides) == collect.RefNum &&
					Where == ((DScroller *)collect.Obj)->GetScrollParts())
				{
					((DScroller *)collect.Obj)->SetRate (dx, dy);
					Collection.Push (collect);
				}
			}
		}

		size_t numcollected = Collection.Size ();
		int linenum;

		// Now create scrollers for any walls that don't already have them.
		FLineIdIterator itr(id);
		while ((linenum = itr.Next()) >= 0)
		{
			if (lines[linenum].sidedef[sidechoice] != NULL)
			{
				int sidenum = int(lines[linenum].sidedef[sidechoice] - sides);
				unsigned int i;
				for (i = 0; i < numcollected; i++)
				{
					if (Collection[i].RefNum == sidenum)
						break;
				}
				if (i == numcollected)
				{
					new DScroller (DScroller::sc_side, dx, dy, -1, sidenum, 0, Where);
				}
			}
		}
		Collection.Clear ();
	}
}

FUNC(LS_Scroll_Texture_Both)
// Scroll_Texture_Both (id, left, right, up, down)
{
	if (arg0 == 0)
		return false;

	fixed_t dx = (arg1 - arg2) * (FRACUNIT/64);
	fixed_t dy = (arg4 - arg3) * (FRACUNIT/64);
	int sidechoice;

	if (arg0 < 0)
	{
		sidechoice = 1;
		arg0 = -arg0;
	}
	else
	{
		sidechoice = 0;
	}

	SetWallScroller (arg0, sidechoice, dx, dy, 7);

	return true;
}

FUNC(LS_Scroll_Wall)
// Scroll_Wall (id, x, y, side, flags)
{
	if (arg0 == 0)
		return false;

	SetWallScroller (arg0, !!arg3, arg1, arg2, arg4);
	return true;
}

static void SetScroller (int tag, DScroller::EScrollType type, fixed_t dx, fixed_t dy)
{
	TThinkerIterator<DScroller> iterator (STAT_SCROLLER);
	DScroller *scroller;
	int i;

	// Check if there is already a scroller for this tag
	// If at least one sector with this tag is scrolling, then they all are.
	// If the deltas are both 0, we don't remove the scroller, because a
	// displacement/accelerative scroller might have been set up, and there's
	// no way to create one after the level is fully loaded.
	i = 0;
	while ( (scroller = iterator.Next ()) )
	{
		if (scroller->IsType (type))
		{
			if (tagManager.SectorHasTag(scroller->GetAffectee (), tag))
			{
				i++;
				scroller->SetRate (dx, dy);
			}
		}
	}

	if (i > 0 || (dx|dy) == 0)
	{
		return;
	}

	// Need to create scrollers for the sector(s)
	FSectorTagIterator itr(tag);
	while ((i = itr.Next()) >= 0)
	{
		new DScroller (type, dx, dy, -1, i, 0);
	}
}

// NOTE: For the next two functions, x-move and y-move are
// 0-based, not 128-based as they are if they appear on lines.
// Note also that parameter ordering is different.

FUNC(LS_Scroll_Floor)
// Scroll_Floor (tag, x-move, y-move, s/c)
{
	fixed_t dx = arg1 * FRACUNIT/32;
	fixed_t dy = arg2 * FRACUNIT/32;

	if (arg3 == 0 || arg3 == 2)
	{
		SetScroller (arg0, DScroller::sc_floor, -dx, dy);
	}
	else
	{
		SetScroller (arg0, DScroller::sc_floor, 0, 0);
	}
	if (arg3 > 0)
	{
		SetScroller (arg0, DScroller::sc_carry, dx, dy);
	}
	else
	{
		SetScroller (arg0, DScroller::sc_carry, 0, 0);
	}
	return true;
}

FUNC(LS_Scroll_Ceiling)
// Scroll_Ceiling (tag, x-move, y-move, 0)
{
	fixed_t dx = arg1 * FRACUNIT/32;
	fixed_t dy = arg2 * FRACUNIT/32;

	SetScroller (arg0, DScroller::sc_ceiling, -dx, dy);
	return true;
}

FUNC(LS_PointPush_SetForce)
// PointPush_SetForce ()
{
	return false;
}

FUNC(LS_Sector_SetDamage)
// Sector_SetDamage (tag, amount, mod, interval, leaky)
{
	// The sector still stores the mod in its old format because
	// adding an FName to the sector_t structure might cause
	// problems by adding an unwanted constructor.
	// Since it doesn't really matter whether the type is translated
	// here or in P_PlayerInSpecialSector I think it's the best solution.
	FSectorTagIterator itr(arg0);
	int secnum;
	while ((secnum = itr.Next()) >= 0)
	{
		if (arg3 <= 0)	// emulate old and hacky method to handle leakiness.
		{
			if (arg1 < 20)
			{
				arg4 = 0;
				arg3 = 32;
			}
			else if (arg1 < 50)
			{
				arg4 = 5;
				arg3 = 32;
			}
			else
			{
				arg4 = 256;
				arg3 = 1;
			}
		}
		sectors[secnum].damageamount = (short)arg1;
		sectors[secnum].damagetype = MODtoDamageType(arg2);
		sectors[secnum].damageinterval = (short)arg3;
		sectors[secnum].leakydamage = (short)arg4;
	}
	return true;
}

FUNC(LS_Sector_SetGravity)
// Sector_SetGravity (tag, intpart, fracpart)
{
	float gravity;

	if (arg2 > 99)
		arg2 = 99;
	gravity = (float)arg1 + (float)arg2 * 0.01f;

	FSectorTagIterator itr(arg0);
	int secnum;
	while ((secnum = itr.Next()) >= 0)
		sectors[secnum].gravity = gravity;

	return true;
}

FUNC(LS_Sector_SetColor)
// Sector_SetColor (tag, r, g, b, desaturate)
{
	FSectorTagIterator itr(arg0);
	int secnum;
	while ((secnum = itr.Next()) >= 0)
	{
		sectors[secnum].SetColor(arg1, arg2, arg3, arg4);
	}

	return true;
}

FUNC(LS_Sector_SetFade)
// Sector_SetFade (tag, r, g, b)
{
	FSectorTagIterator itr(arg0);
	int secnum;
	while ((secnum = itr.Next()) >= 0)
	{
		sectors[secnum].SetFade(arg1, arg2, arg3);
	}
	return true;
}

FUNC(LS_Sector_SetCeilingPanning)
// Sector_SetCeilingPanning (tag, x-int, x-frac, y-int, y-frac)
{
	fixed_t xofs = arg1 * FRACUNIT + arg2 * (FRACUNIT/100);
	fixed_t yofs = arg3 * FRACUNIT + arg4 * (FRACUNIT/100);

	FSectorTagIterator itr(arg0);
	int secnum;
	while ((secnum = itr.Next()) >= 0)
	{
		sectors[secnum].SetXOffset(sector_t::ceiling, xofs);
		sectors[secnum].SetYOffset(sector_t::ceiling, yofs);
	}
	return true;
}

FUNC(LS_Sector_SetFloorPanning)
// Sector_SetFloorPanning (tag, x-int, x-frac, y-int, y-frac)
{
	fixed_t xofs = arg1 * FRACUNIT + arg2 * (FRACUNIT/100);
	fixed_t yofs = arg3 * FRACUNIT + arg4 * (FRACUNIT/100);

	FSectorTagIterator itr(arg0);
	int secnum;
	while ((secnum = itr.Next()) >= 0)
	{
		sectors[secnum].SetXOffset(sector_t::floor, xofs);
		sectors[secnum].SetYOffset(sector_t::floor, yofs);
	}
	return true;
}

FUNC(LS_Sector_SetFloorScale)
// Sector_SetFloorScale (tag, x-int, x-frac, y-int, y-frac)
{
	fixed_t xscale = arg1 * FRACUNIT + arg2 * (FRACUNIT/100);
	fixed_t yscale = arg3 * FRACUNIT + arg4 * (FRACUNIT/100);

	if (xscale)
		xscale = FixedDiv (FRACUNIT, xscale);
	if (yscale)
		yscale = FixedDiv (FRACUNIT, yscale);

	FSectorTagIterator itr(arg0);
	int secnum;
	while ((secnum = itr.Next()) >= 0)
	{
		if (xscale)
			sectors[secnum].SetXScale(sector_t::floor, xscale);
		if (yscale)
			sectors[secnum].SetYScale(sector_t::floor, yscale);
	}
	return true;
}

FUNC(LS_Sector_SetCeilingScale)
// Sector_SetCeilingScale (tag, x-int, x-frac, y-int, y-frac)
{
	fixed_t xscale = arg1 * FRACUNIT + arg2 * (FRACUNIT/100);
	fixed_t yscale = arg3 * FRACUNIT + arg4 * (FRACUNIT/100);

	if (xscale)
		xscale = FixedDiv (FRACUNIT, xscale);
	if (yscale)
		yscale = FixedDiv (FRACUNIT, yscale);

	FSectorTagIterator itr(arg0);
	int secnum;
	while ((secnum = itr.Next()) >= 0)
	{
		if (xscale)
			sectors[secnum].SetXScale(sector_t::ceiling, xscale);
		if (yscale)
			sectors[secnum].SetYScale(sector_t::ceiling, yscale);
	}
	return true;
}

FUNC(LS_Sector_SetFloorScale2)
// Sector_SetFloorScale2 (tag, x-factor, y-factor)
{
	if (arg1)
		arg1 = FixedDiv (FRACUNIT, arg1);
	if (arg2)
		arg2 = FixedDiv (FRACUNIT, arg2);

	FSectorTagIterator itr(arg0);
	int secnum;
	while ((secnum = itr.Next()) >= 0)
	{
		if (arg1)
			sectors[secnum].SetXScale(sector_t::floor, arg1);
		if (arg2)
			sectors[secnum].SetYScale(sector_t::floor, arg2);
	}
	return true;
}

FUNC(LS_Sector_SetCeilingScale2)
// Sector_SetFloorScale2 (tag, x-factor, y-factor)
{
	if (arg1)
		arg1 = FixedDiv (FRACUNIT, arg1);
	if (arg2)
		arg2 = FixedDiv (FRACUNIT, arg2);

	FSectorTagIterator itr(arg0);
	int secnum;
	while ((secnum = itr.Next()) >= 0)
	{
		if (arg1)
			sectors[secnum].SetXScale(sector_t::ceiling, arg1);
		if (arg2)
			sectors[secnum].SetYScale(sector_t::ceiling, arg2);
	}
	return true;
}

FUNC(LS_Sector_SetRotation)
// Sector_SetRotation (tag, floor-angle, ceiling-angle)
{
	angle_t ceiling = arg2 * ANGLE_1;
	angle_t floor = arg1 * ANGLE_1;

	FSectorTagIterator itr(arg0);
	int secnum;
	while ((secnum = itr.Next()) >= 0)
	{
		sectors[secnum].SetAngle(sector_t::floor, floor);
		sectors[secnum].SetAngle(sector_t::ceiling, ceiling);
	}
	return true;
}

FUNC(LS_Line_AlignCeiling)
// Line_AlignCeiling (lineid, side)
{
	bool ret = 0;

	FLineIdIterator itr(arg0);
	int line;
	while ((line = itr.Next()) >= 0)
	{
		ret |= P_AlignFlat (line, !!arg1, 1);
	}
	return ret;
}

FUNC(LS_Line_AlignFloor)
// Line_AlignFloor (lineid, side)
{
	bool ret = 0;

	FLineIdIterator itr(arg0);
	int line;
	while ((line = itr.Next()) >= 0)
	{
		ret |= P_AlignFlat (line, !!arg1, 0);
	}
	return ret;
}

FUNC(LS_Line_SetTextureOffset)
// Line_SetTextureOffset (id, x, y, side, flags)
{
	const fixed_t NO_CHANGE = 32767<<FRACBITS;

	if (arg0 == 0 || arg3 < 0 || arg3 > 1)
		return false;

	FLineIdIterator itr(arg0);
	int line;
	while ((line = itr.Next()) >= 0)
	{
		side_t *side = lines[line].sidedef[arg3];
		if (side != NULL)
		{

			if ((arg4&8)==0)
			{
				// set
				if (arg1 != NO_CHANGE)
				{
					if (arg4&1) side->SetTextureXOffset(side_t::top, arg1);
					if (arg4&2) side->SetTextureXOffset(side_t::mid, arg1);
					if (arg4&4) side->SetTextureXOffset(side_t::bottom, arg1);
				}
				if (arg2 != NO_CHANGE)
				{
					if (arg4&1) side->SetTextureYOffset(side_t::top, arg2);
					if (arg4&2) side->SetTextureYOffset(side_t::mid, arg2);
					if (arg4&4) side->SetTextureYOffset(side_t::bottom, arg2);
				}
			}
			else
			{
				// add
				if (arg1 != NO_CHANGE)
				{
					if (arg4&1) side->AddTextureXOffset(side_t::top, arg1);
					if (arg4&2) side->AddTextureXOffset(side_t::mid, arg1);
					if (arg4&4) side->AddTextureXOffset(side_t::bottom, arg1);
				}
				if (arg2 != NO_CHANGE)
				{
					if (arg4&1) side->AddTextureYOffset(side_t::top, arg2);
					if (arg4&2) side->AddTextureYOffset(side_t::mid, arg2);
					if (arg4&4) side->AddTextureYOffset(side_t::bottom, arg2);
				}
			}
		}
	}
	return true;
}

FUNC(LS_Line_SetTextureScale)
// Line_SetTextureScale (id, x, y, side, flags)
{
	const fixed_t NO_CHANGE = 32767<<FRACBITS;

	if (arg0 == 0 || arg3 < 0 || arg3 > 1)
		return false;

	FLineIdIterator itr(arg0);
	int line;
	while ((line = itr.Next()) >= 0)
	{
		side_t *side = lines[line].sidedef[arg3];
		if (side != NULL)
		{
			if ((arg4&8)==0)
			{
				// set
				if (arg1 != NO_CHANGE)
				{
					if (arg4&1) side->SetTextureXScale(side_t::top, arg1);
					if (arg4&2) side->SetTextureXScale(side_t::mid, arg1);
					if (arg4&4) side->SetTextureXScale(side_t::bottom, arg1);
				}
				if (arg2 != NO_CHANGE)
				{
					if (arg4&1) side->SetTextureYScale(side_t::top, arg2);
					if (arg4&2) side->SetTextureYScale(side_t::mid, arg2);
					if (arg4&4) side->SetTextureYScale(side_t::bottom, arg2);
				}
			}
			else
			{
				// add
				if (arg1 != NO_CHANGE)
				{
					if (arg4&1) side->MultiplyTextureXScale(side_t::top, arg1);
					if (arg4&2) side->MultiplyTextureXScale(side_t::mid, arg1);
					if (arg4&4) side->MultiplyTextureXScale(side_t::bottom, arg1);
				}
				if (arg2 != NO_CHANGE)
				{
					if (arg4&1) side->MultiplyTextureYScale(side_t::top, arg2);
					if (arg4&2) side->MultiplyTextureYScale(side_t::mid, arg2);
					if (arg4&4) side->MultiplyTextureYScale(side_t::bottom, arg2);
				}
			}
		}
	}
	return true;
}

FUNC(LS_Line_SetBlocking)
// Line_SetBlocking (id, setflags, clearflags)
{
	static const int flagtrans[] =
	{
		ML_BLOCKING,
		ML_BLOCKMONSTERS,
		ML_BLOCK_PLAYERS,
		ML_BLOCK_FLOATERS,
		ML_BLOCKPROJECTILE,
		ML_BLOCKEVERYTHING,
		ML_RAILING,
		ML_BLOCKUSE,
		ML_BLOCKSIGHT,
		ML_BLOCKHITSCAN,
		ML_SOUNDBLOCK,
		-1
	};

	if (arg0 == 0) return false;

	int setflags = 0;
	int clearflags = 0;

	for(int i = 0; flagtrans[i] != -1; i++, arg1 >>= 1, arg2 >>= 1)
	{
		if (arg1 & 1) setflags |= flagtrans[i];
		if (arg2 & 1) clearflags |= flagtrans[i];
	}

	FLineIdIterator itr(arg0);
	int line;
	while ((line = itr.Next()) >= 0)
	{
		lines[line].flags = (lines[line].flags & ~clearflags) | setflags;
	}
	return true;
}



FUNC(LS_ChangeCamera)
// ChangeCamera (tid, who, revert?)
{
	AActor *camera;
	if (arg0 != 0)
	{
		FActorIterator iterator (arg0);
		camera = iterator.Next ();
	}
	else
	{
		camera = NULL;
	}

	if (!it || !it->player || arg1)
	{
		int i;

		for (i = 0; i < MAXPLAYERS; i++)
		{
			if (!playeringame[i])
				continue;

			AActor *oldcamera = players[i].camera;
			if (camera)
			{
				players[i].camera = camera;
				if (arg2)
					players[i].cheats |= CF_REVERTPLEASE;
			}
			else
			{
				players[i].camera = players[i].mo;
				players[i].cheats &= ~CF_REVERTPLEASE;
			}
			if (oldcamera != players[i].camera)
			{
				R_ClearPastViewer (players[i].camera);
			}
		}
	}
	else
	{
		AActor *oldcamera = it->player->camera;
		if (camera)
		{
			it->player->camera = camera;
			if (arg2)
				it->player->cheats |= CF_REVERTPLEASE;
		}
		else
		{
			it->player->camera = it;
			it->player->cheats &= ~CF_REVERTPLEASE;
		}
		if (oldcamera != it->player->camera)
		{
			R_ClearPastViewer (it->player->camera);
		}
	}

	return true;
}

enum
{
	PROP_FROZEN,
	PROP_NOTARGET,
	PROP_INSTANTWEAPONSWITCH,
	PROP_FLY,
	PROP_TOTALLYFROZEN,

	PROP_INVULNERABILITY,
	PROP_STRENGTH,
	PROP_INVISIBILITY,
	PROP_RADIATIONSUIT,
	PROP_ALLMAP,
	PROP_INFRARED,
	PROP_WEAPONLEVEL2,
	PROP_FLIGHT,
	PROP_UNUSED1,
	PROP_UNUSED2,
	PROP_SPEED,
	PROP_BUDDHA,
};

FUNC(LS_SetPlayerProperty)
// SetPlayerProperty (who, value, which)
// who == 0: set activator's property
// who == 1: set every player's property
{
	int mask = 0;

	if ((!it || !it->player) && !arg0)
		return false;

	// Add or remove a power
	if (arg2 >= PROP_INVULNERABILITY && arg2 <= PROP_SPEED)
	{
		static PClass * const *powers[11] =
		{
			&RUNTIME_CLASS_CASTLESS(APowerInvulnerable),
			&RUNTIME_CLASS_CASTLESS(APowerStrength),
			&RUNTIME_CLASS_CASTLESS(APowerInvisibility),
			&RUNTIME_CLASS_CASTLESS(APowerIronFeet),
			NULL, // MapRevealer
			&RUNTIME_CLASS_CASTLESS(APowerLightAmp),
			&RUNTIME_CLASS_CASTLESS(APowerWeaponLevel2),
			&RUNTIME_CLASS_CASTLESS(APowerFlight),
			NULL,
			NULL,
			&RUNTIME_CLASS_CASTLESS(APowerSpeed)
		};
		int power = arg2 - PROP_INVULNERABILITY;

		if (power > 4 && powers[power] == NULL)
		{
			return false;
		}

		if (arg0 == 0)
		{
			if (arg1)
			{ // Give power to activator
				if (power != 4)
				{
					APowerup *item = static_cast<APowerup*>(it->GiveInventoryType(static_cast<PClassActor *>(*powers[power])));
					if (item != NULL && power == 0 && arg1 == 1) 
					{
						item->BlendColor = MakeSpecialColormap(INVERSECOLORMAP);
					}
				}
				else if (it->player - players == consoleplayer)
				{
					level.flags2 |= LEVEL2_ALLMAP;
				}
			}
			else
			{ // Take power from activator
				if (power != 4)
				{
					AInventory *item = it->FindInventory(static_cast<PClassActor *>(*powers[power]), true);
					if (item != NULL)
					{
						item->Destroy ();
					}
				}
				else if (it->player - players == consoleplayer)
				{
					level.flags2 &= ~LEVEL2_ALLMAP;
				}
			}
		}
		else
		{
			int i;

			for (i = 0; i < MAXPLAYERS; i++)
			{
				if (!playeringame[i] || players[i].mo == NULL)
					continue;

				if (arg1)
				{ // Give power
					if (power != 4)
					{
						APowerup *item = static_cast<APowerup*>(players[i].mo->GiveInventoryType (static_cast<PClassActor *>(*powers[power])));
						if (item != NULL && power == 0 && arg1 == 1) 
						{
							item->BlendColor = MakeSpecialColormap(INVERSECOLORMAP);
						}
					}
					else if (i == consoleplayer)
					{
						level.flags2 |= LEVEL2_ALLMAP;
					}
				}
				else
				{ // Take power
					if (power != 4)
					{
						AInventory *item = players[i].mo->FindInventory (static_cast<PClassActor *>(*powers[power]));
						if (item != NULL)
						{
							item->Destroy ();
						}
					}
					else if (i == consoleplayer)
					{
						level.flags2 &= ~LEVEL2_ALLMAP;
					}
				}
			}
		}
		return true;
	}

	// Set or clear a flag
	switch (arg2)
	{
	case PROP_BUDDHA:
		mask = CF_BUDDHA;
		break;
	case PROP_FROZEN:
		mask = CF_FROZEN;
		break;
	case PROP_NOTARGET:
		mask = CF_NOTARGET;
		break;
	case PROP_INSTANTWEAPONSWITCH:
		mask = CF_INSTANTWEAPSWITCH;
		break;
	case PROP_FLY:
		//mask = CF_FLY;
		break;
	case PROP_TOTALLYFROZEN:
		mask = CF_TOTALLYFROZEN;
		break;
	}

	if (arg0 == 0)
	{
		if (arg1)
		{
			it->player->cheats |= mask;
			if (arg2 == PROP_FLY)
			{
				it->flags7 |= MF7_FLYCHEAT;
				it->flags2 |= MF2_FLY;
				it->flags |= MF_NOGRAVITY;
			}
		}
		else
		{
			it->player->cheats &= ~mask;
			if (arg2 == PROP_FLY)
			{
				it->flags7 &= ~MF7_FLYCHEAT;
				it->flags2 &= ~MF2_FLY;
				it->flags &= ~MF_NOGRAVITY;
			}
		}
	}
	else
	{
		int i;

		if ((ib_compatflags & BCOMPATF_LINKFROZENPROPS) && (mask & (CF_FROZEN | CF_TOTALLYFROZEN)))
		{ // Clearing one of these properties clears both of them (if the compat flag is set.)
			mask = CF_FROZEN | CF_TOTALLYFROZEN;
		}

		for (i = 0; i < MAXPLAYERS; i++)
		{
			if (!playeringame[i])
				continue;

			if (arg1)
			{
				players[i].cheats |= mask;
				if (arg2 == PROP_FLY)
				{
					players[i].mo->flags2 |= MF2_FLY;
					players[i].mo->flags |= MF_NOGRAVITY;
				}
			}
			else
			{
				players[i].cheats &= ~mask;
				if (arg2 == PROP_FLY)
				{
					players[i].mo->flags2 &= ~MF2_FLY;
					players[i].mo->flags &= ~MF_NOGRAVITY;
				}
			}
		}
	}

	return !!mask;
}

FUNC(LS_TranslucentLine)
// TranslucentLine (id, amount, type)
{
	FLineIdIterator itr(arg0);
	int linenum;
	while ((linenum = itr.Next()) >= 0)
	{
		lines[linenum].Alpha = Scale(clamp(arg1, 0, 255), FRACUNIT, 255);
		if (arg2 == 0)
		{
			lines[linenum].flags &= ~ML_ADDTRANS;
		}
		else if (arg2 == 1)
		{
			lines[linenum].flags |= ML_ADDTRANS;
		}
		else
		{
			Printf ("Unknown translucency type used with TranslucentLine\n");
		}
	}

	return true;
}

FUNC(LS_Autosave)
{
	if (gameaction != ga_savegame)
	{
		level.flags2 &= ~LEVEL2_NOAUTOSAVEHINT;
		Net_WriteByte (DEM_CHECKAUTOSAVE);
	}
	return true;
}

FUNC(LS_ChangeSkill)
{
	if ((unsigned)arg0 >= AllSkills.Size())
	{
		NextSkill = -1;
	}
	else
	{
		NextSkill = arg0;
	}
	return true;
}

FUNC(LS_NoiseAlert)
// NoiseAlert (TID of target, TID of emitter)
{
	AActor *target, *emitter;

	if (arg0 == 0)
	{
		target = it;
	}
	else
	{
		FActorIterator iter (arg0);
		target = iter.Next();
	}

	if (arg1 == 0)
	{
		emitter = it;
	}
	else if (arg1 == arg0)
	{
		emitter = target;
	}
	else
	{
		FActorIterator iter (arg1);
		emitter = iter.Next();
	}

	P_NoiseAlert (target, emitter);
	return true;
}

FUNC(LS_SendToCommunicator)
// SendToCommunicator (voc #, front-only, identify, nolog)
{
	// This obviously isn't going to work for co-op.
	if (arg1 && backSide)
		return false;

	if (it != NULL && it->player != NULL && it->FindInventory(NAME_Communicator))
	{
		char name[32];									   
		mysnprintf (name, countof(name), "svox/voc%d", arg0);

		if (!arg3)
		{
			it->player->SetLogNumber (arg0);
		}

		if (it->CheckLocalView (consoleplayer))
		{
			S_StopSound (CHAN_VOICE);
			S_Sound (CHAN_VOICE, name, 1, ATTN_NORM);

			// Get the message from the LANGUAGE lump.
			FString msg;
			msg.Format("TXT_COMM%d", arg2);
			const char *str = GStrings[msg];
			if (str != NULL)
			{
				Printf (PRINT_CHAT, "%s\n", str);
			}
		}
		return true;
	}
	return false;
}

FUNC(LS_ForceField)
// ForceField ()
{
	if (it != NULL)
	{
		P_DamageMobj (it, NULL, NULL, 16, NAME_None);
		P_ThrustMobj (it, it->angle + ANGLE_180, 0x7D000);
	}
	return true;
}

FUNC(LS_ClearForceField)
// ClearForceField (tag)
{
	bool rtn = false;

	FSectorTagIterator itr(arg0);
	int secnum;
	while ((secnum = itr.Next()) >= 0)
	{
		sector_t *sec = &sectors[secnum];
		rtn = true;

		for (int i = 0; i < sec->linecount; ++i)
		{
			line_t *line = sec->lines[i];
			if (line->backsector != NULL && line->special == ForceField)
			{
				line->flags &= ~(ML_BLOCKING|ML_BLOCKEVERYTHING);
				line->special = 0;
				line->sidedef[0]->SetTexture(side_t::mid, FNullTextureID());
				line->sidedef[1]->SetTexture(side_t::mid, FNullTextureID());
			}
		}
	}
	return rtn;
}

FUNC(LS_GlassBreak)
// GlassBreak (bNoJunk)
{
	bool switched;
	bool quest1, quest2;

	ln->flags &= ~(ML_BLOCKING|ML_BLOCKEVERYTHING);
	switched = P_ChangeSwitchTexture (ln->sidedef[0], false, 0, &quest1);
	ln->special = 0;
	if (ln->sidedef[1] != NULL)
	{
		switched |= P_ChangeSwitchTexture (ln->sidedef[1], false, 0, &quest2);
	}
	else
	{
		quest2 = quest1;
	}
	if (switched)
	{
		if (!arg0)
		{ // Break some glass
			fixed_t x, y;
			AActor *glass;
			angle_t an;
			int speed;

			x = ln->v1->x + ln->dx/2;
			y = ln->v1->y + ln->dy/2;
			x += (ln->frontsector->centerspot.x - x) / 5;
			y += (ln->frontsector->centerspot.y - y) / 5;

			for (int i = 0; i < 7; ++i)
			{
				glass = Spawn("GlassJunk", x, y, ONFLOORZ, ALLOW_REPLACE);

				glass->AddZ(24 * FRACUNIT);
				glass->SetState (glass->SpawnState + (pr_glass() % glass->health));
				an = pr_glass() << (32-8);
				glass->angle = an;
				an >>= ANGLETOFINESHIFT;
				speed = pr_glass() & 3;
				glass->velx = finecosine[an] * speed;
				glass->vely = finesine[an] * speed;
				glass->velz = (pr_glass() & 7) << FRACBITS;
				// [RH] Let the shards stick around longer than they did in Strife.
				glass->tics += pr_glass();
			}
		}
		if (quest1 || quest2)
		{ // Up stats and signal this mission is complete
			if (it == NULL)
			{
				for (int i = 0; i < MAXPLAYERS; ++i)
				{
					if (playeringame[i])
					{
						it = players[i].mo;
						break;
					}
				}
			}
			if (it != NULL)
			{
				it->GiveInventoryType (QuestItemClasses[28]);
				it->GiveInventoryType (RUNTIME_CLASS(AUpgradeAccuracy));
				it->GiveInventoryType (RUNTIME_CLASS(AUpgradeStamina));
			}
		}
	}
	// We already changed the switch texture, so don't make the main code switch it back.
	return false;
}

FUNC(LS_StartConversation)
// StartConversation (tid, facetalker)
{
	FActorIterator iterator (arg0);

	AActor *target = iterator.Next();

	// Nothing to talk to
	if (target == NULL)
	{
		return false;
	}
	
	// Only living players are allowed to start conversations
	if (it == NULL || it->player == NULL || it->player->mo != it || it->health<=0)
	{
		return false;
	}

	// Dead things can't talk.
	if (target->health <= 0)
	{
		return false;
	}
	// Fighting things don't talk either.
	if (target->flags4 & MF4_INCOMBAT)
	{
		return false;
	}
	if (target->Conversation != NULL)
	{
		// Give the NPC a chance to play a brief animation
		target->ConversationAnimation (0);
		P_StartConversation (target, it, !!arg1, true);
		return true;
	}
	return false;
}

FUNC(LS_Thing_SetConversation)
// Thing_SetConversation (tid, dlg_id)
{
	int dlg_index = -1;
	FStrifeDialogueNode *node = NULL;

	if (arg1 != 0)
	{
		dlg_index = GetConversation(arg1);	
		if (dlg_index == -1) return false;
		node = StrifeDialogues[dlg_index];
	}

	if (arg0 != 0)
	{
		FActorIterator iterator (arg0);
		while ((it = iterator.Next()) != NULL)
		{
			it->ConversationRoot = dlg_index;
			it->Conversation = node;
		}
	}
	else if (it)
	{
		it->ConversationRoot = dlg_index;
		it->Conversation = node;
	}
	return true;
}

FUNC(LS_Line_SetPortalTarget)
// Line_SetPortalTarget(thisid, destid)
{
	return P_ChangePortal(ln, arg0, arg1);
}

static lnSpecFunc LineSpecials[] =
{
	/*   0 */ LS_NOP,
	/*   1 */ LS_NOP,		// Polyobj_StartLine,
	/*   2 */ LS_Polyobj_RotateLeft,
	/*   3 */ LS_Polyobj_RotateRight,
	/*   4 */ LS_Polyobj_Move,
	/*   5 */ LS_NOP,		// Polyobj_ExplicitLine
	/*   6 */ LS_Polyobj_MoveTimes8,
	/*   7 */ LS_Polyobj_DoorSwing,
	/*   8 */ LS_Polyobj_DoorSlide,
	/*   9 */ LS_NOP,		// Line_Horizon
	/*  10 */ LS_Door_Close,
	/*  11 */ LS_Door_Open,
	/*  12 */ LS_Door_Raise,
	/*  13 */ LS_Door_LockedRaise,
	/*  14 */ LS_Door_Animated,
	/*  15 */ LS_Autosave,
	/*  16 */ LS_NOP,		// Transfer_WallLight
	/*  17 */ LS_Thing_Raise,
	/*  18 */ LS_StartConversation,
	/*  19 */ LS_Thing_Stop,
	/*  20 */ LS_Floor_LowerByValue,
	/*  21 */ LS_Floor_LowerToLowest,
	/*  22 */ LS_Floor_LowerToNearest,
	/*  23 */ LS_Floor_RaiseByValue,
	/*  24 */ LS_Floor_RaiseToHighest,
	/*  25 */ LS_Floor_RaiseToNearest,
	/*  26 */ LS_Stairs_BuildDown,
	/*  27 */ LS_Stairs_BuildUp,
	/*  28 */ LS_Floor_RaiseAndCrush,
	/*  29 */ LS_Pillar_Build,
	/*  30 */ LS_Pillar_Open,
	/*  31 */ LS_Stairs_BuildDownSync,
	/*  32 */ LS_Stairs_BuildUpSync,
	/*  33 */ LS_ForceField,
	/*  34 */ LS_ClearForceField,
	/*  35 */ LS_Floor_RaiseByValueTimes8,
	/*  36 */ LS_Floor_LowerByValueTimes8,
	/*  37 */ LS_Floor_MoveToValue,
	/*  38 */ LS_Ceiling_Waggle,
	/*  39 */ LS_Teleport_ZombieChanger,
	/*  40 */ LS_Ceiling_LowerByValue,
	/*  41 */ LS_Ceiling_RaiseByValue,
	/*  42 */ LS_Ceiling_CrushAndRaise,
	/*  43 */ LS_Ceiling_LowerAndCrush,
	/*  44 */ LS_Ceiling_CrushStop,
	/*  45 */ LS_Ceiling_CrushRaiseAndStay,
	/*  46 */ LS_Floor_CrushStop,
	/*  47 */ LS_Ceiling_MoveToValue,
	/*  48 */ LS_NOP,		// Sector_Attach3dMidtex
	/*  49 */ LS_GlassBreak,
	/*  50 */ LS_NOP,		// ExtraFloor_LightOnly
	/*  51 */ LS_Sector_SetLink,
	/*  52 */ LS_Scroll_Wall,
	/*  53 */ LS_Line_SetTextureOffset,
	/*  54 */ LS_Sector_ChangeFlags,
	/*  55 */ LS_Line_SetBlocking,
	/*  56 */ LS_Line_SetTextureScale,
	/*  57 */ LS_NOP,		// Sector_SetPortal
	/*  58 */ LS_NOP,		// Sector_CopyScroller
	/*  59 */ LS_Polyobj_OR_MoveToSpot,
	/*  60 */ LS_Plat_PerpetualRaise,
	/*  61 */ LS_Plat_Stop,
	/*  62 */ LS_Plat_DownWaitUpStay,
	/*  63 */ LS_Plat_DownByValue,
	/*  64 */ LS_Plat_UpWaitDownStay,
	/*  65 */ LS_Plat_UpByValue,
	/*  66 */ LS_Floor_LowerInstant,
	/*  67 */ LS_Floor_RaiseInstant,
	/*  68 */ LS_Floor_MoveToValueTimes8,
	/*  69 */ LS_Ceiling_MoveToValueTimes8,
	/*  70 */ LS_Teleport,
	/*  71 */ LS_Teleport_NoFog,
	/*  72 */ LS_ThrustThing,
	/*  73 */ LS_DamageThing,
	/*  74 */ LS_Teleport_NewMap,
	/*  75 */ LS_Teleport_EndGame,
	/*  76 */ LS_TeleportOther,
	/*  77 */ LS_TeleportGroup,
	/*  78 */ LS_TeleportInSector,
	/*  79 */ LS_Thing_SetConversation,
	/*  80 */ LS_ACS_Execute,
	/*  81 */ LS_ACS_Suspend,
	/*  82 */ LS_ACS_Terminate,
	/*  83 */ LS_ACS_LockedExecute,
	/*  84 */ LS_ACS_ExecuteWithResult,
	/*  85 */ LS_ACS_LockedExecuteDoor,
	/*  86 */ LS_Polyobj_MoveToSpot,
	/*  87 */ LS_Polyobj_Stop,
	/*  88 */ LS_Polyobj_MoveTo,
	/*  89 */ LS_Polyobj_OR_MoveTo,
	/*  90 */ LS_Polyobj_OR_RotateLeft,
	/*  91 */ LS_Polyobj_OR_RotateRight,
	/*  92 */ LS_Polyobj_OR_Move,
	/*  93 */ LS_Polyobj_OR_MoveTimes8,
	/*  94 */ LS_Pillar_BuildAndCrush,
	/*  95 */ LS_FloorAndCeiling_LowerByValue,
	/*  96 */ LS_FloorAndCeiling_RaiseByValue,
	/*  97 */ LS_Ceiling_LowerAndCrushDist,
	/*  98 */ LS_Sector_SetTranslucent,
	/*  99 */ LS_Floor_RaiseAndCrushDoom,
	/* 100 */ LS_NOP,		// Scroll_Texture_Left
	/* 101 */ LS_NOP,		// Scroll_Texture_Right
	/* 102 */ LS_NOP,		// Scroll_Texture_Up
	/* 103 */ LS_NOP,		// Scroll_Texture_Down
	/* 104 */ LS_Ceiling_CrushAndRaiseSilentDist,
	/* 105 */ LS_Door_WaitRaise,
	/* 106 */ LS_Door_WaitClose,
	/* 107 */ LS_Line_SetPortalTarget,
	/* 108 */ LS_NOP,
	/* 109 */ LS_Light_ForceLightning,
	/* 110 */ LS_Light_RaiseByValue,
	/* 111 */ LS_Light_LowerByValue,
	/* 112 */ LS_Light_ChangeToValue,
	/* 113 */ LS_Light_Fade,
	/* 114 */ LS_Light_Glow,
	/* 115 */ LS_Light_Flicker,
	/* 116 */ LS_Light_Strobe,
	/* 117 */ LS_Light_Stop,
	/* 118 */ LS_NOP,		// Plane_Copy
	/* 119 */ LS_Thing_Damage,
	/* 120 */ LS_Radius_Quake,
	/* 121 */ LS_NOP,		// Line_SetIdentification
	/* 122 */ LS_NOP,
	/* 123 */ LS_NOP,
	/* 124 */ LS_NOP,
	/* 125 */ LS_Thing_Move,
	/* 126 */ LS_NOP,
	/* 127 */ LS_Thing_SetSpecial,
	/* 128 */ LS_ThrustThingZ,
	/* 129 */ LS_UsePuzzleItem,
	/* 130 */ LS_Thing_Activate,
	/* 131 */ LS_Thing_Deactivate,
	/* 132 */ LS_Thing_Remove,
	/* 133 */ LS_Thing_Destroy,
	/* 134 */ LS_Thing_Projectile,
	/* 135 */ LS_Thing_Spawn,
	/* 136 */ LS_Thing_ProjectileGravity,
	/* 137 */ LS_Thing_SpawnNoFog,
	/* 138 */ LS_Floor_Waggle,
	/* 139 */ LS_Thing_SpawnFacing,
	/* 140 */ LS_Sector_ChangeSound,
	/* 141 */ LS_NOP,
	/* 142 */ LS_NOP,
	/* 143 */ LS_NOP,
	/* 144 */ LS_NOP,
	/* 145 */ LS_NOP,		// 145 Player_SetTeam
	/* 146 */ LS_NOP,
	/* 147 */ LS_NOP,
	/* 148 */ LS_NOP,
	/* 149 */ LS_NOP,
	/* 150 */ LS_NOP,
	/* 151 */ LS_NOP,
	/* 152 */ LS_NOP,		// 152 Team_Score
	/* 153 */ LS_NOP,		// 153 Team_GivePoints
	/* 154 */ LS_Teleport_NoStop,
	/* 155 */ LS_NOP,
	/* 156 */ LS_NOP,
	/* 157 */ LS_NOP,		// SetGlobalFogParameter // in GZDoom
	/* 158 */ LS_FS_Execute,
	/* 159 */ LS_NOP,		// Sector_SetPlaneReflection in GZDoom
	/* 160 */ LS_NOP,		// Sector_Set3DFloor
	/* 161 */ LS_NOP,		// Sector_SetContents
	/* 162 */ LS_NOP,		// Reserved Doom64 branch
	/* 163 */ LS_NOP,		// Reserved Doom64 branch
	/* 164 */ LS_NOP,		// Reserved Doom64 branch
	/* 165 */ LS_NOP,		// Reserved Doom64 branch
	/* 166 */ LS_NOP,		// Reserved Doom64 branch
	/* 167 */ LS_NOP,		// Reserved Doom64 branch
	/* 168 */ LS_Ceiling_CrushAndRaiseDist,
	/* 169 */ LS_Generic_Crusher2,
	/* 170 */ LS_Sector_SetCeilingScale2,
	/* 171 */ LS_Sector_SetFloorScale2,
	/* 172 */ LS_Plat_UpNearestWaitDownStay,
	/* 173 */ LS_NoiseAlert,
	/* 174 */ LS_SendToCommunicator,
	/* 175 */ LS_Thing_ProjectileIntercept,
	/* 176 */ LS_Thing_ChangeTID,
	/* 177 */ LS_Thing_Hate,
	/* 178 */ LS_Thing_ProjectileAimed,
	/* 179 */ LS_ChangeSkill,
	/* 180 */ LS_Thing_SetTranslation,
	/* 181 */ LS_NOP,		// Plane_Align
	/* 182 */ LS_NOP,		// Line_Mirror
	/* 183 */ LS_Line_AlignCeiling,
	/* 184 */ LS_Line_AlignFloor,
	/* 185 */ LS_Sector_SetRotation,
	/* 186 */ LS_Sector_SetCeilingPanning,
	/* 187 */ LS_Sector_SetFloorPanning,
	/* 188 */ LS_Sector_SetCeilingScale,
	/* 189 */ LS_Sector_SetFloorScale,
	/* 190 */ LS_NOP,		// Static_Init
	/* 191 */ LS_SetPlayerProperty,
	/* 192 */ LS_Ceiling_LowerToHighestFloor,
	/* 193 */ LS_Ceiling_LowerInstant,
	/* 194 */ LS_Ceiling_RaiseInstant,
	/* 195 */ LS_Ceiling_CrushRaiseAndStayA,
	/* 196 */ LS_Ceiling_CrushAndRaiseA,
	/* 197 */ LS_Ceiling_CrushAndRaiseSilentA,
	/* 198 */ LS_Ceiling_RaiseByValueTimes8,
	/* 199 */ LS_Ceiling_LowerByValueTimes8,
	/* 200 */ LS_Generic_Floor,
	/* 201 */ LS_Generic_Ceiling,
	/* 202 */ LS_Generic_Door,
	/* 203 */ LS_Generic_Lift,
	/* 204 */ LS_Generic_Stairs,
	/* 205 */ LS_Generic_Crusher,
	/* 206 */ LS_Plat_DownWaitUpStayLip,
	/* 207 */ LS_Plat_PerpetualRaiseLip,
	/* 208 */ LS_TranslucentLine,
	/* 209 */ LS_NOP,		// Transfer_Heights
	/* 210 */ LS_NOP,		// Transfer_FloorLight
	/* 211 */ LS_NOP,		// Transfer_CeilingLight
	/* 212 */ LS_Sector_SetColor,
	/* 213 */ LS_Sector_SetFade,
	/* 214 */ LS_Sector_SetDamage,
	/* 215 */ LS_Teleport_Line,
	/* 216 */ LS_Sector_SetGravity,
	/* 217 */ LS_Stairs_BuildUpDoom,
	/* 218 */ LS_Sector_SetWind,
	/* 219 */ LS_Sector_SetFriction,
	/* 220 */ LS_Sector_SetCurrent,
	/* 221 */ LS_Scroll_Texture_Both,
	/* 222 */ LS_NOP,		// Scroll_Texture_Model
	/* 223 */ LS_Scroll_Floor,
	/* 224 */ LS_Scroll_Ceiling,
	/* 225 */ LS_NOP,		// Scroll_Texture_Offsets
	/* 226 */ LS_ACS_ExecuteAlways,
	/* 227 */ LS_PointPush_SetForce,
	/* 228 */ LS_Plat_RaiseAndStayTx0,
	/* 229 */ LS_Thing_SetGoal,
	/* 230 */ LS_Plat_UpByValueStayTx,
	/* 231 */ LS_Plat_ToggleCeiling,
	/* 232 */ LS_Light_StrobeDoom,
	/* 233 */ LS_Light_MinNeighbor,
	/* 234 */ LS_Light_MaxNeighbor,
	/* 235 */ LS_Floor_TransferTrigger,
	/* 236 */ LS_Floor_TransferNumeric,
	/* 237 */ LS_ChangeCamera,
	/* 238 */ LS_Floor_RaiseToLowestCeiling,
	/* 239 */ LS_Floor_RaiseByValueTxTy,
	/* 240 */ LS_Floor_RaiseByTexture,
	/* 241 */ LS_Floor_LowerToLowestTxTy,
	/* 242 */ LS_Floor_LowerToHighest,
	/* 243 */ LS_Exit_Normal,
	/* 244 */ LS_Exit_Secret,
	/* 245 */ LS_Elevator_RaiseToNearest,
	/* 246 */ LS_Elevator_MoveToFloor,
	/* 247 */ LS_Elevator_LowerToNearest,
	/* 248 */ LS_HealThing,
	/* 249 */ LS_Door_CloseWaitOpen,
	/* 250 */ LS_Floor_Donut,
	/* 251 */ LS_FloorAndCeiling_LowerRaise,
	/* 252 */ LS_Ceiling_RaiseToNearest,
	/* 253 */ LS_Ceiling_LowerToLowest,
	/* 254 */ LS_Ceiling_LowerToFloor,
	/* 255 */ LS_Ceiling_CrushRaiseAndStaySilA,

	/* 256 */ LS_Floor_LowerToHighestEE,
	/* 257 */ LS_Floor_RaiseToLowest,
	/* 258 */ LS_Floor_LowerToLowestCeiling,
	/* 259 */ LS_Floor_RaiseToCeiling,
	/* 260 */ LS_Floor_ToCeilingInstant,
	/* 261 */ LS_Floor_LowerByTexture,
	/* 262 */ LS_Ceiling_RaiseToHighest,
	/* 263 */ LS_Ceiling_ToHighestInstant,
	/* 264 */ LS_Ceiling_LowerToNearest,
	/* 265 */ LS_Ceiling_RaiseToLowest,
	/* 266 */ LS_Ceiling_RaiseToHighestFloor,
	/* 267 */ LS_Ceiling_ToFloorInstant,
	/* 268 */ LS_Ceiling_RaiseByTexture,
	/* 269 */ LS_Ceiling_LowerByTexture,
	/* 270 */ LS_Stairs_BuildDownDoom,
	/* 271 */ LS_Stairs_BuildUpDoomSync,
	/* 272 */ LS_Stairs_BuildDownDoomSync,

};

#define DEFINE_SPECIAL(name, num, min, max, mmax) {#name, num, min, max, mmax},
static FLineSpecial LineSpecialNames[] = {
#include "actionspecials.h"
};

static int STACK_ARGS lscmp (const void * a, const void * b)
{
	return stricmp( ((FLineSpecial*)a)->name, ((FLineSpecial*)b)->name);
}

static struct LineSpecialTable
{
	TArray<FLineSpecial *> LineSpecialsInfo;

	LineSpecialTable()
	{
		unsigned int max = 0;
		for (size_t i = 0; i < countof(LineSpecialNames); ++i)
		{
			if (LineSpecialNames[i].number > (int)max)
				max = LineSpecialNames[i].number;
		}
		LineSpecialsInfo.Resize(max + 1);
		for (unsigned i = 0; i <= max; i++)
		{
			LineSpecialsInfo[i] = NULL;
		}

		qsort(LineSpecialNames, countof(LineSpecialNames), sizeof(FLineSpecial), lscmp);
		for (size_t i = 0; i < countof(LineSpecialNames); ++i)
		{
			assert(LineSpecialsInfo[LineSpecialNames[i].number] == NULL);
			LineSpecialsInfo[LineSpecialNames[i].number] = &LineSpecialNames[i];
		}
	}
} LineSpec;

//==========================================================================
//
//
//
//==========================================================================

int P_GetMaxLineSpecial()
{
	return LineSpec.LineSpecialsInfo.Size() - 1;
}

//==========================================================================
//
//
//
//==========================================================================

FLineSpecial *P_GetLineSpecialInfo(int special)
{
	if ((unsigned) special < LineSpec.LineSpecialsInfo.Size())
	{
		return LineSpec.LineSpecialsInfo[special];
	}
	return NULL;
}

//==========================================================================
//
// P_FindLineSpecial
//
// Finds a line special and also returns the min and max argument count.
//
//==========================================================================

int P_FindLineSpecial (const char *string, int *min_args, int *max_args)
{
	int min = 0, max = countof(LineSpecialNames) - 1;

	while (min <= max)
	{
		int mid = (min + max) / 2;
		int lexval = stricmp (string, LineSpecialNames[mid].name);
		if (lexval == 0)
		{
			if (min_args != NULL) *min_args = LineSpecialNames[mid].min_args;
			if (max_args != NULL) *max_args = LineSpecialNames[mid].max_args;
			return LineSpecialNames[mid].number;
		}
		else if (lexval > 0)
		{
			min = mid + 1;
		}
		else
		{
			max = mid - 1;
		}
	}
	return 0;
}


//==========================================================================
//
// P_ExecuteSpecial
//
//==========================================================================

int P_ExecuteSpecial(int			num,
					 struct line_t	*line,
					 class AActor	*activator,
					 bool			backSide,
					 int			arg1,
					 int			arg2,
					 int			arg3,
					 int			arg4,
					 int			arg5)
{
	if (num >= 0 && num < (int)countof(LineSpecials))
	{
		return LineSpecials[num](line, activator, backSide, arg1, arg2, arg3, arg4, arg5);
	}
	return 0;
}
>>>>>>> 55142078
<|MERGE_RESOLUTION|>--- conflicted
+++ resolved
@@ -1,4 +1,3 @@
-<<<<<<< HEAD
 /*
 ** p_lnspec.cpp
 ** Handles line specials
@@ -3796,3800 +3795,4 @@
 		return LineSpecials[num](line, activator, backSide, arg1, arg2, arg3, arg4, arg5);
 	}
 	return 0;
-}
-=======
-/*
-** p_lnspec.cpp
-** Handles line specials
-**
-**---------------------------------------------------------------------------
-** Copyright 1998-2007 Randy Heit
-** All rights reserved.
-**
-** Redistribution and use in source and binary forms, with or without
-** modification, are permitted provided that the following conditions
-** are met:
-**
-** 1. Redistributions of source code must retain the above copyright
-**    notice, this list of conditions and the following disclaimer.
-** 2. Redistributions in binary form must reproduce the above copyright
-**    notice, this list of conditions and the following disclaimer in the
-**    documentation and/or other materials provided with the distribution.
-** 3. The name of the author may not be used to endorse or promote products
-**    derived from this software without specific prior written permission.
-**
-** THIS SOFTWARE IS PROVIDED BY THE AUTHOR ``AS IS'' AND ANY EXPRESS OR
-** IMPLIED WARRANTIES, INCLUDING, BUT NOT LIMITED TO, THE IMPLIED WARRANTIES
-** OF MERCHANTABILITY AND FITNESS FOR A PARTICULAR PURPOSE ARE DISCLAIMED.
-** IN NO EVENT SHALL THE AUTHOR BE LIABLE FOR ANY DIRECT, INDIRECT,
-** INCIDENTAL, SPECIAL, EXEMPLARY, OR CONSEQUENTIAL DAMAGES (INCLUDING, BUT
-** NOT LIMITED TO, PROCUREMENT OF SUBSTITUTE GOODS OR SERVICES; LOSS OF USE,
-** DATA, OR PROFITS; OR BUSINESS INTERRUPTION) HOWEVER CAUSED AND ON ANY
-** THEORY OF LIABILITY, WHETHER IN CONTRACT, STRICT LIABILITY, OR TORT
-** (INCLUDING NEGLIGENCE OR OTHERWISE) ARISING IN ANY WAY OUT OF THE USE OF
-** THIS SOFTWARE, EVEN IF ADVISED OF THE POSSIBILITY OF SUCH DAMAGE.
-**---------------------------------------------------------------------------
-**
-** Each function returns true if it caused something to happen
-** or false if it could not perform the desired action.
-*/
-
-#include "doomstat.h"
-#include "p_local.h"
-#include "p_lnspec.h"
-#include "p_enemy.h"
-#include "g_level.h"
-#include "v_palette.h"
-#include "tables.h"
-#include "i_system.h"
-#include "a_sharedglobal.h"
-#include "a_lightning.h"
-#include "statnums.h"
-#include "s_sound.h"
-#include "templates.h"
-#include "a_keys.h"
-#include "gi.h"
-#include "m_random.h"
-#include "p_conversation.h"
-#include "a_strifeglobal.h"
-#include "r_data/r_translate.h"
-#include "p_3dmidtex.h"
-#include "d_net.h"
-#include "d_event.h"
-#include "gstrings.h"
-#include "po_man.h"
-#include "d_player.h"
-#include "r_utility.h"
-#include "r_data/colormaps.h"
-#include "fragglescript/t_fs.h"
-#include "p_spec.h"
-
-// Remaps EE sector change types to Generic_Floor values. According to the Eternity Wiki:
-/*
-    0 : No texture or type change. ( = 0)
-    1 : Copy texture, zero type; trigger model. ( = 1)
-    2 : Copy texture, zero type; numeric model. ( = 1+4)
-    3 : Copy texture, preserve type; trigger model. ( = 3)
-    4 : Copy texture, preserve type; numeric model. ( = 3+4)
-    5 : Copy texture and type; trigger model.  ( = 2)
-    6 : Copy texture and type; numeric model.  ( = 2+4)
-*/
-static const BYTE ChangeMap[8] = { 0, 1, 5, 3, 7, 2, 6, 0 };
-
-#define FUNC(a) static int a (line_t *ln, AActor *it, bool backSide, \
-	int arg0, int arg1, int arg2, int arg3, int arg4)
-
-#define SPEED(a)		((a)*(FRACUNIT/8))
-#define TICS(a)			(((a)*TICRATE)/35)
-#define OCTICS(a)		(((a)*TICRATE)/8)
-#define	BYTEANGLE(a)	((angle_t)((a)<<24))
-#define CRUSH(a)		((a) > 0? (a) : -1)
-#define CRUSHTYPE(a)	((a)==1? false : (a)==2? true : gameinfo.gametype == GAME_Hexen)
-#define CHANGE(a)		(((a) >= 0 && (a)<=7)? ChangeMap[a]:0)
-
-static FRandom pr_glass ("GlassBreak");
-
-// There are aliases for the ACS specials that take names instead of numbers.
-// This table maps them onto the real number-based specials.
-BYTE NamedACSToNormalACS[7] =
-{
-	ACS_Execute,
-	ACS_Suspend,
-	ACS_Terminate,
-	ACS_LockedExecute,
-	ACS_LockedExecuteDoor,
-	ACS_ExecuteWithResult,
-	ACS_ExecuteAlways,
-};
-
-FName MODtoDamageType (int mod)
-{
-	switch (mod)
-	{
-	default:	return NAME_None;			break;
-	case 9:		return NAME_BFGSplash;		break;
-	case 12:	return NAME_Drowning;		break;
-	case 13:	return NAME_Slime;			break;
-	case 14:	return NAME_Fire;			break;
-	case 15:	return NAME_Crush;			break;
-	case 16:	return NAME_Telefrag;		break;
-	case 17:	return NAME_Falling;		break;
-	case 18:	return NAME_Suicide;		break;
-	case 20:	return NAME_Exit;			break;
-	case 22:	return NAME_Melee;			break;
-	case 23:	return NAME_Railgun;		break;
-	case 24:	return NAME_Ice;			break;
-	case 25:	return NAME_Disintegrate;	break;
-	case 26:	return NAME_Poison;			break;
-	case 27:	return NAME_Electric;		break;
-	case 1000:	return NAME_Massacre;		break;
-	}
-}
-
-FUNC(LS_NOP)
-{
-	return false;
-}
-
-FUNC(LS_Polyobj_RotateLeft)
-// Polyobj_RotateLeft (po, speed, angle)
-{
-	return EV_RotatePoly (ln, arg0, arg1, arg2, 1, false);
-}
-
-FUNC(LS_Polyobj_RotateRight)
-// Polyobj_rotateRight (po, speed, angle)
-{
-	return EV_RotatePoly (ln, arg0, arg1, arg2, -1, false);
-}
-
-FUNC(LS_Polyobj_Move)
-// Polyobj_Move (po, speed, angle, distance)
-{
-	return EV_MovePoly (ln, arg0, SPEED(arg1), BYTEANGLE(arg2), arg3 * FRACUNIT, false);
-}
-
-FUNC(LS_Polyobj_MoveTimes8)
-// Polyobj_MoveTimes8 (po, speed, angle, distance)
-{
-	return EV_MovePoly (ln, arg0, SPEED(arg1), BYTEANGLE(arg2), arg3 * FRACUNIT * 8, false);
-}
-
-FUNC(LS_Polyobj_MoveTo)
-// Polyobj_MoveTo (po, speed, x, y)
-{
-	return EV_MovePolyTo (ln, arg0, SPEED(arg1), arg2 << FRACBITS, arg3 << FRACBITS, false);
-}
-
-FUNC(LS_Polyobj_MoveToSpot)
-// Polyobj_MoveToSpot (po, speed, tid)
-{
-	FActorIterator iterator (arg2);
-	AActor *spot = iterator.Next();
-	if (spot == NULL) return false;
-	return EV_MovePolyTo (ln, arg0, SPEED(arg1), spot->X(), spot->Y(), false);
-}
-
-FUNC(LS_Polyobj_DoorSwing)
-// Polyobj_DoorSwing (po, speed, angle, delay)
-{
-	return EV_OpenPolyDoor (ln, arg0, arg1, BYTEANGLE(arg2), arg3, 0, PODOOR_SWING);
-}
-
-FUNC(LS_Polyobj_DoorSlide)
-// Polyobj_DoorSlide (po, speed, angle, distance, delay)
-{
-	return EV_OpenPolyDoor (ln, arg0, SPEED(arg1), BYTEANGLE(arg2), arg4, arg3*FRACUNIT, PODOOR_SLIDE);
-}
-
-FUNC(LS_Polyobj_OR_RotateLeft)
-// Polyobj_OR_RotateLeft (po, speed, angle)
-{
-	return EV_RotatePoly (ln, arg0, arg1, arg2, 1, true);
-}
-
-FUNC(LS_Polyobj_OR_RotateRight)
-// Polyobj_OR_RotateRight (po, speed, angle)
-{
-	return EV_RotatePoly (ln, arg0, arg1, arg2, -1, true);
-}
-
-FUNC(LS_Polyobj_OR_Move)
-// Polyobj_OR_Move (po, speed, angle, distance)
-{
-	return EV_MovePoly (ln, arg0, SPEED(arg1), BYTEANGLE(arg2), arg3 * FRACUNIT, true);
-}
-
-FUNC(LS_Polyobj_OR_MoveTimes8)
-// Polyobj_OR_MoveTimes8 (po, speed, angle, distance)
-{
-	return EV_MovePoly (ln, arg0, SPEED(arg1), BYTEANGLE(arg2), arg3 * FRACUNIT * 8, true);
-}
-
-FUNC(LS_Polyobj_OR_MoveTo)
-// Polyobj_OR_MoveTo (po, speed, x, y)
-{
-	return EV_MovePolyTo (ln, arg0, SPEED(arg1), arg2 << FRACBITS, arg3 << FRACBITS, true);
-}
-
-FUNC(LS_Polyobj_OR_MoveToSpot)
-// Polyobj_OR_MoveToSpot (po, speed, tid)
-{
-	FActorIterator iterator (arg2);
-	AActor *spot = iterator.Next();
-	if (spot == NULL) return false;
-	return EV_MovePolyTo (ln, arg0, SPEED(arg1), spot->X(), spot->Y(), true);
-}
-
-FUNC(LS_Polyobj_Stop)
-// Polyobj_Stop (po)
-{
-	return EV_StopPoly (arg0);
-}
-
-FUNC(LS_Door_Close)
-// Door_Close (tag, speed, lighttag)
-{
-	return EV_DoDoor (DDoor::doorClose, ln, it, arg0, SPEED(arg1), 0, 0, arg2);
-}
-
-FUNC(LS_Door_Open)
-// Door_Open (tag, speed, lighttag)
-{
-	return EV_DoDoor (DDoor::doorOpen, ln, it, arg0, SPEED(arg1), 0, 0, arg2);
-}
-
-FUNC(LS_Door_Raise)
-// Door_Raise (tag, speed, delay, lighttag)
-{
-	return EV_DoDoor (DDoor::doorRaise, ln, it, arg0, SPEED(arg1), TICS(arg2), 0, arg3);
-}
-
-FUNC(LS_Door_LockedRaise)
-// Door_LockedRaise (tag, speed, delay, lock, lighttag)
-{
-	return EV_DoDoor (arg2 ? DDoor::doorRaise : DDoor::doorOpen, ln, it,
-					  arg0, SPEED(arg1), TICS(arg2), arg3, arg4);
-}
-
-FUNC(LS_Door_CloseWaitOpen)
-// Door_CloseWaitOpen (tag, speed, delay, lighttag)
-{
-	return EV_DoDoor (DDoor::doorCloseWaitOpen, ln, it, arg0, SPEED(arg1), OCTICS(arg2), 0, arg3);
-}
-
-FUNC(LS_Door_WaitRaise)
-// Door_WaitRaise(tag, speed, delay, wait, lighttag)
-{
-	return EV_DoDoor(DDoor::doorWaitRaise, ln, it, arg0, SPEED(arg1), TICS(arg2), 0, arg4, false, TICS(arg3));
-}
-
-FUNC(LS_Door_WaitClose)
-// Door_WaitRaise(tag, speed, wait, lighttag)
-{
-	return EV_DoDoor(DDoor::doorWaitClose, ln, it, arg0, SPEED(arg1), 0, 0, arg3, false, TICS(arg2));
-}
-
-FUNC(LS_Door_Animated)
-// Door_Animated (tag, speed, delay, lock)
-{
-	if (arg3 != 0 && !P_CheckKeys (it, arg3, arg0 != 0))
-		return false;
-
-	return EV_SlidingDoor (ln, it, arg0, arg1, arg2);
-}
-
-FUNC(LS_Generic_Door)
-// Generic_Door (tag, speed, kind, delay, lock)
-{
-	int tag, lightTag;
-	DDoor::EVlDoor type;
-	bool boomgen = false;
-
-	switch (arg2 & 63)
-	{
-		case 0: type = DDoor::doorRaise;			break;
-		case 1: type = DDoor::doorOpen;				break;
-		case 2: type = DDoor::doorCloseWaitOpen;	break;
-		case 3: type = DDoor::doorClose;			break;
-		default: return false;
-	}
-	// Boom doesn't allow manual generalized doors to be activated while they move
-	if (arg2 & 64) boomgen = true;
-	if (arg2 & 128)
-	{
-		// New for 2.0.58: Finally support BOOM's local door light effect
-		tag = 0;
-		lightTag = arg0;
-	}
-	else
-	{
-		tag = arg0;
-		lightTag = 0;
-	}
-	return EV_DoDoor (type, ln, it, tag, SPEED(arg1), OCTICS(arg3), arg4, lightTag, boomgen);
-}
-
-FUNC(LS_Floor_LowerByValue)
-// Floor_LowerByValue (tag, speed, height, change)
-{
-	return EV_DoFloor (DFloor::floorLowerByValue, ln, arg0, SPEED(arg1), FRACUNIT*arg2, -1, CHANGE(arg3), false);
-}
-
-FUNC(LS_Floor_LowerToLowest)
-// Floor_LowerToLowest (tag, speed, change)
-{
-	return EV_DoFloor (DFloor::floorLowerToLowest, ln, arg0, SPEED(arg1), 0, -1, CHANGE(arg2), false);
-}
-
-FUNC(LS_Floor_LowerToHighest)
-// Floor_LowerToHighest (tag, speed, adjust, hereticlower)
-{
-	return EV_DoFloor (DFloor::floorLowerToHighest, ln, arg0, SPEED(arg1), (arg2-128)*FRACUNIT, -1, 0, false, arg3==1);
-}
-
-FUNC(LS_Floor_LowerToHighestEE)
-// Floor_LowerToHighest (tag, speed, change)
-{
-	return EV_DoFloor (DFloor::floorLowerToHighest, ln, arg0, SPEED(arg1), 0, -1, CHANGE(arg2), false);
-}
-
-FUNC(LS_Floor_LowerToNearest)
-// Floor_LowerToNearest (tag, speed, change)
-{
-	return EV_DoFloor (DFloor::floorLowerToNearest, ln, arg0, SPEED(arg1), 0, -1, CHANGE(arg2), false);
-}
-
-FUNC(LS_Floor_RaiseByValue)
-// Floor_RaiseByValue (tag, speed, height, change, crush)
-{
-	return EV_DoFloor (DFloor::floorRaiseByValue, ln, arg0, SPEED(arg1), FRACUNIT*arg2, CRUSH(arg4), CHANGE(arg3), true);
-}
-
-FUNC(LS_Floor_RaiseToHighest)
-// Floor_RaiseToHighest (tag, speed, change, crush)
-{
-	return EV_DoFloor (DFloor::floorRaiseToHighest, ln, arg0, SPEED(arg1), 0, CRUSH(arg3), CHANGE(arg2), true);
-}
-
-FUNC(LS_Floor_RaiseToNearest)
-// Floor_RaiseToNearest (tag, speed, change, crush)
-{
-	return EV_DoFloor (DFloor::floorRaiseToNearest, ln, arg0, SPEED(arg1), 0, CRUSH(arg3), CHANGE(arg2), true);
-}
-
-FUNC(LS_Floor_RaiseToLowest)
-// Floor_RaiseToLowest (tag, change, crush)
-{
-	// This is merely done for completeness as it's a rather pointless addition.
-	return EV_DoFloor (DFloor::floorRaiseToLowest, ln, arg0, 2*FRACUNIT, 0, CRUSH(arg3), CHANGE(arg2), true);
-}
-
-FUNC(LS_Floor_RaiseAndCrush)
-// Floor_RaiseAndCrush (tag, speed, crush, crushmode)
-{
-	return EV_DoFloor (DFloor::floorRaiseAndCrush, ln, arg0, SPEED(arg1), 0, arg2, 0, CRUSHTYPE(arg3));
-}
-
-FUNC(LS_Floor_RaiseAndCrushDoom)
-// Floor_RaiseAndCrushDoom (tag, speed, crush, crushmode)
-{
-	return EV_DoFloor (DFloor::floorRaiseAndCrushDoom, ln, arg0, SPEED(arg1), 0, arg2, 0, CRUSHTYPE(arg3));
-}
-
-FUNC(LS_Floor_RaiseByValueTimes8)
-// FLoor_RaiseByValueTimes8 (tag, speed, height, change, crush)
-{
-	return EV_DoFloor (DFloor::floorRaiseByValue, ln, arg0, SPEED(arg1), FRACUNIT*arg2*8, CRUSH(arg4), CHANGE(arg3), true);
-}
-
-FUNC(LS_Floor_LowerByValueTimes8)
-// Floor_LowerByValueTimes8 (tag, speed, height, change)
-{
-	return EV_DoFloor (DFloor::floorLowerByValue, ln, arg0, SPEED(arg1), FRACUNIT*arg2*8, -1, CHANGE(arg3), false);
-}
-
-FUNC(LS_Floor_CrushStop)
-// Floor_CrushStop (tag)
-{
-	return EV_FloorCrushStop (arg0);
-}
-
-FUNC(LS_Floor_LowerInstant)
-// Floor_LowerInstant (tag, unused, height, change)
-{
-	return EV_DoFloor (DFloor::floorLowerInstant, ln, arg0, 0, arg2*FRACUNIT*8, -1, CHANGE(arg3), false);
-}
-
-FUNC(LS_Floor_RaiseInstant)
-// Floor_RaiseInstant (tag, unused, height, change, crush)
-{
-	return EV_DoFloor (DFloor::floorRaiseInstant, ln, arg0, 0, arg2*FRACUNIT*8, CRUSH(arg4), CHANGE(arg3), true);
-}
-
-FUNC(LS_Floor_ToCeilingInstant)
-// Floor_ToCeilingInstant (tag, change, crush)
-{
-	return EV_DoFloor (DFloor::floorLowerToCeiling, ln, arg0, 0, 0, CRUSH(arg2), CHANGE(arg1), true);
-}
-
-FUNC(LS_Floor_MoveToValueTimes8)
-// Floor_MoveToValueTimes8 (tag, speed, height, negative, change)
-{
-	return EV_DoFloor (DFloor::floorMoveToValue, ln, arg0, SPEED(arg1),
-					   arg2*FRACUNIT*8*(arg3?-1:1), -1, CHANGE(arg4), false);
-}
-
-FUNC(LS_Floor_MoveToValue)
-// Floor_MoveToValue (tag, speed, height, negative, change)
-{
-	return EV_DoFloor (DFloor::floorMoveToValue, ln, arg0, SPEED(arg1),
-					   arg2*FRACUNIT*(arg3?-1:1), -1, CHANGE(arg4), false);
-}
-
-FUNC(LS_Floor_RaiseToLowestCeiling)
-// Floor_RaiseToLowestCeiling (tag, speed, change, crush)
-{
-	return EV_DoFloor (DFloor::floorRaiseToLowestCeiling, ln, arg0, SPEED(arg1), 0, CRUSH(arg3), CHANGE(arg2), true);
-}
-
-FUNC(LS_Floor_LowerToLowestCeiling)
-// Floor_LowerToLowestCeiling (tag, speed, change)
-{
-	return EV_DoFloor (DFloor::floorLowerToLowestCeiling, ln, arg0, SPEED(arg1), 0, -1, CHANGE(arg2), true);
-}
-
-FUNC(LS_Floor_RaiseByTexture)
-// Floor_RaiseByTexture (tag, speed, change, crush)
-{
-	return EV_DoFloor (DFloor::floorRaiseByTexture, ln, arg0, SPEED(arg1), 0, CRUSH(arg3), CHANGE(arg2), true);
-}
-
-FUNC(LS_Floor_LowerByTexture)
-// Floor_LowerByTexture (tag, speed, change, crush)
-{
-	return EV_DoFloor (DFloor::floorLowerByTexture, ln, arg0, SPEED(arg1), 0, -1, CHANGE(arg2), true);
-}
-
-FUNC(LS_Floor_RaiseToCeiling)
-// Floor_RaiseToCeiling (tag, speed, change, crush)
-{
-	return EV_DoFloor (DFloor::floorRaiseToCeiling, ln, arg0, SPEED(arg1), 0, CRUSH(arg3), CHANGE(arg2), true);
-}
-
-FUNC(LS_Floor_RaiseByValueTxTy)
-// Floor_RaiseByValueTxTy (tag, speed, height)
-{
-	return EV_DoFloor (DFloor::floorRaiseAndChange, ln, arg0, SPEED(arg1), arg2*FRACUNIT, -1, 0, false);
-}
-
-FUNC(LS_Floor_LowerToLowestTxTy)
-// Floor_LowerToLowestTxTy (tag, speed)
-{
-	return EV_DoFloor (DFloor::floorLowerAndChange, ln, arg0, SPEED(arg1), arg2*FRACUNIT, -1, 0, false);
-}
-
-FUNC(LS_Floor_Waggle)
-// Floor_Waggle (tag, amplitude, frequency, delay, time)
-{
-	return EV_StartWaggle (arg0, ln, arg1, arg2, arg3, arg4, false);
-}
-
-FUNC(LS_Ceiling_Waggle)
-// Ceiling_Waggle (tag, amplitude, frequency, delay, time)
-{
-	return EV_StartWaggle (arg0, ln, arg1, arg2, arg3, arg4, true);
-}
-
-FUNC(LS_Floor_TransferTrigger)
-// Floor_TransferTrigger (tag)
-{
-	return EV_DoChange (ln, trigChangeOnly, arg0);
-}
-
-FUNC(LS_Floor_TransferNumeric)
-// Floor_TransferNumeric (tag)
-{
-	return EV_DoChange (ln, numChangeOnly, arg0);
-}
-
-FUNC(LS_Floor_Donut)
-// Floor_Donut (pillartag, pillarspeed, slimespeed)
-{
-	return EV_DoDonut (arg0, ln, SPEED(arg1), SPEED(arg2));
-}
-
-FUNC(LS_Generic_Floor)
-// Generic_Floor (tag, speed, height, target, change/model/direct/crush)
-{
-	DFloor::EFloor type;
-
-	if (arg4 & 8)
-	{
-		switch (arg3)
-		{
-			case 1: type = DFloor::floorRaiseToHighest;			break;
-			case 2: type = DFloor::floorRaiseToLowest;			break;
-			case 3: type = DFloor::floorRaiseToNearest;			break;
-			case 4: type = DFloor::floorRaiseToLowestCeiling;	break;
-			case 5: type = DFloor::floorRaiseToCeiling;			break;
-			case 6: type = DFloor::floorRaiseByTexture;			break;
-			default:type = DFloor::floorRaiseByValue;			break;
-		}
-	}
-	else
-	{
-		switch (arg3)
-		{
-			case 1: type = DFloor::floorLowerToHighest;			break;
-			case 2: type = DFloor::floorLowerToLowest;			break;
-			case 3: type = DFloor::floorLowerToNearest;			break;
-			case 4: type = DFloor::floorLowerToLowestCeiling;	break;
-			case 5: type = DFloor::floorLowerToCeiling;			break;
-			case 6: type = DFloor::floorLowerByTexture;			break;
-			default:type = DFloor::floorLowerByValue;			break;
-		}
-	}
-
-	return EV_DoFloor (type, ln, arg0, SPEED(arg1), arg2*FRACUNIT,
-					   (arg4 & 16) ? 20 : -1, arg4 & 7, false);
-					   
-}
-
-FUNC(LS_Stairs_BuildDown)
-// Stair_BuildDown (tag, speed, height, delay, reset)
-{
-	return EV_BuildStairs (arg0, DFloor::buildDown, ln,
-						   arg2 * FRACUNIT, SPEED(arg1), TICS(arg3), arg4, 0, DFloor::stairUseSpecials);
-}
-
-FUNC(LS_Stairs_BuildUp)
-// Stairs_BuildUp (tag, speed, height, delay, reset)
-{
-	return EV_BuildStairs (arg0, DFloor::buildUp, ln,
-						   arg2 * FRACUNIT, SPEED(arg1), TICS(arg3), arg4, 0, DFloor::stairUseSpecials);
-}
-
-FUNC(LS_Stairs_BuildDownSync)
-// Stairs_BuildDownSync (tag, speed, height, reset)
-{
-	return EV_BuildStairs (arg0, DFloor::buildDown, ln,
-						   arg2 * FRACUNIT, SPEED(arg1), 0, arg3, 0, DFloor::stairUseSpecials|DFloor::stairSync);
-}
-
-FUNC(LS_Stairs_BuildUpSync)
-// Stairs_BuildUpSync (tag, speed, height, reset)
-{
-	return EV_BuildStairs (arg0, DFloor::buildUp, ln,
-						   arg2 * FRACUNIT, SPEED(arg1), 0, arg3, 0, DFloor::stairUseSpecials|DFloor::stairSync);
-}
-
-FUNC(LS_Stairs_BuildUpDoom)
-// Stairs_BuildUpDoom (tag, speed, height, delay, reset)
-{
-	return EV_BuildStairs (arg0, DFloor::buildUp, ln,
-						   arg2 * FRACUNIT, SPEED(arg1), TICS(arg3), arg4, 0, 0);
-}
-
-FUNC(LS_Stairs_BuildDownDoom)
-// Stair_BuildDownDoom (tag, speed, height, delay, reset)
-{
-	return EV_BuildStairs (arg0, DFloor::buildDown, ln,
-						   arg2 * FRACUNIT, SPEED(arg1), TICS(arg3), arg4, 0, 0);
-}
-
-FUNC(LS_Stairs_BuildDownDoomSync)
-// Stairs_BuildDownDoomSync (tag, speed, height, reset)
-{
-	return EV_BuildStairs (arg0, DFloor::buildDown, ln,
-						   arg2 * FRACUNIT, SPEED(arg1), 0, arg3, 0, DFloor::stairSync);
-}
-
-FUNC(LS_Stairs_BuildUpDoomSync)
-// Stairs_BuildUpDoomSync (tag, speed, height, reset)
-{
-	return EV_BuildStairs (arg0, DFloor::buildUp, ln,
-						   arg2 * FRACUNIT, SPEED(arg1), 0, arg3, 0, DFloor::stairSync);
-}
-
-
-FUNC(LS_Generic_Stairs)
-// Generic_Stairs (tag, speed, step, dir/igntxt, reset)
-{
-	DFloor::EStair type = (arg3 & 1) ? DFloor::buildUp : DFloor::buildDown;
-	bool res = EV_BuildStairs (arg0, type, ln,
-							   arg2 * FRACUNIT, SPEED(arg1), 0, arg4, arg3 & 2, 0);
-
-	if (res && ln && (ln->flags & ML_REPEAT_SPECIAL) && ln->special == Generic_Stairs)
-		// Toggle direction of next activation of repeatable stairs
-		ln->args[3] ^= 1;
-
-	return res;
-}
-
-FUNC(LS_Pillar_Build)
-// Pillar_Build (tag, speed, height)
-{
-	return EV_DoPillar (DPillar::pillarBuild, ln, arg0, SPEED(arg1), arg2*FRACUNIT, 0, -1, false);
-}
-
-FUNC(LS_Pillar_BuildAndCrush)
-// Pillar_BuildAndCrush (tag, speed, height, crush, crushtype)
-{
-	return EV_DoPillar (DPillar::pillarBuild, ln, arg0, SPEED(arg1), arg2*FRACUNIT, 0, arg3, CRUSHTYPE(arg4));
-}
-
-FUNC(LS_Pillar_Open)
-// Pillar_Open (tag, speed, f_height, c_height)
-{
-	return EV_DoPillar (DPillar::pillarOpen, ln, arg0, SPEED(arg1), arg2*FRACUNIT, arg3*FRACUNIT, -1, false);
-}
-
-FUNC(LS_Ceiling_LowerByValue)
-// Ceiling_LowerByValue (tag, speed, height, change, crush)
-{
-	return EV_DoCeiling (DCeiling::ceilLowerByValue, ln, arg0, SPEED(arg1), 0, arg2*FRACUNIT, CRUSH(arg4), 0, CHANGE(arg3), false);
-}
-
-FUNC(LS_Ceiling_RaiseByValue)
-// Ceiling_RaiseByValue (tag, speed, height, change)
-{
-	return EV_DoCeiling (DCeiling::ceilRaiseByValue, ln, arg0, SPEED(arg1), 0, arg2*FRACUNIT, CRUSH(arg4), 0, CHANGE(arg3), false);
-}
-
-FUNC(LS_Ceiling_LowerByValueTimes8)
-// Ceiling_LowerByValueTimes8 (tag, speed, height, change, crush)
-{
-	return EV_DoCeiling (DCeiling::ceilLowerByValue, ln, arg0, SPEED(arg1), 0, arg2*FRACUNIT*8, -1, 0, CHANGE(arg3), false);
-}
-
-FUNC(LS_Ceiling_RaiseByValueTimes8)
-// Ceiling_RaiseByValueTimes8 (tag, speed, height, change)
-{
-	return EV_DoCeiling (DCeiling::ceilRaiseByValue, ln, arg0, SPEED(arg1), 0, arg2*FRACUNIT*8, -1, 0, CHANGE(arg3), false);
-}
-
-FUNC(LS_Ceiling_CrushAndRaise)
-// Ceiling_CrushAndRaise (tag, speed, crush, crushtype)
-{
-	return EV_DoCeiling (DCeiling::ceilCrushAndRaise, ln, arg0, SPEED(arg1), SPEED(arg1)/2, 0, arg2, 0, 0, CRUSHTYPE(arg3));
-}
-
-FUNC(LS_Ceiling_LowerAndCrush)
-// Ceiling_LowerAndCrush (tag, speed, crush, crushtype)
-{
-	return EV_DoCeiling (DCeiling::ceilLowerAndCrush, ln, arg0, SPEED(arg1), SPEED(arg1), 0, arg2, 0, 0, CRUSHTYPE(arg3));
-}
-
-FUNC(LS_Ceiling_LowerAndCrushDist)
-// Ceiling_LowerAndCrush (tag, speed, crush, dist, crushtype)
-{
-	return EV_DoCeiling (DCeiling::ceilLowerAndCrushDist, ln, arg0, SPEED(arg1), SPEED(arg1), arg3*FRACUNIT, arg2, 0, 0, CRUSHTYPE(arg4));
-}
-
-FUNC(LS_Ceiling_CrushStop)
-// Ceiling_CrushStop (tag)
-{
-	return EV_CeilingCrushStop (arg0);
-}
-
-FUNC(LS_Ceiling_CrushRaiseAndStay)
-// Ceiling_CrushRaiseAndStay (tag, speed, crush, crushtype)
-{
-	return EV_DoCeiling (DCeiling::ceilCrushRaiseAndStay, ln, arg0, SPEED(arg1), SPEED(arg1)/2, 0, arg2, 0, 0, CRUSHTYPE(arg3));
-}
-
-FUNC(LS_Ceiling_MoveToValueTimes8)
-// Ceiling_MoveToValueTimes8 (tag, speed, height, negative, change)
-{
-	return EV_DoCeiling (DCeiling::ceilMoveToValue, ln, arg0, SPEED(arg1), 0,
-						 arg2*FRACUNIT*8*((arg3) ? -1 : 1), -1, 0, CHANGE(arg4), false);
-}
-
-FUNC(LS_Ceiling_MoveToValue)
-// Ceiling_MoveToValue (tag, speed, height, negative, change)
-{
-	return EV_DoCeiling (DCeiling::ceilMoveToValue, ln, arg0, SPEED(arg1), 0,
-						 arg2*FRACUNIT*((arg3) ? -1 : 1), -1, 0, CHANGE(arg4), false);
-}
-
-FUNC(LS_Ceiling_LowerToHighestFloor)
-// Ceiling_LowerToHighestFloor (tag, speed, change, crush)
-{
-	return EV_DoCeiling (DCeiling::ceilLowerToHighestFloor, ln, arg0, SPEED(arg1), 0, 0, CRUSH(arg3), 0, CHANGE(arg2), false);
-}
-
-FUNC(LS_Ceiling_LowerInstant)
-// Ceiling_LowerInstant (tag, unused, height, change, crush)
-{
-	return EV_DoCeiling (DCeiling::ceilLowerInstant, ln, arg0, 0, 0, arg2*FRACUNIT*8, CRUSH(arg4), 0, CHANGE(arg3), false);
-}
-
-FUNC(LS_Ceiling_RaiseInstant)
-// Ceiling_RaiseInstant (tag, unused, height, change)
-{
-	return EV_DoCeiling (DCeiling::ceilRaiseInstant, ln, arg0, 0, 0, arg2*FRACUNIT*8, -1, 0, CHANGE(arg3), false);
-}
-
-FUNC(LS_Ceiling_CrushRaiseAndStayA)
-// Ceiling_CrushRaiseAndStayA (tag, dnspeed, upspeed, damage, crushtype)
-{
-	return EV_DoCeiling (DCeiling::ceilCrushRaiseAndStay, ln, arg0, SPEED(arg1), SPEED(arg2), 0, arg3, 0, 0, CRUSHTYPE(arg4));
-}
-
-FUNC(LS_Ceiling_CrushRaiseAndStaySilA)
-// Ceiling_CrushRaiseAndStaySilA (tag, dnspeed, upspeed, damage, crushtype)
-{
-	return EV_DoCeiling (DCeiling::ceilCrushRaiseAndStay, ln, arg0, SPEED(arg1), SPEED(arg2), 0, arg3, 1, 0, CRUSHTYPE(arg4));
-}
-
-FUNC(LS_Ceiling_CrushAndRaiseA)
-// Ceiling_CrushAndRaiseA (tag, dnspeed, upspeed, damage, crushtype)
-{
-	return EV_DoCeiling (DCeiling::ceilCrushAndRaise, ln, arg0, SPEED(arg1), SPEED(arg2), 0, arg3, 0, 0, CRUSHTYPE(arg4));
-}
-
-FUNC(LS_Ceiling_CrushAndRaiseDist)
-// Ceiling_CrushAndRaiseDist (tag, dist, speed, damage, crushtype)
-{
-	return EV_DoCeiling (DCeiling::ceilCrushAndRaise, ln, arg0, SPEED(arg2), SPEED(arg2), arg1*FRACUNIT, arg3, 0, 0, CRUSHTYPE(arg4));
-}
-
-FUNC(LS_Ceiling_CrushAndRaiseSilentA)
-// Ceiling_CrushAndRaiseSilentA (tag, dnspeed, upspeed, damage, crushtype)
-{
-	return EV_DoCeiling (DCeiling::ceilCrushAndRaise, ln, arg0, SPEED(arg1), SPEED(arg2), 0, arg3, 1, 0, CRUSHTYPE(arg4));
-}
-
-FUNC(LS_Ceiling_CrushAndRaiseSilentDist)
-// Ceiling_CrushAndRaiseSilentDist (tag, dist, upspeed, damage, crushtype)
-{
-	return EV_DoCeiling (DCeiling::ceilCrushAndRaise, ln, arg0, SPEED(arg2), SPEED(arg2), arg1*FRACUNIT, arg3, 1, 0, CRUSHTYPE(arg4));
-}
-
-FUNC(LS_Ceiling_RaiseToNearest)
-// Ceiling_RaiseToNearest (tag, speed, change)
-{
-	return EV_DoCeiling (DCeiling::ceilRaiseToNearest, ln, arg0, SPEED(arg1), 0, 0, -1, CHANGE(arg2), 0, false);
-}
-
-FUNC(LS_Ceiling_RaiseToHighest)
-// Ceiling_RaiseToHighest (tag, speed, change)
-{
-	return EV_DoCeiling (DCeiling::ceilRaiseToHighest, ln, arg0, SPEED(arg1), 0, 0, -1, CHANGE(arg2), 0, false);
-}
-
-FUNC(LS_Ceiling_RaiseToLowest)
-// Ceiling_RaiseToLowest (tag, speed, change)
-{
-	return EV_DoCeiling (DCeiling::ceilRaiseToLowest, ln, arg0, SPEED(arg1), 0, 0, -1, CHANGE(arg2), 0, false);
-}
-
-FUNC(LS_Ceiling_RaiseToHighestFloor)
-// Ceiling_RaiseToHighestFloor (tag, speed, change)
-{
-	return EV_DoCeiling (DCeiling::ceilRaiseToHighestFloor, ln, arg0, SPEED(arg1), 0, 0, -1, CHANGE(arg2), 0, false);
-}
-
-FUNC(LS_Ceiling_RaiseByTexture)
-// Ceiling_RaiseByTexture (tag, speed, change)
-{
-	return EV_DoCeiling (DCeiling::ceilRaiseByTexture, ln, arg0, SPEED(arg1), 0, 0, -1, CHANGE(arg2), 0, false);
-}
-
-FUNC(LS_Ceiling_LowerToLowest)
-// Ceiling_LowerToLowest (tag, speed, change, crush)
-{
-	return EV_DoCeiling (DCeiling::ceilLowerToLowest, ln, arg0, SPEED(arg1), 0, 0, CRUSH(arg3), 0, CHANGE(arg2), false);
-}
-
-FUNC(LS_Ceiling_LowerToNearest)
-// Ceiling_LowerToNearest (tag, speed, change, crush)
-{
-	return EV_DoCeiling (DCeiling::ceilLowerToNearest, ln, arg0, SPEED(arg1), 0, 0, CRUSH(arg3), 0, CHANGE(arg2), false);
-}
-
-FUNC(LS_Ceiling_ToHighestInstant)
-// Ceiling_ToHighestInstant (tag, change, crush)
-{
-	return EV_DoCeiling (DCeiling::ceilLowerToHighest, ln, arg0, FRACUNIT*2, 0, 0, CRUSH(arg2), 0, CHANGE(arg1), false);
-}
-
-FUNC(LS_Ceiling_ToFloorInstant)
-// Ceiling_ToFloorInstant (tag, change, crush)
-{
-	return EV_DoCeiling (DCeiling::ceilRaiseToFloor, ln, arg0, FRACUNIT*2, 0, 0, CRUSH(arg2), 0, CHANGE(arg1), false);
-}
-
-FUNC(LS_Ceiling_LowerToFloor)
-// Ceiling_LowerToFloor (tag, speed, change, crush)
-{
-	return EV_DoCeiling (DCeiling::ceilLowerToFloor, ln, arg0, SPEED(arg1), 0, 0, CRUSH(arg3), 0, CHANGE(arg4), false);
-}
-
-FUNC(LS_Ceiling_LowerByTexture)
-// Ceiling_LowerByTexture (tag, speed, change, crush)
-{
-	return EV_DoCeiling (DCeiling::ceilLowerByTexture, ln, arg0, SPEED(arg1), 0, 0, CRUSH(arg3), 0, CHANGE(arg4), false);
-}
-
-FUNC(LS_Generic_Ceiling)
-// Generic_Ceiling (tag, speed, height, target, change/model/direct/crush)
-{
-	DCeiling::ECeiling type;
-
-	if (arg4 & 8) {
-		switch (arg3) {
-			case 1:  type = DCeiling::ceilRaiseToHighest;		break;
-			case 2:  type = DCeiling::ceilRaiseToLowest;		break;
-			case 3:  type = DCeiling::ceilRaiseToNearest;		break;
-			case 4:  type = DCeiling::ceilRaiseToHighestFloor;	break;
-			case 5:  type = DCeiling::ceilRaiseToFloor;			break;
-			case 6:  type = DCeiling::ceilRaiseByTexture;		break;
-			default: type = DCeiling::ceilRaiseByValue;			break;
-		}
-	} else {
-		switch (arg3) {
-			case 1:  type = DCeiling::ceilLowerToHighest;		break;
-			case 2:  type = DCeiling::ceilLowerToLowest;		break;
-			case 3:  type = DCeiling::ceilLowerToNearest;		break;
-			case 4:  type = DCeiling::ceilLowerToHighestFloor;	break;
-			case 5:  type = DCeiling::ceilLowerToFloor;			break;
-			case 6:  type = DCeiling::ceilLowerByTexture;		break;
-			default: type = DCeiling::ceilLowerByValue;			break;
-		}
-	}
-
-	return EV_DoCeiling (type, ln, arg0, SPEED(arg1), SPEED(arg1), arg2*FRACUNIT,
-						 (arg4 & 16) ? 20 : -1, 0, arg4 & 7, false);
-}
-
-FUNC(LS_Generic_Crusher)
-// Generic_Crusher (tag, dnspeed, upspeed, silent, damage)
-{
-	return EV_DoCeiling (DCeiling::ceilCrushAndRaise, ln, arg0, SPEED(arg1),
-						 SPEED(arg2), 0, arg4, arg3 ? 2 : 0, 0, false);
-}
-
-FUNC(LS_Generic_Crusher2)
-// Generic_Crusher2 (tag, dnspeed, upspeed, silent, damage)
-{
-	// same as above but uses Hexen's crushing method.
-	return EV_DoCeiling (DCeiling::ceilCrushAndRaise, ln, arg0, SPEED(arg1),
-						 SPEED(arg2), 0, arg4, arg3 ? 2 : 0, 0, true);
-}
-
-FUNC(LS_Plat_PerpetualRaise)
-// Plat_PerpetualRaise (tag, speed, delay)
-{
-	return EV_DoPlat (arg0, ln, DPlat::platPerpetualRaise, 0, SPEED(arg1), TICS(arg2), 8, 0);
-}
-
-FUNC(LS_Plat_PerpetualRaiseLip)
-// Plat_PerpetualRaiseLip (tag, speed, delay, lip)
-{
-	return EV_DoPlat (arg0, ln, DPlat::platPerpetualRaise, 0, SPEED(arg1), TICS(arg2), arg3, 0);
-}
-
-FUNC(LS_Plat_Stop)
-// Plat_Stop (tag)
-{
-	EV_StopPlat (arg0);
-	return true;
-}
-
-FUNC(LS_Plat_DownWaitUpStay)
-// Plat_DownWaitUpStay (tag, speed, delay)
-{
-	return EV_DoPlat (arg0, ln, DPlat::platDownWaitUpStay, 0, SPEED(arg1), TICS(arg2), 8, 0);
-}
-
-FUNC(LS_Plat_DownWaitUpStayLip)
-// Plat_DownWaitUpStayLip (tag, speed, delay, lip, floor-sound?)
-{
-	return EV_DoPlat (arg0, ln,
-		arg4 ? DPlat::platDownWaitUpStayStone : DPlat::platDownWaitUpStay,
-		0, SPEED(arg1), TICS(arg2), arg3, 0);
-}
-
-FUNC(LS_Plat_DownByValue)
-// Plat_DownByValue (tag, speed, delay, height)
-{
-	return EV_DoPlat (arg0, ln, DPlat::platDownByValue, FRACUNIT*arg3*8, SPEED(arg1), TICS(arg2), 0, 0);
-}
-
-FUNC(LS_Plat_UpByValue)
-// Plat_UpByValue (tag, speed, delay, height)
-{
-	return EV_DoPlat (arg0, ln, DPlat::platUpByValue, FRACUNIT*arg3*8, SPEED(arg1), TICS(arg2), 0, 0);
-}
-
-FUNC(LS_Plat_UpWaitDownStay)
-// Plat_UpWaitDownStay (tag, speed, delay)
-{
-	return EV_DoPlat (arg0, ln, DPlat::platUpWaitDownStay, 0, SPEED(arg1), TICS(arg2), 0, 0);
-}
-
-FUNC(LS_Plat_UpNearestWaitDownStay)
-// Plat_UpNearestWaitDownStay (tag, speed, delay)
-{
-	return EV_DoPlat (arg0, ln, DPlat::platUpNearestWaitDownStay, 0, SPEED(arg1), TICS(arg2), 0, 0);
-}
-
-FUNC(LS_Plat_RaiseAndStayTx0)
-// Plat_RaiseAndStayTx0 (tag, speed, lockout)
-{
-	DPlat::EPlatType type;
-
-	switch (arg3)
-	{
-		case 1:
-			type = DPlat::platRaiseAndStay;
-			break;
-		case 2:
-			type = DPlat::platRaiseAndStayLockout;
-			break;
-		default:
-			type = gameinfo.gametype == GAME_Heretic? DPlat::platRaiseAndStayLockout : DPlat::platRaiseAndStay;
-			break;
-	}
-
-
-	return EV_DoPlat (arg0, ln, type, 0, SPEED(arg1), 0, 0, 1);
-}
-
-FUNC(LS_Plat_UpByValueStayTx)
-// Plat_UpByValueStayTx (tag, speed, height)
-{
-	return EV_DoPlat (arg0, ln, DPlat::platUpByValueStay, FRACUNIT*arg2*8, SPEED(arg1), 0, 0, 2);
-}
-
-FUNC(LS_Plat_ToggleCeiling)
-// Plat_ToggleCeiling (tag)
-{
-	return EV_DoPlat (arg0, ln, DPlat::platToggle, 0, 0, 0, 0, 0);
-}
-
-FUNC(LS_Generic_Lift)
-// Generic_Lift (tag, speed, delay, target, height)
-{
-	DPlat::EPlatType type;
-
-	switch (arg3)
-	{
-		case 1:
-			type = DPlat::platDownWaitUpStay;
-			break;
-		case 2:
-			type = DPlat::platDownToNearestFloor;
-			break;
-		case 3:
-			type = DPlat::platDownToLowestCeiling;
-			break;
-		case 4:
-			type = DPlat::platPerpetualRaise;
-			break;
-		default:
-			type = DPlat::platUpByValue;
-			break;
-	}
-
-	return EV_DoPlat (arg0, ln, type, arg4*8*FRACUNIT, SPEED(arg1), OCTICS(arg2), 0, 0);
-}
-
-FUNC(LS_Exit_Normal)
-// Exit_Normal (position)
-{
-	if (CheckIfExitIsGood (it, FindLevelInfo(G_GetExitMap())))
-	{
-		G_ExitLevel (arg0, false);
-		return true;
-	}
-	return false;
-}
-
-FUNC(LS_Exit_Secret)
-// Exit_Secret (position)
-{
-	if (CheckIfExitIsGood (it, FindLevelInfo(G_GetSecretExitMap())))
-	{
-		G_SecretExitLevel (arg0);
-		return true;
-	}
-	return false;
-}
-
-FUNC(LS_Teleport_NewMap)
-// Teleport_NewMap (map, position, keepFacing?)
-{
-	if (backSide == 0 || gameinfo.gametype == GAME_Strife)
-	{
-		level_info_t *info = FindLevelByNum (arg0);
-
-		if (info && CheckIfExitIsGood (it, info))
-		{
-			G_ChangeLevel(info->MapName, arg1, arg2 ? CHANGELEVEL_KEEPFACING : 0);
-			return true;
-		}
-	}
-	return false;
-}
-
-FUNC(LS_Teleport)
-// Teleport (tid, sectortag, bNoSourceFog)
-{
-	int flags = TELF_DESTFOG;
-	if (!arg2)
-	{
-		flags |= TELF_SOURCEFOG;
-	}
-	return EV_Teleport (arg0, arg1, ln, backSide, it, flags);
-}
-
-FUNC( LS_Teleport_NoStop )
-// Teleport_NoStop (tid, sectortag, bNoSourceFog)
-{
-	int flags = TELF_DESTFOG | TELF_KEEPVELOCITY;
-	if (!arg2)
-	{
-		flags |= TELF_SOURCEFOG;
-	}
-	return EV_Teleport( arg0, arg1, ln, backSide, it, flags);
-}
-
-FUNC(LS_Teleport_NoFog)
-// Teleport_NoFog (tid, useang, sectortag, keepheight)
-{
-	int flags = 0;
-	if (!arg1)
-	{
-		flags |= TELF_KEEPORIENTATION;
-	}
-	if (arg3)
-	{
-		flags |= TELF_KEEPHEIGHT;
-	}
-	return EV_Teleport (arg0, arg2, ln, backSide, it, flags);
-}
-
-FUNC(LS_Teleport_ZombieChanger)
-// Teleport_ZombieChanger (tid, sectortag)
-{
-	// This is practically useless outside of Strife, but oh well.
-	if (it != NULL)
-	{
-		EV_Teleport (arg0, arg1, ln, backSide, it, 0);
-		if (it->health >= 0) it->SetState (it->FindState(NAME_Pain));
-		return true;
-	}
-	return false;
-}
-
-FUNC(LS_TeleportOther)
-// TeleportOther (other_tid, dest_tid, fog?)
-{
-	return EV_TeleportOther (arg0, arg1, arg2?true:false);
-}
-
-FUNC(LS_TeleportGroup)
-// TeleportGroup (group_tid, source_tid, dest_tid, move_source?, fog?)
-{
-	return EV_TeleportGroup (arg0, it, arg1, arg2, arg3?true:false, arg4?true:false);
-}
-
-FUNC(LS_TeleportInSector)
-// TeleportInSector (tag, source_tid, dest_tid, bFog, group_tid)
-{
-	return EV_TeleportSector (arg0, arg1, arg2, arg3?true:false, arg4);
-}
-
-FUNC(LS_Teleport_EndGame)
-// Teleport_EndGame ()
-{
-	if (!backSide && CheckIfExitIsGood (it, NULL))
-	{
-		G_ChangeLevel(NULL, 0, 0);
-		return true;
-	}
-	return false;
-}
-
-FUNC(LS_Teleport_Line)
-// Teleport_Line (thisid, destid, reversed)
-{
-	return EV_SilentLineTeleport (ln, backSide, it, arg1, arg2);
-}
-
-static void ThrustThingHelper (AActor *it, angle_t angle, int force, INTBOOL nolimit);
-FUNC(LS_ThrustThing)
-// ThrustThing (angle, force, nolimit, tid)
-{
-	if (arg3 != 0)
-	{
-		FActorIterator iterator (arg3);
-		while ((it = iterator.Next()) != NULL)
-		{
-			ThrustThingHelper (it, BYTEANGLE(arg0), arg1, arg2);
-		}
-		return true;
-	}
-	else if (it)
-	{
-		ThrustThingHelper (it, BYTEANGLE(arg0), arg1, arg2);
-		return true;
-	}
-	return false;
-}
-
-static void ThrustThingHelper (AActor *it, angle_t angle, int force, INTBOOL nolimit)
-{
-	angle >>= ANGLETOFINESHIFT;
-	it->velx += force * finecosine[angle];
-	it->vely += force * finesine[angle];
-	if (!nolimit)
-	{
-		it->velx = clamp<fixed_t> (it->velx, -MAXMOVE, MAXMOVE);
-		it->vely = clamp<fixed_t> (it->vely, -MAXMOVE, MAXMOVE);
-	}
-}
-
-FUNC(LS_ThrustThingZ)	// [BC]
-// ThrustThingZ (tid, zthrust, down/up, set)
-{
-	AActor *victim;
-	fixed_t thrust = arg1*FRACUNIT/4;
-
-	// [BC] Up is default
-	if (arg2)
-		thrust = -thrust;
-
-	if (arg0 != 0)
-	{
-		FActorIterator iterator (arg0);
-
-		while ( (victim = iterator.Next ()) )
-		{
-			if (!arg3)
-				victim->velz = thrust;
-			else
-				victim->velz += thrust;
-		}
-		return true;
-	}
-	else if (it)
-	{
-		if (!arg3)
-			it->velz = thrust;
-		else
-			it->velz += thrust;
-		return true;
-	}
-	return false;
-}
-
-FUNC(LS_Thing_SetSpecial)	// [BC]
-// Thing_SetSpecial (tid, special, arg1, arg2, arg3)
-// [RH] Use the SetThingSpecial ACS command instead.
-// It can set all args and not just the first three.
-{
-	if (arg0 == 0)
-	{
-		if (it != NULL)
-		{
-			it->special = arg1;
-			it->args[0] = arg2;
-			it->args[1] = arg3;
-			it->args[2] = arg4;
-		}
-	}
-	else
-	{
-		AActor *actor;
-		FActorIterator iterator (arg0);
-
-		while ( (actor = iterator.Next ()) )
-		{
-			actor->special = arg1;
-			actor->args[0] = arg2;
-			actor->args[1] = arg3;
-			actor->args[2] = arg4;
-		}
-	}
-	return true;
-}
-
-FUNC(LS_Thing_ChangeTID)
-// Thing_ChangeTID (oldtid, newtid)
-{
-	if (arg0 == 0)
-	{
-		if (it != NULL && !(it->ObjectFlags & OF_EuthanizeMe))
-		{
-			it->RemoveFromHash ();
-			it->tid = arg1;
-			it->AddToHash ();
-		}
-	}
-	else
-	{
-		FActorIterator iterator (arg0);
-		AActor *actor, *next;
-
-		next = iterator.Next ();
-		while (next != NULL)
-		{
-			actor = next;
-			next = iterator.Next ();
-
-			if (!(actor->ObjectFlags & OF_EuthanizeMe))
-			{
-				actor->RemoveFromHash ();
-				actor->tid = arg1;
-				actor->AddToHash ();
-			}
-		}
-	}
-	return true;
-}
-
-FUNC(LS_DamageThing)
-// DamageThing (damage, mod)
-{
-	if (it)
-	{
-		if (arg0 < 0)
-		{ // Negative damages mean healing
-			if (it->player)
-			{
-				P_GiveBody (it, -arg0);
-			}
-			else
-			{
-				it->health -= arg0;
-				if (it->SpawnHealth() < it->health)
-					it->health = it->SpawnHealth();
-			}
-		}
-		else if (arg0 > 0)
-		{
-			P_DamageMobj (it, NULL, NULL, arg0, MODtoDamageType (arg1));
-		}
-		else
-		{ // If zero damage, guarantee a kill
-			P_DamageMobj (it, NULL, NULL, TELEFRAG_DAMAGE, MODtoDamageType (arg1));
-		}
-	}
-
-	return it ? true : false;
-}
-
-FUNC(LS_HealThing)
-// HealThing (amount, max)
-{
-	if (it)
-	{
-		int max = arg1;
-
-		if (max == 0 || it->player == NULL)
-		{
-			P_GiveBody(it, arg0);
-			return true;
-		}
-		else if (max == 1)
-		{
-			max = deh.MaxSoulsphere;
-		}
-
-		// If health is already above max, do nothing
-		if (it->health < max)
-		{
-			it->health += arg0;
-			if (it->health > max && max > 0)
-			{
-				it->health = max;
-			}
-			if (it->player)
-			{
-				it->player->health = it->health;
-			}
-		}
-	}
-
-	return it ? true : false;
-}
-
-// So that things activated/deactivated by ACS or DECORATE *and* by 
-// the BUMPSPECIAL or USESPECIAL flags work correctly both ways.
-void DoActivateThing(AActor * thing, AActor * activator)
-{
-	if (thing->activationtype & THINGSPEC_Activate)
-	{
-		thing->activationtype &= ~THINGSPEC_Activate; // Clear flag
-		if (thing->activationtype & THINGSPEC_Switch) // Set other flag if switching
-			thing->activationtype |= THINGSPEC_Deactivate;
-	}
-	thing->Activate (activator);
-}
-
-void DoDeactivateThing(AActor * thing, AActor * activator)
-{
-	if (thing->activationtype & THINGSPEC_Deactivate)
-	{
-		thing->activationtype &= ~THINGSPEC_Deactivate; // Clear flag
-		if (thing->activationtype & THINGSPEC_Switch) // Set other flag if switching
-			thing->activationtype |= THINGSPEC_Activate;
-	}
-	thing->Deactivate (activator);
-}
-
-FUNC(LS_Thing_Activate)
-// Thing_Activate (tid)
-{
-	if (arg0 != 0)
-	{
-		AActor *actor;
-		FActorIterator iterator (arg0);
-		int count = 0;
-
-		actor = iterator.Next ();
-		while (actor)
-		{
-			// Actor might remove itself as part of activation, so get next
-			// one before activating it.
-			AActor *temp = iterator.Next ();
-			DoActivateThing(actor, it);
-			actor = temp;
-			count++;
-		}
-
-		return count != 0;
-	}
-	else if (it != NULL)
-	{
-		DoActivateThing(it, it);
-		return true;
-	}
-	return false;
-}
-
-FUNC(LS_Thing_Deactivate)
-// Thing_Deactivate (tid)
-{
-	if (arg0 != 0)
-	{
-		AActor *actor;
-		FActorIterator iterator (arg0);
-		int count = 0;
-	
-		actor = iterator.Next ();
-		while (actor)
-		{
-			// Actor might removes itself as part of deactivation, so get next
-			// one before we activate it.
-			AActor *temp = iterator.Next ();
-			DoDeactivateThing(actor, it);
-			actor = temp;
-			count++;
-		}
-	
-		return count != 0;
-	}
-	else if (it != NULL)
-	{
-		DoDeactivateThing(it, it);
-		return true;
-	}
-	return false;
-}
-
-FUNC(LS_Thing_Remove)
-// Thing_Remove (tid)
-{
-	if (arg0 != 0)
-	{
-		FActorIterator iterator (arg0);
-		AActor *actor;
-
-		actor = iterator.Next ();
-		while (actor)
-		{
-			AActor *temp = iterator.Next ();
-
-			P_RemoveThing(actor);
-			actor = temp;
-		}
-	}
-	else if (it != NULL)
-	{
-		P_RemoveThing(it);
-	}
-
-	return true;
-}
-
-FUNC(LS_Thing_Destroy)
-// Thing_Destroy (tid, extreme, tag)
-{
-	AActor *actor;
-
-	if (arg0 == 0 && arg2 == 0)
-	{
-		P_Massacre ();
-	}
-	else if (arg0 == 0)
-	{
-		TThinkerIterator<AActor> iterator;
-		
-		actor = iterator.Next ();
-		while (actor)
-		{
-			AActor *temp = iterator.Next ();
-			if (actor->flags & MF_SHOOTABLE && tagManager.SectorHasTag(actor->Sector, arg2))
-				P_DamageMobj (actor, NULL, it, arg1 ? TELEFRAG_DAMAGE : actor->health, NAME_None);
-			actor = temp;
-		}
-	}
-	else
-	{
-		FActorIterator iterator (arg0);
-
-		actor = iterator.Next ();
-		while (actor)
-		{
-			AActor *temp = iterator.Next ();
-			if (actor->flags & MF_SHOOTABLE && (arg2 == 0 || tagManager.SectorHasTag(actor->Sector, arg2)))
-				P_DamageMobj (actor, NULL, it, arg1 ? TELEFRAG_DAMAGE : actor->health, NAME_None);
-			actor = temp;
-		}
-	}
-	return true;
-}
-
-FUNC(LS_Thing_Damage)
-// Thing_Damage (tid, amount, MOD)
-{
-	P_Thing_Damage (arg0, it, arg1, MODtoDamageType (arg2));
-	return true;
-}
-
-FUNC(LS_Thing_Projectile)
-// Thing_Projectile (tid, type, angle, speed, vspeed)
-{
-	return P_Thing_Projectile (arg0, it, arg1, NULL, BYTEANGLE(arg2), arg3<<(FRACBITS-3),
-		arg4<<(FRACBITS-3), 0, NULL, 0, 0, false);
-}
-
-FUNC(LS_Thing_ProjectileGravity)
-// Thing_ProjectileGravity (tid, type, angle, speed, vspeed)
-{
-	return P_Thing_Projectile (arg0, it, arg1, NULL, BYTEANGLE(arg2), arg3<<(FRACBITS-3),
-		arg4<<(FRACBITS-3), 0, NULL, 1, 0, false);
-}
-
-FUNC(LS_Thing_Hate)
-// Thing_Hate (hater, hatee, group/"xray"?)
-{
-	FActorIterator haterIt (arg0);
-	AActor *hater, *hatee = NULL;
-	FActorIterator hateeIt (arg1);
-	bool nothingToHate = false;
-
-	if (arg1 != 0)
-	{
-		while ((hatee = hateeIt.Next ()))
-		{
-			if (hatee->flags & MF_SHOOTABLE	&&	// can't hate nonshootable things
-				hatee->health > 0 &&			// can't hate dead things
-				!(hatee->flags2 & MF2_DORMANT))	// can't target dormant things
-			{
-				break;
-			}
-		}
-		if (hatee == NULL)
-		{ // Nothing to hate
-			nothingToHate = true;
-		}
-	}
-
-	if (arg0 == 0)
-	{
-		if (it != NULL && it->player != NULL)
-		{
-			// Players cannot have their attitudes set
-			return false;
-		}
-		else
-		{
-			hater = it;
-		}
-	}
-	else
-	{
-		while ((hater = haterIt.Next ()))
-		{
-			if (hater->health > 0 && hater->flags & MF_SHOOTABLE)
-			{
-				break;
-			}
-		}
-	}
-	while (hater != NULL)
-	{
-		// Can't hate if can't attack.
-		if (hater->SeeState != NULL)
-		{
-			// If hating a group of things, record the TID and NULL
-			// the target (if its TID doesn't match). A_Look will
-			// find an appropriate thing to go chase after.
-			if (arg2 != 0)
-			{
-				hater->TIDtoHate = arg1;
-				hater->LastLookActor = NULL;
-
-				// If the TID to hate is 0, then don't forget the target and
-				// lastenemy fields.
-				if (arg1 != 0)
-				{
-					if (hater->target != NULL && hater->target->tid != arg1)
-					{
-						hater->target = NULL;
-					}
-					if (hater->lastenemy != NULL && hater->lastenemy->tid != arg1)
-					{
-						hater->lastenemy = NULL;
-					}
-				}
-			}
-			// Hate types for arg2:
-			//
-			// 0 - Just hate one specific actor
-			// 1 - Hate actors with given TID and attack players when shot
-			// 2 - Same as 1, but will go after enemies without seeing them first
-			// 3 - Hunt actors with given TID and also players
-			// 4 - Same as 3, but will go after monsters without seeing them first
-			// 5 - Hate actors with given TID and ignore player attacks
-			// 6 - Same as 5, but will go after enemies without seeing them first
-
-			// Note here: If you use Thing_Hate (tid, 0, 2), you can make
-			// a monster go after a player without seeing him first.
-			if (arg2 == 2 || arg2 == 4 || arg2 == 6)
-			{
-				hater->flags3 |= MF3_NOSIGHTCHECK;
-			}
-			else
-			{
-				hater->flags3 &= ~MF3_NOSIGHTCHECK;
-			}
-			if (arg2 == 3 || arg2 == 4)
-			{
-				hater->flags3 |= MF3_HUNTPLAYERS;
-			}
-			else
-			{
-				hater->flags3 &= ~MF3_HUNTPLAYERS;
-			}
-			if (arg2 == 5 || arg2 == 6)
-			{
-				hater->flags4 |= MF4_NOHATEPLAYERS;
-			}
-			else
-			{
-				hater->flags4 &= ~MF4_NOHATEPLAYERS;
-			}
-
-			if (arg1 == 0)
-			{
-				hatee = it;
-			}
-			else if (nothingToHate)
-			{
-				hatee = NULL;
-			}
-			else if (arg2 != 0)
-			{
-				do
-				{
-					hatee = hateeIt.Next ();
-				}
-				while ( hatee == NULL ||
-						hatee == hater ||					// can't hate self
-						!(hatee->flags & MF_SHOOTABLE) ||	// can't hate nonshootable things
-						hatee->health <= 0 ||				// can't hate dead things
-						(hatee->flags2 & MF2_DORMANT));	
-			}
-
-			if (hatee != NULL && hatee != hater && (arg2 == 0 || (hater->goal != NULL && hater->target != hater->goal)))
-			{
-				if (hater->target)
-				{
-					hater->lastenemy = hater->target;
-				}
-				hater->target = hatee;
-				if (!(hater->flags2 & MF2_DORMANT))
-				{
-					if (hater->health > 0) hater->SetState (hater->SeeState);
-				}
-			}
-		}
-		if (arg0 != 0)
-		{
-			while ((hater = haterIt.Next ()))
-			{
-				if (hater->health > 0 && hater->flags & MF_SHOOTABLE)
-				{
-					break;
-				}
-			}
-		}
-		else
-		{
-			hater = NULL;
-		}
-	}
-	return true;
-}
-
-FUNC(LS_Thing_ProjectileAimed)
-// Thing_ProjectileAimed (tid, type, speed, target, newtid)
-{
-	return P_Thing_Projectile (arg0, it, arg1, NULL, 0, arg2<<(FRACBITS-3), 0, arg3, it, 0, arg4, false);
-}
-
-FUNC(LS_Thing_ProjectileIntercept)
-// Thing_ProjectileIntercept (tid, type, speed, target, newtid)
-{
-	return P_Thing_Projectile (arg0, it, arg1, NULL, 0, arg2<<(FRACBITS-3), 0, arg3, it, 0, arg4, true);
-}
-
-// [BC] added newtid for next two
-FUNC(LS_Thing_Spawn)
-// Thing_Spawn (tid, type, angle, newtid)
-{
-	return P_Thing_Spawn (arg0, it, arg1, BYTEANGLE(arg2), true, arg3);
-}
-
-FUNC(LS_Thing_SpawnNoFog)
-// Thing_SpawnNoFog (tid, type, angle, newtid)
-{
-	return P_Thing_Spawn (arg0, it, arg1, BYTEANGLE(arg2), false, arg3);
-}
-
-FUNC(LS_Thing_SpawnFacing)
-// Thing_SpawnFacing (tid, type, nofog, newtid)
-{
-	return P_Thing_Spawn (arg0, it, arg1, ANGLE_MAX, arg2 ? false : true, arg3);
-}
-
-FUNC(LS_Thing_Raise)
-// Thing_Raise(tid)
-{
-	AActor * target;
-	bool ok = false;
-
-	if (arg0==0)
-	{
-		ok = P_Thing_Raise (it,NULL);
-	}
-	else
-	{
-		TActorIterator<AActor> iterator (arg0);
-
-		while ( (target = iterator.Next ()) )
-		{
-			ok |= P_Thing_Raise(target,NULL);
-		}
-	}
-	return ok;
-}
-
-FUNC(LS_Thing_Stop)
-// Thing_Stop(tid)
-{
-	AActor * target;
-	bool ok = false;
-
-	if (arg0==0)
-	{
-		if (it != NULL)
-		{
-			it->velx = it->vely = it->velz = 0;
-			if (it->player != NULL) it->player->velx = it->player->vely = 0;
-			ok = true;
-		}
-	}
-	else
-	{
-		TActorIterator<AActor> iterator (arg0);
-
-		while ( (target = iterator.Next ()) )
-		{
-			target->velx = target->vely = target->velz = 0;
-			if (target->player != NULL) target->player->velx = target->player->vely = 0;
-			ok = true;
-		}
-	}
-	return ok;
-}
-
-
-FUNC(LS_Thing_SetGoal)
-// Thing_SetGoal (tid, goal, delay, chasegoal)
-{
-	TActorIterator<AActor> selfiterator (arg0);
-	NActorIterator goaliterator (NAME_PatrolPoint, arg1);
-	AActor *self;
-	AActor *goal = goaliterator.Next ();
-	bool ok = false;
-
-	while ( (self = selfiterator.Next ()) )
-	{
-		ok = true;
-		if (self->flags & MF_SHOOTABLE)
-		{
-			if (self->target == self->goal)
-			{ // Targeting a goal already? -> don't target it anymore.
-			  // A_Look will set it to the goal, presuming no real targets
-			  // come into view by then.
-				self->target = NULL;
-			}
-			self->goal = goal;
-			if (arg3 == 0)
-			{
-				self->flags5 &= ~MF5_CHASEGOAL;
-			}
-			else
-			{
-				self->flags5 |= MF5_CHASEGOAL;
-			}
-			if (self->target == NULL)
-			{
-				self->reactiontime = arg2 * TICRATE;
-			}
-		}
-	}
-
-	return ok;
-}
-
-FUNC(LS_Thing_Move)		// [BC]
-// Thing_Move (tid, mapspot, nofog)
-{
-	return P_Thing_Move (arg0, it, arg1, arg2 ? false : true);
-}
-
-enum
-{
-	TRANSLATION_ICE = 0x100007
-};
-
-FUNC(LS_Thing_SetTranslation)
-// Thing_SetTranslation (tid, range)
-{
-	TActorIterator<AActor> iterator (arg0);
-	int range;
-	AActor *target;
-	bool ok = false;
-
-	if (arg1 == -1 && it != NULL)
-	{
-		range = it->Translation;
-	}
-	else if (arg1 >= 1 && arg1 < MAX_ACS_TRANSLATIONS)
-	{
-		range = TRANSLATION(TRANSLATION_LevelScripted, (arg1-1));
-	}
-	else if (arg1 == TRANSLATION_ICE)
-	{
-		range = TRANSLATION(TRANSLATION_Standard, 7);
-	}
-	else
-	{
-		range = 0;
-	}
-
-	if (arg0 == 0)
-	{
-		if (it != NULL)
-		{
-			ok = true;
-			it->Translation = range==0? it->GetDefault()->Translation : range;
-		}
-	}
-	else
-	{
-		while ( (target = iterator.Next ()) )
-		{
-			ok = true;
-			target->Translation = range==0? target->GetDefault()->Translation : range;
-		}
-	}
-
-	return ok;
-}
-
-FUNC(LS_ACS_Execute)
-// ACS_Execute (script, map, s_arg1, s_arg2, s_arg3)
-{
-	level_info_t *info;
-	const char *mapname = NULL;
-	int args[3] = { arg2, arg3, arg4 };
-	int flags = (backSide ? ACS_BACKSIDE : 0);
-
-	if (arg1 == 0)
-	{
-		mapname = level.MapName;
-	}
-	else if ((info = FindLevelByNum(arg1)) != NULL)
-	{
-		mapname = info->MapName;
-	}
-	else
-	{
-		return false;
-	}
-	return P_StartScript(it, ln, arg0, mapname, args, 3, flags);
-}
-
-FUNC(LS_ACS_ExecuteAlways)
-// ACS_ExecuteAlways (script, map, s_arg1, s_arg2, s_arg3)
-{
-	level_info_t *info;
-	const char *mapname = NULL;
-	int args[3] = { arg2, arg3, arg4 };
-	int flags = (backSide ? ACS_BACKSIDE : 0) | ACS_ALWAYS;
-
-	if (arg1 == 0)
-	{
-		mapname = level.MapName;
-	}
-	else if ((info = FindLevelByNum(arg1)) != NULL)
-	{
-		mapname = info->MapName;
-	}
-	else
-	{
-		return false;
-	}
-	return P_StartScript(it, ln, arg0, mapname, args, 3, flags);
-}
-
-FUNC(LS_ACS_LockedExecute)
-// ACS_LockedExecute (script, map, s_arg1, s_arg2, lock)
-{
-	if (arg4 && !P_CheckKeys (it, arg4, true))
-		return false;
-	else
-		return LS_ACS_Execute (ln, it, backSide, arg0, arg1, arg2, arg3, 0);
-}
-
-FUNC(LS_ACS_LockedExecuteDoor)
-// ACS_LockedExecuteDoor (script, map, s_arg1, s_arg2, lock)
-{
-	if (arg4 && !P_CheckKeys (it, arg4, false))
-		return false;
-	else
-		return LS_ACS_Execute (ln, it, backSide, arg0, arg1, arg2, arg3, 0);
-}
-
-FUNC(LS_ACS_ExecuteWithResult)
-// ACS_ExecuteWithResult (script, s_arg1, s_arg2, s_arg3, s_arg4)
-{
-	// This is like ACS_ExecuteAlways, except the script is always run on
-	// the current map, and the return value is whatever the script sets
-	// with SetResultValue.
-	int args[4] = { arg1, arg2, arg3, arg4 };
-	int flags = (backSide ? ACS_BACKSIDE : 0) | ACS_ALWAYS | ACS_WANTRESULT;
-
-	return P_StartScript (it, ln, arg0, level.MapName, args, 4, flags);
-}
-
-FUNC(LS_ACS_Suspend)
-// ACS_Suspend (script, map)
-{
-	level_info_t *info;
-
-	if (arg1 == 0)
-		P_SuspendScript (arg0, level.MapName);
-	else if ((info = FindLevelByNum (arg1)) )
-		P_SuspendScript (arg0, info->MapName);
-
-	return true;
-}
-
-FUNC(LS_ACS_Terminate)
-// ACS_Terminate (script, map)
-{
-	level_info_t *info;
-
-	if (arg1 == 0)
-		P_TerminateScript (arg0, level.MapName);
-	else if ((info = FindLevelByNum (arg1)) )
-		P_TerminateScript (arg0, info->MapName);
-
-	return true;
-}
-
-//==========================================================================
-//
-//
-//
-//==========================================================================
-
-FUNC(LS_FS_Execute)
-// FS_Execute(script#,firstsideonly,lock,msgtype)
-{
-	if (arg1 && ln && backSide) return false;
-	if (arg2!=0 && !P_CheckKeys(it, arg2, !!arg3)) return false;
-	return T_RunScript(arg0,it);
-}
-
-
-
-FUNC(LS_FloorAndCeiling_LowerByValue)
-// FloorAndCeiling_LowerByValue (tag, speed, height)
-{
-	return EV_DoElevator (ln, DElevator::elevateLower, SPEED(arg1), arg2*FRACUNIT, arg0);
-}
-
-FUNC(LS_FloorAndCeiling_RaiseByValue)
-// FloorAndCeiling_RaiseByValue (tag, speed, height)
-{
-	return EV_DoElevator (ln, DElevator::elevateRaise, SPEED(arg1), arg2*FRACUNIT, arg0);
-}
-
-FUNC(LS_FloorAndCeiling_LowerRaise)
-// FloorAndCeiling_LowerRaise (tag, fspeed, cspeed, boomemu)
-{
-	bool res = EV_DoCeiling (DCeiling::ceilRaiseToHighest, ln, arg0, SPEED(arg2), 0, 0, 0, 0, 0, false);
-	// The switch based Boom equivalents of FloorandCeiling_LowerRaise do incorrect checks
-	// which cause the floor only to move when the ceiling fails to do so.
-	// To avoid problems with maps that have incorrect args this only uses a 
-	// more or less unintuitive value for the fourth arg to trigger Boom's broken behavior
-	if (arg3 != 1998 || !res)	// (1998 for the year in which Boom was released... :P)
-	{
-		res |= EV_DoFloor (DFloor::floorLowerToLowest, ln, arg0, SPEED(arg1), 0, -1, 0, false);
-	}
-	return res;
-}
-
-FUNC(LS_Elevator_MoveToFloor)
-// Elevator_MoveToFloor (tag, speed)
-{
-	return EV_DoElevator (ln, DElevator::elevateCurrent, SPEED(arg1), 0, arg0);
-}
-
-FUNC(LS_Elevator_RaiseToNearest)
-// Elevator_RaiseToNearest (tag, speed)
-{
-	return EV_DoElevator (ln, DElevator::elevateUp, SPEED(arg1), 0, arg0);
-}
-
-FUNC(LS_Elevator_LowerToNearest)
-// Elevator_LowerToNearest (tag, speed)
-{
-	return EV_DoElevator (ln, DElevator::elevateDown, SPEED(arg1), 0, arg0);
-}
-
-FUNC(LS_Light_ForceLightning)
-// Light_ForceLightning (mode)
-{
-	P_ForceLightning (arg0);
-	return true;
-}
-
-FUNC(LS_Light_RaiseByValue)
-// Light_RaiseByValue (tag, value)
-{
-	EV_LightChange (arg0, arg1);
-	return true;
-}
-
-FUNC(LS_Light_LowerByValue)
-// Light_LowerByValue (tag, value)
-{
-	EV_LightChange (arg0, -arg1);
-	return true;
-}
-
-FUNC(LS_Light_ChangeToValue)
-// Light_ChangeToValue (tag, value)
-{
-	EV_LightTurnOn (arg0, arg1);
-	return true;
-}
-
-FUNC(LS_Light_Fade)
-// Light_Fade (tag, value, tics);
-{
-	EV_StartLightFading (arg0, arg1, TICS(arg2));
-	return true;
-}
-
-FUNC(LS_Light_Glow)
-// Light_Glow (tag, upper, lower, tics)
-{
-	EV_StartLightGlowing (arg0, arg1, arg2, TICS(arg3));
-	return true;
-}
-
-FUNC(LS_Light_Flicker)
-// Light_Flicker (tag, upper, lower)
-{
-	EV_StartLightFlickering (arg0, arg1, arg2);
-	return true;
-}
-
-FUNC(LS_Light_Strobe)
-// Light_Strobe (tag, upper, lower, u-tics, l-tics)
-{
-	EV_StartLightStrobing (arg0, arg1, arg2, TICS(arg3), TICS(arg4));
-	return true;
-}
-
-FUNC(LS_Light_StrobeDoom)
-// Light_StrobeDoom (tag, u-tics, l-tics)
-{
-	EV_StartLightStrobing (arg0, TICS(arg1), TICS(arg2));
-	return true;
-}
-
-FUNC(LS_Light_MinNeighbor)
-// Light_MinNeighbor (tag)
-{
-	EV_TurnTagLightsOff (arg0);
-	return true;
-}
-
-FUNC(LS_Light_MaxNeighbor)
-// Light_MaxNeighbor (tag)
-{
-	EV_LightTurnOn (arg0, -1);
-	return true;
-}
-
-FUNC(LS_Light_Stop)
-// Light_Stop (tag)
-{
-	EV_StopLightEffect (arg0);
-	return true;
-}
-
-FUNC(LS_Radius_Quake)
-// Radius_Quake (intensity, duration, damrad, tremrad, tid)
-{
-	return P_StartQuake (it, arg4, arg0, arg1, arg2*64, arg3*64, "world/quake");
-}
-
-FUNC(LS_UsePuzzleItem)
-// UsePuzzleItem (item, script)
-{
-	AInventory *item;
-
-	if (!it) return false;
-
-	// Check player's inventory for puzzle item
-	for (item = it->Inventory; item != NULL; item = item->Inventory)
-	{
-		if (item->IsKindOf (RUNTIME_CLASS(APuzzleItem)))
-		{
-			if (static_cast<APuzzleItem*>(item)->PuzzleItemNumber == arg0)
-			{
-				if (it->UseInventory (item))
-				{
-					return true;
-				}
-				break;
-			}
-		}
-	}
-
-	// [RH] Say "hmm" if you don't have the puzzle item
-	S_Sound (it, CHAN_VOICE, "*puzzfail", 1, ATTN_IDLE);
-	return false;
-}
-
-FUNC(LS_Sector_ChangeSound)
-// Sector_ChangeSound (tag, sound)
-{
-	int secNum;
-	bool rtn;
-
-	if (!arg0)
-		return false;
-
-	rtn = false;
-	FSectorTagIterator itr(arg0);
-	while ((secNum = itr.Next()) >= 0)
-	{
-		sectors[secNum].seqType = arg1;
-		rtn = true;
-	}
-	return rtn;
-}
-
-FUNC(LS_Sector_ChangeFlags)
-// Sector_ChangeFlags (tag, set, clear)
-{
-	int secNum;
-	bool rtn;
-
-	if (!arg0)
-		return false;
-
-	rtn = false;
-	FSectorTagIterator itr(arg0);
-	// exclude protected flags
-	arg1 &= ~SECF_NOMODIFY;
-	arg2 &= ~SECF_NOMODIFY;
-	while ((secNum = itr.Next()) >= 0)
-	{
-		sectors[secNum].Flags = (sectors[secNum].Flags | arg1) & ~arg2;
-		rtn = true;
-	}
-	return rtn;
-}
-
-struct FThinkerCollection
-{
-	int RefNum;
-	DThinker *Obj;
-};
-
-static TArray<FThinkerCollection> Collection;
-
-void AdjustPusher (int tag, int magnitude, int angle, DPusher::EPusher type)
-{
-	// Find pushers already attached to the sector, and change their parameters.
-	{
-		TThinkerIterator<DPusher> iterator;
-		FThinkerCollection collect;
-
-		while ( (collect.Obj = iterator.Next ()) )
-		{
-			if ((collect.RefNum = ((DPusher *)collect.Obj)->CheckForSectorMatch (type, tag)) >= 0)
-			{
-				((DPusher *)collect.Obj)->ChangeValues (magnitude, angle);
-				Collection.Push (collect);
-			}
-		}
-	}
-
-	size_t numcollected = Collection.Size ();
-	int secnum;
-
-	// Now create pushers for any sectors that don't already have them.
-	FSectorTagIterator itr(tag);
-	while ((secnum = itr.Next()) >= 0)
-	{
-		unsigned int i;
-		for (i = 0; i < numcollected; i++)
-		{
-			if (Collection[i].RefNum == sectors[secnum].sectornum)
-				break;
-		}
-		if (i == numcollected)
-		{
-			new DPusher (type, NULL, magnitude, angle, NULL, secnum);
-		}
-	}
-	Collection.Clear ();
-}
-
-FUNC(LS_Sector_SetWind)
-// Sector_SetWind (tag, amount, angle)
-{
-	if (arg3)
-		return false;
-
-	AdjustPusher (arg0, arg1, arg2, DPusher::p_wind);
-	return true;
-}
-
-FUNC(LS_Sector_SetCurrent)
-// Sector_SetCurrent (tag, amount, angle)
-{
-	if (arg3)
-		return false;
-
-	AdjustPusher (arg0, arg1, arg2, DPusher::p_current);
-	return true;
-}
-
-FUNC(LS_Sector_SetFriction)
-// Sector_SetFriction (tag, amount)
-{
-	P_SetSectorFriction (arg0, arg1, true);
-	return true;
-}
-
-FUNC(LS_Sector_SetTranslucent)
-// Sector_SetTranslucent (tag, plane, amount, type)
-{
-	if (arg0 != 0)
-	{
-		int secnum;
-		FSectorTagIterator itr(arg0);
-		while ((secnum = itr.Next()) >= 0)
-		{
-			sectors[secnum].SetAlpha(arg1, Scale(arg2, OPAQUE, 255));
-			sectors[secnum].ChangeFlags(arg1, ~PLANEF_ADDITIVE, arg3? PLANEF_ADDITIVE:0);
-		}
-		return true;
-	}
-	return false;
-}
-
-FUNC(LS_Sector_SetLink)
-// Sector_SetLink (controltag, linktag, floor/ceiling, movetype)
-{
-	if (arg0 != 0)	// control tag == 0 is for static initialization and must not be handled here
-	{
-		int control = P_FindFirstSectorFromTag(arg0);
-		if (control >= 0)
-		{
-			return P_AddSectorLinks(&sectors[control], arg1, arg2, arg3);
-		}
-	}
-	return false;
-}
-
-
-static void SetWallScroller (int id, int sidechoice, fixed_t dx, fixed_t dy, int Where)
-{
-	Where &=7;
-	if (Where == 0) return;
-
-	if ((dx | dy) == 0)
-	{
-		// Special case: Remove the scroller, because the deltas are both 0.
-		TThinkerIterator<DScroller> iterator (STAT_SCROLLER);
-		DScroller *scroller;
-
-		while ( (scroller = iterator.Next ()) )
-		{
-			int wallnum = scroller->GetWallNum ();
-
-			if (wallnum >= 0 && tagManager.LineHasID(sides[wallnum].linedef, id) &&
-				int(sides[wallnum].linedef->sidedef[sidechoice] - sides) == wallnum &&
-				Where == scroller->GetScrollParts())
-			{
-				scroller->Destroy ();
-			}
-		}
-	}
-	else
-	{
-		// Find scrollers already attached to the matching walls, and change
-		// their rates.
-		{
-			TThinkerIterator<DScroller> iterator (STAT_SCROLLER);
-			FThinkerCollection collect;
-
-			while ( (collect.Obj = iterator.Next ()) )
-			{
-				if ((collect.RefNum = ((DScroller *)collect.Obj)->GetWallNum ()) != -1 &&
-					tagManager.LineHasID(sides[collect.RefNum].linedef, id) &&
-					int(sides[collect.RefNum].linedef->sidedef[sidechoice] - sides) == collect.RefNum &&
-					Where == ((DScroller *)collect.Obj)->GetScrollParts())
-				{
-					((DScroller *)collect.Obj)->SetRate (dx, dy);
-					Collection.Push (collect);
-				}
-			}
-		}
-
-		size_t numcollected = Collection.Size ();
-		int linenum;
-
-		// Now create scrollers for any walls that don't already have them.
-		FLineIdIterator itr(id);
-		while ((linenum = itr.Next()) >= 0)
-		{
-			if (lines[linenum].sidedef[sidechoice] != NULL)
-			{
-				int sidenum = int(lines[linenum].sidedef[sidechoice] - sides);
-				unsigned int i;
-				for (i = 0; i < numcollected; i++)
-				{
-					if (Collection[i].RefNum == sidenum)
-						break;
-				}
-				if (i == numcollected)
-				{
-					new DScroller (DScroller::sc_side, dx, dy, -1, sidenum, 0, Where);
-				}
-			}
-		}
-		Collection.Clear ();
-	}
-}
-
-FUNC(LS_Scroll_Texture_Both)
-// Scroll_Texture_Both (id, left, right, up, down)
-{
-	if (arg0 == 0)
-		return false;
-
-	fixed_t dx = (arg1 - arg2) * (FRACUNIT/64);
-	fixed_t dy = (arg4 - arg3) * (FRACUNIT/64);
-	int sidechoice;
-
-	if (arg0 < 0)
-	{
-		sidechoice = 1;
-		arg0 = -arg0;
-	}
-	else
-	{
-		sidechoice = 0;
-	}
-
-	SetWallScroller (arg0, sidechoice, dx, dy, 7);
-
-	return true;
-}
-
-FUNC(LS_Scroll_Wall)
-// Scroll_Wall (id, x, y, side, flags)
-{
-	if (arg0 == 0)
-		return false;
-
-	SetWallScroller (arg0, !!arg3, arg1, arg2, arg4);
-	return true;
-}
-
-static void SetScroller (int tag, DScroller::EScrollType type, fixed_t dx, fixed_t dy)
-{
-	TThinkerIterator<DScroller> iterator (STAT_SCROLLER);
-	DScroller *scroller;
-	int i;
-
-	// Check if there is already a scroller for this tag
-	// If at least one sector with this tag is scrolling, then they all are.
-	// If the deltas are both 0, we don't remove the scroller, because a
-	// displacement/accelerative scroller might have been set up, and there's
-	// no way to create one after the level is fully loaded.
-	i = 0;
-	while ( (scroller = iterator.Next ()) )
-	{
-		if (scroller->IsType (type))
-		{
-			if (tagManager.SectorHasTag(scroller->GetAffectee (), tag))
-			{
-				i++;
-				scroller->SetRate (dx, dy);
-			}
-		}
-	}
-
-	if (i > 0 || (dx|dy) == 0)
-	{
-		return;
-	}
-
-	// Need to create scrollers for the sector(s)
-	FSectorTagIterator itr(tag);
-	while ((i = itr.Next()) >= 0)
-	{
-		new DScroller (type, dx, dy, -1, i, 0);
-	}
-}
-
-// NOTE: For the next two functions, x-move and y-move are
-// 0-based, not 128-based as they are if they appear on lines.
-// Note also that parameter ordering is different.
-
-FUNC(LS_Scroll_Floor)
-// Scroll_Floor (tag, x-move, y-move, s/c)
-{
-	fixed_t dx = arg1 * FRACUNIT/32;
-	fixed_t dy = arg2 * FRACUNIT/32;
-
-	if (arg3 == 0 || arg3 == 2)
-	{
-		SetScroller (arg0, DScroller::sc_floor, -dx, dy);
-	}
-	else
-	{
-		SetScroller (arg0, DScroller::sc_floor, 0, 0);
-	}
-	if (arg3 > 0)
-	{
-		SetScroller (arg0, DScroller::sc_carry, dx, dy);
-	}
-	else
-	{
-		SetScroller (arg0, DScroller::sc_carry, 0, 0);
-	}
-	return true;
-}
-
-FUNC(LS_Scroll_Ceiling)
-// Scroll_Ceiling (tag, x-move, y-move, 0)
-{
-	fixed_t dx = arg1 * FRACUNIT/32;
-	fixed_t dy = arg2 * FRACUNIT/32;
-
-	SetScroller (arg0, DScroller::sc_ceiling, -dx, dy);
-	return true;
-}
-
-FUNC(LS_PointPush_SetForce)
-// PointPush_SetForce ()
-{
-	return false;
-}
-
-FUNC(LS_Sector_SetDamage)
-// Sector_SetDamage (tag, amount, mod, interval, leaky)
-{
-	// The sector still stores the mod in its old format because
-	// adding an FName to the sector_t structure might cause
-	// problems by adding an unwanted constructor.
-	// Since it doesn't really matter whether the type is translated
-	// here or in P_PlayerInSpecialSector I think it's the best solution.
-	FSectorTagIterator itr(arg0);
-	int secnum;
-	while ((secnum = itr.Next()) >= 0)
-	{
-		if (arg3 <= 0)	// emulate old and hacky method to handle leakiness.
-		{
-			if (arg1 < 20)
-			{
-				arg4 = 0;
-				arg3 = 32;
-			}
-			else if (arg1 < 50)
-			{
-				arg4 = 5;
-				arg3 = 32;
-			}
-			else
-			{
-				arg4 = 256;
-				arg3 = 1;
-			}
-		}
-		sectors[secnum].damageamount = (short)arg1;
-		sectors[secnum].damagetype = MODtoDamageType(arg2);
-		sectors[secnum].damageinterval = (short)arg3;
-		sectors[secnum].leakydamage = (short)arg4;
-	}
-	return true;
-}
-
-FUNC(LS_Sector_SetGravity)
-// Sector_SetGravity (tag, intpart, fracpart)
-{
-	float gravity;
-
-	if (arg2 > 99)
-		arg2 = 99;
-	gravity = (float)arg1 + (float)arg2 * 0.01f;
-
-	FSectorTagIterator itr(arg0);
-	int secnum;
-	while ((secnum = itr.Next()) >= 0)
-		sectors[secnum].gravity = gravity;
-
-	return true;
-}
-
-FUNC(LS_Sector_SetColor)
-// Sector_SetColor (tag, r, g, b, desaturate)
-{
-	FSectorTagIterator itr(arg0);
-	int secnum;
-	while ((secnum = itr.Next()) >= 0)
-	{
-		sectors[secnum].SetColor(arg1, arg2, arg3, arg4);
-	}
-
-	return true;
-}
-
-FUNC(LS_Sector_SetFade)
-// Sector_SetFade (tag, r, g, b)
-{
-	FSectorTagIterator itr(arg0);
-	int secnum;
-	while ((secnum = itr.Next()) >= 0)
-	{
-		sectors[secnum].SetFade(arg1, arg2, arg3);
-	}
-	return true;
-}
-
-FUNC(LS_Sector_SetCeilingPanning)
-// Sector_SetCeilingPanning (tag, x-int, x-frac, y-int, y-frac)
-{
-	fixed_t xofs = arg1 * FRACUNIT + arg2 * (FRACUNIT/100);
-	fixed_t yofs = arg3 * FRACUNIT + arg4 * (FRACUNIT/100);
-
-	FSectorTagIterator itr(arg0);
-	int secnum;
-	while ((secnum = itr.Next()) >= 0)
-	{
-		sectors[secnum].SetXOffset(sector_t::ceiling, xofs);
-		sectors[secnum].SetYOffset(sector_t::ceiling, yofs);
-	}
-	return true;
-}
-
-FUNC(LS_Sector_SetFloorPanning)
-// Sector_SetFloorPanning (tag, x-int, x-frac, y-int, y-frac)
-{
-	fixed_t xofs = arg1 * FRACUNIT + arg2 * (FRACUNIT/100);
-	fixed_t yofs = arg3 * FRACUNIT + arg4 * (FRACUNIT/100);
-
-	FSectorTagIterator itr(arg0);
-	int secnum;
-	while ((secnum = itr.Next()) >= 0)
-	{
-		sectors[secnum].SetXOffset(sector_t::floor, xofs);
-		sectors[secnum].SetYOffset(sector_t::floor, yofs);
-	}
-	return true;
-}
-
-FUNC(LS_Sector_SetFloorScale)
-// Sector_SetFloorScale (tag, x-int, x-frac, y-int, y-frac)
-{
-	fixed_t xscale = arg1 * FRACUNIT + arg2 * (FRACUNIT/100);
-	fixed_t yscale = arg3 * FRACUNIT + arg4 * (FRACUNIT/100);
-
-	if (xscale)
-		xscale = FixedDiv (FRACUNIT, xscale);
-	if (yscale)
-		yscale = FixedDiv (FRACUNIT, yscale);
-
-	FSectorTagIterator itr(arg0);
-	int secnum;
-	while ((secnum = itr.Next()) >= 0)
-	{
-		if (xscale)
-			sectors[secnum].SetXScale(sector_t::floor, xscale);
-		if (yscale)
-			sectors[secnum].SetYScale(sector_t::floor, yscale);
-	}
-	return true;
-}
-
-FUNC(LS_Sector_SetCeilingScale)
-// Sector_SetCeilingScale (tag, x-int, x-frac, y-int, y-frac)
-{
-	fixed_t xscale = arg1 * FRACUNIT + arg2 * (FRACUNIT/100);
-	fixed_t yscale = arg3 * FRACUNIT + arg4 * (FRACUNIT/100);
-
-	if (xscale)
-		xscale = FixedDiv (FRACUNIT, xscale);
-	if (yscale)
-		yscale = FixedDiv (FRACUNIT, yscale);
-
-	FSectorTagIterator itr(arg0);
-	int secnum;
-	while ((secnum = itr.Next()) >= 0)
-	{
-		if (xscale)
-			sectors[secnum].SetXScale(sector_t::ceiling, xscale);
-		if (yscale)
-			sectors[secnum].SetYScale(sector_t::ceiling, yscale);
-	}
-	return true;
-}
-
-FUNC(LS_Sector_SetFloorScale2)
-// Sector_SetFloorScale2 (tag, x-factor, y-factor)
-{
-	if (arg1)
-		arg1 = FixedDiv (FRACUNIT, arg1);
-	if (arg2)
-		arg2 = FixedDiv (FRACUNIT, arg2);
-
-	FSectorTagIterator itr(arg0);
-	int secnum;
-	while ((secnum = itr.Next()) >= 0)
-	{
-		if (arg1)
-			sectors[secnum].SetXScale(sector_t::floor, arg1);
-		if (arg2)
-			sectors[secnum].SetYScale(sector_t::floor, arg2);
-	}
-	return true;
-}
-
-FUNC(LS_Sector_SetCeilingScale2)
-// Sector_SetFloorScale2 (tag, x-factor, y-factor)
-{
-	if (arg1)
-		arg1 = FixedDiv (FRACUNIT, arg1);
-	if (arg2)
-		arg2 = FixedDiv (FRACUNIT, arg2);
-
-	FSectorTagIterator itr(arg0);
-	int secnum;
-	while ((secnum = itr.Next()) >= 0)
-	{
-		if (arg1)
-			sectors[secnum].SetXScale(sector_t::ceiling, arg1);
-		if (arg2)
-			sectors[secnum].SetYScale(sector_t::ceiling, arg2);
-	}
-	return true;
-}
-
-FUNC(LS_Sector_SetRotation)
-// Sector_SetRotation (tag, floor-angle, ceiling-angle)
-{
-	angle_t ceiling = arg2 * ANGLE_1;
-	angle_t floor = arg1 * ANGLE_1;
-
-	FSectorTagIterator itr(arg0);
-	int secnum;
-	while ((secnum = itr.Next()) >= 0)
-	{
-		sectors[secnum].SetAngle(sector_t::floor, floor);
-		sectors[secnum].SetAngle(sector_t::ceiling, ceiling);
-	}
-	return true;
-}
-
-FUNC(LS_Line_AlignCeiling)
-// Line_AlignCeiling (lineid, side)
-{
-	bool ret = 0;
-
-	FLineIdIterator itr(arg0);
-	int line;
-	while ((line = itr.Next()) >= 0)
-	{
-		ret |= P_AlignFlat (line, !!arg1, 1);
-	}
-	return ret;
-}
-
-FUNC(LS_Line_AlignFloor)
-// Line_AlignFloor (lineid, side)
-{
-	bool ret = 0;
-
-	FLineIdIterator itr(arg0);
-	int line;
-	while ((line = itr.Next()) >= 0)
-	{
-		ret |= P_AlignFlat (line, !!arg1, 0);
-	}
-	return ret;
-}
-
-FUNC(LS_Line_SetTextureOffset)
-// Line_SetTextureOffset (id, x, y, side, flags)
-{
-	const fixed_t NO_CHANGE = 32767<<FRACBITS;
-
-	if (arg0 == 0 || arg3 < 0 || arg3 > 1)
-		return false;
-
-	FLineIdIterator itr(arg0);
-	int line;
-	while ((line = itr.Next()) >= 0)
-	{
-		side_t *side = lines[line].sidedef[arg3];
-		if (side != NULL)
-		{
-
-			if ((arg4&8)==0)
-			{
-				// set
-				if (arg1 != NO_CHANGE)
-				{
-					if (arg4&1) side->SetTextureXOffset(side_t::top, arg1);
-					if (arg4&2) side->SetTextureXOffset(side_t::mid, arg1);
-					if (arg4&4) side->SetTextureXOffset(side_t::bottom, arg1);
-				}
-				if (arg2 != NO_CHANGE)
-				{
-					if (arg4&1) side->SetTextureYOffset(side_t::top, arg2);
-					if (arg4&2) side->SetTextureYOffset(side_t::mid, arg2);
-					if (arg4&4) side->SetTextureYOffset(side_t::bottom, arg2);
-				}
-			}
-			else
-			{
-				// add
-				if (arg1 != NO_CHANGE)
-				{
-					if (arg4&1) side->AddTextureXOffset(side_t::top, arg1);
-					if (arg4&2) side->AddTextureXOffset(side_t::mid, arg1);
-					if (arg4&4) side->AddTextureXOffset(side_t::bottom, arg1);
-				}
-				if (arg2 != NO_CHANGE)
-				{
-					if (arg4&1) side->AddTextureYOffset(side_t::top, arg2);
-					if (arg4&2) side->AddTextureYOffset(side_t::mid, arg2);
-					if (arg4&4) side->AddTextureYOffset(side_t::bottom, arg2);
-				}
-			}
-		}
-	}
-	return true;
-}
-
-FUNC(LS_Line_SetTextureScale)
-// Line_SetTextureScale (id, x, y, side, flags)
-{
-	const fixed_t NO_CHANGE = 32767<<FRACBITS;
-
-	if (arg0 == 0 || arg3 < 0 || arg3 > 1)
-		return false;
-
-	FLineIdIterator itr(arg0);
-	int line;
-	while ((line = itr.Next()) >= 0)
-	{
-		side_t *side = lines[line].sidedef[arg3];
-		if (side != NULL)
-		{
-			if ((arg4&8)==0)
-			{
-				// set
-				if (arg1 != NO_CHANGE)
-				{
-					if (arg4&1) side->SetTextureXScale(side_t::top, arg1);
-					if (arg4&2) side->SetTextureXScale(side_t::mid, arg1);
-					if (arg4&4) side->SetTextureXScale(side_t::bottom, arg1);
-				}
-				if (arg2 != NO_CHANGE)
-				{
-					if (arg4&1) side->SetTextureYScale(side_t::top, arg2);
-					if (arg4&2) side->SetTextureYScale(side_t::mid, arg2);
-					if (arg4&4) side->SetTextureYScale(side_t::bottom, arg2);
-				}
-			}
-			else
-			{
-				// add
-				if (arg1 != NO_CHANGE)
-				{
-					if (arg4&1) side->MultiplyTextureXScale(side_t::top, arg1);
-					if (arg4&2) side->MultiplyTextureXScale(side_t::mid, arg1);
-					if (arg4&4) side->MultiplyTextureXScale(side_t::bottom, arg1);
-				}
-				if (arg2 != NO_CHANGE)
-				{
-					if (arg4&1) side->MultiplyTextureYScale(side_t::top, arg2);
-					if (arg4&2) side->MultiplyTextureYScale(side_t::mid, arg2);
-					if (arg4&4) side->MultiplyTextureYScale(side_t::bottom, arg2);
-				}
-			}
-		}
-	}
-	return true;
-}
-
-FUNC(LS_Line_SetBlocking)
-// Line_SetBlocking (id, setflags, clearflags)
-{
-	static const int flagtrans[] =
-	{
-		ML_BLOCKING,
-		ML_BLOCKMONSTERS,
-		ML_BLOCK_PLAYERS,
-		ML_BLOCK_FLOATERS,
-		ML_BLOCKPROJECTILE,
-		ML_BLOCKEVERYTHING,
-		ML_RAILING,
-		ML_BLOCKUSE,
-		ML_BLOCKSIGHT,
-		ML_BLOCKHITSCAN,
-		ML_SOUNDBLOCK,
-		-1
-	};
-
-	if (arg0 == 0) return false;
-
-	int setflags = 0;
-	int clearflags = 0;
-
-	for(int i = 0; flagtrans[i] != -1; i++, arg1 >>= 1, arg2 >>= 1)
-	{
-		if (arg1 & 1) setflags |= flagtrans[i];
-		if (arg2 & 1) clearflags |= flagtrans[i];
-	}
-
-	FLineIdIterator itr(arg0);
-	int line;
-	while ((line = itr.Next()) >= 0)
-	{
-		lines[line].flags = (lines[line].flags & ~clearflags) | setflags;
-	}
-	return true;
-}
-
-
-
-FUNC(LS_ChangeCamera)
-// ChangeCamera (tid, who, revert?)
-{
-	AActor *camera;
-	if (arg0 != 0)
-	{
-		FActorIterator iterator (arg0);
-		camera = iterator.Next ();
-	}
-	else
-	{
-		camera = NULL;
-	}
-
-	if (!it || !it->player || arg1)
-	{
-		int i;
-
-		for (i = 0; i < MAXPLAYERS; i++)
-		{
-			if (!playeringame[i])
-				continue;
-
-			AActor *oldcamera = players[i].camera;
-			if (camera)
-			{
-				players[i].camera = camera;
-				if (arg2)
-					players[i].cheats |= CF_REVERTPLEASE;
-			}
-			else
-			{
-				players[i].camera = players[i].mo;
-				players[i].cheats &= ~CF_REVERTPLEASE;
-			}
-			if (oldcamera != players[i].camera)
-			{
-				R_ClearPastViewer (players[i].camera);
-			}
-		}
-	}
-	else
-	{
-		AActor *oldcamera = it->player->camera;
-		if (camera)
-		{
-			it->player->camera = camera;
-			if (arg2)
-				it->player->cheats |= CF_REVERTPLEASE;
-		}
-		else
-		{
-			it->player->camera = it;
-			it->player->cheats &= ~CF_REVERTPLEASE;
-		}
-		if (oldcamera != it->player->camera)
-		{
-			R_ClearPastViewer (it->player->camera);
-		}
-	}
-
-	return true;
-}
-
-enum
-{
-	PROP_FROZEN,
-	PROP_NOTARGET,
-	PROP_INSTANTWEAPONSWITCH,
-	PROP_FLY,
-	PROP_TOTALLYFROZEN,
-
-	PROP_INVULNERABILITY,
-	PROP_STRENGTH,
-	PROP_INVISIBILITY,
-	PROP_RADIATIONSUIT,
-	PROP_ALLMAP,
-	PROP_INFRARED,
-	PROP_WEAPONLEVEL2,
-	PROP_FLIGHT,
-	PROP_UNUSED1,
-	PROP_UNUSED2,
-	PROP_SPEED,
-	PROP_BUDDHA,
-};
-
-FUNC(LS_SetPlayerProperty)
-// SetPlayerProperty (who, value, which)
-// who == 0: set activator's property
-// who == 1: set every player's property
-{
-	int mask = 0;
-
-	if ((!it || !it->player) && !arg0)
-		return false;
-
-	// Add or remove a power
-	if (arg2 >= PROP_INVULNERABILITY && arg2 <= PROP_SPEED)
-	{
-		static PClass * const *powers[11] =
-		{
-			&RUNTIME_CLASS_CASTLESS(APowerInvulnerable),
-			&RUNTIME_CLASS_CASTLESS(APowerStrength),
-			&RUNTIME_CLASS_CASTLESS(APowerInvisibility),
-			&RUNTIME_CLASS_CASTLESS(APowerIronFeet),
-			NULL, // MapRevealer
-			&RUNTIME_CLASS_CASTLESS(APowerLightAmp),
-			&RUNTIME_CLASS_CASTLESS(APowerWeaponLevel2),
-			&RUNTIME_CLASS_CASTLESS(APowerFlight),
-			NULL,
-			NULL,
-			&RUNTIME_CLASS_CASTLESS(APowerSpeed)
-		};
-		int power = arg2 - PROP_INVULNERABILITY;
-
-		if (power > 4 && powers[power] == NULL)
-		{
-			return false;
-		}
-
-		if (arg0 == 0)
-		{
-			if (arg1)
-			{ // Give power to activator
-				if (power != 4)
-				{
-					APowerup *item = static_cast<APowerup*>(it->GiveInventoryType(static_cast<PClassActor *>(*powers[power])));
-					if (item != NULL && power == 0 && arg1 == 1) 
-					{
-						item->BlendColor = MakeSpecialColormap(INVERSECOLORMAP);
-					}
-				}
-				else if (it->player - players == consoleplayer)
-				{
-					level.flags2 |= LEVEL2_ALLMAP;
-				}
-			}
-			else
-			{ // Take power from activator
-				if (power != 4)
-				{
-					AInventory *item = it->FindInventory(static_cast<PClassActor *>(*powers[power]), true);
-					if (item != NULL)
-					{
-						item->Destroy ();
-					}
-				}
-				else if (it->player - players == consoleplayer)
-				{
-					level.flags2 &= ~LEVEL2_ALLMAP;
-				}
-			}
-		}
-		else
-		{
-			int i;
-
-			for (i = 0; i < MAXPLAYERS; i++)
-			{
-				if (!playeringame[i] || players[i].mo == NULL)
-					continue;
-
-				if (arg1)
-				{ // Give power
-					if (power != 4)
-					{
-						APowerup *item = static_cast<APowerup*>(players[i].mo->GiveInventoryType (static_cast<PClassActor *>(*powers[power])));
-						if (item != NULL && power == 0 && arg1 == 1) 
-						{
-							item->BlendColor = MakeSpecialColormap(INVERSECOLORMAP);
-						}
-					}
-					else if (i == consoleplayer)
-					{
-						level.flags2 |= LEVEL2_ALLMAP;
-					}
-				}
-				else
-				{ // Take power
-					if (power != 4)
-					{
-						AInventory *item = players[i].mo->FindInventory (static_cast<PClassActor *>(*powers[power]));
-						if (item != NULL)
-						{
-							item->Destroy ();
-						}
-					}
-					else if (i == consoleplayer)
-					{
-						level.flags2 &= ~LEVEL2_ALLMAP;
-					}
-				}
-			}
-		}
-		return true;
-	}
-
-	// Set or clear a flag
-	switch (arg2)
-	{
-	case PROP_BUDDHA:
-		mask = CF_BUDDHA;
-		break;
-	case PROP_FROZEN:
-		mask = CF_FROZEN;
-		break;
-	case PROP_NOTARGET:
-		mask = CF_NOTARGET;
-		break;
-	case PROP_INSTANTWEAPONSWITCH:
-		mask = CF_INSTANTWEAPSWITCH;
-		break;
-	case PROP_FLY:
-		//mask = CF_FLY;
-		break;
-	case PROP_TOTALLYFROZEN:
-		mask = CF_TOTALLYFROZEN;
-		break;
-	}
-
-	if (arg0 == 0)
-	{
-		if (arg1)
-		{
-			it->player->cheats |= mask;
-			if (arg2 == PROP_FLY)
-			{
-				it->flags7 |= MF7_FLYCHEAT;
-				it->flags2 |= MF2_FLY;
-				it->flags |= MF_NOGRAVITY;
-			}
-		}
-		else
-		{
-			it->player->cheats &= ~mask;
-			if (arg2 == PROP_FLY)
-			{
-				it->flags7 &= ~MF7_FLYCHEAT;
-				it->flags2 &= ~MF2_FLY;
-				it->flags &= ~MF_NOGRAVITY;
-			}
-		}
-	}
-	else
-	{
-		int i;
-
-		if ((ib_compatflags & BCOMPATF_LINKFROZENPROPS) && (mask & (CF_FROZEN | CF_TOTALLYFROZEN)))
-		{ // Clearing one of these properties clears both of them (if the compat flag is set.)
-			mask = CF_FROZEN | CF_TOTALLYFROZEN;
-		}
-
-		for (i = 0; i < MAXPLAYERS; i++)
-		{
-			if (!playeringame[i])
-				continue;
-
-			if (arg1)
-			{
-				players[i].cheats |= mask;
-				if (arg2 == PROP_FLY)
-				{
-					players[i].mo->flags2 |= MF2_FLY;
-					players[i].mo->flags |= MF_NOGRAVITY;
-				}
-			}
-			else
-			{
-				players[i].cheats &= ~mask;
-				if (arg2 == PROP_FLY)
-				{
-					players[i].mo->flags2 &= ~MF2_FLY;
-					players[i].mo->flags &= ~MF_NOGRAVITY;
-				}
-			}
-		}
-	}
-
-	return !!mask;
-}
-
-FUNC(LS_TranslucentLine)
-// TranslucentLine (id, amount, type)
-{
-	FLineIdIterator itr(arg0);
-	int linenum;
-	while ((linenum = itr.Next()) >= 0)
-	{
-		lines[linenum].Alpha = Scale(clamp(arg1, 0, 255), FRACUNIT, 255);
-		if (arg2 == 0)
-		{
-			lines[linenum].flags &= ~ML_ADDTRANS;
-		}
-		else if (arg2 == 1)
-		{
-			lines[linenum].flags |= ML_ADDTRANS;
-		}
-		else
-		{
-			Printf ("Unknown translucency type used with TranslucentLine\n");
-		}
-	}
-
-	return true;
-}
-
-FUNC(LS_Autosave)
-{
-	if (gameaction != ga_savegame)
-	{
-		level.flags2 &= ~LEVEL2_NOAUTOSAVEHINT;
-		Net_WriteByte (DEM_CHECKAUTOSAVE);
-	}
-	return true;
-}
-
-FUNC(LS_ChangeSkill)
-{
-	if ((unsigned)arg0 >= AllSkills.Size())
-	{
-		NextSkill = -1;
-	}
-	else
-	{
-		NextSkill = arg0;
-	}
-	return true;
-}
-
-FUNC(LS_NoiseAlert)
-// NoiseAlert (TID of target, TID of emitter)
-{
-	AActor *target, *emitter;
-
-	if (arg0 == 0)
-	{
-		target = it;
-	}
-	else
-	{
-		FActorIterator iter (arg0);
-		target = iter.Next();
-	}
-
-	if (arg1 == 0)
-	{
-		emitter = it;
-	}
-	else if (arg1 == arg0)
-	{
-		emitter = target;
-	}
-	else
-	{
-		FActorIterator iter (arg1);
-		emitter = iter.Next();
-	}
-
-	P_NoiseAlert (target, emitter);
-	return true;
-}
-
-FUNC(LS_SendToCommunicator)
-// SendToCommunicator (voc #, front-only, identify, nolog)
-{
-	// This obviously isn't going to work for co-op.
-	if (arg1 && backSide)
-		return false;
-
-	if (it != NULL && it->player != NULL && it->FindInventory(NAME_Communicator))
-	{
-		char name[32];									   
-		mysnprintf (name, countof(name), "svox/voc%d", arg0);
-
-		if (!arg3)
-		{
-			it->player->SetLogNumber (arg0);
-		}
-
-		if (it->CheckLocalView (consoleplayer))
-		{
-			S_StopSound (CHAN_VOICE);
-			S_Sound (CHAN_VOICE, name, 1, ATTN_NORM);
-
-			// Get the message from the LANGUAGE lump.
-			FString msg;
-			msg.Format("TXT_COMM%d", arg2);
-			const char *str = GStrings[msg];
-			if (str != NULL)
-			{
-				Printf (PRINT_CHAT, "%s\n", str);
-			}
-		}
-		return true;
-	}
-	return false;
-}
-
-FUNC(LS_ForceField)
-// ForceField ()
-{
-	if (it != NULL)
-	{
-		P_DamageMobj (it, NULL, NULL, 16, NAME_None);
-		P_ThrustMobj (it, it->angle + ANGLE_180, 0x7D000);
-	}
-	return true;
-}
-
-FUNC(LS_ClearForceField)
-// ClearForceField (tag)
-{
-	bool rtn = false;
-
-	FSectorTagIterator itr(arg0);
-	int secnum;
-	while ((secnum = itr.Next()) >= 0)
-	{
-		sector_t *sec = &sectors[secnum];
-		rtn = true;
-
-		for (int i = 0; i < sec->linecount; ++i)
-		{
-			line_t *line = sec->lines[i];
-			if (line->backsector != NULL && line->special == ForceField)
-			{
-				line->flags &= ~(ML_BLOCKING|ML_BLOCKEVERYTHING);
-				line->special = 0;
-				line->sidedef[0]->SetTexture(side_t::mid, FNullTextureID());
-				line->sidedef[1]->SetTexture(side_t::mid, FNullTextureID());
-			}
-		}
-	}
-	return rtn;
-}
-
-FUNC(LS_GlassBreak)
-// GlassBreak (bNoJunk)
-{
-	bool switched;
-	bool quest1, quest2;
-
-	ln->flags &= ~(ML_BLOCKING|ML_BLOCKEVERYTHING);
-	switched = P_ChangeSwitchTexture (ln->sidedef[0], false, 0, &quest1);
-	ln->special = 0;
-	if (ln->sidedef[1] != NULL)
-	{
-		switched |= P_ChangeSwitchTexture (ln->sidedef[1], false, 0, &quest2);
-	}
-	else
-	{
-		quest2 = quest1;
-	}
-	if (switched)
-	{
-		if (!arg0)
-		{ // Break some glass
-			fixed_t x, y;
-			AActor *glass;
-			angle_t an;
-			int speed;
-
-			x = ln->v1->x + ln->dx/2;
-			y = ln->v1->y + ln->dy/2;
-			x += (ln->frontsector->centerspot.x - x) / 5;
-			y += (ln->frontsector->centerspot.y - y) / 5;
-
-			for (int i = 0; i < 7; ++i)
-			{
-				glass = Spawn("GlassJunk", x, y, ONFLOORZ, ALLOW_REPLACE);
-
-				glass->AddZ(24 * FRACUNIT);
-				glass->SetState (glass->SpawnState + (pr_glass() % glass->health));
-				an = pr_glass() << (32-8);
-				glass->angle = an;
-				an >>= ANGLETOFINESHIFT;
-				speed = pr_glass() & 3;
-				glass->velx = finecosine[an] * speed;
-				glass->vely = finesine[an] * speed;
-				glass->velz = (pr_glass() & 7) << FRACBITS;
-				// [RH] Let the shards stick around longer than they did in Strife.
-				glass->tics += pr_glass();
-			}
-		}
-		if (quest1 || quest2)
-		{ // Up stats and signal this mission is complete
-			if (it == NULL)
-			{
-				for (int i = 0; i < MAXPLAYERS; ++i)
-				{
-					if (playeringame[i])
-					{
-						it = players[i].mo;
-						break;
-					}
-				}
-			}
-			if (it != NULL)
-			{
-				it->GiveInventoryType (QuestItemClasses[28]);
-				it->GiveInventoryType (RUNTIME_CLASS(AUpgradeAccuracy));
-				it->GiveInventoryType (RUNTIME_CLASS(AUpgradeStamina));
-			}
-		}
-	}
-	// We already changed the switch texture, so don't make the main code switch it back.
-	return false;
-}
-
-FUNC(LS_StartConversation)
-// StartConversation (tid, facetalker)
-{
-	FActorIterator iterator (arg0);
-
-	AActor *target = iterator.Next();
-
-	// Nothing to talk to
-	if (target == NULL)
-	{
-		return false;
-	}
-	
-	// Only living players are allowed to start conversations
-	if (it == NULL || it->player == NULL || it->player->mo != it || it->health<=0)
-	{
-		return false;
-	}
-
-	// Dead things can't talk.
-	if (target->health <= 0)
-	{
-		return false;
-	}
-	// Fighting things don't talk either.
-	if (target->flags4 & MF4_INCOMBAT)
-	{
-		return false;
-	}
-	if (target->Conversation != NULL)
-	{
-		// Give the NPC a chance to play a brief animation
-		target->ConversationAnimation (0);
-		P_StartConversation (target, it, !!arg1, true);
-		return true;
-	}
-	return false;
-}
-
-FUNC(LS_Thing_SetConversation)
-// Thing_SetConversation (tid, dlg_id)
-{
-	int dlg_index = -1;
-	FStrifeDialogueNode *node = NULL;
-
-	if (arg1 != 0)
-	{
-		dlg_index = GetConversation(arg1);	
-		if (dlg_index == -1) return false;
-		node = StrifeDialogues[dlg_index];
-	}
-
-	if (arg0 != 0)
-	{
-		FActorIterator iterator (arg0);
-		while ((it = iterator.Next()) != NULL)
-		{
-			it->ConversationRoot = dlg_index;
-			it->Conversation = node;
-		}
-	}
-	else if (it)
-	{
-		it->ConversationRoot = dlg_index;
-		it->Conversation = node;
-	}
-	return true;
-}
-
-FUNC(LS_Line_SetPortalTarget)
-// Line_SetPortalTarget(thisid, destid)
-{
-	return P_ChangePortal(ln, arg0, arg1);
-}
-
-static lnSpecFunc LineSpecials[] =
-{
-	/*   0 */ LS_NOP,
-	/*   1 */ LS_NOP,		// Polyobj_StartLine,
-	/*   2 */ LS_Polyobj_RotateLeft,
-	/*   3 */ LS_Polyobj_RotateRight,
-	/*   4 */ LS_Polyobj_Move,
-	/*   5 */ LS_NOP,		// Polyobj_ExplicitLine
-	/*   6 */ LS_Polyobj_MoveTimes8,
-	/*   7 */ LS_Polyobj_DoorSwing,
-	/*   8 */ LS_Polyobj_DoorSlide,
-	/*   9 */ LS_NOP,		// Line_Horizon
-	/*  10 */ LS_Door_Close,
-	/*  11 */ LS_Door_Open,
-	/*  12 */ LS_Door_Raise,
-	/*  13 */ LS_Door_LockedRaise,
-	/*  14 */ LS_Door_Animated,
-	/*  15 */ LS_Autosave,
-	/*  16 */ LS_NOP,		// Transfer_WallLight
-	/*  17 */ LS_Thing_Raise,
-	/*  18 */ LS_StartConversation,
-	/*  19 */ LS_Thing_Stop,
-	/*  20 */ LS_Floor_LowerByValue,
-	/*  21 */ LS_Floor_LowerToLowest,
-	/*  22 */ LS_Floor_LowerToNearest,
-	/*  23 */ LS_Floor_RaiseByValue,
-	/*  24 */ LS_Floor_RaiseToHighest,
-	/*  25 */ LS_Floor_RaiseToNearest,
-	/*  26 */ LS_Stairs_BuildDown,
-	/*  27 */ LS_Stairs_BuildUp,
-	/*  28 */ LS_Floor_RaiseAndCrush,
-	/*  29 */ LS_Pillar_Build,
-	/*  30 */ LS_Pillar_Open,
-	/*  31 */ LS_Stairs_BuildDownSync,
-	/*  32 */ LS_Stairs_BuildUpSync,
-	/*  33 */ LS_ForceField,
-	/*  34 */ LS_ClearForceField,
-	/*  35 */ LS_Floor_RaiseByValueTimes8,
-	/*  36 */ LS_Floor_LowerByValueTimes8,
-	/*  37 */ LS_Floor_MoveToValue,
-	/*  38 */ LS_Ceiling_Waggle,
-	/*  39 */ LS_Teleport_ZombieChanger,
-	/*  40 */ LS_Ceiling_LowerByValue,
-	/*  41 */ LS_Ceiling_RaiseByValue,
-	/*  42 */ LS_Ceiling_CrushAndRaise,
-	/*  43 */ LS_Ceiling_LowerAndCrush,
-	/*  44 */ LS_Ceiling_CrushStop,
-	/*  45 */ LS_Ceiling_CrushRaiseAndStay,
-	/*  46 */ LS_Floor_CrushStop,
-	/*  47 */ LS_Ceiling_MoveToValue,
-	/*  48 */ LS_NOP,		// Sector_Attach3dMidtex
-	/*  49 */ LS_GlassBreak,
-	/*  50 */ LS_NOP,		// ExtraFloor_LightOnly
-	/*  51 */ LS_Sector_SetLink,
-	/*  52 */ LS_Scroll_Wall,
-	/*  53 */ LS_Line_SetTextureOffset,
-	/*  54 */ LS_Sector_ChangeFlags,
-	/*  55 */ LS_Line_SetBlocking,
-	/*  56 */ LS_Line_SetTextureScale,
-	/*  57 */ LS_NOP,		// Sector_SetPortal
-	/*  58 */ LS_NOP,		// Sector_CopyScroller
-	/*  59 */ LS_Polyobj_OR_MoveToSpot,
-	/*  60 */ LS_Plat_PerpetualRaise,
-	/*  61 */ LS_Plat_Stop,
-	/*  62 */ LS_Plat_DownWaitUpStay,
-	/*  63 */ LS_Plat_DownByValue,
-	/*  64 */ LS_Plat_UpWaitDownStay,
-	/*  65 */ LS_Plat_UpByValue,
-	/*  66 */ LS_Floor_LowerInstant,
-	/*  67 */ LS_Floor_RaiseInstant,
-	/*  68 */ LS_Floor_MoveToValueTimes8,
-	/*  69 */ LS_Ceiling_MoveToValueTimes8,
-	/*  70 */ LS_Teleport,
-	/*  71 */ LS_Teleport_NoFog,
-	/*  72 */ LS_ThrustThing,
-	/*  73 */ LS_DamageThing,
-	/*  74 */ LS_Teleport_NewMap,
-	/*  75 */ LS_Teleport_EndGame,
-	/*  76 */ LS_TeleportOther,
-	/*  77 */ LS_TeleportGroup,
-	/*  78 */ LS_TeleportInSector,
-	/*  79 */ LS_Thing_SetConversation,
-	/*  80 */ LS_ACS_Execute,
-	/*  81 */ LS_ACS_Suspend,
-	/*  82 */ LS_ACS_Terminate,
-	/*  83 */ LS_ACS_LockedExecute,
-	/*  84 */ LS_ACS_ExecuteWithResult,
-	/*  85 */ LS_ACS_LockedExecuteDoor,
-	/*  86 */ LS_Polyobj_MoveToSpot,
-	/*  87 */ LS_Polyobj_Stop,
-	/*  88 */ LS_Polyobj_MoveTo,
-	/*  89 */ LS_Polyobj_OR_MoveTo,
-	/*  90 */ LS_Polyobj_OR_RotateLeft,
-	/*  91 */ LS_Polyobj_OR_RotateRight,
-	/*  92 */ LS_Polyobj_OR_Move,
-	/*  93 */ LS_Polyobj_OR_MoveTimes8,
-	/*  94 */ LS_Pillar_BuildAndCrush,
-	/*  95 */ LS_FloorAndCeiling_LowerByValue,
-	/*  96 */ LS_FloorAndCeiling_RaiseByValue,
-	/*  97 */ LS_Ceiling_LowerAndCrushDist,
-	/*  98 */ LS_Sector_SetTranslucent,
-	/*  99 */ LS_Floor_RaiseAndCrushDoom,
-	/* 100 */ LS_NOP,		// Scroll_Texture_Left
-	/* 101 */ LS_NOP,		// Scroll_Texture_Right
-	/* 102 */ LS_NOP,		// Scroll_Texture_Up
-	/* 103 */ LS_NOP,		// Scroll_Texture_Down
-	/* 104 */ LS_Ceiling_CrushAndRaiseSilentDist,
-	/* 105 */ LS_Door_WaitRaise,
-	/* 106 */ LS_Door_WaitClose,
-	/* 107 */ LS_Line_SetPortalTarget,
-	/* 108 */ LS_NOP,
-	/* 109 */ LS_Light_ForceLightning,
-	/* 110 */ LS_Light_RaiseByValue,
-	/* 111 */ LS_Light_LowerByValue,
-	/* 112 */ LS_Light_ChangeToValue,
-	/* 113 */ LS_Light_Fade,
-	/* 114 */ LS_Light_Glow,
-	/* 115 */ LS_Light_Flicker,
-	/* 116 */ LS_Light_Strobe,
-	/* 117 */ LS_Light_Stop,
-	/* 118 */ LS_NOP,		// Plane_Copy
-	/* 119 */ LS_Thing_Damage,
-	/* 120 */ LS_Radius_Quake,
-	/* 121 */ LS_NOP,		// Line_SetIdentification
-	/* 122 */ LS_NOP,
-	/* 123 */ LS_NOP,
-	/* 124 */ LS_NOP,
-	/* 125 */ LS_Thing_Move,
-	/* 126 */ LS_NOP,
-	/* 127 */ LS_Thing_SetSpecial,
-	/* 128 */ LS_ThrustThingZ,
-	/* 129 */ LS_UsePuzzleItem,
-	/* 130 */ LS_Thing_Activate,
-	/* 131 */ LS_Thing_Deactivate,
-	/* 132 */ LS_Thing_Remove,
-	/* 133 */ LS_Thing_Destroy,
-	/* 134 */ LS_Thing_Projectile,
-	/* 135 */ LS_Thing_Spawn,
-	/* 136 */ LS_Thing_ProjectileGravity,
-	/* 137 */ LS_Thing_SpawnNoFog,
-	/* 138 */ LS_Floor_Waggle,
-	/* 139 */ LS_Thing_SpawnFacing,
-	/* 140 */ LS_Sector_ChangeSound,
-	/* 141 */ LS_NOP,
-	/* 142 */ LS_NOP,
-	/* 143 */ LS_NOP,
-	/* 144 */ LS_NOP,
-	/* 145 */ LS_NOP,		// 145 Player_SetTeam
-	/* 146 */ LS_NOP,
-	/* 147 */ LS_NOP,
-	/* 148 */ LS_NOP,
-	/* 149 */ LS_NOP,
-	/* 150 */ LS_NOP,
-	/* 151 */ LS_NOP,
-	/* 152 */ LS_NOP,		// 152 Team_Score
-	/* 153 */ LS_NOP,		// 153 Team_GivePoints
-	/* 154 */ LS_Teleport_NoStop,
-	/* 155 */ LS_NOP,
-	/* 156 */ LS_NOP,
-	/* 157 */ LS_NOP,		// SetGlobalFogParameter // in GZDoom
-	/* 158 */ LS_FS_Execute,
-	/* 159 */ LS_NOP,		// Sector_SetPlaneReflection in GZDoom
-	/* 160 */ LS_NOP,		// Sector_Set3DFloor
-	/* 161 */ LS_NOP,		// Sector_SetContents
-	/* 162 */ LS_NOP,		// Reserved Doom64 branch
-	/* 163 */ LS_NOP,		// Reserved Doom64 branch
-	/* 164 */ LS_NOP,		// Reserved Doom64 branch
-	/* 165 */ LS_NOP,		// Reserved Doom64 branch
-	/* 166 */ LS_NOP,		// Reserved Doom64 branch
-	/* 167 */ LS_NOP,		// Reserved Doom64 branch
-	/* 168 */ LS_Ceiling_CrushAndRaiseDist,
-	/* 169 */ LS_Generic_Crusher2,
-	/* 170 */ LS_Sector_SetCeilingScale2,
-	/* 171 */ LS_Sector_SetFloorScale2,
-	/* 172 */ LS_Plat_UpNearestWaitDownStay,
-	/* 173 */ LS_NoiseAlert,
-	/* 174 */ LS_SendToCommunicator,
-	/* 175 */ LS_Thing_ProjectileIntercept,
-	/* 176 */ LS_Thing_ChangeTID,
-	/* 177 */ LS_Thing_Hate,
-	/* 178 */ LS_Thing_ProjectileAimed,
-	/* 179 */ LS_ChangeSkill,
-	/* 180 */ LS_Thing_SetTranslation,
-	/* 181 */ LS_NOP,		// Plane_Align
-	/* 182 */ LS_NOP,		// Line_Mirror
-	/* 183 */ LS_Line_AlignCeiling,
-	/* 184 */ LS_Line_AlignFloor,
-	/* 185 */ LS_Sector_SetRotation,
-	/* 186 */ LS_Sector_SetCeilingPanning,
-	/* 187 */ LS_Sector_SetFloorPanning,
-	/* 188 */ LS_Sector_SetCeilingScale,
-	/* 189 */ LS_Sector_SetFloorScale,
-	/* 190 */ LS_NOP,		// Static_Init
-	/* 191 */ LS_SetPlayerProperty,
-	/* 192 */ LS_Ceiling_LowerToHighestFloor,
-	/* 193 */ LS_Ceiling_LowerInstant,
-	/* 194 */ LS_Ceiling_RaiseInstant,
-	/* 195 */ LS_Ceiling_CrushRaiseAndStayA,
-	/* 196 */ LS_Ceiling_CrushAndRaiseA,
-	/* 197 */ LS_Ceiling_CrushAndRaiseSilentA,
-	/* 198 */ LS_Ceiling_RaiseByValueTimes8,
-	/* 199 */ LS_Ceiling_LowerByValueTimes8,
-	/* 200 */ LS_Generic_Floor,
-	/* 201 */ LS_Generic_Ceiling,
-	/* 202 */ LS_Generic_Door,
-	/* 203 */ LS_Generic_Lift,
-	/* 204 */ LS_Generic_Stairs,
-	/* 205 */ LS_Generic_Crusher,
-	/* 206 */ LS_Plat_DownWaitUpStayLip,
-	/* 207 */ LS_Plat_PerpetualRaiseLip,
-	/* 208 */ LS_TranslucentLine,
-	/* 209 */ LS_NOP,		// Transfer_Heights
-	/* 210 */ LS_NOP,		// Transfer_FloorLight
-	/* 211 */ LS_NOP,		// Transfer_CeilingLight
-	/* 212 */ LS_Sector_SetColor,
-	/* 213 */ LS_Sector_SetFade,
-	/* 214 */ LS_Sector_SetDamage,
-	/* 215 */ LS_Teleport_Line,
-	/* 216 */ LS_Sector_SetGravity,
-	/* 217 */ LS_Stairs_BuildUpDoom,
-	/* 218 */ LS_Sector_SetWind,
-	/* 219 */ LS_Sector_SetFriction,
-	/* 220 */ LS_Sector_SetCurrent,
-	/* 221 */ LS_Scroll_Texture_Both,
-	/* 222 */ LS_NOP,		// Scroll_Texture_Model
-	/* 223 */ LS_Scroll_Floor,
-	/* 224 */ LS_Scroll_Ceiling,
-	/* 225 */ LS_NOP,		// Scroll_Texture_Offsets
-	/* 226 */ LS_ACS_ExecuteAlways,
-	/* 227 */ LS_PointPush_SetForce,
-	/* 228 */ LS_Plat_RaiseAndStayTx0,
-	/* 229 */ LS_Thing_SetGoal,
-	/* 230 */ LS_Plat_UpByValueStayTx,
-	/* 231 */ LS_Plat_ToggleCeiling,
-	/* 232 */ LS_Light_StrobeDoom,
-	/* 233 */ LS_Light_MinNeighbor,
-	/* 234 */ LS_Light_MaxNeighbor,
-	/* 235 */ LS_Floor_TransferTrigger,
-	/* 236 */ LS_Floor_TransferNumeric,
-	/* 237 */ LS_ChangeCamera,
-	/* 238 */ LS_Floor_RaiseToLowestCeiling,
-	/* 239 */ LS_Floor_RaiseByValueTxTy,
-	/* 240 */ LS_Floor_RaiseByTexture,
-	/* 241 */ LS_Floor_LowerToLowestTxTy,
-	/* 242 */ LS_Floor_LowerToHighest,
-	/* 243 */ LS_Exit_Normal,
-	/* 244 */ LS_Exit_Secret,
-	/* 245 */ LS_Elevator_RaiseToNearest,
-	/* 246 */ LS_Elevator_MoveToFloor,
-	/* 247 */ LS_Elevator_LowerToNearest,
-	/* 248 */ LS_HealThing,
-	/* 249 */ LS_Door_CloseWaitOpen,
-	/* 250 */ LS_Floor_Donut,
-	/* 251 */ LS_FloorAndCeiling_LowerRaise,
-	/* 252 */ LS_Ceiling_RaiseToNearest,
-	/* 253 */ LS_Ceiling_LowerToLowest,
-	/* 254 */ LS_Ceiling_LowerToFloor,
-	/* 255 */ LS_Ceiling_CrushRaiseAndStaySilA,
-
-	/* 256 */ LS_Floor_LowerToHighestEE,
-	/* 257 */ LS_Floor_RaiseToLowest,
-	/* 258 */ LS_Floor_LowerToLowestCeiling,
-	/* 259 */ LS_Floor_RaiseToCeiling,
-	/* 260 */ LS_Floor_ToCeilingInstant,
-	/* 261 */ LS_Floor_LowerByTexture,
-	/* 262 */ LS_Ceiling_RaiseToHighest,
-	/* 263 */ LS_Ceiling_ToHighestInstant,
-	/* 264 */ LS_Ceiling_LowerToNearest,
-	/* 265 */ LS_Ceiling_RaiseToLowest,
-	/* 266 */ LS_Ceiling_RaiseToHighestFloor,
-	/* 267 */ LS_Ceiling_ToFloorInstant,
-	/* 268 */ LS_Ceiling_RaiseByTexture,
-	/* 269 */ LS_Ceiling_LowerByTexture,
-	/* 270 */ LS_Stairs_BuildDownDoom,
-	/* 271 */ LS_Stairs_BuildUpDoomSync,
-	/* 272 */ LS_Stairs_BuildDownDoomSync,
-
-};
-
-#define DEFINE_SPECIAL(name, num, min, max, mmax) {#name, num, min, max, mmax},
-static FLineSpecial LineSpecialNames[] = {
-#include "actionspecials.h"
-};
-
-static int STACK_ARGS lscmp (const void * a, const void * b)
-{
-	return stricmp( ((FLineSpecial*)a)->name, ((FLineSpecial*)b)->name);
-}
-
-static struct LineSpecialTable
-{
-	TArray<FLineSpecial *> LineSpecialsInfo;
-
-	LineSpecialTable()
-	{
-		unsigned int max = 0;
-		for (size_t i = 0; i < countof(LineSpecialNames); ++i)
-		{
-			if (LineSpecialNames[i].number > (int)max)
-				max = LineSpecialNames[i].number;
-		}
-		LineSpecialsInfo.Resize(max + 1);
-		for (unsigned i = 0; i <= max; i++)
-		{
-			LineSpecialsInfo[i] = NULL;
-		}
-
-		qsort(LineSpecialNames, countof(LineSpecialNames), sizeof(FLineSpecial), lscmp);
-		for (size_t i = 0; i < countof(LineSpecialNames); ++i)
-		{
-			assert(LineSpecialsInfo[LineSpecialNames[i].number] == NULL);
-			LineSpecialsInfo[LineSpecialNames[i].number] = &LineSpecialNames[i];
-		}
-	}
-} LineSpec;
-
-//==========================================================================
-//
-//
-//
-//==========================================================================
-
-int P_GetMaxLineSpecial()
-{
-	return LineSpec.LineSpecialsInfo.Size() - 1;
-}
-
-//==========================================================================
-//
-//
-//
-//==========================================================================
-
-FLineSpecial *P_GetLineSpecialInfo(int special)
-{
-	if ((unsigned) special < LineSpec.LineSpecialsInfo.Size())
-	{
-		return LineSpec.LineSpecialsInfo[special];
-	}
-	return NULL;
-}
-
-//==========================================================================
-//
-// P_FindLineSpecial
-//
-// Finds a line special and also returns the min and max argument count.
-//
-//==========================================================================
-
-int P_FindLineSpecial (const char *string, int *min_args, int *max_args)
-{
-	int min = 0, max = countof(LineSpecialNames) - 1;
-
-	while (min <= max)
-	{
-		int mid = (min + max) / 2;
-		int lexval = stricmp (string, LineSpecialNames[mid].name);
-		if (lexval == 0)
-		{
-			if (min_args != NULL) *min_args = LineSpecialNames[mid].min_args;
-			if (max_args != NULL) *max_args = LineSpecialNames[mid].max_args;
-			return LineSpecialNames[mid].number;
-		}
-		else if (lexval > 0)
-		{
-			min = mid + 1;
-		}
-		else
-		{
-			max = mid - 1;
-		}
-	}
-	return 0;
-}
-
-
-//==========================================================================
-//
-// P_ExecuteSpecial
-//
-//==========================================================================
-
-int P_ExecuteSpecial(int			num,
-					 struct line_t	*line,
-					 class AActor	*activator,
-					 bool			backSide,
-					 int			arg1,
-					 int			arg2,
-					 int			arg3,
-					 int			arg4,
-					 int			arg5)
-{
-	if (num >= 0 && num < (int)countof(LineSpecials))
-	{
-		return LineSpecials[num](line, activator, backSide, arg1, arg2, arg3, arg4, arg5);
-	}
-	return 0;
-}
->>>>>>> 55142078
+}