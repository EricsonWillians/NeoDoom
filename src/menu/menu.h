#ifndef __M_MENU_MENU_H__
#define __M_MENU_MENU_H__




#include "dobject.h"
#include "d_player.h"
#include "r_data/r_translate.h"
#include "c_cvars.h"
#include "v_font.h"
#include "gi.h"
#include "textures.h"

EXTERN_CVAR(Float, snd_menuvolume)
EXTERN_CVAR(Int, m_use_mouse);


struct event_t;
class FTexture;
class FFont;
enum EColorRange : int;
class FPlayerClass;
class FKeyBindings;
struct FBrokenLines;

enum EMenuKey
{
	MKEY_Up,
	MKEY_Down,
	MKEY_Left,
	MKEY_Right,
	MKEY_PageUp,
	MKEY_PageDown,
	//----------------- Keys past here do not repeat.
	MKEY_Enter,
	MKEY_Back,		// Back to previous menu
	MKEY_Clear,		// Clear keybinding/flip player sprite preview
	NUM_MKEYS,

	// These are not buttons but events sent from other menus 

	MKEY_Input,		// Sent when input is confirmed
	MKEY_Abort,		// Input aborted
	MKEY_MBYes,
	MKEY_MBNo,
};


struct FGameStartup
{
	const char *PlayerClass;
	int Episode;
	int Skill;
};

extern FGameStartup GameStartupInfo;

struct FSaveGameNode
{
	FString SaveTitle;
	FString Filename;
	bool bOldVersion = false;
	bool bMissingWads = false;
	bool bNoDelete = false;
};

struct FSavegameManager
{
private:
	TArray<FSaveGameNode*> SaveGames;
	FSaveGameNode NewSaveNode;
	int LastSaved = -1;
	int LastAccessed = -1;
<<<<<<< HEAD
	TArray<char> SavePicData;
	FGameTexture *SavePic = nullptr;
=======
	FTexture *SavePic = nullptr;
>>>>>>> 052172b9

public:
	int WindowSize = 0;
	FString SaveCommentString;
	FSaveGameNode *quickSaveSlot = nullptr;
	~FSavegameManager();

private:
	int InsertSaveNode(FSaveGameNode *node);
public:
	void NotifyNewSave(const FString &file, const FString &title, bool okForQuicksave, bool forceQuicksave);
	void ClearSaveGames();

	void ReadSaveStrings();
	void UnloadSaveData();

	int RemoveSaveSlot(int index);
	void LoadSavegame(int Selected);
	void DoSave(int Selected, const char *savegamestring);
	unsigned ExtractSaveData(int index);
	void ClearSaveStuff();
	bool DrawSavePic(int x, int y, int w, int h);
	void DrawSaveComment(FFont *font, int cr, int x, int y, int scalefactor);
	void SetFileInfo(int Selected);
	unsigned SavegameCount();
	FSaveGameNode *GetSavegame(int i);
	void InsertNewSaveNode();
	bool RemoveNewSaveNode();

};

extern FSavegameManager savegameManager;
class DMenu;
extern DMenu *CurrentMenu;
extern int MenuTime;
class DMenuItemBase;

//=============================================================================
//
// menu descriptor. This is created from the menu definition lump
// Items must be inserted in the order they are cycled through with the cursor
//
//=============================================================================

class DMenuDescriptor : public DObject
{
	DECLARE_CLASS(DMenuDescriptor, DObject)
public:
	FName mMenuName = NAME_None;
	FString mNetgameMessage;
	PClass *mClass = nullptr;
	bool mProtected = false;
	TArray<DMenuItemBase *> mItems;

	virtual size_t PropagateMark() { return 0;  }
};


class DListMenuDescriptor : public DMenuDescriptor
{
	DECLARE_CLASS(DListMenuDescriptor, DMenuDescriptor)

public:
	int mSelectedItem;
	double mSelectOfsX;
	double mSelectOfsY;
	FTextureID mSelector;
	int mDisplayTop;
	double mXpos, mYpos;
	int mWLeft, mWRight;
	int mLinespacing;	// needs to be stored for dynamically created menus
	int mAutoselect;	// this can only be set by internal menu creation functions
	FFont *mFont;
	EColorRange mFontColor;
	EColorRange mFontColor2;
	bool mCenter;
	bool mFromEngine;

	void Reset()
	{
		// Reset the default settings (ignore all other values in the struct)
		mSelectOfsX = 0;
		mSelectOfsY = 0;
		mSelector.SetInvalid();
		mDisplayTop = 0;
		mXpos = 0;
		mYpos = 0;
		mLinespacing = 0;
		mNetgameMessage = "";
		mFont = NULL;
		mFontColor = CR_UNTRANSLATED;
		mFontColor2 = CR_UNTRANSLATED;
		mFromEngine = false;
	}
	
	size_t PropagateMark() override;
};

struct FOptionMenuSettings
{
	EColorRange mTitleColor;
	EColorRange mFontColor;
	EColorRange mFontColorValue;
	EColorRange mFontColorMore;
	EColorRange mFontColorHeader;
	EColorRange mFontColorHighlight;
	EColorRange mFontColorSelection;
	int mLinespacing;
};

class DOptionMenuDescriptor : public DMenuDescriptor
{
	DECLARE_CLASS(DOptionMenuDescriptor, DMenuDescriptor)

public:
	FString mTitle;
	int mSelectedItem;
	int mDrawTop;
	int mScrollTop;
	int mScrollPos;
	int mIndent;
	int mPosition;
	bool mDontDim;
	FFont *mFont;

	void CalcIndent();
	DMenuItemBase *GetItem(FName name);
	void Reset()
	{
		// Reset the default settings (ignore all other values in the struct)
		mPosition = 0;
		mScrollTop = 0;
		mIndent = 0;
		mDontDim = 0;
		mFont = gameinfo.gametype == GAME_Doom ? BigUpper : BigFont;

	}
	size_t PropagateMark() override;
	~DOptionMenuDescriptor()
	{
	}
};
						

typedef TMap<FName, DMenuDescriptor *> MenuDescriptorList;

extern FOptionMenuSettings OptionSettings;
extern MenuDescriptorList MenuDescriptors;

#define CURSORSPACE (14 * CleanXfac_1)

//=============================================================================
//
//
//
//=============================================================================

struct FMenuRect
{
	int x, y;
	int width, height;

	void set(int _x, int _y, int _w, int _h)
	{
		x = _x;
		y = _y;
		width = _w;
		height = _h;
	}

	bool inside(int _x, int _y)
	{
		return _x >= x && _x < x+width && _y >= y && _y < y+height;
	}

};


class DMenu : public DObject
{
	DECLARE_CLASS (DMenu, DObject)
	HAS_OBJECT_POINTERS



public:
	enum
	{
		MOUSE_Click,
		MOUSE_Move,
		MOUSE_Release
	};

	TObjPtr<DMenu*> mParentMenu;
	bool mMouseCapture;
	bool mBackbuttonSelected;
	bool DontDim;
	bool DontBlur;
	static int InMenu;

	DMenu(DMenu *parent = NULL);
	bool TranslateKeyboardEvents();
	virtual void Close();

	bool CallResponder(event_t *ev);
	bool CallMenuEvent(int mkey, bool fromcontroller);
	void CallTicker();
	void CallDrawer();
};

//=============================================================================
//
// base class for menu items
//
//=============================================================================

class DMenuItemBase : public DObject
{
	DECLARE_CLASS(DMenuItemBase, DObject)
public:
	double mXpos, mYpos;
	FName mAction;
	bool mEnabled;

	bool Activate();
	bool SetString(int i, const char *s);
	bool GetString(int i, char *s, int len);
	bool SetValue(int i, int value);
	bool GetValue(int i, int *pvalue);
	void OffsetPositionY(int ydelta) { mYpos += ydelta; }
	double GetY() { return mYpos; }
};	

//=============================================================================
//
//
//
//=============================================================================
struct FOptionValues
{
	struct Pair
	{
		double Value;
		FString TextValue;
		FString Text;
	};

	TArray<Pair> mValues;
};

typedef TMap< FName, FOptionValues* > FOptionMap;

extern FOptionMap OptionValues;


//=============================================================================
//
//
//
//=============================================================================

struct event_t;
void M_EnableMenu (bool on) ;
bool M_Responder (event_t *ev);
void M_Ticker (void);
void M_Drawer (void);
void M_Init (void);
void M_CreateMenus();
void M_ActivateMenu(DMenu *menu);
void M_ClearMenus ();
void M_PreviousMenu ();
void M_ParseMenuDefs();
void M_StartupEpisodeMenu(FGameStartup *gs);
void M_StartupSkillMenu(FGameStartup *gs);
void M_StartControlPanel (bool makeSound, bool scaleoverride = false);
void M_SetMenu(FName menu, int param = -1);
void M_StartMessage(const char *message, int messagemode, FName action = NAME_None);
DMenu *StartPickerMenu(DMenu *parent, const char *name, FColorCVar *cvar);
void M_MarkMenus();


struct IJoystickConfig;
DMenuItemBase * CreateOptionMenuItemStaticText(const char *name, int v = -1);
DMenuItemBase * CreateOptionMenuItemSubmenu(const char *label, FName cmd, int center);
DMenuItemBase * CreateOptionMenuItemControl(const char *label, FName cmd, FKeyBindings *bindings);
DMenuItemBase * CreateOptionMenuItemJoyConfigMenu(const char *label, IJoystickConfig *joy);
DMenuItemBase * CreateListMenuItemPatch(double x, double y, int height, int hotkey, FTextureID tex, FName command, int param);
DMenuItemBase * CreateListMenuItemText(double x, double y, int height, int hotkey, const char *text, FFont *font, PalEntry color1, PalEntry color2, FName command, int param);
DMenuItemBase * CreateOptionMenuItemCommand(const char *label, FName cmd, bool centered = false);

void UpdateVRModes(bool considerQuadBuffered=true);

#endif<|MERGE_RESOLUTION|>--- conflicted
+++ resolved
@@ -72,12 +72,7 @@
 	FSaveGameNode NewSaveNode;
 	int LastSaved = -1;
 	int LastAccessed = -1;
-<<<<<<< HEAD
-	TArray<char> SavePicData;
 	FGameTexture *SavePic = nullptr;
-=======
-	FTexture *SavePic = nullptr;
->>>>>>> 052172b9
 
 public:
 	int WindowSize = 0;
