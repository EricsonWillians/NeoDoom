--- conflicted
+++ resolved
@@ -69,7 +69,6 @@
 
 EXTERN_CVAR(Bool, r_fullbrightignoresectorcolor)
 EXTERN_CVAR(Bool, gl_light_sprites)
-EXTERN_CVAR (Bool, r_vanillatrans)
 
 namespace swrenderer
 {
@@ -214,11 +213,7 @@
 		if (thing->flags5 & MF5_BRIGHT)
 			vis->renderflags |= RF_FULLBRIGHT; // kg3D
 		vis->RenderStyle = thing->RenderStyle;
-<<<<<<< HEAD
-		if (UseVanillaTransparency())
-=======
 		if (r_UseVanillaTransparency)
->>>>>>> 1cb3514b
 		{
 			if (thing->renderflags & RF_ZDOOMTRANS)
 				vis->RenderStyle = LegacyRenderStyles[STYLE_Normal];
