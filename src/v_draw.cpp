--- conflicted
+++ resolved
@@ -1420,19 +1420,11 @@
 
 	// Setup constant texture mapping parameters.
 	R_SetupSpanBits(tex);
-<<<<<<< HEAD
 	if (colormap)
 		R_SetSpanColormap(colormap, clamp(shade >> FRACBITS, 0, NUMCOLORMAPS - 1));
 	else
 		R_SetSpanColormap(&identitycolormap, 0);
 	R_SetSpanSource(tex);
-	scalex = double(1u << (32 - ds_xbits)) / scalex;
-	scaley = double(1u << (32 - ds_ybits)) / scaley;
-	ds_xstep = xs_RoundToInt(cosrot * scalex);
-	ds_ystep = xs_RoundToInt(sinrot * scaley);
-=======
-	R_SetSpanColormap(colormap != NULL ? &colormap->Maps[clamp(shade >> FRACBITS, 0, NUMCOLORMAPS-1) * 256] : identitymap);
-	R_SetSpanSource(tex->GetPixels());
 	if (ds_xbits != 0)
 	{
 		scalex = double(1u << (32 - ds_xbits)) / scalex;
@@ -1453,7 +1445,6 @@
 		scaley = 0;
 		ds_ystep = 0;
 	}
->>>>>>> dbc54fbc
 
 	// Travel down the right edge and create an outline of that edge.
 	pt1 = toppt;
