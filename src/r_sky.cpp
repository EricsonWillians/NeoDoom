// Emacs style mode select	 -*- C++ -*- 
//-----------------------------------------------------------------------------
//
// $Id:$
//
// Copyright (C) 1993-1996 by id Software, Inc.
//
// This source is available for distribution and/or modification
// only under the terms of the DOOM Source Code License as
// published by id Software. All rights reserved.
//
// The source is distributed in the hope that it will be useful,
// but WITHOUT ANY WARRANTY; without even the implied warranty of
// FITNESS FOR A PARTICULAR PURPOSE. See the DOOM Source Code License
// for more details.
//
// $Log:$
//
// DESCRIPTION:
//	Sky rendering. The DOOM sky is a texture map like any
//	wall, wrapping around. 1024 columns equal 360 degrees.
//	The default sky map is 256 columns and repeats 4 times
//	on a 320 screen.
//	
//
//-----------------------------------------------------------------------------


// Needed for FRACUNIT.
#include "m_fixed.h"
#include "c_cvars.h"
#include "g_level.h"
#include "r_sky.h"
#include "r_utility.h"
#include "v_text.h"
#include "gi.h"

//
// sky mapping
//
FTextureID	skyflatnum;
FTextureID	sky1texture,	sky2texture;
double		skytexturemid;
double		skyscale;
float		skyiscale;
bool		skystretch;

fixed_t		sky1cyl,		sky2cyl;
double		sky1pos,		sky2pos;

// [RH] Stretch sky texture if not taller than 128 pixels?
<<<<<<< HEAD
CUSTOM_CVAR (Bool, r_stretchsky, false, CVAR_ARCHIVE)
=======
// Also now controls capped skies. 0 = normal, 1 = stretched, 2 = capped
CUSTOM_CVAR (Int, r_skymode, 2, CVAR_ARCHIVE)
>>>>>>> 2fe545a4
{
	R_InitSkyMap ();
}

int			freelookviewheight;

//==========================================================================
//
// R_InitSkyMap
//
// Called whenever the view size changes.
//
//==========================================================================

void R_InitSkyMap ()
{
	int skyheight;
	FTexture *skytex1, *skytex2;

	skytex1 = TexMan(sky1texture, true);
	skytex2 = TexMan(sky2texture, true);

	if (skytex1 == NULL)
		return;

	if ((level.flags & LEVEL_DOUBLESKY) && skytex1->GetHeight() != skytex2->GetHeight())
	{
		Printf (TEXTCOLOR_BOLD "Both sky textures must be the same height." TEXTCOLOR_NORMAL "\n");
		sky2texture = sky1texture;
	}

	// There are various combinations for sky rendering depending on how tall the sky is:
	//        h <  128: Unstretched and tiled, centered on horizon
	// 128 <= h <  200: Can possibly be stretched. When unstretched, the baseline is
	//                  28 rows below the horizon so that the top of the texture
	//                  aligns with the top of the screen when looking straight ahead.
	//                  When stretched, it is scaled to 228 pixels with the baseline
	//                  in the same location as an unstretched 128-tall sky, so the top
	//					of the texture aligns with the top of the screen when looking
	//                  fully up.
	//        h == 200: Unstretched, baseline is on horizon, and top is at the top of
	//                  the screen when looking fully up.
	//        h >  200: Unstretched, but the baseline is shifted down so that the top
	//                  of the texture is at the top of the screen when looking fully up.
	skyheight = skytex1->GetScaledHeight();
	skystretch = false;
	skytexturemid = 0;
	if (skyheight >= 128 && skyheight < 200)
	{
		skystretch = (r_skymode == 1
					  && skyheight >= 128
					  && level.IsFreelookAllowed()
					  && !(level.flags & LEVEL_FORCENOSKYSTRETCH)) ? 1 : 0;
		skytexturemid = -28;
	}
	else if (skyheight > 200)
	{
		skytexturemid = (200 - skyheight) * skytex1->Scale.Y;
	}

	if (viewwidth != 0 && viewheight != 0)
	{
		skyiscale = float(r_Yaspect / freelookviewheight);
		skyscale = freelookviewheight / r_Yaspect;

		skyiscale *= float(FieldOfView.Degrees / 90.);
		skyscale *= float(90. / FieldOfView.Degrees);
	}

	if (skystretch)
	{
		skyscale *= (double)SKYSTRETCH_HEIGHT / skyheight;
		skyiscale *= skyheight / (float)SKYSTRETCH_HEIGHT;
		skytexturemid *= skyheight / (double)SKYSTRETCH_HEIGHT;
	}

	// The standard Doom sky texture is 256 pixels wide, repeated 4 times over 360 degrees,
	// giving a total sky width of 1024 pixels. So if the sky texture is no wider than 1024,
	// we map it to a cylinder with circumfrence 1024. For larger ones, we use the width of
	// the texture as the cylinder's circumfrence.
	sky1cyl = MAX(skytex1->GetWidth(), fixed_t(skytex1->Scale.X * 1024));
	sky2cyl = MAX(skytex2->GetWidth(), fixed_t(skytex2->Scale.Y * 1024));
}


//==========================================================================
//
// R_UpdateSky
//
// Performs sky scrolling
//
//==========================================================================

void R_UpdateSky (DWORD mstime)
{
	// Scroll the sky
	double ms = (double)mstime * FRACUNIT;
	sky1pos = ms * level.skyspeed1;
	sky2pos = ms * level.skyspeed2;
}
<|MERGE_RESOLUTION|>--- conflicted
+++ resolved
@@ -49,12 +49,8 @@
 double		sky1pos,		sky2pos;
 
 // [RH] Stretch sky texture if not taller than 128 pixels?
-<<<<<<< HEAD
-CUSTOM_CVAR (Bool, r_stretchsky, false, CVAR_ARCHIVE)
-=======
 // Also now controls capped skies. 0 = normal, 1 = stretched, 2 = capped
 CUSTOM_CVAR (Int, r_skymode, 2, CVAR_ARCHIVE)
->>>>>>> 2fe545a4
 {
 	R_InitSkyMap ();
 }
