/*
** gl_swframebuffer.cpp
** Code to let ZDoom use OpenGL as a simple framebuffer
**
**---------------------------------------------------------------------------
** Copyright 1998-2011 Randy Heit
** All rights reserved.
**
** Redistribution and use in source and binary forms, with or without
** modification, are permitted provided that the following conditions
** are met:
**
** 1. Redistributions of source code must retain the above copyright
**    notice, this list of conditions and the following disclaimer.
** 2. Redistributions in binary form must reproduce the above copyright
**    notice, this list of conditions and the following disclaimer in the
**    documentation and/or other materials provided with the distribution.
** 3. The name of the author may not be used to endorse or promote products
**    derived from this software without specific prior written permission.
**
** THIS SOFTWARE IS PROVIDED BY THE AUTHOR ``AS IS'' AND ANY EXPRESS OR
** IMPLIED WARRANTIES, INCLUDING, BUT NOT LIMITED TO, THE IMPLIED WARRANTIES
** OF MERCHANTABILITY AND FITNESS FOR A PARTICULAR PURPOSE ARE DISCLAIMED.
** IN NO EVENT SHALL THE AUTHOR BE LIABLE FOR ANY DIRECT, INDIRECT,
** INCIDENTAL, SPECIAL, EXEMPLARY, OR CONSEQUENTIAL DAMAGES (INCLUDING, BUT
** NOT LIMITED TO, PROCUREMENT OF SUBSTITUTE GOODS OR SERVICES; LOSS OF USE,
** DATA, OR PROFITS; OR BUSINESS INTERRUPTION) HOWEVER CAUSED AND ON ANY
** THEORY OF LIABILITY, WHETHER IN CONTRACT, STRICT LIABILITY, OR TORT
** (INCLUDING NEGLIGENCE OR OTHERWISE) ARISING IN ANY WAY OUT OF THE USE OF
** THIS SOFTWARE, EVEN IF ADVISED OF THE POSSIBILITY OF SUCH DAMAGE.
**---------------------------------------------------------------------------
**
** This file does _not_ implement hardware-acclerated 3D rendering. It is
** just a means of getting the pixel data to the screen in a more reliable
** method on modern hardware by copying the entire frame to a texture,
** drawing that to the screen, and presenting.
**
** That said, it does implement hardware-accelerated 2D rendering.
*/

#include "gl/system/gl_system.h"
#include "files.h"
#include "m_swap.h"
#include "v_video.h"
#include "doomstat.h"
#include "m_png.h"
#include "m_crc32.h"
#include "vectors.h"
#include "v_palette.h"
#include "templates.h"

#include "c_dispatch.h"
#include "templates.h"
#include "i_system.h"
#include "i_video.h"
#include "i_input.h"
#include "v_pfx.h"
#include "stats.h"
#include "doomerrors.h"
#include "r_main.h"
#include "r_data/r_translate.h"
#include "f_wipe.h"
#include "sbar.h"
#include "w_wad.h"
#include "r_data/colormaps.h"

#include "gl/system/gl_interface.h"
#include "gl/system/gl_swframebuffer.h"
#include "gl/data/gl_data.h"
#include "gl/utility/gl_clock.h"
#include "gl/utility/gl_templates.h"
#include "gl/gl_functions.h"
#include "gl_debug.h"

CVAR(Int, gl_showpacks, 0, 0)
#ifndef WIN32 // Defined in fb_d3d9 for Windows
CVAR(Bool, vid_hwaalines, true, CVAR_ARCHIVE | CVAR_GLOBALCONFIG)
CUSTOM_CVAR(Bool, vid_hw2d, true, CVAR_NOINITCALL)
{
	V_SetBorderNeedRefresh();
	ST_SetNeedRefresh();
}
#else
EXTERN_CVAR(Bool, vid_hwaalines)
EXTERN_CVAR(Bool, vid_hw2d)
#endif

EXTERN_CVAR(Bool, fullscreen)
EXTERN_CVAR(Float, Gamma)
EXTERN_CVAR(Bool, vid_vsync)
EXTERN_CVAR(Float, transsouls)
EXTERN_CVAR(Int, vid_refreshrate)

<<<<<<< HEAD
CVAR(Int, vid_max_width, 0, CVAR_ARCHIVE | CVAR_GLOBALCONFIG)
CVAR(Int, vid_max_height, 0, CVAR_ARCHIVE | CVAR_GLOBALCONFIG)

namespace
{
	int ClampWidth(int width) { return (vid_max_width == 0 || width < vid_max_width) ? width : vid_max_width; }
	int ClampHeight(int height) { return (vid_max_height == 0 || height < vid_max_height) ? height : vid_max_height; }
}

=======
#ifdef WIN32
>>>>>>> f81d0d39
extern cycle_t BlitCycles;
#endif

void gl_LoadExtensions();
void gl_PrintStartupLog();

#ifndef WIN32
// This has to be in this file because system headers conflict Doom headers
DFrameBuffer *CreateGLSWFrameBuffer(int width, int height, bool fullscreen)
{
	return new OpenGLSWFrameBuffer(NULL, width, height, 32, 60, fullscreen);
}
#endif

IMPLEMENT_CLASS(OpenGLSWFrameBuffer)

const char *const OpenGLSWFrameBuffer::ShaderDefines[OpenGLSWFrameBuffer::NUM_SHADERS] =
{
	"#define ENORMALCOLOR", // NormalColor
	"#define ENORMALCOLOR\n#define PALTEX", // NormalColorPal
	"#define ENORMALCOLOR\n#define INVERT", // NormalColorInv
	"#define ENORMALCOLOR\n#define PALTEX\n#define INVERT", // NormalColorPalInv

	"#define EREDTOALPHA", // RedToAlpha
	"#define EREDTOALPHA\n#define INVERT", // RedToAlphaInv

	"#define EVERTEXCOLOR", // VertexColor

	"#define ESPECIALCOLORMAP\n", // SpecialColormap
	"#define ESPECIALCOLORMAP\n#define PALTEX", // SpecialColorMapPal

	"#define EINGAMECOLORMAP", // InGameColormap
	"#define EINGAMECOLORMAP\n#define DESAT", // InGameColormapDesat
	"#define EINGAMECOLORMAP\n#define INVERT", // InGameColormapInv
	"#define EINGAMECOLORMAP\n#define INVERT\n#define DESAT", // InGameColormapInvDesat
	"#define EINGAMECOLORMAP\n#define PALTEX\n", // InGameColormapPal
	"#define EINGAMECOLORMAP\n#define PALTEX\n#define DESAT", // InGameColormapPalDesat
	"#define EINGAMECOLORMAP\n#define PALTEX\n#define INVERT", // InGameColormapPalInv
	"#define EINGAMECOLORMAP\n#define PALTEX\n#define INVERT\n#define DESAT", // InGameColormapPalInvDesat

	"#define EBURNWIPE", // BurnWipe
	"#define EGAMMACORRECTION", // GammaCorrection
};

OpenGLSWFrameBuffer::OpenGLSWFrameBuffer(void *hMonitor, int width, int height, int bits, int refreshHz, bool fullscreen, bool bgra) :
	Super(hMonitor, ClampWidth(width), ClampHeight(height), bits, refreshHz, fullscreen, bgra)
{
	// To do: this needs to cooperate with the same static in OpenGLFrameBuffer::InitializeState
	static bool first = true;
	if (first)
	{
		ogl_LoadFunctions();
	}
	gl_LoadExtensions();
	InitializeState();
	if (first)
	{
		gl_PrintStartupLog();
		first = false;
	}

	// SetVSync needs to be at the very top to workaround a bug in Nvidia's OpenGL driver.
	// If wglSwapIntervalEXT is called after glBindFramebuffer in a frame the setting is not changed!
	Super::SetVSync(vid_vsync);

	Debug = std::make_shared<FGLDebug>();
	Debug->Update();

	VertexBuffer = nullptr;
	IndexBuffer = nullptr;
	FBTexture = nullptr;
	InitialWipeScreen = nullptr;
	ScreenshotTexture = nullptr;
	FinalWipeScreen = nullptr;
	PaletteTexture = nullptr;
	for (int i = 0; i < NUM_SHADERS; ++i)
	{
		Shaders[i] = nullptr;
	}
	VSync = vid_vsync;
	BlendingRect.left = 0;
	BlendingRect.top = 0;
	BlendingRect.right = Width;
	BlendingRect.bottom = Height;
	In2D = 0;
	Palettes = nullptr;
	Textures = nullptr;
	Accel2D = true;
	GatheringWipeScreen = false;
	ScreenWipe = nullptr;
	InScene = false;
	QuadExtra = new BufferedTris[MAX_QUAD_BATCH];
	memset(QuadExtra, 0, sizeof(BufferedTris) * MAX_QUAD_BATCH);
	Atlases = nullptr;
	PixelDoubling = 0;

	Gamma = 1.0;
	FlashColor0 = 0;
	FlashColor1 = 0xFFFFFFFF;
	FlashColor = 0;
	FlashAmount = 0;

	NeedGammaUpdate = false;
	NeedPalUpdate = false;

	if (MemBuffer == nullptr)
	{
		return;
	}

	memcpy(SourcePalette, GPalette.BaseColors, sizeof(PalEntry) * 256);

	//Windowed = !(static_cast<Win32Video *>(Video)->GoFullscreen(fullscreen));

	TrueHeight = height;

	CreateResources();
	SetInitialState();
}

OpenGLSWFrameBuffer::~OpenGLSWFrameBuffer()
{
	ReleaseResources();
	delete[] QuadExtra;
}

void *OpenGLSWFrameBuffer::MapBuffer(int target, int size)
{
	if (glMapBufferRange)
	{
		return (FBVERTEX*)glMapBufferRange(target, 0, size, GL_MAP_WRITE_BIT | GL_MAP_INVALIDATE_RANGE_BIT | GL_MAP_INVALIDATE_BUFFER_BIT);
	}
	else
	{
		glBufferData(target, size, nullptr, GL_STREAM_DRAW);
		return glMapBuffer(target, GL_WRITE_ONLY);
	}
}

OpenGLSWFrameBuffer::HWFrameBuffer::~HWFrameBuffer()
{
	if (Framebuffer != 0) glDeleteFramebuffers(1, (GLuint*)&Framebuffer);
	delete Texture;
}

OpenGLSWFrameBuffer::HWTexture::~HWTexture()
{
	if (Texture != 0) glDeleteTextures(1, (GLuint*)&Texture);
	if (Buffers[0] != 0) glDeleteBuffers(2, (GLuint*)Buffers);
}

OpenGLSWFrameBuffer::HWVertexBuffer::~HWVertexBuffer()
{
	if (VertexArray != 0) glDeleteVertexArrays(1, (GLuint*)&VertexArray);
	if (Buffer != 0) glDeleteBuffers(1, (GLuint*)&Buffer);
}

OpenGLSWFrameBuffer::FBVERTEX *OpenGLSWFrameBuffer::HWVertexBuffer::Lock()
{
	glBindBuffer(GL_ARRAY_BUFFER, Buffer);
	return (FBVERTEX*)MapBuffer(GL_ARRAY_BUFFER, Size);
}

void OpenGLSWFrameBuffer::HWVertexBuffer::Unlock()
{
	glUnmapBuffer(GL_ARRAY_BUFFER);
	glBindBuffer(GL_ARRAY_BUFFER, 0);
}

OpenGLSWFrameBuffer::HWIndexBuffer::~HWIndexBuffer()
{
	if (Buffer != 0) glDeleteBuffers(1, (GLuint*)&Buffer);
}

uint16_t *OpenGLSWFrameBuffer::HWIndexBuffer::Lock()
{
	glGetIntegerv(GL_ELEMENT_ARRAY_BUFFER_BINDING, &LockedOldBinding);
	glBindBuffer(GL_ELEMENT_ARRAY_BUFFER, Buffer);
	return (uint16_t*)MapBuffer(GL_ELEMENT_ARRAY_BUFFER, Size);
}

void OpenGLSWFrameBuffer::HWIndexBuffer::Unlock()
{
	glUnmapBuffer(GL_ELEMENT_ARRAY_BUFFER);
	glBindBuffer(GL_ELEMENT_ARRAY_BUFFER, LockedOldBinding);
}

OpenGLSWFrameBuffer::HWPixelShader::~HWPixelShader()
{
	if (Program != 0) glDeleteProgram(Program);
	if (VertexShader != 0) glDeleteShader(VertexShader);
	if (FragmentShader != 0) glDeleteShader(FragmentShader);
}

bool OpenGLSWFrameBuffer::CreateFrameBuffer(const FString &name, int width, int height, HWFrameBuffer **outFramebuffer)
{
	auto fb = std::make_unique<HWFrameBuffer>();

	if (!CreateTexture(name, width, height, 1, GL_RGBA16F, &fb->Texture))
	{
		outFramebuffer = nullptr;
		return false;
	}

	glGenFramebuffers(1, (GLuint*)&fb->Framebuffer);

	GLint oldFramebufferBinding = 0, oldTextureBinding = 0;
	glGetIntegerv(GL_FRAMEBUFFER_BINDING, &oldFramebufferBinding);
	glGetIntegerv(GL_TEXTURE_BINDING_2D, &oldTextureBinding);

	glBindFramebuffer(GL_FRAMEBUFFER, fb->Framebuffer);
	FGLDebug::LabelObject(GL_FRAMEBUFFER, fb->Framebuffer, name);

	glBindTexture(GL_TEXTURE_2D, fb->Texture->Texture);
	glFramebufferTexture2D(GL_FRAMEBUFFER, GL_COLOR_ATTACHMENT0, GL_TEXTURE_2D, fb->Texture->Texture, 0);

	GLenum result = glCheckFramebufferStatus(GL_FRAMEBUFFER);

	glBindFramebuffer(GL_FRAMEBUFFER, oldFramebufferBinding);
	glBindTexture(GL_TEXTURE_2D, oldTextureBinding);

	if (result != GL_FRAMEBUFFER_COMPLETE)
	{
		//Printf("Framebuffer is not complete");
		outFramebuffer = nullptr;
		return false;
	}

	*outFramebuffer = fb.release();
	return true;
}

bool OpenGLSWFrameBuffer::CreatePixelShader(FString vertexsrc, FString fragmentsrc, const FString &defines, HWPixelShader **outShader)
{
	auto shader = std::make_unique<HWPixelShader>();

	shader->Program = glCreateProgram();
	shader->VertexShader = glCreateShader(GL_VERTEX_SHADER);
	shader->FragmentShader = glCreateShader(GL_FRAGMENT_SHADER);
	
	int maxGlslVersion = 330;
	int shaderVersion = MIN((int)round(gl.glslversion * 10) * 10, maxGlslVersion);
	
	FString prefix;
	prefix.AppendFormat("#version %d\n%s\n#line 0\n", shaderVersion, defines.GetChars());
	
	vertexsrc = prefix + vertexsrc;
	fragmentsrc = prefix + fragmentsrc;

	{
		int lengths[1] = { (int)vertexsrc.Len() };
		const char *sources[1] = { vertexsrc.GetChars() };
		glShaderSource(shader->VertexShader, 1, sources, lengths);
		glCompileShader(shader->VertexShader);
	}

	{
		int lengths[1] = { (int)fragmentsrc.Len() };
		const char *sources[1] = { fragmentsrc.GetChars() };
		glShaderSource(shader->FragmentShader, 1, sources, lengths);
		glCompileShader(shader->FragmentShader);
	}

	GLint status = 0;
	int errorShader = shader->VertexShader;
	glGetShaderiv(shader->VertexShader, GL_COMPILE_STATUS, &status);
	if (status != GL_FALSE) { errorShader = shader->FragmentShader; glGetShaderiv(shader->FragmentShader, GL_COMPILE_STATUS, &status); }
	if (status == GL_FALSE)
	{
		static char buffer[10000];
		GLsizei length = 0;
		buffer[0] = 0;
		glGetShaderInfoLog(errorShader, 10000, &length, buffer);
		//Printf("Shader compile failed: %s", buffer);

		*outShader = nullptr;
		return false;
	}

	glAttachShader(shader->Program, shader->VertexShader);
	glAttachShader(shader->Program, shader->FragmentShader);
	glBindFragDataLocation(shader->Program, 0, "FragColor");
	glBindAttribLocation(shader->Program, 0, "AttrPosition");
	glBindAttribLocation(shader->Program, 1, "AttrColor0");
	glBindAttribLocation(shader->Program, 2, "AttrColor1");
	glBindAttribLocation(shader->Program, 3, "AttrTexCoord0");
	glLinkProgram(shader->Program);
	glGetProgramiv(shader->Program, GL_LINK_STATUS, &status);
	if (status == GL_FALSE)
	{
		static char buffer[10000];
		GLsizei length = 0;
		buffer[0] = 0;
		glGetProgramInfoLog(shader->Program, 10000, &length, buffer);
		//Printf("Shader compile failed: %s", buffer);
	
		*outShader = nullptr;
		return false;
	}

	shader->ConstantLocations[PSCONST_Desaturation] = glGetUniformLocation(shader->Program, "Desaturation");
	shader->ConstantLocations[PSCONST_PaletteMod] = glGetUniformLocation(shader->Program, "PaletteMod");
	shader->ConstantLocations[PSCONST_Weights] = glGetUniformLocation(shader->Program, "Weights");
	shader->ConstantLocations[PSCONST_Gamma] = glGetUniformLocation(shader->Program, "Gamma");
	shader->ConstantLocations[PSCONST_ScreenSize] = glGetUniformLocation(shader->Program, "ScreenSize");
	shader->ImageLocation = glGetUniformLocation(shader->Program, "Image");
	shader->PaletteLocation = glGetUniformLocation(shader->Program, "Palette");
	shader->NewScreenLocation = glGetUniformLocation(shader->Program, "NewScreen");
	shader->BurnLocation = glGetUniformLocation(shader->Program, "Burn");

	*outShader = shader.release();
	return true;
}

bool OpenGLSWFrameBuffer::CreateVertexBuffer(int size, HWVertexBuffer **outVertexBuffer)
{
	auto obj = std::make_unique<HWVertexBuffer>();

	obj->Size = size;

	GLint oldBinding = 0;
	glGetIntegerv(GL_VERTEX_ARRAY_BINDING, &oldBinding);

	glGenVertexArrays(1, (GLuint*)&obj->VertexArray);
	glGenBuffers(1, (GLuint*)&obj->Buffer);
	glBindVertexArray(obj->VertexArray);
	glBindBuffer(GL_ARRAY_BUFFER, obj->Buffer);
	FGLDebug::LabelObject(GL_BUFFER, obj->Buffer, "VertexBuffer");
	glBufferData(GL_ARRAY_BUFFER, size, nullptr, GL_STREAM_DRAW);
	glEnableVertexAttribArray(0);
	glEnableVertexAttribArray(1);
	glEnableVertexAttribArray(2);
	glEnableVertexAttribArray(3);
	glVertexAttribPointer(0, 4, GL_FLOAT, GL_FALSE, sizeof(FBVERTEX), (const GLvoid*)offsetof(FBVERTEX, x));
	glVertexAttribPointer(1, 4, GL_UNSIGNED_BYTE, GL_TRUE, sizeof(FBVERTEX), (const GLvoid*)offsetof(FBVERTEX, color0));
	glVertexAttribPointer(2, 4, GL_UNSIGNED_BYTE, GL_TRUE, sizeof(FBVERTEX), (const GLvoid*)offsetof(FBVERTEX, color1));
	glVertexAttribPointer(3, 2, GL_FLOAT, GL_FALSE, sizeof(FBVERTEX), (const GLvoid*)offsetof(FBVERTEX, tu));

	glBindBuffer(GL_ARRAY_BUFFER, 0);
	glBindVertexArray(oldBinding);

	*outVertexBuffer = obj.release();
	return true;
}

bool OpenGLSWFrameBuffer::CreateIndexBuffer(int size, HWIndexBuffer **outIndexBuffer)
{
	auto obj = std::make_unique<HWIndexBuffer>();

	obj->Size = size;

	GLint oldBinding = 0;
	glGetIntegerv(GL_ELEMENT_ARRAY_BUFFER_BINDING, &oldBinding);

	glGenBuffers(1, (GLuint*)&obj->Buffer);
	glBindBuffer(GL_ELEMENT_ARRAY_BUFFER, obj->Buffer);
	FGLDebug::LabelObject(GL_BUFFER, obj->Buffer, "IndexBuffer");
	glBufferData(GL_ELEMENT_ARRAY_BUFFER, size, nullptr, GL_STREAM_DRAW);

	glBindBuffer(GL_ELEMENT_ARRAY_BUFFER, oldBinding);

	*outIndexBuffer = obj.release();
	return true;
}

bool OpenGLSWFrameBuffer::CreateTexture(const FString &name, int width, int height, int levels, int format, HWTexture **outTexture)
{
	auto obj = std::make_unique<HWTexture>();

	obj->Format = format;

	GLint oldBinding = 0;
	glGetIntegerv(GL_TEXTURE_BINDING_2D, &oldBinding);

	glGenTextures(1, (GLuint*)&obj->Texture);
	glBindTexture(GL_TEXTURE_2D, obj->Texture);
	GLenum srcformat;
	switch (format)
	{
	case GL_R8: srcformat = GL_RED; break;
	case GL_RGBA8: srcformat = GL_BGRA; break;
	case GL_RGBA16F: srcformat = GL_RGBA; break;
	case GL_COMPRESSED_RGB_S3TC_DXT1_EXT: srcformat = GL_RGB; break;
	case GL_COMPRESSED_RGBA_S3TC_DXT1_EXT: srcformat = GL_RGBA; break;
	case GL_COMPRESSED_RGBA_S3TC_DXT3_EXT: srcformat = GL_RGBA; break;
	case GL_COMPRESSED_RGBA_S3TC_DXT5_EXT: srcformat = GL_RGBA; break;
	default:
		I_FatalError("Unknown format passed to CreateTexture");
		return false;
	}
	glTexImage2D(GL_TEXTURE_2D, 0, format, width, height, 0, srcformat, GL_UNSIGNED_BYTE, nullptr);
	glTexParameteri(GL_TEXTURE_2D, GL_TEXTURE_MIN_FILTER, GL_NEAREST);
	glTexParameteri(GL_TEXTURE_2D, GL_TEXTURE_MAG_FILTER, GL_NEAREST);

	FGLDebug::LabelObject(GL_TEXTURE, obj->Texture, name);

	glBindTexture(GL_TEXTURE_2D, oldBinding);

	*outTexture = obj.release();
	return true;
}

OpenGLSWFrameBuffer::HWTexture *OpenGLSWFrameBuffer::CopyCurrentScreen()
{
	auto obj = std::make_unique<HWTexture>();
	obj->Format = GL_RGBA16F;

	GLint oldBinding = 0;
	glGetIntegerv(GL_TEXTURE_BINDING_2D, &oldBinding);

	glGenTextures(1, (GLuint*)&obj->Texture);
	glBindTexture(GL_TEXTURE_2D, obj->Texture);

	glCopyTexImage2D(GL_TEXTURE_2D, 0, obj->Format, 0, 0, Width, Height, 0);
	glTexParameteri(GL_TEXTURE_2D, GL_TEXTURE_MIN_FILTER, GL_NEAREST);
	glTexParameteri(GL_TEXTURE_2D, GL_TEXTURE_MAG_FILTER, GL_NEAREST);

	FGLDebug::LabelObject(GL_TEXTURE, obj->Texture, "CopyCurrentScreen");

	glBindTexture(GL_TEXTURE_2D, oldBinding);

	return obj.release();
}

void OpenGLSWFrameBuffer::SetGammaRamp(const GammaRamp *ramp)
{
}

void OpenGLSWFrameBuffer::SetPixelShaderConstantF(int uniformIndex, const float *data, int vec4fcount)
{
	assert(uniformIndex < NumPSCONST && vec4fcount == 1); // This emulation of d3d9 only works for very simple stuff
	for (int i = 0; i < 4; i++)
		ShaderConstants[uniformIndex * 4 + i] = data[i];
	if (CurrentShader && CurrentShader->ConstantLocations[uniformIndex] != -1)
		glUniform4fv(CurrentShader->ConstantLocations[uniformIndex], vec4fcount, data);
}

void OpenGLSWFrameBuffer::SetHWPixelShader(HWPixelShader *shader)
{
	if (shader != CurrentShader)
	{
		if (shader)
		{
			glUseProgram(shader->Program);
			for (int i = 0; i < NumPSCONST; i++)
			{
				if (shader->ConstantLocations[i] != -1)
					glUniform4fv(shader->ConstantLocations[i], 1, &ShaderConstants[i * 4]);
			}
		}
		else
		{
			glUseProgram(0);
		}
	}
	CurrentShader = shader;
}

void OpenGLSWFrameBuffer::SetStreamSource(HWVertexBuffer *vertexBuffer)
{
	if (vertexBuffer)
		glBindVertexArray(vertexBuffer->VertexArray);
	else
		glBindVertexArray(0);
}

void OpenGLSWFrameBuffer::SetIndices(HWIndexBuffer *indexBuffer)
{
	if (indexBuffer)
		glBindBuffer(GL_ELEMENT_ARRAY_BUFFER, indexBuffer->Buffer);
	else
		glBindBuffer(GL_ELEMENT_ARRAY_BUFFER, 0);
}

void OpenGLSWFrameBuffer::DrawTriangleFans(int count, const FBVERTEX *vertices)
{
	count = 2 + count;

	GLint oldBinding = 0;
	glGetIntegerv(GL_VERTEX_ARRAY_BINDING, &oldBinding);

	if (!StreamVertexBuffer)
	{
		StreamVertexBuffer = std::make_unique<HWVertexBuffer>();
		glGenVertexArrays(1, (GLuint*)&StreamVertexBuffer->VertexArray);
		glGenBuffers(1, (GLuint*)&StreamVertexBuffer->Buffer);
		glBindVertexArray(StreamVertexBuffer->VertexArray);
		glBindBuffer(GL_ARRAY_BUFFER, StreamVertexBuffer->Buffer);
		glBufferData(GL_ARRAY_BUFFER, count * sizeof(FBVERTEX), vertices, GL_STREAM_DRAW);
		glEnableVertexAttribArray(0);
		glEnableVertexAttribArray(1);
		glEnableVertexAttribArray(2);
		glEnableVertexAttribArray(3);
		glVertexAttribPointer(0, 4, GL_FLOAT, GL_FALSE, sizeof(FBVERTEX), (const GLvoid*)offsetof(FBVERTEX, x));
		glVertexAttribPointer(1, 4, GL_UNSIGNED_BYTE, GL_TRUE, sizeof(FBVERTEX), (const GLvoid*)offsetof(FBVERTEX, color0));
		glVertexAttribPointer(2, 4, GL_UNSIGNED_BYTE, GL_TRUE, sizeof(FBVERTEX), (const GLvoid*)offsetof(FBVERTEX, color1));
		glVertexAttribPointer(3, 2, GL_FLOAT, GL_FALSE, sizeof(FBVERTEX), (const GLvoid*)offsetof(FBVERTEX, tu));
	}
	else
	{
		glBindVertexArray(StreamVertexBuffer->VertexArray);
		glBindBuffer(GL_ARRAY_BUFFER, StreamVertexBuffer->Buffer);
		glBufferData(GL_ARRAY_BUFFER, count * sizeof(FBVERTEX), vertices, GL_STREAM_DRAW);
	}

	glDrawArrays(GL_TRIANGLE_FAN, 0, count);

	glBindBuffer(GL_ARRAY_BUFFER, 0);
	glBindVertexArray(oldBinding);
}

void OpenGLSWFrameBuffer::DrawTriangleFans(int count, const BURNVERTEX *vertices)
{
	count = 2 + count;

	GLint oldBinding = 0;
	glGetIntegerv(GL_VERTEX_ARRAY_BINDING, &oldBinding);

	if (!StreamVertexBufferBurn)
	{
		StreamVertexBufferBurn = std::make_unique<HWVertexBuffer>();
		glGenVertexArrays(1, (GLuint*)&StreamVertexBufferBurn->VertexArray);
		glGenBuffers(1, (GLuint*)&StreamVertexBufferBurn->Buffer);
		glBindVertexArray(StreamVertexBufferBurn->VertexArray);
		glBindBuffer(GL_ARRAY_BUFFER, StreamVertexBufferBurn->Buffer);
		glBufferData(GL_ARRAY_BUFFER, count * sizeof(BURNVERTEX), vertices, GL_STREAM_DRAW);
		glEnableVertexAttribArray(0);
		glEnableVertexAttribArray(1);
		glVertexAttribPointer(0, 4, GL_FLOAT, GL_FALSE, sizeof(BURNVERTEX), (const GLvoid*)offsetof(BURNVERTEX, x));
		glVertexAttribPointer(1, 4, GL_FLOAT, GL_FALSE, sizeof(BURNVERTEX), (const GLvoid*)offsetof(BURNVERTEX, tu0));
	}
	else
	{
		glBindVertexArray(StreamVertexBufferBurn->VertexArray);
		glBindBuffer(GL_ARRAY_BUFFER, StreamVertexBufferBurn->Buffer);
		glBufferData(GL_ARRAY_BUFFER, count * sizeof(BURNVERTEX), vertices, GL_STREAM_DRAW);
	}

	glDrawArrays(GL_TRIANGLE_FAN, 0, count);

	glBindBuffer(GL_ARRAY_BUFFER, 0);
	glBindVertexArray(oldBinding);
}

void OpenGLSWFrameBuffer::DrawPoints(int count, const FBVERTEX *vertices)
{
	GLint oldBinding = 0;
	glGetIntegerv(GL_VERTEX_ARRAY_BINDING, &oldBinding);

	if (!StreamVertexBuffer)
	{
		StreamVertexBuffer = std::make_unique<HWVertexBuffer>();
		glGenVertexArrays(1, (GLuint*)&StreamVertexBuffer->VertexArray);
		glGenBuffers(1, (GLuint*)&StreamVertexBuffer->Buffer);
		glBindVertexArray(StreamVertexBuffer->VertexArray);
		glBindBuffer(GL_ARRAY_BUFFER, StreamVertexBuffer->Buffer);
		glBufferData(GL_ARRAY_BUFFER, count * sizeof(FBVERTEX), vertices, GL_STREAM_DRAW);
		glEnableVertexAttribArray(0);
		glEnableVertexAttribArray(1);
		glEnableVertexAttribArray(2);
		glEnableVertexAttribArray(3);
		glVertexAttribPointer(0, 4, GL_FLOAT, GL_FALSE, sizeof(FBVERTEX), (const GLvoid*)offsetof(FBVERTEX, x));
		glVertexAttribPointer(1, 4, GL_UNSIGNED_BYTE, GL_TRUE, sizeof(FBVERTEX), (const GLvoid*)offsetof(FBVERTEX, color0));
		glVertexAttribPointer(2, 4, GL_UNSIGNED_BYTE, GL_TRUE, sizeof(FBVERTEX), (const GLvoid*)offsetof(FBVERTEX, color1));
		glVertexAttribPointer(3, 2, GL_FLOAT, GL_FALSE, sizeof(FBVERTEX), (const GLvoid*)offsetof(FBVERTEX, tu));
	}
	else
	{
		glBindVertexArray(StreamVertexBuffer->VertexArray);
		glBindBuffer(GL_ARRAY_BUFFER, StreamVertexBuffer->Buffer);
		glBufferData(GL_ARRAY_BUFFER, count * sizeof(FBVERTEX), vertices, GL_STREAM_DRAW);
	}

	glDrawArrays(GL_POINTS, 0, count);

	glBindBuffer(GL_ARRAY_BUFFER, 0);
	glBindVertexArray(oldBinding);
}

void OpenGLSWFrameBuffer::DrawLineList(int count)
{
	glDrawArrays(GL_LINES, 0, count * 2);
}

void OpenGLSWFrameBuffer::DrawTriangleList(int minIndex, int numVertices, int startIndex, int primitiveCount)
{
	glDrawRangeElements(GL_TRIANGLES, minIndex, minIndex + numVertices - 1, primitiveCount * 3, GL_UNSIGNED_SHORT, (const void*)(startIndex * sizeof(uint16_t)));
}

void OpenGLSWFrameBuffer::Present()
{
	int clientWidth = GetClientWidth();
	int clientHeight = GetClientHeight();
	if (clientWidth > 0 && clientHeight > 0)
	{
		glBindFramebuffer(GL_FRAMEBUFFER, 0);
		glViewport(0, 0, clientWidth, clientHeight);

		float scale = MIN(clientWidth / (float)Width, clientHeight / (float)Height);
		int letterboxWidth = (int)round(Width * scale);
		int letterboxHeight = (int)round(Height * scale);
		int letterboxX = (clientWidth - letterboxWidth) / 2;
		int letterboxY = (clientHeight - letterboxHeight) / 2;

		DrawLetterbox(letterboxX, letterboxY, letterboxWidth, letterboxHeight);
		glViewport(letterboxX, letterboxY, letterboxWidth, letterboxHeight);

		FBVERTEX verts[4];
		CalcFullscreenCoords(verts, false, 0, 0xFFFFFFFF);
		SetTexture(0, OutputFB->Texture);
		SetPixelShader(Shaders[SHADER_GammaCorrection]);
		SetAlphaBlend(0);
		EnableAlphaTest(false);
		DrawTriangleFans(2, verts);
	}

	SwapBuffers();
	Debug->Update();

	float screensize[4] = { (float)Width, (float)Height, 1.0f, 1.0f };
	SetPixelShaderConstantF(PSCONST_ScreenSize, screensize, 1);

	glBindFramebuffer(GL_FRAMEBUFFER, OutputFB->Framebuffer);
	glViewport(0, 0, Width, Height);
}

//==========================================================================
//
// OpenGLSWFrameBuffer :: SetInitialState
//
// Called after initial device creation and reset, when everything is set
// to OpenGL's defaults.
//
//==========================================================================

void OpenGLSWFrameBuffer::SetInitialState()
{
	AlphaBlendEnabled = false;
	AlphaBlendOp = GL_FUNC_ADD;
	AlphaSrcBlend = 0;
	AlphaDestBlend = 0;

	CurPixelShader = nullptr;
	memset(Constant, 0, sizeof(Constant));

	for (unsigned i = 0; i < countof(Texture); ++i)
	{
		Texture[i] = nullptr;
		SamplerWrapS[i] = GL_CLAMP_TO_EDGE;
		SamplerWrapT[i] = GL_CLAMP_TO_EDGE;
	}

	NeedGammaUpdate = true;
	NeedPalUpdate = true;

	// This constant is used for grayscaling weights (.xyz) and color inversion (.w)
	float weights[4] = { 77 / 256.f, 143 / 256.f, 37 / 256.f, 1 };
	SetPixelShaderConstantF(PSCONST_Weights, weights, 1);

	float screensize[4] = { (float)Width, (float)Height, 1.0f, 1.0f };
	SetPixelShaderConstantF(PSCONST_ScreenSize, screensize, 1);

	AlphaTestEnabled = false;

	CurBorderColor = 0;

	// Clear to black, just in case it wasn't done already.
	glClearColor(0.0f, 0.0f, 0.0f, 1.0f);
	glClear(GL_COLOR_BUFFER_BIT);
}

//==========================================================================
//
// OpenGLSWFrameBuffer :: CreateResources
//
//==========================================================================

bool OpenGLSWFrameBuffer::CreateResources()
{
	Atlases = nullptr;
	if (!LoadShaders())
	{
		return false;
	}

	if (!CreateFrameBuffer("OutputFB", Width, Height, &OutputFB))
		return false;
	glBindFramebuffer(GL_FRAMEBUFFER, OutputFB->Framebuffer);

	if (!CreateFBTexture() ||
		!CreatePaletteTexture())
	{
		return false;
	}
	if (!CreateVertexes())
	{
		return false;
	}
	return true;
}

//==========================================================================
//
// OpenGLSWFrameBuffer :: LoadShaders
//
// Returns true if all required shaders were loaded. (Gamma and burn wipe
// are the only ones not considered "required".)
//
//==========================================================================

bool OpenGLSWFrameBuffer::LoadShaders()
{
	int lumpvert = Wads.CheckNumForFullName("shaders/glsl/swshader.vp");
	int lumpfrag = Wads.CheckNumForFullName("shaders/glsl/swshader.fp");
	if (lumpvert < 0 || lumpfrag < 0)
		return false;

	FString vertsource = Wads.ReadLump(lumpvert).GetString();
	FString fragsource = Wads.ReadLump(lumpfrag).GetString();

	FString shaderdir, shaderpath;
	unsigned int i;

	for (i = 0; i < NUM_SHADERS; ++i)
	{
		shaderpath = shaderdir;
		if (!CreatePixelShader(vertsource, fragsource, ShaderDefines[i], &Shaders[i]) && i < SHADER_BurnWipe)
		{
			break;
		}

		glUseProgram(Shaders[i]->Program);
		if (Shaders[i]->ImageLocation != -1) glUniform1i(Shaders[i]->ImageLocation, 0);
		if (Shaders[i]->PaletteLocation != -1) glUniform1i(Shaders[i]->PaletteLocation, 1);
		if (Shaders[i]->NewScreenLocation != -1) glUniform1i(Shaders[i]->NewScreenLocation, 0);
		if (Shaders[i]->BurnLocation != -1) glUniform1i(Shaders[i]->BurnLocation, 1);
		glUseProgram(0);
	}
	if (i == NUM_SHADERS)
	{ // Success!
		return true;
	}
	// Failure. Release whatever managed to load (which is probably nothing.)
	for (i = 0; i < NUM_SHADERS; ++i)
	{
		SafeRelease(Shaders[i]);
	}
	return false;
}

//==========================================================================
//
// OpenGLSWFrameBuffer :: ReleaseResources
//
//==========================================================================

void OpenGLSWFrameBuffer::ReleaseResources()
{
#ifdef WIN32
	I_SaveWindowedPos();
#endif
	KillNativeTexs();
	KillNativePals();
	ReleaseDefaultPoolItems();
	SafeRelease(ScreenshotTexture);
	SafeRelease(PaletteTexture);
	for (int i = 0; i < NUM_SHADERS; ++i)
	{
		SafeRelease(Shaders[i]);
	}
	if (ScreenWipe != nullptr)
	{
		delete ScreenWipe;
		ScreenWipe = nullptr;
	}
	Atlas *pack, *next;
	for (pack = Atlases; pack != nullptr; pack = next)
	{
		next = pack->Next;
		delete pack;
	}
	GatheringWipeScreen = false;
}

void OpenGLSWFrameBuffer::ReleaseDefaultPoolItems()
{
	SafeRelease(FBTexture);
	SafeRelease(FinalWipeScreen);
	SafeRelease(InitialWipeScreen);
	SafeRelease(VertexBuffer);
	SafeRelease(IndexBuffer);
	SafeRelease(OutputFB);
}

bool OpenGLSWFrameBuffer::Reset()
{
	ReleaseDefaultPoolItems();

	if (!CreateFrameBuffer("OutputFB", Width, Height, &OutputFB) || !CreateFBTexture() || !CreateVertexes())
	{
		return false;
	}

	glBindFramebuffer(GL_FRAMEBUFFER, OutputFB->Framebuffer);
	glViewport(0, 0, Width, Height);

	SetInitialState();
	return true;
}

//==========================================================================
//
// OpenGLSWFrameBuffer :: KillNativePals
//
// Frees all native palettes.
//
//==========================================================================

void OpenGLSWFrameBuffer::KillNativePals()
{
	while (Palettes != nullptr)
	{
		delete Palettes;
	}
}

//==========================================================================
//
// OpenGLSWFrameBuffer :: KillNativeTexs
//
// Frees all native textures.
//
//==========================================================================

void OpenGLSWFrameBuffer::KillNativeTexs()
{
	while (Textures != nullptr)
	{
		delete Textures;
	}
}

bool OpenGLSWFrameBuffer::CreateFBTexture()
{
	return CreateTexture("FBTexture", Width, Height, 1, IsBgra() ? GL_RGBA8 : GL_R8, &FBTexture);
}

//==========================================================================
//
// OpenGLSWFrameBuffer :: CreatePaletteTexture
//
//==========================================================================

bool OpenGLSWFrameBuffer::CreatePaletteTexture()
{
	return CreateTexture("PaletteTexture", 256, 1, 1, GL_RGBA8, &PaletteTexture);
}

//==========================================================================
//
// OpenGLSWFrameBuffer :: CreateVertexes
//
//==========================================================================

bool OpenGLSWFrameBuffer::CreateVertexes()
{
	VertexPos = -1;
	IndexPos = -1;
	QuadBatchPos = -1;
	BatchType = BATCH_None;
	if (!CreateVertexBuffer(sizeof(FBVERTEX)*NUM_VERTS, &VertexBuffer))
	{
		return false;
	}
	if (!CreateIndexBuffer(sizeof(uint16_t)*NUM_INDEXES, &IndexBuffer))
	{
		return false;
	}
	return true;
}

//==========================================================================
//
// OpenGLSWFrameBuffer :: CalcFullscreenCoords
//
//==========================================================================

void OpenGLSWFrameBuffer::CalcFullscreenCoords(FBVERTEX verts[4], bool viewarea_only, uint32_t color0, uint32_t color1) const
{
	float mxl, mxr, myt, myb, tmxl, tmxr, tmyt, tmyb;

	if (viewarea_only)
	{ // Just calculate vertices for the viewarea/BlendingRect
		mxl = float(BlendingRect.left);
		mxr = float(BlendingRect.right);
		myt = float(BlendingRect.top);
		myb = float(BlendingRect.bottom);
		tmxl = float(BlendingRect.left) / float(Width);
		tmxr = float(BlendingRect.right) / float(Width);
		tmyt = float(BlendingRect.top) / float(Height);
		tmyb = float(BlendingRect.bottom) / float(Height);
	}
	else
	{ // Calculate vertices for the whole screen
		mxl = 0.0f;
		mxr = float(Width);
		myt = 0.0f;
		myb = float(Height);
		tmxl = 0;
		tmxr = 1.0f;
		tmyt = 0;
		tmyb = 1.0f;
	}

	//{   mxl, myt, 0, 1, 0, 0xFFFFFFFF,    tmxl,    tmyt },
	//{   mxr, myt, 0, 1, 0, 0xFFFFFFFF,    tmxr,    tmyt },
	//{   mxr, myb, 0, 1, 0, 0xFFFFFFFF,    tmxr,    tmyb },
	//{   mxl, myb, 0, 1, 0, 0xFFFFFFFF,    tmxl,    tmyb },

	verts[0].x = mxl;
	verts[0].y = myt;
	verts[0].z = 0;
	verts[0].rhw = 1;
	verts[0].color0 = color0;
	verts[0].color1 = color1;
	verts[0].tu = tmxl;
	verts[0].tv = tmyt;

	verts[1].x = mxr;
	verts[1].y = myt;
	verts[1].z = 0;
	verts[1].rhw = 1;
	verts[1].color0 = color0;
	verts[1].color1 = color1;
	verts[1].tu = tmxr;
	verts[1].tv = tmyt;

	verts[2].x = mxr;
	verts[2].y = myb;
	verts[2].z = 0;
	verts[2].rhw = 1;
	verts[2].color0 = color0;
	verts[2].color1 = color1;
	verts[2].tu = tmxr;
	verts[2].tv = tmyb;

	verts[3].x = mxl;
	verts[3].y = myb;
	verts[3].z = 0;
	verts[3].rhw = 1;
	verts[3].color0 = color0;
	verts[3].color1 = color1;
	verts[3].tu = tmxl;
	verts[3].tv = tmyb;
}

//==========================================================================
//
// OpenGLSWFrameBuffer :: GetPageCount
//
//==========================================================================

int OpenGLSWFrameBuffer::GetPageCount()
{
	return 1;
}

//==========================================================================
//
// OpenGLSWFrameBuffer :: IsValid
//
//==========================================================================

bool OpenGLSWFrameBuffer::IsValid()
{
	return true;
}

//==========================================================================
//
// OpenGLSWFrameBuffer :: Lock
//
//==========================================================================

bool OpenGLSWFrameBuffer::Lock(bool buffered)
{
	if (LockCount++ > 0)
	{
		return false;
	}
	assert(!In2D);
	Accel2D = vid_hw2d;
	Buffer = MemBuffer;
	return false;
}

//==========================================================================
//
// OpenGLSWFrameBuffer :: Unlock
//
//==========================================================================

void OpenGLSWFrameBuffer::Unlock()
{
	if (LockCount == 0)
	{
		return;
	}

	if (UpdatePending && LockCount == 1)
	{
		Update();
	}
	else if (--LockCount == 0)
	{
		Buffer = nullptr;
	}
}

//==========================================================================
//
// OpenGLSWFrameBuffer :: Update
//
// When In2D == 0: Copy buffer to screen and present
// When In2D == 1: Copy buffer to screen but do not present
// When In2D == 2: Set up for 2D drawing but do not draw anything
// When In2D == 3: Present and set In2D to 0
//
//==========================================================================

void OpenGLSWFrameBuffer::Update()
{
	if (In2D == 3)
	{
		if (InScene)
		{
			DrawRateStuff();
			DrawPackedTextures(gl_showpacks);
			EndBatch();		// Make sure all batched primitives are drawn.
			Flip();
		}
		In2D = 0;
		return;
	}

	if (LockCount != 1)
	{
		I_FatalError("Framebuffer must have exactly 1 lock to be updated");
		if (LockCount > 0)
		{
			UpdatePending = true;
			--LockCount;
		}
		return;
	}

	if (In2D == 0)
	{
		DrawRateStuff();
	}

	if (NeedGammaUpdate)
	{
		float psgamma[4];
		float igamma;

		NeedGammaUpdate = false;
		igamma = 1 / Gamma;
		if (IsFullscreen())
		{
			GammaRamp ramp;

			for (int i = 0; i < 256; ++i)
			{
				ramp.blue[i] = ramp.green[i] = ramp.red[i] = uint16_t(65535.f * powf(i / 255.f, igamma));
			}
			SetGammaRamp(&ramp);
		}
		psgamma[2] = psgamma[1] = psgamma[0] = igamma;
		psgamma[3] = 0.5;		// For SM14 version
		SetPixelShaderConstantF(PSCONST_Gamma, psgamma, 1);
	}

	if (NeedPalUpdate)
	{
		UploadPalette();
		NeedPalUpdate = false;
	}

#ifdef WIN32
	BlitCycles.Reset();
	BlitCycles.Clock();
#endif

	LockCount = 0;
	Draw3DPart(In2D <= 1);
	if (In2D == 0)
	{
		Flip();
	}

#ifdef WIN32
	BlitCycles.Unclock();
	//LOG1 ("cycles = %d\n", BlitCycles);
#endif

	Buffer = nullptr;
	UpdatePending = false;
}

//==========================================================================
//
// OpenGLSWFrameBuffer :: Flip
//
//==========================================================================

void OpenGLSWFrameBuffer::Flip()
{
	assert(InScene);

	Present();
	InScene = false;

	if (!IsFullscreen())
	{
		int clientWidth = ClampWidth(GetClientWidth());
		int clientHeight = ClampHeight(GetClientHeight());
		if (clientWidth > 0 && clientHeight > 0 && (Width != clientWidth || Height != clientHeight))
		{
			Resize(clientWidth, clientHeight);

			TrueHeight = Height;
			PixelDoubling = 0;
			Reset();

			V_OutputResized(Width, Height);
		}
	}
}

//==========================================================================
//
// OpenGLSWFrameBuffer :: PaintToWindow
//
//==========================================================================

#ifdef WIN32

bool OpenGLSWFrameBuffer::PaintToWindow()
{
	if (LockCount != 0)
	{
		return false;
	}
	Draw3DPart(true);
	return true;
}

#endif

//==========================================================================
//
// OpenGLSWFrameBuffer :: Draw3DPart
//
// The software 3D part, to be exact.
//
//==========================================================================

void OpenGLSWFrameBuffer::Draw3DPart(bool copy3d)
{
	if (copy3d)
	{
		int pixelsize = IsBgra() ? 4 : 1;
		int size = Width * Height * pixelsize;

		if (FBTexture->Buffers[0] == 0)
		{
			glGenBuffers(2, (GLuint*)FBTexture->Buffers);
			glBindBuffer(GL_PIXEL_UNPACK_BUFFER, FBTexture->Buffers[0]);
			glBufferData(GL_PIXEL_UNPACK_BUFFER, size, nullptr, GL_STREAM_DRAW);
			glBindBuffer(GL_PIXEL_UNPACK_BUFFER, FBTexture->Buffers[1]);
			glBufferData(GL_PIXEL_UNPACK_BUFFER, size, nullptr, GL_STREAM_DRAW);
		}
		else
		{
			glBindBuffer(GL_PIXEL_UNPACK_BUFFER, FBTexture->Buffers[FBTexture->CurrentBuffer]);
			FBTexture->CurrentBuffer = (FBTexture->CurrentBuffer + 1) & 1;
		}

<<<<<<< HEAD
		uint8_t *dest = (uint8_t*)glMapBufferRange(GL_PIXEL_UNPACK_BUFFER, 0, size, GL_MAP_WRITE_BIT | GL_MAP_INVALIDATE_RANGE_BIT | GL_MAP_INVALIDATE_BUFFER_BIT);
=======
		uint8_t *dest = (uint8_t*)MapBuffer(GL_PIXEL_UNPACK_BUFFER, Width * Height);
>>>>>>> f81d0d39
		if (dest)
		{
			if (Pitch == Width)
			{
				memcpy(dest, MemBuffer, Width * Height * pixelsize);
			}
			else
			{
				uint8_t *src = MemBuffer;
				for (int y = 0; y < Height; y++)
				{
					memcpy(dest, src, Width * pixelsize);
					dest += Width * pixelsize;
					src += Pitch * pixelsize;
				}
			}
			glUnmapBuffer(GL_PIXEL_UNPACK_BUFFER);
			GLint oldBinding = 0;
			glGetIntegerv(GL_TEXTURE_BINDING_2D, &oldBinding);
			glBindTexture(GL_TEXTURE_2D, FBTexture->Texture);
			if (IsBgra())
				glTexSubImage2D(GL_TEXTURE_2D, 0, 0, 0, Width, Height, GL_BGRA, GL_UNSIGNED_BYTE, 0);
			else
				glTexSubImage2D(GL_TEXTURE_2D, 0, 0, 0, Width, Height, GL_RED, GL_UNSIGNED_BYTE, 0);
			glBindTexture(GL_TEXTURE_2D, oldBinding);
		}

		glBindBuffer(GL_PIXEL_UNPACK_BUFFER, 0);
	}
	InScene = true;
	if (vid_hwaalines)
		glEnable(GL_LINE_SMOOTH);
	else
		glDisable(GL_LINE_SMOOTH);

	SetTexture(0, FBTexture);
	SetPaletteTexture(PaletteTexture, 256, BorderColor);
	memset(Constant, 0, sizeof(Constant));
	SetAlphaBlend(0);
	EnableAlphaTest(false);
	if (IsBgra())
		SetPixelShader(Shaders[SHADER_NormalColor]);
	else
		SetPixelShader(Shaders[SHADER_NormalColorPal]);
	if (copy3d)
	{
		FBVERTEX verts[4];
		uint32_t color0, color1;
		if (Accel2D)
		{
			if (realfixedcolormap == nullptr)
			{
				color0 = 0;
				color1 = 0xFFFFFFF;
			}
			else
			{
				color0 = ColorValue(realfixedcolormap->ColorizeStart[0] / 2, realfixedcolormap->ColorizeStart[1] / 2, realfixedcolormap->ColorizeStart[2] / 2, 0);
				color1 = ColorValue(realfixedcolormap->ColorizeEnd[0] / 2, realfixedcolormap->ColorizeEnd[1] / 2, realfixedcolormap->ColorizeEnd[2] / 2, 1);
				if (IsBgra())
					SetPixelShader(Shaders[SHADER_SpecialColormap]);
				else
					SetPixelShader(Shaders[SHADER_SpecialColormapPal]);
			}
		}
		else
		{
			color0 = FlashColor0;
			color1 = FlashColor1;
		}
		CalcFullscreenCoords(verts, Accel2D, color0, color1);
		DrawTriangleFans(2, verts);
	}
	if (IsBgra())
		SetPixelShader(Shaders[SHADER_NormalColor]);
	else
		SetPixelShader(Shaders[SHADER_NormalColorPal]);
}

//==========================================================================
//
// OpenGLSWFrameBuffer :: DrawLetterbox
//
// Draws the black bars at the top and bottom of the screen for letterboxed
// modes.
//
//==========================================================================

void OpenGLSWFrameBuffer::DrawLetterbox(int x, int y, int width, int height)
{
	int clientWidth = GetClientWidth();
	int clientHeight = GetClientHeight();
	if (clientWidth == 0 || clientHeight == 0)
		return;

	glClearColor(0.0f, 0.0f, 0.0f, 1.0f);
	glEnable(GL_SCISSOR_TEST);
	if (y > 0)
	{
		glScissor(0, 0, clientWidth, y);
		glClear(GL_COLOR_BUFFER_BIT);
	}
	if (clientHeight - y - height > 0)
	{
		glScissor(0, y + height, clientWidth, clientHeight - y - height);
		glClear(GL_COLOR_BUFFER_BIT);
	}
	if (x > 0)
	{
		glScissor(0, y, x, height);
		glClear(GL_COLOR_BUFFER_BIT);
	}
	if (clientWidth - x - width > 0)
	{
		glScissor(x + width, y, clientWidth - x - width, height);
		glClear(GL_COLOR_BUFFER_BIT);
	}
	glDisable(GL_SCISSOR_TEST);
}

void OpenGLSWFrameBuffer::UploadPalette()
{
	if (PaletteTexture->Buffers[0] == 0)
	{
		glGenBuffers(2, (GLuint*)PaletteTexture->Buffers);
		glBindBuffer(GL_PIXEL_UNPACK_BUFFER, PaletteTexture->Buffers[0]);
		glBufferData(GL_PIXEL_UNPACK_BUFFER, 256 * 4, nullptr, GL_STREAM_DRAW);
		glBindBuffer(GL_PIXEL_UNPACK_BUFFER, PaletteTexture->Buffers[1]);
		glBufferData(GL_PIXEL_UNPACK_BUFFER, 256 * 4, nullptr, GL_STREAM_DRAW);
	}
	else
	{
		glBindBuffer(GL_PIXEL_UNPACK_BUFFER, PaletteTexture->Buffers[PaletteTexture->CurrentBuffer]);
		PaletteTexture->CurrentBuffer = (PaletteTexture->CurrentBuffer + 1) & 1;
	}

	uint8_t *pix = (uint8_t*)MapBuffer(GL_PIXEL_UNPACK_BUFFER, 256 * 4);
	if (pix)
	{
		int i;

		for (i = 0; i < 256; ++i, pix += 4)
		{
			pix[0] = SourcePalette[i].b;
			pix[1] = SourcePalette[i].g;
			pix[2] = SourcePalette[i].r;
			pix[3] = (i == 0 ? 0 : 255);
			// To let masked textures work, the first palette entry's alpha is 0.
		}
		pix += 4;
		for (; i < 255; ++i, pix += 4)
		{
			pix[0] = SourcePalette[i].b;
			pix[1] = SourcePalette[i].g;
			pix[2] = SourcePalette[i].r;
			pix[3] = 255;
		}
		glUnmapBuffer(GL_PIXEL_UNPACK_BUFFER);
		GLint oldBinding = 0;
		glGetIntegerv(GL_TEXTURE_BINDING_2D, &oldBinding);
		glBindTexture(GL_TEXTURE_2D, PaletteTexture->Texture);
		glTexSubImage2D(GL_TEXTURE_2D, 0, 0, 0, 256, 1, GL_BGRA, GL_UNSIGNED_BYTE, 0);
		glBindTexture(GL_TEXTURE_2D, oldBinding);
		BorderColor = ColorXRGB(SourcePalette[255].r, SourcePalette[255].g, SourcePalette[255].b);
	}

	glBindBuffer(GL_PIXEL_UNPACK_BUFFER, 0);
}

PalEntry *OpenGLSWFrameBuffer::GetPalette()
{
	return SourcePalette;
}

void OpenGLSWFrameBuffer::UpdatePalette()
{
	NeedPalUpdate = true;
}

bool OpenGLSWFrameBuffer::SetGamma(float gamma)
{
	Gamma = gamma;
	NeedGammaUpdate = true;
	return true;
}

bool OpenGLSWFrameBuffer::SetFlash(PalEntry rgb, int amount)
{
	FlashColor = rgb;
	FlashAmount = amount;

	// Fill in the constants for the pixel shader to do linear interpolation between the palette and the flash:
	float r = rgb.r / 255.f, g = rgb.g / 255.f, b = rgb.b / 255.f, a = amount / 256.f;
	FlashColor0 = ColorValue(r * a, g * a, b * a, 0);
	a = 1 - a;
	FlashColor1 = ColorValue(a, a, a, 1);
	return true;
}

void OpenGLSWFrameBuffer::GetFlash(PalEntry &rgb, int &amount)
{
	rgb = FlashColor;
	amount = FlashAmount;
}

void OpenGLSWFrameBuffer::GetFlashedPalette(PalEntry pal[256])
{
	memcpy(pal, SourcePalette, 256 * sizeof(PalEntry));
	if (FlashAmount)
	{
		DoBlending(pal, pal, 256, FlashColor.r, FlashColor.g, FlashColor.b, FlashAmount);
	}
}

void OpenGLSWFrameBuffer::SetVSync(bool vsync)
{
	if (VSync != vsync)
	{
		VSync = vsync;
		Reset();
	}
	Super::SetVSync(vsync);
}

void OpenGLSWFrameBuffer::NewRefreshRate()
{
	if (IsFullscreen())
	{
		Reset();
	}
}

void OpenGLSWFrameBuffer::SetBlendingRect(int x1, int y1, int x2, int y2)
{
	BlendingRect.left = x1;
	BlendingRect.top = y1;
	BlendingRect.right = x2;
	BlendingRect.bottom = y2;
}

//==========================================================================
//
// OpenGLSWFrameBuffer :: GetScreenshotBuffer
//
// Returns a pointer into a surface holding the current screen data.
//
//==========================================================================

void OpenGLSWFrameBuffer::GetScreenshotBuffer(const uint8_t *&buffer, int &pitch, ESSType &color_type)
{
	Super::GetScreenshotBuffer(buffer, pitch, color_type);
	/*
	LockedRect lrect;

	if (!Accel2D)
	{
		Super::GetScreenshotBuffer(buffer, pitch, color_type);
		return;
	}
	buffer = nullptr;
	if ((ScreenshotTexture = GetCurrentScreen()) != nullptr)
	{
		if (!ScreenshotTexture->GetSurfaceLevel(0, &ScreenshotSurface))
		{
			delete ScreenshotTexture;
			ScreenshotTexture = nullptr;
		}
		else if (!ScreenshotSurface->LockRect(&lrect, nullptr, false))
		{
			delete ScreenshotSurface;
			ScreenshotSurface = nullptr;
			delete ScreenshotTexture;
			ScreenshotTexture = nullptr;
		}
		else
		{
			buffer = (const uint8_t *)lrect.pBits;
			pitch = lrect.Pitch;
			color_type = SS_BGRA;
		}
	}
	*/
}

//==========================================================================
//
// OpenGLSWFrameBuffer :: ReleaseScreenshotBuffer
//
//==========================================================================

void OpenGLSWFrameBuffer::ReleaseScreenshotBuffer()
{
	if (LockCount > 0)
	{
		Super::ReleaseScreenshotBuffer();
	}
	SafeRelease(ScreenshotTexture);
}

/**************************************************************************/
/*                                  2D Stuff                              */
/**************************************************************************/

//==========================================================================
//
// OpenGLSWFrameBuffer :: DrawPackedTextures
//
// DEBUG: Draws the texture atlases to the screen, starting with the
// 1-based packnum. Ignores atlases that are flagged for use by one
// texture only.
//
//==========================================================================

void OpenGLSWFrameBuffer::DrawPackedTextures(int packnum)
{
	uint32_t empty_colors[8] =
	{
		0x50FF0000, 0x5000FF00, 0x500000FF, 0x50FFFF00,
		0x50FF00FF, 0x5000FFFF, 0x50FF8000, 0x500080FF
	};
	Atlas *pack;
	int x = 8, y = 8;

	if (packnum <= 0)
	{
		return;
	}
	pack = Atlases;
	// Find the first texture atlas that is an actual atlas.
	while (pack != nullptr && pack->OneUse)
	{ // Skip textures that aren't used as atlases
		pack = pack->Next;
	}
	// Skip however many atlases we would have otherwise drawn
	// until we've skipped <packnum> of them.
	while (pack != nullptr && packnum != 1)
	{
		if (!pack->OneUse)
		{ // Skip textures that aren't used as atlases
			packnum--;
		}
		pack = pack->Next;
	}
	// Draw atlases until we run out of room on the screen.
	while (pack != nullptr)
	{
		if (pack->OneUse)
		{ // Skip textures that aren't used as atlases
			pack = pack->Next;
			continue;
		}

		AddColorOnlyRect(x - 1, y - 1, 258, 258, ColorXRGB(255, 255, 0));
		int back = 0;
		for (PackedTexture *box = pack->UsedList; box != nullptr; box = box->Next)
		{
			AddColorOnlyQuad(
				x + box->Area.left * 256 / pack->Width,
				y + box->Area.top * 256 / pack->Height,
				(box->Area.right - box->Area.left) * 256 / pack->Width,
				(box->Area.bottom - box->Area.top) * 256 / pack->Height, empty_colors[back]);
			back = (back + 1) & 7;
		}
		//		AddColorOnlyQuad(x, y-LBOffsetI, 256, 256, ColorARGB(180,0,0,0));

		CheckQuadBatch();

		BufferedTris *quad = &QuadExtra[QuadBatchPos];
		FBVERTEX *vert = &VertexData[VertexPos];

		quad->ClearSetup();
		if (pack->Format == GL_R8/* && !tex->IsGray*/)
		{
			quad->Flags = BQF_WrapUV | BQF_GamePalette/* | BQF_DisableAlphaTest*/;
			quad->ShaderNum = BQS_PalTex;
		}
		else
		{
			quad->Flags = BQF_WrapUV/* | BQF_DisableAlphaTest*/;
			quad->ShaderNum = BQS_Plain;
		}
		quad->Palette = nullptr;
		quad->Texture = pack->Tex;
		quad->NumVerts = 4;
		quad->NumTris = 2;

		float x0 = float(x);
		float y0 = float(y);
		float x1 = x0 + 256.f;
		float y1 = y0 + 256.f;

		vert[0].x = x0;
		vert[0].y = y0;
		vert[0].z = 0;
		vert[0].rhw = 1;
		vert[0].color0 = 0;
		vert[0].color1 = 0xFFFFFFFF;
		vert[0].tu = 0;
		vert[0].tv = 0;

		vert[1].x = x1;
		vert[1].y = y0;
		vert[1].z = 0;
		vert[1].rhw = 1;
		vert[1].color0 = 0;
		vert[1].color1 = 0xFFFFFFFF;
		vert[1].tu = 1;
		vert[1].tv = 0;

		vert[2].x = x1;
		vert[2].y = y1;
		vert[2].z = 0;
		vert[2].rhw = 1;
		vert[2].color0 = 0;
		vert[2].color1 = 0xFFFFFFFF;
		vert[2].tu = 1;
		vert[2].tv = 1;

		vert[3].x = x0;
		vert[3].y = y1;
		vert[3].z = 0;
		vert[3].rhw = 1;
		vert[3].color0 = 0;
		vert[3].color1 = 0xFFFFFFFF;
		vert[3].tu = 0;
		vert[3].tv = 1;

		IndexData[IndexPos] = VertexPos;
		IndexData[IndexPos + 1] = VertexPos + 1;
		IndexData[IndexPos + 2] = VertexPos + 2;
		IndexData[IndexPos + 3] = VertexPos;
		IndexData[IndexPos + 4] = VertexPos + 2;
		IndexData[IndexPos + 5] = VertexPos + 3;

		QuadBatchPos++;
		VertexPos += 4;
		IndexPos += 6;

		x += 256 + 8;
		if (x > Width - 256)
		{
			x = 8;
			y += 256 + 8;
			if (y > Height - 256)
			{
				return;
			}
		}
		pack = pack->Next;
	}
}

//==========================================================================
//
// OpenGLSWFrameBuffer :: AllocPackedTexture
//
// Finds space to pack an image inside a texture atlas and returns it.
// Large images and those that need to wrap always get their own textures.
//
//==========================================================================

OpenGLSWFrameBuffer::PackedTexture *OpenGLSWFrameBuffer::AllocPackedTexture(int w, int h, bool wrapping, int format)
{
	Atlas *pack;
	Rect box;
	bool padded;

	// The - 2 to account for padding
	if (w > 256 - 2 || h > 256 - 2 || wrapping)
	{ // Create a new texture atlas.
		pack = new Atlas(this, w, h, format);
		pack->OneUse = true;
		box = pack->Packer.Insert(w, h);
		padded = false;
	}
	else
	{ // Try to find space in an existing texture atlas.
		w += 2; // Add padding
		h += 2;
		for (pack = Atlases; pack != nullptr; pack = pack->Next)
		{
			// Use the first atlas it fits in.
			if (pack->Format == format)
			{
				box = pack->Packer.Insert(w, h);
				if (box.width != 0)
				{
					break;
				}
			}
		}
		if (pack == nullptr)
		{ // Create a new texture atlas.
			pack = new Atlas(this, DEF_ATLAS_WIDTH, DEF_ATLAS_HEIGHT, format);
			box = pack->Packer.Insert(w, h);
		}
		padded = true;
	}
	assert(box.width != 0 && box.height != 0);
	return pack->AllocateImage(box, padded);
}

//==========================================================================
//
// Atlas Constructor
//
//==========================================================================

OpenGLSWFrameBuffer::Atlas::Atlas(OpenGLSWFrameBuffer *fb, int w, int h, int format)
	: Packer(w, h, true)
{
	Tex = nullptr;
	Format = format;
	UsedList = nullptr;
	OneUse = false;
	Width = 0;
	Height = 0;
	Next = nullptr;

	// Attach to the end of the atlas list
	Atlas **prev = &fb->Atlases;
	while (*prev != nullptr)
	{
		prev = &((*prev)->Next);
	}
	*prev = this;

	fb->CreateTexture("Atlas", w, h, 1, format, &Tex);
	Width = w;
	Height = h;
}

//==========================================================================
//
// Atlas Destructor
//
//==========================================================================

OpenGLSWFrameBuffer::Atlas::~Atlas()
{
	PackedTexture *box, *next;

	SafeRelease(Tex);
	for (box = UsedList; box != nullptr; box = next)
	{
		next = box->Next;
		delete box;
	}
}

//==========================================================================
//
// Atlas :: AllocateImage
//
// Moves the box from the empty list to the used list, sizing it to the
// requested dimensions and adding additional boxes to the empty list if
// needed.
//
// The passed box *MUST* be in this texture atlas's empty list.
//
//==========================================================================

OpenGLSWFrameBuffer::PackedTexture *OpenGLSWFrameBuffer::Atlas::AllocateImage(const Rect &rect, bool padded)
{
	PackedTexture *box = new PackedTexture;

	box->Owner = this;
	box->Area.left = rect.x;
	box->Area.top = rect.y;
	box->Area.right = rect.x + rect.width;
	box->Area.bottom = rect.y + rect.height;

	box->Left = float(box->Area.left + padded) / Width;
	box->Right = float(box->Area.right - padded) / Width;
	box->Top = float(box->Area.top + padded) / Height;
	box->Bottom = float(box->Area.bottom - padded) / Height;

	box->Padded = padded;

	// Add it to the used list.
	box->Next = UsedList;
	if (box->Next != nullptr)
	{
		box->Next->Prev = &box->Next;
	}
	UsedList = box;
	box->Prev = &UsedList;

	return box;
}

//==========================================================================
//
// Atlas :: FreeBox
//
// Removes a box from the used list and deletes it. Space is returned to the
// waste list. Once all boxes for this atlas are freed, the entire bin
// packer is reinitialized for maximum efficiency.
//
//==========================================================================

void OpenGLSWFrameBuffer::Atlas::FreeBox(OpenGLSWFrameBuffer::PackedTexture *box)
{
	*(box->Prev) = box->Next;
	if (box->Next != nullptr)
	{
		box->Next->Prev = box->Prev;
	}
	Rect waste;
	waste.x = box->Area.left;
	waste.y = box->Area.top;
	waste.width = box->Area.right - box->Area.left;
	waste.height = box->Area.bottom - box->Area.top;
	box->Owner->Packer.AddWaste(waste);
	delete box;
	if (UsedList == nullptr)
	{
		Packer.Init(Width, Height, true);
	}
}

//==========================================================================
//
// OpenGLTex Constructor
//
//==========================================================================

OpenGLSWFrameBuffer::OpenGLTex::OpenGLTex(FTexture *tex, OpenGLSWFrameBuffer *fb, bool wrapping)
{
	// Attach to the texture list for the OpenGLSWFrameBuffer
	Next = fb->Textures;
	if (Next != nullptr)
	{
		Next->Prev = &Next;
	}
	Prev = &fb->Textures;
	fb->Textures = this;

	GameTex = tex;
	Box = nullptr;
	IsGray = false;

	Create(fb, wrapping);
}

//==========================================================================
//
// OpenGLTex Destructor
//
//==========================================================================

OpenGLSWFrameBuffer::OpenGLTex::~OpenGLTex()
{
	if (Box != nullptr)
	{
		Box->Owner->FreeBox(Box);
		Box = nullptr;
	}
	// Detach from the texture list
	*Prev = Next;
	if (Next != nullptr)
	{
		Next->Prev = Prev;
	}
	// Remove link from the game texture
	if (GameTex != nullptr)
	{
		GameTex->Native = nullptr;
	}
}

//==========================================================================
//
// OpenGLTex :: CheckWrapping
//
// Returns true if the texture is compatible with the specified wrapping
// mode.
//
//==========================================================================

bool OpenGLSWFrameBuffer::OpenGLTex::CheckWrapping(bool wrapping)
{
	// If it doesn't need to wrap, then it works.
	if (!wrapping)
	{
		return true;
	}
	// If it needs to wrap, then it can't be packed inside another texture.
	return Box->Owner->OneUse;
}

//==========================================================================
//
// OpenGLTex :: Create
//
// Creates an HWTexture for the texture and copies the image data
// to it. Note that unlike FTexture, this image is row-major.
//
//==========================================================================

bool OpenGLSWFrameBuffer::OpenGLTex::Create(OpenGLSWFrameBuffer *fb, bool wrapping)
{
	assert(Box == nullptr);
	if (Box != nullptr)
	{
		Box->Owner->FreeBox(Box);
	}

	Box = fb->AllocPackedTexture(GameTex->GetWidth(), GameTex->GetHeight(), wrapping, GetTexFormat());

	if (Box == nullptr)
	{
		return false;
	}
	if (!Update())
	{
		Box->Owner->FreeBox(Box);
		Box = nullptr;
		return false;
	}
	return true;
}

//==========================================================================
//
// OpenGLTex :: Update
//
// Copies image data from the underlying FTexture to the OpenGL texture.
//
//==========================================================================

bool OpenGLSWFrameBuffer::OpenGLTex::Update()
{
	LTRBRect rect;
	uint8_t *dest;

	assert(Box != nullptr);
	assert(Box->Owner != nullptr);
	assert(Box->Owner->Tex != nullptr);
	assert(GameTex != nullptr);

	int format = Box->Owner->Tex->Format;

	rect = Box->Area;

	if (Box->Owner->Tex->Buffers[0] == 0)
		glGenBuffers(2, (GLuint*)Box->Owner->Tex->Buffers);

	int bytesPerPixel = 4;
	switch (format)
	{
	case GL_R8: bytesPerPixel = 1; break;
	case GL_RGBA8: bytesPerPixel = 4; break;
	default: return false;
	}

	int buffersize = (rect.right - rect.left) * (rect.bottom - rect.top) * bytesPerPixel;
	glBindBuffer(GL_PIXEL_UNPACK_BUFFER, Box->Owner->Tex->Buffers[Box->Owner->Tex->CurrentBuffer]);
	glBufferData(GL_PIXEL_UNPACK_BUFFER, buffersize, nullptr, GL_STREAM_DRAW);
	Box->Owner->Tex->CurrentBuffer = (Box->Owner->Tex->CurrentBuffer + 1) & 1;

	int pitch = (rect.right - rect.left) * bytesPerPixel;
	uint8_t *bits = (uint8_t *)MapBuffer(GL_PIXEL_UNPACK_BUFFER, buffersize);
	dest = bits;
	if (!dest)
	{
		return false;
	}
	if (Box->Padded)
	{
		dest += pitch + (format == GL_R8 ? 1 : 4);
	}
	GameTex->FillBuffer(dest, pitch, GameTex->GetHeight(), ToTexFmt(format));
	if (Box->Padded)
	{
		// Clear top padding row.
		dest = bits;
		int numbytes = GameTex->GetWidth() + 2;
		if (format != GL_R8)
		{
			numbytes <<= 2;
		}
		memset(dest, 0, numbytes);
		dest += pitch;
		// Clear left and right padding columns.
		if (format == GL_R8)
		{
			for (int y = Box->Area.bottom - Box->Area.top - 2; y > 0; --y)
			{
				dest[0] = 0;
				dest[numbytes - 1] = 0;
				dest += pitch;
			}
		}
		else
		{
			for (int y = Box->Area.bottom - Box->Area.top - 2; y > 0; --y)
			{
				*(uint32_t *)dest = 0;
				*(uint32_t *)(dest + numbytes - 4) = 0;
				dest += pitch;
			}
		}
		// Clear bottom padding row.
		memset(dest, 0, numbytes);
	}

	glUnmapBuffer(GL_PIXEL_UNPACK_BUFFER);
	GLint oldBinding = 0;
	glGetIntegerv(GL_TEXTURE_BINDING_2D, &oldBinding);
	glBindTexture(GL_TEXTURE_2D, Box->Owner->Tex->Texture);
	if (format == GL_RGBA8)
		glTexSubImage2D(GL_TEXTURE_2D, 0, rect.left, rect.top, rect.right - rect.left, rect.bottom - rect.top, GL_BGRA, GL_UNSIGNED_BYTE, 0);
	else
		glTexSubImage2D(GL_TEXTURE_2D, 0, rect.left, rect.top, rect.right - rect.left, rect.bottom - rect.top, GL_RED, GL_UNSIGNED_BYTE, 0);
	glBindTexture(GL_TEXTURE_2D, oldBinding);
	glBindBuffer(GL_PIXEL_UNPACK_BUFFER, 0);
	return true;
}

//==========================================================================
//
// OpenGLTex :: GetTexFormat
//
// Returns the texture format that would best fit this texture.
//
//==========================================================================

int OpenGLSWFrameBuffer::OpenGLTex::GetTexFormat()
{
	FTextureFormat fmt = GameTex->GetFormat();

	IsGray = false;

	switch (fmt)
	{
	case TEX_Pal:	return GL_R8;
	case TEX_Gray:	IsGray = true; return GL_R8;
	case TEX_RGB:	return GL_RGBA8;
	case TEX_DXT1:	return GL_COMPRESSED_RGB_S3TC_DXT1_EXT;
	case TEX_DXT2:	return GL_COMPRESSED_RGBA_S3TC_DXT1_EXT;
	case TEX_DXT3:	return GL_COMPRESSED_RGBA_S3TC_DXT3_EXT;
	case TEX_DXT4:	return GL_COMPRESSED_RGBA_S3TC_DXT5_EXT; // Doesn't exist in OpenGL. Closest match is DXT5.
	case TEX_DXT5:	return GL_COMPRESSED_RGBA_S3TC_DXT5_EXT;
	default:		I_FatalError("GameTex->GetFormat() returned invalid format.");
	}
	return GL_R8;
}

//==========================================================================
//
// OpenGLTex :: ToTexFmt
//
// Converts an OpenGL internal format constant to something the FTexture system
// understands.
//
//==========================================================================

FTextureFormat OpenGLSWFrameBuffer::OpenGLTex::ToTexFmt(int fmt)
{
	switch (fmt)
	{
	case GL_R8:									return IsGray ? TEX_Gray : TEX_Pal;
	case GL_RGBA8:								return TEX_RGB;
	case GL_COMPRESSED_RGB_S3TC_DXT1_EXT:		return TEX_DXT1;
	case GL_COMPRESSED_RGBA_S3TC_DXT1_EXT:		return TEX_DXT2;
	case GL_COMPRESSED_RGBA_S3TC_DXT3_EXT:		return TEX_DXT3;
	case GL_COMPRESSED_RGBA_S3TC_DXT5_EXT:		return TEX_DXT5;
	default:
		assert(0);	// LOL WUT?
		return TEX_Pal;
	}
}

//==========================================================================
//
// OpenGLPal Constructor
//
//==========================================================================

OpenGLSWFrameBuffer::OpenGLPal::OpenGLPal(FRemapTable *remap, OpenGLSWFrameBuffer *fb)
	: Tex(nullptr), Remap(remap)
{
	int count;

	// Attach to the palette list for the OpenGLSWFrameBuffer
	Next = fb->Palettes;
	if (Next != nullptr)
	{
		Next->Prev = &Next;
	}
	Prev = &fb->Palettes;
	fb->Palettes = this;

	int pow2count;

	// Round up to the nearest power of 2.
	for (pow2count = 1; pow2count < remap->NumEntries; pow2count <<= 1)
	{
	}
	count = pow2count;
	DoColorSkip = false;

	BorderColor = 0;
	RoundedPaletteSize = count;
	if (fb->CreateTexture("Pal", count, 1, 1, GL_RGBA8, &Tex))
	{
		if (!Update())
		{
			delete Tex;
			Tex = nullptr;
		}
	}
}

//==========================================================================
//
// OpenGLPal Destructor
//
//==========================================================================

OpenGLSWFrameBuffer::OpenGLPal::~OpenGLPal()
{
	SafeRelease(Tex);
	// Detach from the palette list
	*Prev = Next;
	if (Next != nullptr)
	{
		Next->Prev = Prev;
	}
	// Remove link from the remap table
	if (Remap != nullptr)
	{
		Remap->Native = nullptr;
	}
}

//==========================================================================
//
// OpenGLPal :: Update
//
// Copies the palette to the texture.
//
//==========================================================================

bool OpenGLSWFrameBuffer::OpenGLPal::Update()
{
	uint32_t *buff;
	const PalEntry *pal;
	int skipat, i;

	assert(Tex != nullptr);

	if (Tex->Buffers[0] == 0)
	{
		glGenBuffers(2, (GLuint*)Tex->Buffers);
		glBindBuffer(GL_PIXEL_UNPACK_BUFFER, Tex->Buffers[0]);
		glBufferData(GL_PIXEL_UNPACK_BUFFER, Remap->NumEntries * 4, nullptr, GL_STREAM_DRAW);
		glBindBuffer(GL_PIXEL_UNPACK_BUFFER, Tex->Buffers[1]);
		glBufferData(GL_PIXEL_UNPACK_BUFFER, Remap->NumEntries * 4, nullptr, GL_STREAM_DRAW);
	}
	else
	{
		glBindBuffer(GL_PIXEL_UNPACK_BUFFER, Tex->Buffers[Tex->CurrentBuffer]);
		Tex->CurrentBuffer = (Tex->CurrentBuffer + 1) & 1;
	}

	buff = (uint32_t *)MapBuffer(GL_PIXEL_UNPACK_BUFFER, Remap->NumEntries * 4);
	if (buff == nullptr)
	{
		return false;
	}
	pal = Remap->Palette;

	// See explanation in UploadPalette() for skipat rationale.
	skipat = MIN(Remap->NumEntries, DoColorSkip ? 256 - 8 : 256);

	for (i = 0; i < skipat; ++i)
	{
		buff[i] = ColorARGB(pal[i].a, pal[i].r, pal[i].g, pal[i].b);
	}
	for (++i; i < Remap->NumEntries; ++i)
	{
		buff[i] = ColorARGB(pal[i].a, pal[i - 1].r, pal[i - 1].g, pal[i - 1].b);
	}
	BorderColor = ColorARGB(pal[i].a, pal[i - 1].r, pal[i - 1].g, pal[i - 1].b);

	glUnmapBuffer(GL_PIXEL_UNPACK_BUFFER);
	GLint oldBinding = 0;
	glGetIntegerv(GL_TEXTURE_BINDING_2D, &oldBinding);
	glBindTexture(GL_TEXTURE_2D, Tex->Texture);
	glTexSubImage2D(GL_TEXTURE_2D, 0, 0, 0, Remap->NumEntries, 1, GL_BGRA, GL_UNSIGNED_BYTE, 0);
	glBindTexture(GL_TEXTURE_2D, oldBinding);
	glBindBuffer(GL_PIXEL_UNPACK_BUFFER, 0);

	return true;
}

//==========================================================================
//
// OpenGLSWFrameBuffer :: Begin2D
//
// Begins 2D mode drawing operations. In particular, DrawTexture is
// rerouted to use Direct3D instead of the software renderer.
//
//==========================================================================

bool OpenGLSWFrameBuffer::Begin2D(bool copy3d)
{
	if (!Accel2D)
	{
		return false;
	}
	if (In2D)
	{
		return true;
	}
	In2D = 2 - copy3d;
	Update();
	In2D = 3;

	return true;
}

//==========================================================================
//
// OpenGLSWFrameBuffer :: DrawBlendingRect
//
// Call after Begin2D to blend the 3D view.
//
//==========================================================================

void OpenGLSWFrameBuffer::DrawBlendingRect()
{
	if (!In2D || !Accel2D)
	{
		return;
	}
	Dim(FlashColor, FlashAmount / 256.f, viewwindowx, viewwindowy, viewwidth, viewheight);
}

//==========================================================================
//
// OpenGLSWFrameBuffer :: CreateTexture
//
// Returns a native texture that wraps a FTexture.
//
//==========================================================================

FNativeTexture *OpenGLSWFrameBuffer::CreateTexture(FTexture *gametex, bool wrapping)
{
	OpenGLTex *tex = new OpenGLTex(gametex, this, wrapping);
	if (tex->Box == nullptr)
	{
		delete tex;
		return nullptr;
	}
	return tex;
}

//==========================================================================
//
// OpenGLSWFrameBuffer :: CreatePalette
//
// Returns a native texture that contains a palette.
//
//==========================================================================

FNativePalette *OpenGLSWFrameBuffer::CreatePalette(FRemapTable *remap)
{
	OpenGLPal *tex = new OpenGLPal(remap, this);
	if (tex->Tex == nullptr)
	{
		delete tex;
		return nullptr;
	}
	return tex;
}

//==========================================================================
//
// OpenGLSWFrameBuffer :: Clear
//
// Fills the specified region with a color.
//
//==========================================================================

void OpenGLSWFrameBuffer::Clear(int left, int top, int right, int bottom, int palcolor, uint32 color)
{
	if (In2D < 2)
	{
		Super::Clear(left, top, right, bottom, palcolor, color);
		return;
	}
	if (!InScene)
	{
		return;
	}
	if (palcolor >= 0 && color == 0)
	{
		color = GPalette.BaseColors[palcolor];
	}
	else if (APART(color) < 255)
	{
		Dim(color, APART(color) / 255.f, left, top, right - left, bottom - top);
		return;
	}
	AddColorOnlyQuad(left, top, right - left, bottom - top, color | 0xFF000000);
}

//==========================================================================
//
// OpenGLSWFrameBuffer :: Dim
//
//==========================================================================

void OpenGLSWFrameBuffer::Dim(PalEntry color, float amount, int x1, int y1, int w, int h)
{
	if (amount <= 0)
	{
		return;
	}
	if (In2D < 2)
	{
		Super::Dim(color, amount, x1, y1, w, h);
		return;
	}
	if (!InScene)
	{
		return;
	}
	if (amount > 1)
	{
		amount = 1;
	}
	AddColorOnlyQuad(x1, y1, w, h, color | (int(amount * 255) << 24));
}

//==========================================================================
//
// OpenGLSWFrameBuffer :: BeginLineBatch
//
//==========================================================================

void OpenGLSWFrameBuffer::BeginLineBatch()
{
	if (In2D < 2 || !InScene || BatchType == BATCH_Lines)
	{
		return;
	}
	EndQuadBatch();		// Make sure all quads have been drawn first.
	VertexData = VertexBuffer->Lock();
	VertexPos = 0;
	BatchType = BATCH_Lines;
}

//==========================================================================
//
// OpenGLSWFrameBuffer :: EndLineBatch
//
//==========================================================================

void OpenGLSWFrameBuffer::EndLineBatch()
{
	if (In2D < 2 || !InScene || BatchType != BATCH_Lines)
	{
		return;
	}
	VertexBuffer->Unlock();
	if (VertexPos > 0)
	{
		SetPixelShader(Shaders[SHADER_VertexColor]);
		SetAlphaBlend(GL_FUNC_ADD, GL_SRC_ALPHA, GL_ONE_MINUS_SRC_ALPHA);
		SetStreamSource(VertexBuffer);
		DrawLineList(VertexPos / 2);
	}
	VertexPos = -1;
	BatchType = BATCH_None;
}

//==========================================================================
//
// OpenGLSWFrameBuffer :: DrawLine
//
//==========================================================================

void OpenGLSWFrameBuffer::DrawLine(int x0, int y0, int x1, int y1, int palcolor, uint32 color)
{
	if (In2D < 2)
	{
		Super::DrawLine(x0, y0, x1, y1, palcolor, color);
		return;
	}
	if (!InScene)
	{
		return;
	}
	if (BatchType != BATCH_Lines)
	{
		BeginLineBatch();
	}
	if (VertexPos == NUM_VERTS)
	{ // Flush the buffer and refill it.
		EndLineBatch();
		BeginLineBatch();
	}
	// Add the endpoints to the vertex buffer.
	VertexData[VertexPos].x = float(x0);
	VertexData[VertexPos].y = float(y0);
	VertexData[VertexPos].z = 0;
	VertexData[VertexPos].rhw = 1;
	VertexData[VertexPos].color0 = color;
	VertexData[VertexPos].color1 = 0;
	VertexData[VertexPos].tu = 0;
	VertexData[VertexPos].tv = 0;

	VertexData[VertexPos + 1].x = float(x1);
	VertexData[VertexPos + 1].y = float(y1);
	VertexData[VertexPos + 1].z = 0;
	VertexData[VertexPos + 1].rhw = 1;
	VertexData[VertexPos + 1].color0 = color;
	VertexData[VertexPos + 1].color1 = 0;
	VertexData[VertexPos + 1].tu = 0;
	VertexData[VertexPos + 1].tv = 0;

	VertexPos += 2;
}

//==========================================================================
//
// OpenGLSWFrameBuffer :: DrawPixel
//
//==========================================================================

void OpenGLSWFrameBuffer::DrawPixel(int x, int y, int palcolor, uint32 color)
{
	if (In2D < 2)
	{
		Super::DrawPixel(x, y, palcolor, color);
		return;
	}
	if (!InScene)
	{
		return;
	}
	FBVERTEX pt =
	{
		float(x), float(y), 0, 1, color
	};
	EndBatch();		// Draw out any batched operations.
	SetPixelShader(Shaders[SHADER_VertexColor]);
	SetAlphaBlend(GL_FUNC_ADD, GL_SRC_ALPHA, GL_ONE_MINUS_SRC_ALPHA);
	DrawPoints(1, &pt);
}

//==========================================================================
//
// OpenGLSWFrameBuffer :: DrawTextureV
//
// If not in 2D mode, just call the normal software version.
// If in 2D mode, then use Direct3D calls to perform the drawing.
//
//==========================================================================

void OpenGLSWFrameBuffer::DrawTextureParms(FTexture *img, DrawParms &parms)
{
	if (In2D < 2)
	{
		Super::DrawTextureParms(img, parms);
		return;
	}
	if (!InScene)
	{
		return;
	}

	OpenGLTex *tex = static_cast<OpenGLTex *>(img->GetNative(false));

	if (tex == nullptr)
	{
		assert(tex != nullptr);
		return;
	}

	CheckQuadBatch();

	double xscale = parms.destwidth / parms.texwidth;
	double yscale = parms.destheight / parms.texheight;
	double x0 = parms.x - parms.left * xscale;
	double y0 = parms.y - parms.top * yscale;
	double x1 = x0 + parms.destwidth;
	double y1 = y0 + parms.destheight;
	float u0 = tex->Box->Left;
	float v0 = tex->Box->Top;
	float u1 = tex->Box->Right;
	float v1 = tex->Box->Bottom;
	double uscale = 1.f / tex->Box->Owner->Width;
	bool scissoring = false;
	FBVERTEX *vert;

	if (parms.flipX)
	{
		swapvalues(u0, u1);
	}
	if (parms.windowleft > 0 || parms.windowright < parms.texwidth)
	{
		double wi = MIN(parms.windowright, parms.texwidth);
		x0 += parms.windowleft * xscale;
		u0 = float(u0 + parms.windowleft * uscale);
		x1 -= (parms.texwidth - wi) * xscale;
		u1 = float(u1 - (parms.texwidth - wi) * uscale);
	}

#if 0
	float vscale = 1.f / tex->Box->Owner->Height / yscale;
	if (y0 < parms.uclip)
	{
		v0 += (float(parms.uclip) - y0) * vscale;
		y0 = float(parms.uclip);
	}
	if (y1 > parms.dclip)
	{
		v1 -= (y1 - float(parms.dclip)) * vscale;
		y1 = float(parms.dclip);
	}
	if (x0 < parms.lclip)
	{
		u0 += float(parms.lclip - x0) * uscale / xscale * 2;
		x0 = float(parms.lclip);
	}
	if (x1 > parms.rclip)
	{
		u1 -= (x1 - parms.rclip) * uscale / xscale * 2;
		x1 = float(parms.rclip);
	}
#else
	// Use a scissor test because the math above introduces some jitter
	// that is noticeable at low resolutions. Unfortunately, this means this
	// quad has to be in a batch by itself.
	if (y0 < parms.uclip || y1 > parms.dclip || x0 < parms.lclip || x1 > parms.rclip)
	{
		scissoring = true;
		if (QuadBatchPos > 0)
		{
			EndQuadBatch();
			BeginQuadBatch();
		}
		glEnable(GL_SCISSOR_TEST);
		glScissor(parms.lclip, parms.uclip, parms.rclip - parms.lclip, parms.dclip - parms.uclip);
	}
#endif
	parms.bilinear = false;

	uint32_t color0, color1;
	BufferedTris *quad = &QuadExtra[QuadBatchPos];

	if (!SetStyle(tex, parms, color0, color1, *quad))
	{
		goto done;
	}

	quad->Texture = tex->Box->Owner->Tex;
	if (parms.bilinear)
	{
		quad->Flags |= BQF_Bilinear;
	}
	quad->NumTris = 2;
	quad->NumVerts = 4;

	vert = &VertexData[VertexPos];

	// Fill the vertex buffer.
	vert[0].x = float(x0);
	vert[0].y = float(y0);
	vert[0].z = 0;
	vert[0].rhw = 1;
	vert[0].color0 = color0;
	vert[0].color1 = color1;
	vert[0].tu = u0;
	vert[0].tv = v0;

	vert[1].x = float(x1);
	vert[1].y = float(y0);
	vert[1].z = 0;
	vert[1].rhw = 1;
	vert[1].color0 = color0;
	vert[1].color1 = color1;
	vert[1].tu = u1;
	vert[1].tv = v0;

	vert[2].x = float(x1);
	vert[2].y = float(y1);
	vert[2].z = 0;
	vert[2].rhw = 1;
	vert[2].color0 = color0;
	vert[2].color1 = color1;
	vert[2].tu = u1;
	vert[2].tv = v1;

	vert[3].x = float(x0);
	vert[3].y = float(y1);
	vert[3].z = 0;
	vert[3].rhw = 1;
	vert[3].color0 = color0;
	vert[3].color1 = color1;
	vert[3].tu = u0;
	vert[3].tv = v1;

	// Fill the vertex index buffer.
	IndexData[IndexPos] = VertexPos;
	IndexData[IndexPos + 1] = VertexPos + 1;
	IndexData[IndexPos + 2] = VertexPos + 2;
	IndexData[IndexPos + 3] = VertexPos;
	IndexData[IndexPos + 4] = VertexPos + 2;
	IndexData[IndexPos + 5] = VertexPos + 3;

	// Batch the quad.
	QuadBatchPos++;
	VertexPos += 4;
	IndexPos += 6;
done:
	if (scissoring)
	{
		EndQuadBatch();
		glDisable(GL_SCISSOR_TEST);
	}
}

//==========================================================================
//
// OpenGLSWFrameBuffer :: FlatFill
//
// Fills an area with a repeating copy of the texture.
//
//==========================================================================

void OpenGLSWFrameBuffer::FlatFill(int left, int top, int right, int bottom, FTexture *src, bool local_origin)
{
	if (In2D < 2)
	{
		Super::FlatFill(left, top, right, bottom, src, local_origin);
		return;
	}
	if (!InScene)
	{
		return;
	}
	OpenGLTex *tex = static_cast<OpenGLTex *>(src->GetNative(true));
	if (tex == nullptr)
	{
		return;
	}
	float x0 = float(left);
	float y0 = float(top);
	float x1 = float(right);
	float y1 = float(bottom);
	float itw = 1.f / float(src->GetWidth());
	float ith = 1.f / float(src->GetHeight());
	float xo = local_origin ? x0 : 0;
	float yo = local_origin ? y0 : 0;
	float u0 = (x0 - xo) * itw;
	float v0 = (y0 - yo) * ith;
	float u1 = (x1 - xo) * itw;
	float v1 = (y1 - yo) * ith;

	CheckQuadBatch();

	BufferedTris *quad = &QuadExtra[QuadBatchPos];
	FBVERTEX *vert = &VertexData[VertexPos];

	quad->ClearSetup();
	if (tex->GetTexFormat() == GL_R8 && !tex->IsGray)
	{
		quad->Flags = BQF_WrapUV | BQF_GamePalette; // | BQF_DisableAlphaTest;
		quad->ShaderNum = BQS_PalTex;
	}
	else
	{
		quad->Flags = BQF_WrapUV; // | BQF_DisableAlphaTest;
		quad->ShaderNum = BQS_Plain;
	}
	quad->Palette = nullptr;
	quad->Texture = tex->Box->Owner->Tex;
	quad->NumVerts = 4;
	quad->NumTris = 2;

	vert[0].x = x0;
	vert[0].y = y0;
	vert[0].z = 0;
	vert[0].rhw = 1;
	vert[0].color0 = 0;
	vert[0].color1 = 0xFFFFFFFF;
	vert[0].tu = u0;
	vert[0].tv = v0;

	vert[1].x = x1;
	vert[1].y = y0;
	vert[1].z = 0;
	vert[1].rhw = 1;
	vert[1].color0 = 0;
	vert[1].color1 = 0xFFFFFFFF;
	vert[1].tu = u1;
	vert[1].tv = v0;

	vert[2].x = x1;
	vert[2].y = y1;
	vert[2].z = 0;
	vert[2].rhw = 1;
	vert[2].color0 = 0;
	vert[2].color1 = 0xFFFFFFFF;
	vert[2].tu = u1;
	vert[2].tv = v1;

	vert[3].x = x0;
	vert[3].y = y1;
	vert[3].z = 0;
	vert[3].rhw = 1;
	vert[3].color0 = 0;
	vert[3].color1 = 0xFFFFFFFF;
	vert[3].tu = u0;
	vert[3].tv = v1;

	IndexData[IndexPos] = VertexPos;
	IndexData[IndexPos + 1] = VertexPos + 1;
	IndexData[IndexPos + 2] = VertexPos + 2;
	IndexData[IndexPos + 3] = VertexPos;
	IndexData[IndexPos + 4] = VertexPos + 2;
	IndexData[IndexPos + 5] = VertexPos + 3;

	QuadBatchPos++;
	VertexPos += 4;
	IndexPos += 6;
}

//==========================================================================
//
// OpenGLSWFrameBuffer :: FillSimplePoly
//
// Here, "simple" means that a simple triangle fan can draw it.
//
//==========================================================================

void OpenGLSWFrameBuffer::FillSimplePoly(FTexture *texture, FVector2 *points, int npoints,
	double originx, double originy, double scalex, double scaley,
	DAngle rotation, FDynamicColormap *colormap, int lightlevel)
{
	// Use an equation similar to player sprites to determine shade
	double fadelevel = clamp((LIGHT2SHADE(lightlevel) / 65536. - 12) / NUMCOLORMAPS, 0.0, 1.0);

	BufferedTris *quad;
	FBVERTEX *verts;
	OpenGLTex *tex;
	float uscale, vscale;
	int i, ipos;
	uint32_t color0, color1;
	float ox, oy;
	float cosrot, sinrot;
	bool dorotate = rotation != 0;

	if (npoints < 3)
	{ // This is no polygon.
		return;
	}
	if (In2D < 2)
	{
		Super::FillSimplePoly(texture, points, npoints, originx, originy, scalex, scaley, rotation, colormap, lightlevel);
		return;
	}
	if (!InScene)
	{
		return;
	}
	tex = static_cast<OpenGLTex *>(texture->GetNative(true));
	if (tex == nullptr)
	{
		return;
	}

	cosrot = (float)cos(rotation.Radians());
	sinrot = (float)sin(rotation.Radians());

	CheckQuadBatch(npoints - 2, npoints);
	quad = &QuadExtra[QuadBatchPos];
	verts = &VertexData[VertexPos];

	color0 = 0;
	color1 = 0xFFFFFFFF;

	quad->ClearSetup();
	if (tex->GetTexFormat() == GL_R8 && !tex->IsGray)
	{
		quad->Flags = BQF_WrapUV | BQF_GamePalette | BQF_DisableAlphaTest;
		quad->ShaderNum = BQS_PalTex;
		if (colormap != nullptr)
		{
			if (colormap->Desaturate != 0)
			{
				quad->Flags |= BQF_Desaturated;
			}
			quad->ShaderNum = BQS_InGameColormap;
			quad->Desat = colormap->Desaturate;
			color0 = ColorARGB(255, colormap->Color.r, colormap->Color.g, colormap->Color.b);
			color1 = ColorARGB(uint32_t((1 - fadelevel) * 255),
				uint32_t(colormap->Fade.r * fadelevel),
				uint32_t(colormap->Fade.g * fadelevel),
				uint32_t(colormap->Fade.b * fadelevel));
		}
	}
	else
	{
		quad->Flags = BQF_WrapUV | BQF_DisableAlphaTest;
		quad->ShaderNum = BQS_Plain;
	}
	quad->Palette = nullptr;
	quad->Texture = tex->Box->Owner->Tex;
	quad->NumVerts = npoints;
	quad->NumTris = npoints - 2;

	uscale = float(1.f / (texture->GetScaledWidth() * scalex));
	vscale = float(1.f / (texture->GetScaledHeight() * scaley));
	ox = float(originx);
	oy = float(originy);

	for (i = 0; i < npoints; ++i)
	{
		verts[i].x = points[i].X;
		verts[i].y = points[i].Y;
		verts[i].z = 0;
		verts[i].rhw = 1;
		verts[i].color0 = color0;
		verts[i].color1 = color1;
		float u = points[i].X - ox;
		float v = points[i].Y - oy;
		if (dorotate)
		{
			float t = u;
			u = t * cosrot - v * sinrot;
			v = v * cosrot + t * sinrot;
		}
		verts[i].tu = u * uscale;
		verts[i].tv = v * vscale;
	}
	for (ipos = IndexPos, i = 2; i < npoints; ++i, ipos += 3)
	{
		IndexData[ipos] = VertexPos;
		IndexData[ipos + 1] = VertexPos + i - 1;
		IndexData[ipos + 2] = VertexPos + i;
	}

	QuadBatchPos++;
	VertexPos += npoints;
	IndexPos = ipos;
}

//==========================================================================
//
// OpenGLSWFrameBuffer :: AddColorOnlyQuad
//
// Adds a single-color, untextured quad to the batch.
//
//==========================================================================

void OpenGLSWFrameBuffer::AddColorOnlyQuad(int left, int top, int width, int height, uint32_t color)
{
	BufferedTris *quad;
	FBVERTEX *verts;

	CheckQuadBatch();
	quad = &QuadExtra[QuadBatchPos];
	verts = &VertexData[VertexPos];

	float x = float(left);
	float y = float(top);

	quad->ClearSetup();
	quad->ShaderNum = BQS_ColorOnly;
	if ((color & 0xFF000000) != 0xFF000000)
	{
		quad->BlendOp = GL_FUNC_ADD;
		quad->SrcBlend = GL_SRC_ALPHA;
		quad->DestBlend = GL_ONE_MINUS_SRC_ALPHA;
	}
	quad->Palette = nullptr;
	quad->Texture = nullptr;
	quad->NumVerts = 4;
	quad->NumTris = 2;

	verts[0].x = x;
	verts[0].y = y;
	verts[0].z = 0;
	verts[0].rhw = 1;
	verts[0].color0 = color;
	verts[0].color1 = 0;
	verts[0].tu = 0;
	verts[0].tv = 0;

	verts[1].x = x + width;
	verts[1].y = y;
	verts[1].z = 0;
	verts[1].rhw = 1;
	verts[1].color0 = color;
	verts[1].color1 = 0;
	verts[1].tu = 0;
	verts[1].tv = 0;

	verts[2].x = x + width;
	verts[2].y = y + height;
	verts[2].z = 0;
	verts[2].rhw = 1;
	verts[2].color0 = color;
	verts[2].color1 = 0;
	verts[2].tu = 0;
	verts[2].tv = 0;

	verts[3].x = x;
	verts[3].y = y + height;
	verts[3].z = 0;
	verts[3].rhw = 1;
	verts[3].color0 = color;
	verts[3].color1 = 0;
	verts[3].tu = 0;
	verts[3].tv = 0;

	IndexData[IndexPos] = VertexPos;
	IndexData[IndexPos + 1] = VertexPos + 1;
	IndexData[IndexPos + 2] = VertexPos + 2;
	IndexData[IndexPos + 3] = VertexPos;
	IndexData[IndexPos + 4] = VertexPos + 2;
	IndexData[IndexPos + 5] = VertexPos + 3;

	QuadBatchPos++;
	VertexPos += 4;
	IndexPos += 6;
}

//==========================================================================
//
// OpenGLSWFrameBuffer :: AddColorOnlyRect
//
// Like AddColorOnlyQuad, except it's hollow.
//
//==========================================================================

void OpenGLSWFrameBuffer::AddColorOnlyRect(int left, int top, int width, int height, uint32_t color)
{
	AddColorOnlyQuad(left, top, width - 1, 1, color);					// top
	AddColorOnlyQuad(left + width - 1, top, 1, height - 1, color);		// right
	AddColorOnlyQuad(left + 1, top + height - 1, width - 1, 1, color);	// bottom
	AddColorOnlyQuad(left, top + 1, 1, height - 1, color);				// left
}

//==========================================================================
//
// OpenGLSWFrameBuffer :: CheckQuadBatch
//
// Make sure there's enough room in the batch for one more set of triangles.
//
//==========================================================================

void OpenGLSWFrameBuffer::CheckQuadBatch(int numtris, int numverts)
{
	if (BatchType == BATCH_Lines)
	{
		EndLineBatch();
	}
	else if (QuadBatchPos == MAX_QUAD_BATCH ||
		VertexPos + numverts > NUM_VERTS ||
		IndexPos + numtris * 3 > NUM_INDEXES)
	{
		EndQuadBatch();
	}
	if (QuadBatchPos < 0)
	{
		BeginQuadBatch();
	}
}

//==========================================================================
//
// OpenGLSWFrameBuffer :: BeginQuadBatch
//
// Locks the vertex buffer for quads and sets the cursor to 0.
//
//==========================================================================

void OpenGLSWFrameBuffer::BeginQuadBatch()
{
	if (In2D < 2 || !InScene || QuadBatchPos >= 0)
	{
		return;
	}
	EndLineBatch();		// Make sure all lines have been drawn first.
	VertexData = VertexBuffer->Lock();
	IndexData = IndexBuffer->Lock();
	VertexPos = 0;
	IndexPos = 0;
	QuadBatchPos = 0;
	BatchType = BATCH_Quads;
}

//==========================================================================
//
// OpenGLSWFrameBuffer :: EndQuadBatch
//
// Draws all the quads that have been batched up.
//
//==========================================================================

void OpenGLSWFrameBuffer::EndQuadBatch()
{
	if (In2D < 2 || !InScene || BatchType != BATCH_Quads)
	{
		return;
	}
	BatchType = BATCH_None;
	VertexBuffer->Unlock();
	IndexBuffer->Unlock();
	if (QuadBatchPos == 0)
	{
		QuadBatchPos = -1;
		VertexPos = -1;
		IndexPos = -1;
		return;
	}
	SetStreamSource(VertexBuffer);
	SetIndices(IndexBuffer);
	bool uv_wrapped = false;
	bool uv_should_wrap;
	int indexpos, vertpos;

	indexpos = vertpos = 0;
	for (int i = 0; i < QuadBatchPos; )
	{
		const BufferedTris *quad = &QuadExtra[i];
		int j;

		int startindex = indexpos;
		int startvertex = vertpos;

		indexpos += quad->NumTris * 3;
		vertpos += quad->NumVerts;

		// Quads with matching parameters should be done with a single
		// DrawPrimitive call.
		for (j = i + 1; j < QuadBatchPos; ++j)
		{
			const BufferedTris *q2 = &QuadExtra[j];
			if (quad->Texture != q2->Texture ||
				!quad->IsSameSetup(*q2) ||
				quad->Palette != q2->Palette)
			{
				break;
			}
			if (quad->ShaderNum == BQS_InGameColormap && (quad->Flags & BQF_Desaturated) && quad->Desat != q2->Desat)
			{
				break;
			}
			indexpos += q2->NumTris * 3;
			vertpos += q2->NumVerts;
		}

		// Set the palette (if one)
		if ((quad->Flags & BQF_Paletted) == BQF_GamePalette)
		{
			SetPaletteTexture(PaletteTexture, 256, BorderColor);
		}
		else if ((quad->Flags & BQF_Paletted) == BQF_CustomPalette)
		{
			assert(quad->Palette != nullptr);
			SetPaletteTexture(quad->Palette->Tex, quad->Palette->RoundedPaletteSize, quad->Palette->BorderColor);
		}

		// Set the alpha blending
		SetAlphaBlend(quad->BlendOp, quad->SrcBlend, quad->DestBlend);

		// Set the alpha test
		EnableAlphaTest(!(quad->Flags & BQF_DisableAlphaTest));

		// Set the pixel shader
		if (quad->ShaderNum == BQS_PalTex)
		{
			SetPixelShader(Shaders[(quad->Flags & BQF_InvertSource) ?
				SHADER_NormalColorPalInv : SHADER_NormalColorPal]);
		}
		else if (quad->ShaderNum == BQS_Plain)
		{
			SetPixelShader(Shaders[(quad->Flags & BQF_InvertSource) ?
				SHADER_NormalColorInv : SHADER_NormalColor]);
		}
		else if (quad->ShaderNum == BQS_RedToAlpha)
		{
			SetPixelShader(Shaders[(quad->Flags & BQF_InvertSource) ?
				SHADER_RedToAlphaInv : SHADER_RedToAlpha]);
		}
		else if (quad->ShaderNum == BQS_ColorOnly)
		{
			SetPixelShader(Shaders[SHADER_VertexColor]);
		}
		else if (quad->ShaderNum == BQS_SpecialColormap)
		{
			int select;

			select = !!(quad->Flags & BQF_Paletted);
			SetPixelShader(Shaders[SHADER_SpecialColormap + select]);
		}
		else if (quad->ShaderNum == BQS_InGameColormap)
		{
			int select;

			select = !!(quad->Flags & BQF_Desaturated);
			select |= !!(quad->Flags & BQF_InvertSource) << 1;
			select |= !!(quad->Flags & BQF_Paletted) << 2;
			if (quad->Flags & BQF_Desaturated)
			{
				SetConstant(PSCONST_Desaturation, quad->Desat / 255.f, (255 - quad->Desat) / 255.f, 0, 0);
			}
			SetPixelShader(Shaders[SHADER_InGameColormap + select]);
		}

		// Set the texture clamp addressing mode
		uv_should_wrap = !!(quad->Flags & BQF_WrapUV);
		if (uv_wrapped != uv_should_wrap)
		{
			uint32_t mode = uv_should_wrap ? GL_REPEAT : GL_CLAMP_TO_EDGE;
			uv_wrapped = uv_should_wrap;
			SetSamplerWrapS(0, mode);
			SetSamplerWrapT(0, mode);
		}

		// Set the texture
		if (quad->Texture != nullptr)
		{
			SetTexture(0, quad->Texture);
		}

		// Draw the quad
		DrawTriangleList(
			startvertex,					// MinIndex
			vertpos - startvertex,			// NumVertices
			startindex,						// StartIndex
			(indexpos - startindex) / 3		// PrimitiveCount
		/*4 * i, 4 * (j - i), 6 * i, 2 * (j - i)*/);
		i = j;
	}
	if (uv_wrapped)
	{
		SetSamplerWrapS(0, GL_CLAMP_TO_EDGE);
		SetSamplerWrapT(0, GL_CLAMP_TO_EDGE);
	}
	QuadBatchPos = -1;
	VertexPos = -1;
	IndexPos = -1;
}

//==========================================================================
//
// OpenGLSWFrameBuffer :: EndBatch
//
// Draws whichever type of primitive is currently being batched.
//
//==========================================================================

void OpenGLSWFrameBuffer::EndBatch()
{
	if (BatchType == BATCH_Quads)
	{
		EndQuadBatch();
	}
	else if (BatchType == BATCH_Lines)
	{
		EndLineBatch();
	}
}

//==========================================================================
//
// OpenGLSWFrameBuffer :: SetStyle
//
// Patterned after R_SetPatchStyle.
//
//==========================================================================

bool OpenGLSWFrameBuffer::SetStyle(OpenGLTex *tex, DrawParms &parms, uint32_t &color0, uint32_t &color1, BufferedTris &quad)
{
	int fmt = tex->GetTexFormat();
	FRenderStyle style = parms.style;
	float alpha;
	bool stencilling;

	if (style.Flags & STYLEF_TransSoulsAlpha)
	{
		alpha = transsouls;
	}
	else if (style.Flags & STYLEF_Alpha1)
	{
		alpha = 1;
	}
	else
	{
		alpha = clamp(parms.Alpha, 0.f, 1.f);
	}

	style.CheckFuzz();
	if (style.BlendOp == STYLEOP_Shadow)
	{
		style = LegacyRenderStyles[STYLE_TranslucentStencil];
		alpha = 0.3f;
		parms.fillcolor = 0;
	}

	// FIXME: Fuzz effect is not written
	if (style.BlendOp == STYLEOP_FuzzOrAdd || style.BlendOp == STYLEOP_Fuzz)
	{
		style.BlendOp = STYLEOP_Add;
	}
	else if (style.BlendOp == STYLEOP_FuzzOrSub)
	{
		style.BlendOp = STYLEOP_Sub;
	}
	else if (style.BlendOp == STYLEOP_FuzzOrRevSub)
	{
		style.BlendOp = STYLEOP_RevSub;
	}

	stencilling = false;
	quad.Palette = nullptr;
	quad.Flags = 0;
	quad.Desat = 0;

	switch (style.BlendOp)
	{
	default:
	case STYLEOP_Add:		quad.BlendOp = GL_FUNC_ADD;			break;
	case STYLEOP_Sub:		quad.BlendOp = GL_FUNC_SUBTRACT;		break;
	case STYLEOP_RevSub:	quad.BlendOp = GL_FUNC_REVERSE_SUBTRACT;	break;
	case STYLEOP_None:		return false;
	}
	quad.SrcBlend = GetStyleAlpha(style.SrcAlpha);
	quad.DestBlend = GetStyleAlpha(style.DestAlpha);

	if (style.Flags & STYLEF_InvertOverlay)
	{
		// Only the overlay color is inverted, not the overlay alpha.
		parms.colorOverlay = ColorARGB(APART(parms.colorOverlay),
			255 - RPART(parms.colorOverlay), 255 - GPART(parms.colorOverlay),
			255 - BPART(parms.colorOverlay));
	}

	SetColorOverlay(parms.colorOverlay, alpha, color0, color1);

	if (style.Flags & STYLEF_ColorIsFixed)
	{
		if (style.Flags & STYLEF_InvertSource)
		{ // Since the source color is a constant, we can invert it now
		  // without spending time doing it in the shader.
			parms.fillcolor = ColorXRGB(255 - RPART(parms.fillcolor),
				255 - GPART(parms.fillcolor), 255 - BPART(parms.fillcolor));
		}
		// Set up the color mod to replace the color from the image data.
		color0 = (color0 & ColorRGBA(0, 0, 0, 255)) | (parms.fillcolor & ColorRGBA(255, 255, 255, 0));
		color1 &= ColorRGBA(0, 0, 0, 255);

		if (style.Flags & STYLEF_RedIsAlpha)
		{
			// Note that if the source texture is paletted, the palette is ignored.
			quad.Flags = 0;
			quad.ShaderNum = BQS_RedToAlpha;
		}
		else if (fmt == GL_R8)
		{
			quad.Flags = BQF_GamePalette;
			quad.ShaderNum = BQS_PalTex;
		}
		else
		{
			quad.Flags = 0;
			quad.ShaderNum = BQS_Plain;
		}
	}
	else
	{
		if (style.Flags & STYLEF_RedIsAlpha)
		{
			quad.Flags = 0;
			quad.ShaderNum = BQS_RedToAlpha;
		}
		else if (fmt == GL_R8)
		{
			if (parms.remap != nullptr)
			{
				quad.Flags = BQF_CustomPalette;
				quad.Palette = reinterpret_cast<OpenGLPal *>(parms.remap->GetNative());
				quad.ShaderNum = BQS_PalTex;
			}
			else if (tex->IsGray)
			{
				quad.Flags = 0;
				quad.ShaderNum = BQS_Plain;
			}
			else
			{
				quad.Flags = BQF_GamePalette;
				quad.ShaderNum = BQS_PalTex;
			}
		}
		else
		{
			quad.Flags = 0;
			quad.ShaderNum = BQS_Plain;
		}
		if (style.Flags & STYLEF_InvertSource)
		{
			quad.Flags |= BQF_InvertSource;
		}

		if (parms.specialcolormap != nullptr)
		{ // Emulate an invulnerability or similar colormap.
			float *start, *end;
			start = parms.specialcolormap->ColorizeStart;
			end = parms.specialcolormap->ColorizeEnd;
			if (quad.Flags & BQF_InvertSource)
			{
				quad.Flags &= ~BQF_InvertSource;
				swapvalues(start, end);
			}
			quad.ShaderNum = BQS_SpecialColormap;
			color0 = ColorRGBA(uint32_t(start[0] / 2 * 255), uint32_t(start[1] / 2 * 255), uint32_t(start[2] / 2 * 255), color0 >> 24);
			color1 = ColorRGBA(uint32_t(end[0] / 2 * 255), uint32_t(end[1] / 2 * 255), uint32_t(end[2] / 2 * 255), color1 >> 24);
		}
		else if (parms.colormapstyle != nullptr)
		{ // Emulate the fading from an in-game colormap (colorized, faded, and desaturated)
			if (parms.colormapstyle->Desaturate != 0)
			{
				quad.Flags |= BQF_Desaturated;
			}
			quad.ShaderNum = BQS_InGameColormap;
			quad.Desat = parms.colormapstyle->Desaturate;
			color0 = ColorARGB(color1 >> 24,
				parms.colormapstyle->Color.r,
				parms.colormapstyle->Color.g,
				parms.colormapstyle->Color.b);
			double fadelevel = parms.colormapstyle->FadeLevel;
			color1 = ColorARGB(uint32_t((1 - fadelevel) * 255),
				uint32_t(parms.colormapstyle->Fade.r * fadelevel),
				uint32_t(parms.colormapstyle->Fade.g * fadelevel),
				uint32_t(parms.colormapstyle->Fade.b * fadelevel));
		}
	}

	// For unmasked images, force the alpha from the image data to be ignored.
	if (!parms.masked && quad.ShaderNum != BQS_InGameColormap)
	{
		color0 = (color0 & ColorRGBA(255, 255, 255, 0)) | ColorValue(0, 0, 0, alpha);
		color1 &= ColorRGBA(255, 255, 255, 0);

		// If our alpha is one and we are doing normal adding, then we can turn the blend off completely.
		if (quad.BlendOp == GL_FUNC_ADD &&
			((alpha == 1 && quad.SrcBlend == GL_SRC_ALPHA) || quad.SrcBlend == GL_ONE) &&
			((alpha == 1 && quad.DestBlend == GL_ONE_MINUS_SRC_ALPHA) || quad.DestBlend == GL_ZERO))
		{
			quad.BlendOp = 0;
		}
		quad.Flags |= BQF_DisableAlphaTest;
	}
	return true;
}

int OpenGLSWFrameBuffer::GetStyleAlpha(int type)
{
	switch (type)
	{
	case STYLEALPHA_Zero:		return GL_ZERO;
	case STYLEALPHA_One:		return GL_ONE;
	case STYLEALPHA_Src:		return GL_SRC_ALPHA;
	case STYLEALPHA_InvSrc:		return GL_ONE_MINUS_SRC_ALPHA;
	default:					return GL_ZERO;
	}
}


void OpenGLSWFrameBuffer::SetColorOverlay(uint32_t color, float alpha, uint32_t &color0, uint32_t &color1)
{
	if (APART(color) != 0)
	{
		int a = APART(color) * 256 / 255;
		color0 = ColorRGBA(
			(RPART(color) * a) >> 8,
			(GPART(color) * a) >> 8,
			(BPART(color) * a) >> 8,
			0);
		a = 256 - a;
		color1 = ColorRGBA(a, a, a, int(alpha * 255));
	}
	else
	{
		color0 = 0;
		color1 = ColorValue(1, 1, 1, alpha);
	}
}

void OpenGLSWFrameBuffer::EnableAlphaTest(bool enabled)
{
	if (enabled != AlphaTestEnabled)
	{
		AlphaTestEnabled = enabled;
		//glEnable(GL_ALPHA_TEST); // To do: move to shader as this is only in the compatibility profile
	}
}

void OpenGLSWFrameBuffer::SetAlphaBlend(int op, int srcblend, int destblend)
{
	if (op == 0)
	{ // Disable alpha blend
		if (AlphaBlendEnabled)
		{
			AlphaBlendEnabled = false;
			glDisable(GL_BLEND);
		}
	}
	else
	{ // Enable alpha blend
		assert(srcblend != 0);
		assert(destblend != 0);

		if (!AlphaBlendEnabled)
		{
			AlphaBlendEnabled = true;
			glEnable(GL_BLEND);
		}
		if (AlphaBlendOp != op)
		{
			AlphaBlendOp = op;
			glBlendEquation(op);
		}
		if (AlphaSrcBlend != srcblend || AlphaDestBlend != destblend)
		{
			AlphaSrcBlend = srcblend;
			AlphaDestBlend = destblend;
			glBlendFunc(srcblend, destblend);
		}
	}
}

void OpenGLSWFrameBuffer::SetConstant(int cnum, float r, float g, float b, float a)
{
	if (Constant[cnum][0] != r ||
		Constant[cnum][1] != g ||
		Constant[cnum][2] != b ||
		Constant[cnum][3] != a)
	{
		Constant[cnum][0] = r;
		Constant[cnum][1] = g;
		Constant[cnum][2] = b;
		Constant[cnum][3] = a;
		SetPixelShaderConstantF(cnum, Constant[cnum], 1);
	}
}

void OpenGLSWFrameBuffer::SetPixelShader(HWPixelShader *shader)
{
	if (CurPixelShader != shader)
	{
		CurPixelShader = shader;
		SetHWPixelShader(shader);
	}
}

void OpenGLSWFrameBuffer::SetTexture(int tnum, HWTexture *texture)
{
	assert(unsigned(tnum) < countof(Texture));
	if (texture)
	{
		if (Texture[tnum] != texture || SamplerWrapS[tnum] != texture->WrapS || SamplerWrapT[tnum] != texture->WrapT)
		{
			Texture[tnum] = texture;
			glActiveTexture(GL_TEXTURE0 + tnum);
			glBindTexture(GL_TEXTURE_2D, texture->Texture);
			if (Texture[tnum]->WrapS != SamplerWrapS[tnum])
			{
				Texture[tnum]->WrapS = SamplerWrapS[tnum];
				glTexParameteri(GL_TEXTURE_2D, GL_TEXTURE_WRAP_S, SamplerWrapS[tnum]);
			}
			if (Texture[tnum]->WrapT != SamplerWrapT[tnum])
			{
				Texture[tnum]->WrapT = SamplerWrapT[tnum];
				glTexParameteri(GL_TEXTURE_2D, GL_TEXTURE_WRAP_T, SamplerWrapT[tnum]);
			}
		}
	}
	else if (Texture[tnum] != texture)
	{
		Texture[tnum] = texture;
		glActiveTexture(GL_TEXTURE0 + tnum);
		glBindTexture(GL_TEXTURE_2D, 0);
	}
}

void OpenGLSWFrameBuffer::SetSamplerWrapS(int tnum, int mode)
{
	assert(unsigned(tnum) < countof(Texture));
	if (Texture[tnum] && SamplerWrapS[tnum] != mode)
	{
		SamplerWrapS[tnum] = mode;
		Texture[tnum]->WrapS = mode;
		glActiveTexture(GL_TEXTURE0 + tnum);
		glTexParameteri(GL_TEXTURE_2D, GL_TEXTURE_WRAP_S, SamplerWrapS[tnum]);
	}
}

void OpenGLSWFrameBuffer::SetSamplerWrapT(int tnum, int mode)
{
	assert(unsigned(tnum) < countof(Texture));
	if (Texture[tnum] && SamplerWrapT[tnum] != mode)
	{
		SamplerWrapT[tnum] = mode;
		Texture[tnum]->WrapT = mode;
		glActiveTexture(GL_TEXTURE0 + tnum);
		glTexParameteri(GL_TEXTURE_2D, GL_TEXTURE_WRAP_T, SamplerWrapT[tnum]);
	}
}

void OpenGLSWFrameBuffer::SetPaletteTexture(HWTexture *texture, int count, uint32_t border_color)
{
	// The pixel shader receives color indexes in the range [0.0,1.0].
	// The palette texture is also addressed in the range [0.0,1.0],
	// HOWEVER the coordinate 1.0 is the right edge of the texture and
	// not actually the texture itself. We need to scale and shift
	// the palette indexes so they lie exactly in the center of each
	// texel. For a normal palette with 256 entries, that means the
	// range we use should be [0.5,255.5], adjusted so the coordinate
	// is still within [0.0,1.0].
	//
	// The constant register c2 is used to hold the multiplier in the
	// x part and the adder in the y part.
	float fcount = 1 / float(count);
	SetConstant(PSCONST_PaletteMod, 255 * fcount, 0.5f * fcount, 0, 0);
	SetTexture(1, texture);
}<|MERGE_RESOLUTION|>--- conflicted
+++ resolved
@@ -91,7 +91,6 @@
 EXTERN_CVAR(Float, transsouls)
 EXTERN_CVAR(Int, vid_refreshrate)
 
-<<<<<<< HEAD
 CVAR(Int, vid_max_width, 0, CVAR_ARCHIVE | CVAR_GLOBALCONFIG)
 CVAR(Int, vid_max_height, 0, CVAR_ARCHIVE | CVAR_GLOBALCONFIG)
 
@@ -101,9 +100,7 @@
 	int ClampHeight(int height) { return (vid_max_height == 0 || height < vid_max_height) ? height : vid_max_height; }
 }
 
-=======
 #ifdef WIN32
->>>>>>> f81d0d39
 extern cycle_t BlitCycles;
 #endif
 
@@ -112,9 +109,9 @@
 
 #ifndef WIN32
 // This has to be in this file because system headers conflict Doom headers
-DFrameBuffer *CreateGLSWFrameBuffer(int width, int height, bool fullscreen)
-{
-	return new OpenGLSWFrameBuffer(NULL, width, height, 32, 60, fullscreen);
+DFrameBuffer *CreateGLSWFrameBuffer(int width, int height, bool bgra, bool fullscreen)
+{
+	return new OpenGLSWFrameBuffer(NULL, width, height, 32, 60, fullscreen, bgra);
 }
 #endif
 
@@ -1293,11 +1290,7 @@
 			FBTexture->CurrentBuffer = (FBTexture->CurrentBuffer + 1) & 1;
 		}
 
-<<<<<<< HEAD
-		uint8_t *dest = (uint8_t*)glMapBufferRange(GL_PIXEL_UNPACK_BUFFER, 0, size, GL_MAP_WRITE_BIT | GL_MAP_INVALIDATE_RANGE_BIT | GL_MAP_INVALIDATE_BUFFER_BIT);
-=======
-		uint8_t *dest = (uint8_t*)MapBuffer(GL_PIXEL_UNPACK_BUFFER, Width * Height);
->>>>>>> f81d0d39
+		uint8_t *dest = (uint8_t*)MapBuffer(GL_PIXEL_UNPACK_BUFFER, size);
 		if (dest)
 		{
 			if (Pitch == Width)
