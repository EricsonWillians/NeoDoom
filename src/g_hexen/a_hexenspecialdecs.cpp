--- conflicted
+++ resolved
@@ -1,395 +1,392 @@
-/*
-** Decorations that do special things
-*/
-
-/*
-#include "actor.h"
-#include "info.h"
-#include "a_action.h"
-#include "m_random.h"
-#include "s_sound.h"
-#include "p_local.h"
-#include "p_lnspec.h"
-#include "a_hexenglobal.h"
-#include "thingdef/thingdef.h"
-#include "g_level.h"
-#include "doomstat.h"
-*/
-
-static FRandom pr_pottery ("PotteryExplode");
-static FRandom pr_bit ("PotteryChooseBit");
-static FRandom pr_drip ("CorpseBloodDrip");
-static FRandom pr_foo ("CorpseExplode");
-static FRandom pr_leaf ("LeafSpawn");
-static FRandom pr_leafthrust ("LeafThrust");
-static FRandom pr_leafcheck ("LeafCheck");
-static FRandom pr_shroom ("PoisonShroom");
-static FRandom pr_soaexplode ("SoAExplode");
-
-// Pottery1 ------------------------------------------------------------------
-
-void A_PotteryExplode (AActor *);
-void A_PotteryChooseBit (AActor *);
-void A_PotteryCheck (AActor *);
-
-class APottery1 : public AActor
-{
-	DECLARE_CLASS (APottery1, AActor)
-public:
-	void HitFloor ();
-};
-
-IMPLEMENT_CLASS (APottery1)
-
-void APottery1::HitFloor ()
-{
-	Super::HitFloor ();
-	P_DamageMobj (this, NULL, NULL, 25, NAME_None);
-}
-
-//============================================================================
-//
-// A_PotteryExplode
-//
-//============================================================================
-
-DEFINE_ACTION_FUNCTION(AActor, A_PotteryExplode)
-{
-	PARAM_ACTION_PROLOGUE;
-
-	AActor *mo = NULL;
-	int i;
-
-	for(i = (pr_pottery()&3)+3; i; i--)
-	{
-		mo = Spawn ("PotteryBit", self->x, self->y, self->z, ALLOW_REPLACE);
-		if (mo)
-		{
-			mo->SetState (mo->SpawnState + (pr_pottery()%5));
-			mo->velz = ((pr_pottery()&7)+5)*(3*FRACUNIT/4);
-			mo->velx = (pr_pottery.Random2())<<(FRACBITS-6);
-			mo->vely = (pr_pottery.Random2())<<(FRACBITS-6);
-		}
-	}
-	S_Sound (mo, CHAN_BODY, "PotteryExplode", 1, ATTN_NORM);
-	// Spawn an item?
-	PClassActor *type = P_GetSpawnableType(self->args[0]);
-	if (type != NULL)
-	{
-		if (!((level.flags2 & LEVEL2_NOMONSTERS) || (dmflags & DF_NO_MONSTERS))
-		|| !(GetDefaultByType (type)->flags3 & MF3_ISMONSTER))
-		{ // Only spawn monsters if not -nomonsters
-			Spawn (type, self->x, self->y, self->z, ALLOW_REPLACE);
-		}
-	}
-	return 0;
-}
-
-//============================================================================
-//
-// A_PotteryChooseBit
-//
-//============================================================================
-
-DEFINE_ACTION_FUNCTION(AActor, A_PotteryChooseBit)
-{
-	PARAM_ACTION_PROLOGUE;
-
-	self->SetState (self->FindState(NAME_Death) + 1 + 2*(pr_bit()%5));
-	self->tics = 256+(pr_bit()<<1);
-	return 0;
-}
-
-//============================================================================
-//
-// A_PotteryCheck
-//
-//============================================================================
-
-DEFINE_ACTION_FUNCTION(AActor, A_PotteryCheck)
-{
-	PARAM_ACTION_PROLOGUE;
-
-	int i;
-
-	for(i = 0; i < MAXPLAYERS; i++)
-	{
-		if (playeringame[i])
-		{
-			AActor *pmo = players[i].mo;
-			if (P_CheckSight (self, pmo) && (absangle(R_PointToAngle2 (pmo->x,
-				pmo->y, self->x, self->y) - pmo->angle) <= ANGLE_45))
-			{ // Previous state (pottery bit waiting state)
-				self->SetState (self->state - 1);
-				return 0;
-			}
-		}
-	}
-<<<<<<< HEAD
-	return 0;
-=======
->>>>>>> 3849cb86
-}
-
-// Lynched corpse (no heart) ------------------------------------------------
-
-class AZCorpseLynchedNoHeart : public AActor
-{
-DECLARE_CLASS (AZCorpseLynchedNoHeart, AActor)
-public:
-	void PostBeginPlay ();
-};
-
-IMPLEMENT_CLASS (AZCorpseLynchedNoHeart)
-
-void AZCorpseLynchedNoHeart::PostBeginPlay ()
-{
-	Super::PostBeginPlay ();
-	Spawn ("BloodPool", x, y, floorz, ALLOW_REPLACE);
-}
-
-//============================================================================
-//
-// A_CorpseBloodDrip
-//
-//============================================================================
-
-DEFINE_ACTION_FUNCTION(AActor, A_CorpseBloodDrip)
-{
-	PARAM_ACTION_PROLOGUE;
-
-	if (pr_drip() <= 128)
-	{
-		Spawn ("CorpseBloodDrip", self->x, self->y, self->z + self->height/2, ALLOW_REPLACE);
-	}
-	return 0;
-}
-
-//============================================================================
-//
-// A_CorpseExplode
-//
-//============================================================================
-
-DEFINE_ACTION_FUNCTION(AActor, A_CorpseExplode)
-{
-	PARAM_ACTION_PROLOGUE;
-
-	AActor *mo;
-	int i;
-
-	for (i = (pr_foo()&3)+3; i; i--)
-	{
-		mo = Spawn ("CorpseBit", self->x, self->y, self->z, ALLOW_REPLACE);
-		if (mo)
-		{
-			mo->SetState (mo->SpawnState + (pr_foo()%3));
-			mo->velz = ((pr_foo()&7)+5)*(3*FRACUNIT/4);
-			mo->velx = pr_foo.Random2()<<(FRACBITS-6);
-			mo->vely = pr_foo.Random2()<<(FRACBITS-6);
-		}
-	}
-	// Spawn a skull
-	mo = Spawn ("CorpseBit", self->x, self->y, self->z, ALLOW_REPLACE);
-	if (mo)
-	{
-		mo->SetState (mo->SpawnState + 3);
-		mo->velz = ((pr_foo()&7)+5)*(3*FRACUNIT/4);
-		mo->velx = pr_foo.Random2()<<(FRACBITS-6);
-		mo->vely = pr_foo.Random2()<<(FRACBITS-6);
-	}
-	S_Sound (self, CHAN_BODY, self->DeathSound, 1, ATTN_IDLE);
-	self->Destroy ();
-	return 0;
-}
-
-//============================================================================
-//
-// A_LeafSpawn
-//
-//============================================================================
-
-DEFINE_ACTION_FUNCTION(AActor, A_LeafSpawn)
-{
-	PARAM_ACTION_PROLOGUE;
-
-	AActor *mo;
-	int i;
-
-	for (i = (pr_leaf()&3)+1; i; i--)
-	{
-		mo = Spawn (pr_leaf()&1 ? PClass::FindActor("Leaf1") : PClass::FindActor("Leaf2"),
-			self->x + (pr_leaf.Random2()<<14),
-			self->y + (pr_leaf.Random2()<<14),
-			self->z + (pr_leaf()<<14), ALLOW_REPLACE);
-		if (mo)
-		{
-			P_ThrustMobj (mo, self->angle, (pr_leaf()<<9)+3*FRACUNIT);
-			mo->target = self;
-			mo->special1 = 0;
-		}
-	}
-	return 0;
-}
-
-//============================================================================
-//
-// A_LeafThrust
-//
-//============================================================================
-
-DEFINE_ACTION_FUNCTION(AActor, A_LeafThrust)
-{
-	PARAM_ACTION_PROLOGUE;
-
-	if (pr_leafthrust() <= 96)
-	{
-		self->velz += (pr_leafthrust()<<9)+FRACUNIT;
-	}
-	return 0;
-}
-
-//============================================================================
-//
-// A_LeafCheck
-//
-//============================================================================
-
-DEFINE_ACTION_FUNCTION(AActor, A_LeafCheck)
-{
-	PARAM_ACTION_PROLOGUE;
-
-	self->special1++;
-	if (self->special1 >= 20)
-	{
-		self->SetState (NULL);
-		return 0;
-	}
-	angle_t ang = self->target ? self->target->angle : self->angle;
-	if (pr_leafcheck() > 64)
-	{
-		if (!self->velx && !self->vely)
-		{
-			P_ThrustMobj (self, ang, (pr_leafcheck()<<9)+FRACUNIT);
-		}
-		return 0;
-	}
-	self->SetState (self->SpawnState + 7);
-	self->velz = (pr_leafcheck()<<9)+FRACUNIT;
-	P_ThrustMobj (self, ang, (pr_leafcheck()<<9)+2*FRACUNIT);
-	self->flags |= MF_MISSILE;
-	return 0;
-}
-
-//===========================================================================
-//
-// A_PoisonShroom
-//
-//===========================================================================
-
-DEFINE_ACTION_FUNCTION(AActor, A_PoisonShroom)
-{
-	PARAM_ACTION_PROLOGUE;
-
-	self->tics = 128+(pr_shroom()<<1);
-	return 0;
-}
-
-//===========================================================================
-//
-// A_SoAExplode - Suit of Armor Explode
-//
-//===========================================================================
-
-DEFINE_ACTION_FUNCTION(AActor, A_SoAExplode)
-{
-	PARAM_ACTION_PROLOGUE;
-
-	AActor *mo;
-	int i;
-
-	for (i = 0; i < 10; i++)
-	{
-		mo = Spawn ("ZArmorChunk", self->x+((pr_soaexplode()-128)<<12),
-			self->y+((pr_soaexplode()-128)<<12), 
-			self->z+(pr_soaexplode()*self->height/256), ALLOW_REPLACE);
-		if (mo)
-		{
-			mo->SetState (mo->SpawnState + i);
-			mo->velz = ((pr_soaexplode()&7)+5)*FRACUNIT;
-			mo->velx = pr_soaexplode.Random2()<<(FRACBITS-6);
-			mo->vely = pr_soaexplode.Random2()<<(FRACBITS-6);
-		}
-	}
-	// Spawn an item?
-	PClassActor *type = P_GetSpawnableType(self->args[0]);
-	if (type != NULL)
-	{
-		if (!((level.flags2 & LEVEL2_NOMONSTERS) || (dmflags & DF_NO_MONSTERS))
-		|| !(GetDefaultByType (type)->flags3 & MF3_ISMONSTER))
-		{ // Only spawn monsters if not -nomonsters
-			Spawn (type, self->x, self->y, self->z, ALLOW_REPLACE);
-		}
-	}
-	S_Sound (self, CHAN_BODY, self->DeathSound, 1, ATTN_NORM);
-	self->Destroy ();
-	return 0;
-}
-
-// Bell ---------------------------------------------------------------------
-
-class AZBell : public AActor
-{
-	DECLARE_CLASS (AZBell, AActor)
-public:
-	void Activate (AActor *activator);
-};
-
-IMPLEMENT_CLASS (AZBell)
-
-void AZBell::Activate (AActor *activator)
-{
-	if (health > 0)
-	{
-		P_DamageMobj (this, activator, activator, 10, NAME_Melee); // 'ring' the bell
-	}
-}
-
-//===========================================================================
-//
-// A_BellReset1
-//
-//===========================================================================
-
-DEFINE_ACTION_FUNCTION(AActor, A_BellReset1)
-{
-	PARAM_ACTION_PROLOGUE;
-
-	self->flags |= MF_NOGRAVITY;
-	self->height <<= 2;
-	if (self->special)
-	{ // Initiate death action
-		P_ExecuteSpecial(self->special, NULL, NULL, false, self->args[0],
-			self->args[1], self->args[2], self->args[3], self->args[4]);
-		self->special = 0;
-	}
-	return 0;
-}
-
-//===========================================================================
-//
-// A_BellReset2
-//
-//===========================================================================
-
-DEFINE_ACTION_FUNCTION(AActor, A_BellReset2)
-{
-	PARAM_ACTION_PROLOGUE;
-
-	self->flags |= MF_SHOOTABLE;
-	self->flags &= ~MF_CORPSE;
-	self->flags6 &= ~MF6_KILLED;
-	self->health = 5;
-	return 0;
-}
-
+/*
+** Decorations that do special things
+*/
+
+/*
+#include "actor.h"
+#include "info.h"
+#include "a_action.h"
+#include "m_random.h"
+#include "s_sound.h"
+#include "p_local.h"
+#include "p_lnspec.h"
+#include "a_hexenglobal.h"
+#include "thingdef/thingdef.h"
+#include "g_level.h"
+#include "doomstat.h"
+*/
+
+static FRandom pr_pottery ("PotteryExplode");
+static FRandom pr_bit ("PotteryChooseBit");
+static FRandom pr_drip ("CorpseBloodDrip");
+static FRandom pr_foo ("CorpseExplode");
+static FRandom pr_leaf ("LeafSpawn");
+static FRandom pr_leafthrust ("LeafThrust");
+static FRandom pr_leafcheck ("LeafCheck");
+static FRandom pr_shroom ("PoisonShroom");
+static FRandom pr_soaexplode ("SoAExplode");
+
+// Pottery1 ------------------------------------------------------------------
+
+void A_PotteryExplode (AActor *);
+void A_PotteryChooseBit (AActor *);
+void A_PotteryCheck (AActor *);
+
+class APottery1 : public AActor
+{
+	DECLARE_CLASS (APottery1, AActor)
+public:
+	void HitFloor ();
+};
+
+IMPLEMENT_CLASS (APottery1)
+
+void APottery1::HitFloor ()
+{
+	Super::HitFloor ();
+	P_DamageMobj (this, NULL, NULL, 25, NAME_None);
+}
+
+//============================================================================
+//
+// A_PotteryExplode
+//
+//============================================================================
+
+DEFINE_ACTION_FUNCTION(AActor, A_PotteryExplode)
+{
+	PARAM_ACTION_PROLOGUE;
+
+	AActor *mo = NULL;
+	int i;
+
+	for(i = (pr_pottery()&3)+3; i; i--)
+	{
+		mo = Spawn ("PotteryBit", self->x, self->y, self->z, ALLOW_REPLACE);
+		if (mo)
+		{
+			mo->SetState (mo->SpawnState + (pr_pottery()%5));
+			mo->velz = ((pr_pottery()&7)+5)*(3*FRACUNIT/4);
+			mo->velx = (pr_pottery.Random2())<<(FRACBITS-6);
+			mo->vely = (pr_pottery.Random2())<<(FRACBITS-6);
+		}
+	}
+	S_Sound (mo, CHAN_BODY, "PotteryExplode", 1, ATTN_NORM);
+	// Spawn an item?
+	PClassActor *type = P_GetSpawnableType(self->args[0]);
+	if (type != NULL)
+	{
+		if (!((level.flags2 & LEVEL2_NOMONSTERS) || (dmflags & DF_NO_MONSTERS))
+		|| !(GetDefaultByType (type)->flags3 & MF3_ISMONSTER))
+		{ // Only spawn monsters if not -nomonsters
+			Spawn (type, self->x, self->y, self->z, ALLOW_REPLACE);
+		}
+	}
+	return 0;
+}
+
+//============================================================================
+//
+// A_PotteryChooseBit
+//
+//============================================================================
+
+DEFINE_ACTION_FUNCTION(AActor, A_PotteryChooseBit)
+{
+	PARAM_ACTION_PROLOGUE;
+
+	self->SetState (self->FindState(NAME_Death) + 1 + 2*(pr_bit()%5));
+	self->tics = 256+(pr_bit()<<1);
+	return 0;
+}
+
+//============================================================================
+//
+// A_PotteryCheck
+//
+//============================================================================
+
+DEFINE_ACTION_FUNCTION(AActor, A_PotteryCheck)
+{
+	PARAM_ACTION_PROLOGUE;
+
+	int i;
+
+	for(i = 0; i < MAXPLAYERS; i++)
+	{
+		if (playeringame[i])
+		{
+			AActor *pmo = players[i].mo;
+			if (P_CheckSight (self, pmo) && (absangle(R_PointToAngle2 (pmo->x,
+				pmo->y, self->x, self->y) - pmo->angle) <= ANGLE_45))
+			{ // Previous state (pottery bit waiting state)
+				self->SetState (self->state - 1);
+				return 0;
+			}
+		}
+	}
+	return 0;
+}
+
+// Lynched corpse (no heart) ------------------------------------------------
+
+class AZCorpseLynchedNoHeart : public AActor
+{
+DECLARE_CLASS (AZCorpseLynchedNoHeart, AActor)
+public:
+	void PostBeginPlay ();
+};
+
+IMPLEMENT_CLASS (AZCorpseLynchedNoHeart)
+
+void AZCorpseLynchedNoHeart::PostBeginPlay ()
+{
+	Super::PostBeginPlay ();
+	Spawn ("BloodPool", x, y, floorz, ALLOW_REPLACE);
+}
+
+//============================================================================
+//
+// A_CorpseBloodDrip
+//
+//============================================================================
+
+DEFINE_ACTION_FUNCTION(AActor, A_CorpseBloodDrip)
+{
+	PARAM_ACTION_PROLOGUE;
+
+	if (pr_drip() <= 128)
+	{
+		Spawn ("CorpseBloodDrip", self->x, self->y, self->z + self->height/2, ALLOW_REPLACE);
+	}
+	return 0;
+}
+
+//============================================================================
+//
+// A_CorpseExplode
+//
+//============================================================================
+
+DEFINE_ACTION_FUNCTION(AActor, A_CorpseExplode)
+{
+	PARAM_ACTION_PROLOGUE;
+
+	AActor *mo;
+	int i;
+
+	for (i = (pr_foo()&3)+3; i; i--)
+	{
+		mo = Spawn ("CorpseBit", self->x, self->y, self->z, ALLOW_REPLACE);
+		if (mo)
+		{
+			mo->SetState (mo->SpawnState + (pr_foo()%3));
+			mo->velz = ((pr_foo()&7)+5)*(3*FRACUNIT/4);
+			mo->velx = pr_foo.Random2()<<(FRACBITS-6);
+			mo->vely = pr_foo.Random2()<<(FRACBITS-6);
+		}
+	}
+	// Spawn a skull
+	mo = Spawn ("CorpseBit", self->x, self->y, self->z, ALLOW_REPLACE);
+	if (mo)
+	{
+		mo->SetState (mo->SpawnState + 3);
+		mo->velz = ((pr_foo()&7)+5)*(3*FRACUNIT/4);
+		mo->velx = pr_foo.Random2()<<(FRACBITS-6);
+		mo->vely = pr_foo.Random2()<<(FRACBITS-6);
+	}
+	S_Sound (self, CHAN_BODY, self->DeathSound, 1, ATTN_IDLE);
+	self->Destroy ();
+	return 0;
+}
+
+//============================================================================
+//
+// A_LeafSpawn
+//
+//============================================================================
+
+DEFINE_ACTION_FUNCTION(AActor, A_LeafSpawn)
+{
+	PARAM_ACTION_PROLOGUE;
+
+	AActor *mo;
+	int i;
+
+	for (i = (pr_leaf()&3)+1; i; i--)
+	{
+		mo = Spawn (pr_leaf()&1 ? PClass::FindActor("Leaf1") : PClass::FindActor("Leaf2"),
+			self->x + (pr_leaf.Random2()<<14),
+			self->y + (pr_leaf.Random2()<<14),
+			self->z + (pr_leaf()<<14), ALLOW_REPLACE);
+		if (mo)
+		{
+			P_ThrustMobj (mo, self->angle, (pr_leaf()<<9)+3*FRACUNIT);
+			mo->target = self;
+			mo->special1 = 0;
+		}
+	}
+	return 0;
+}
+
+//============================================================================
+//
+// A_LeafThrust
+//
+//============================================================================
+
+DEFINE_ACTION_FUNCTION(AActor, A_LeafThrust)
+{
+	PARAM_ACTION_PROLOGUE;
+
+	if (pr_leafthrust() <= 96)
+	{
+		self->velz += (pr_leafthrust()<<9)+FRACUNIT;
+	}
+	return 0;
+}
+
+//============================================================================
+//
+// A_LeafCheck
+//
+//============================================================================
+
+DEFINE_ACTION_FUNCTION(AActor, A_LeafCheck)
+{
+	PARAM_ACTION_PROLOGUE;
+
+	self->special1++;
+	if (self->special1 >= 20)
+	{
+		self->SetState (NULL);
+		return 0;
+	}
+	angle_t ang = self->target ? self->target->angle : self->angle;
+	if (pr_leafcheck() > 64)
+	{
+		if (!self->velx && !self->vely)
+		{
+			P_ThrustMobj (self, ang, (pr_leafcheck()<<9)+FRACUNIT);
+		}
+		return 0;
+	}
+	self->SetState (self->SpawnState + 7);
+	self->velz = (pr_leafcheck()<<9)+FRACUNIT;
+	P_ThrustMobj (self, ang, (pr_leafcheck()<<9)+2*FRACUNIT);
+	self->flags |= MF_MISSILE;
+	return 0;
+}
+
+//===========================================================================
+//
+// A_PoisonShroom
+//
+//===========================================================================
+
+DEFINE_ACTION_FUNCTION(AActor, A_PoisonShroom)
+{
+	PARAM_ACTION_PROLOGUE;
+
+	self->tics = 128+(pr_shroom()<<1);
+	return 0;
+}
+
+//===========================================================================
+//
+// A_SoAExplode - Suit of Armor Explode
+//
+//===========================================================================
+
+DEFINE_ACTION_FUNCTION(AActor, A_SoAExplode)
+{
+	PARAM_ACTION_PROLOGUE;
+
+	AActor *mo;
+	int i;
+
+	for (i = 0; i < 10; i++)
+	{
+		mo = Spawn ("ZArmorChunk", self->x+((pr_soaexplode()-128)<<12),
+			self->y+((pr_soaexplode()-128)<<12), 
+			self->z+(pr_soaexplode()*self->height/256), ALLOW_REPLACE);
+		if (mo)
+		{
+			mo->SetState (mo->SpawnState + i);
+			mo->velz = ((pr_soaexplode()&7)+5)*FRACUNIT;
+			mo->velx = pr_soaexplode.Random2()<<(FRACBITS-6);
+			mo->vely = pr_soaexplode.Random2()<<(FRACBITS-6);
+		}
+	}
+	// Spawn an item?
+	PClassActor *type = P_GetSpawnableType(self->args[0]);
+	if (type != NULL)
+	{
+		if (!((level.flags2 & LEVEL2_NOMONSTERS) || (dmflags & DF_NO_MONSTERS))
+		|| !(GetDefaultByType (type)->flags3 & MF3_ISMONSTER))
+		{ // Only spawn monsters if not -nomonsters
+			Spawn (type, self->x, self->y, self->z, ALLOW_REPLACE);
+		}
+	}
+	S_Sound (self, CHAN_BODY, self->DeathSound, 1, ATTN_NORM);
+	self->Destroy ();
+	return 0;
+}
+
+// Bell ---------------------------------------------------------------------
+
+class AZBell : public AActor
+{
+	DECLARE_CLASS (AZBell, AActor)
+public:
+	void Activate (AActor *activator);
+};
+
+IMPLEMENT_CLASS (AZBell)
+
+void AZBell::Activate (AActor *activator)
+{
+	if (health > 0)
+	{
+		P_DamageMobj (this, activator, activator, 10, NAME_Melee); // 'ring' the bell
+	}
+}
+
+//===========================================================================
+//
+// A_BellReset1
+//
+//===========================================================================
+
+DEFINE_ACTION_FUNCTION(AActor, A_BellReset1)
+{
+	PARAM_ACTION_PROLOGUE;
+
+	self->flags |= MF_NOGRAVITY;
+	self->height <<= 2;
+	if (self->special)
+	{ // Initiate death action
+		P_ExecuteSpecial(self->special, NULL, NULL, false, self->args[0],
+			self->args[1], self->args[2], self->args[3], self->args[4]);
+		self->special = 0;
+	}
+	return 0;
+}
+
+//===========================================================================
+//
+// A_BellReset2
+//
+//===========================================================================
+
+DEFINE_ACTION_FUNCTION(AActor, A_BellReset2)
+{
+	PARAM_ACTION_PROLOGUE;
+
+	self->flags |= MF_SHOOTABLE;
+	self->flags &= ~MF_CORPSE;
+	self->flags6 &= ~MF6_KILLED;
+	self->health = 5;
+	return 0;
+}
+