--- conflicted
+++ resolved
@@ -1,619 +1,615 @@
-// Emacs style mode select	 -*- C++ -*- 
-//-----------------------------------------------------------------------------
-//
-// $Id:$
-//
-// Copyright (C) 1993-1996 by id Software, Inc.
-//
-// This source is available for distribution and/or modification
-// only under the terms of the DOOM Source Code License as
-// published by id Software. All rights reserved.
-//
-// The source is distributed in the hope that it will be useful,
-// but WITHOUT ANY WARRANTY; without even the implied warranty of
-// FITNESS FOR A PARTICULAR PURPOSE. See the DOOM Source Code License
-// for more details.
-//
-// DESCRIPTION:
-//		Play functions, animation, global header.
-//
-//-----------------------------------------------------------------------------
-
-
-#ifndef __P_LOCAL__
-#define __P_LOCAL__
-
-#include "doomtype.h"
-#include "doomdef.h"
-#include "tables.h"
-#include "r_state.h"
-#include "r_utility.h"
-#include "d_player.h"
-
-#include "a_morph.h"
-
-#include <stdlib.h>
-
-#define STEEPSLOPE		46342	// [RH] Minimum floorplane.c value for walking
-
-#define BONUSADD		6
-
-// mapblocks are used to check movement
-// against lines and things
-#define MAPBLOCKUNITS	128
-#define MAPBLOCKSIZE	(MAPBLOCKUNITS*FRACUNIT)
-#define MAPBLOCKSHIFT	(FRACBITS+7)
-#define MAPBMASK		(MAPBLOCKSIZE-1)
-#define MAPBTOFRAC		(MAPBLOCKSHIFT-FRACBITS)
-
-// Inspired by Maes
-extern int bmapnegx;
-extern int bmapnegy;
-
-inline int GetSafeBlockX(int blockx)
-{
-	blockx >>= MAPBLOCKSHIFT;
-	return (blockx <= bmapnegx) ? blockx & 0x1FF : blockx;
-}
-inline int GetSafeBlockX(long long blockx)
-{
-	blockx >>= MAPBLOCKSHIFT;
-	return int((blockx <= bmapnegx) ? blockx & 0x1FF : blockx);
-}
-
-inline int GetSafeBlockY(int blocky)
-{
-	blocky >>= MAPBLOCKSHIFT;
-	return (blocky <= bmapnegy) ? blocky & 0x1FF: blocky;
-}
-inline int GetSafeBlockY(long long blocky)
-{
-	blocky >>= MAPBLOCKSHIFT;
-	return int((blocky <= bmapnegy) ? blocky & 0x1FF: blocky);
-}
-
-// MAXRADIUS is for precalculated sector block boxes
-// the spider demon is larger,
-// but we do not have any moving sectors nearby
-#define MAXRADIUS		0/*32*FRACUNIT*/
-
-//#define GRAVITY 		FRACUNIT
-#define MAXMOVE 		(30*FRACUNIT)
-
-#define TALKRANGE		(128*FRACUNIT)
-#define USERANGE		(64*FRACUNIT)
-#define MELEERANGE		(64*FRACUNIT)
-#define MISSILERANGE	(32*64*FRACUNIT)
-#define PLAYERMISSILERANGE	(8192*FRACUNIT)	// [RH] New MISSILERANGE for players
-
-// follow a player exlusively for 3 seconds
-#define BASETHRESHOLD	100
-
-
-//
-// P_PSPR
-//
-void P_SetupPsprites (player_t* curplayer, bool startweaponup);
-void P_MovePsprites (player_t* curplayer);
-void P_DropWeapon (player_t* player);
-
-
-//
-// P_USER
-//
-void	P_FallingDamage (AActor *ent);
-void	P_PlayerThink (player_t *player);
-void	P_PredictPlayer (player_t *player);
-void	P_UnPredictPlayer ();
-void	P_PredictionLerpReset();
-
-//
-// P_MOBJ
-//
-
-#define ONFLOORZ		FIXED_MIN
-#define ONCEILINGZ		FIXED_MAX
-#define FLOATRANDZ		(FIXED_MAX-1)
-
-#define SPF_TEMPPLAYER		1	// spawning a short-lived dummy player
-#define SPF_WEAPONFULLYUP	2	// spawn with weapon already raised
-
-APlayerPawn *P_SpawnPlayer (struct FPlayerStart *mthing, int playernum, int flags=0);
-
-void P_ThrustMobj (AActor *mo, angle_t angle, fixed_t move);
-int P_FaceMobj (AActor *source, AActor *target, angle_t *delta);
-bool P_SeekerMissile (AActor *actor, angle_t thresh, angle_t turnMax, bool precise = false, bool usecurspeed=false);
-
-enum EPuffFlags
-{
-	PF_HITTHING = 1,
-	PF_MELEERANGE = 2,
-	PF_TEMPORARY = 4,
-	PF_HITTHINGBLEED = 8,
-	PF_NORANDOMZ = 16
-};
-
-AActor *P_SpawnPuff (AActor *source, PClassActor *pufftype, fixed_t x, fixed_t y, fixed_t z, angle_t dir, int updown, int flags = 0, AActor *vict = NULL);
-void	P_SpawnBlood (fixed_t x, fixed_t y, fixed_t z, angle_t dir, int damage, AActor *originator);
-void	P_BloodSplatter (fixed_t x, fixed_t y, fixed_t z, AActor *originator);
-void	P_BloodSplatter2 (fixed_t x, fixed_t y, fixed_t z, AActor *originator);
-void	P_RipperBlood (AActor *mo, AActor *bleeder);
-int		P_GetThingFloorType (AActor *thing);
-void	P_ExplodeMissile (AActor *missile, line_t *explodeline, AActor *target);
-
-AActor * P_OldSpawnMissile(AActor *source, AActor *owner, AActor *dest, PClassActor *type);
-AActor *P_SpawnMissile (AActor* source, AActor* dest, PClassActor *type, AActor* owner = NULL);
-AActor *P_SpawnMissileZ (AActor* source, fixed_t z, AActor* dest, PClassActor *type);
-AActor *P_SpawnMissileXYZ (fixed_t x, fixed_t y, fixed_t z, AActor *source, AActor *dest, PClassActor *type, bool checkspawn = true, AActor *owner = NULL);
-AActor *P_SpawnMissileAngle (AActor *source, PClassActor *type, angle_t angle, fixed_t velz);
-AActor *P_SpawnMissileAngleSpeed (AActor *source, PClassActor *type, angle_t angle, fixed_t velz, fixed_t speed);
-AActor *P_SpawnMissileAngleZ (AActor *source, fixed_t z, PClassActor *type, angle_t angle, fixed_t velz);
-AActor *P_SpawnMissileAngleZSpeed (AActor *source, fixed_t z, PClassActor *type, angle_t angle, fixed_t velz, fixed_t speed, AActor *owner=NULL, bool checkspawn = true);
-AActor *P_SpawnMissileZAimed (AActor *source, fixed_t z, AActor *dest, PClassActor *type);
-
-AActor *P_SpawnPlayerMissile (AActor* source, PClassActor *type);
-AActor *P_SpawnPlayerMissile (AActor *source, PClassActor *type, angle_t angle);
-AActor *P_SpawnPlayerMissile (AActor *source, fixed_t x, fixed_t y, fixed_t z, PClassActor *type, angle_t angle, 
-							  AActor **pLineTarget = NULL, AActor **MissileActor = NULL, bool nofreeaim = false);
-
-void P_CheckFakeFloorTriggers (AActor *mo, fixed_t oldz, bool oldz_has_viewheight=false);
-
-AActor *P_SpawnSubMissile (AActor *source, PClassActor *type, AActor *target);	// Strife uses it
-
-
-//
-// [RH] P_THINGS
-//
-extern FClassMap SpawnableThings;
-extern FClassMap StrifeTypes;
-
-bool	P_Thing_Spawn (int tid, AActor *source, int type, angle_t angle, bool fog, int newtid);
-bool	P_Thing_Projectile (int tid, AActor *source, int type, const char * type_name, angle_t angle,
-			fixed_t speed, fixed_t vspeed, int dest, AActor *forcedest, int gravity, int newtid,
-			bool leadTarget);
-bool	P_MoveThing(AActor *source, fixed_t x, fixed_t y, fixed_t z, bool fog);
-bool	P_Thing_Move (int tid, AActor *source, int mapspot, bool fog);
-int		P_Thing_Damage (int tid, AActor *whofor0, int amount, FName type);
-void	P_Thing_SetVelocity(AActor *actor, fixed_t vx, fixed_t vy, fixed_t vz, bool add, bool setbob);
-void P_RemoveThing(AActor * actor);
-bool P_Thing_Raise(AActor *thing, AActor *raiser);
-bool P_Thing_CanRaise(AActor *thing);
-PClassActor *P_GetSpawnableType(int spawnnum);
-void InitSpawnablesFromMapinfo();
-
-//
-// P_MAPUTL
-//
-struct divline_t
-{
-	fixed_t 	x;
-	fixed_t 	y;
-	fixed_t 	dx;
-	fixed_t 	dy;
-	
-};
-
-struct intercept_t
-{
-	fixed_t 	frac;			// along trace line
-	bool	 	isaline;
-	bool		done;
-	union {
-		AActor *thing;
-		line_t *line;
-	} d;
-};
-
-typedef bool (*traverser_t) (intercept_t *in);
-
-fixed_t P_AproxDistance (fixed_t dx, fixed_t dy);
-
-//==========================================================================
-//
-// P_PointOnLineSide
-//
-// Returns 0 (front/on) or 1 (back)
-// [RH] inlined, stripped down, and made more precise
-//
-//==========================================================================
-
-inline int P_PointOnLineSide (fixed_t x, fixed_t y, const line_t *line)
-{
-	return DMulScale32 (y-line->v1->y, line->dx, line->v1->x-x, line->dy) > 0;
-}
-
-//==========================================================================
-//
-// P_PointOnDivlineSide
-//
-// Same as P_PointOnLineSide except it uses divlines
-// [RH] inlined, stripped down, and made more precise
-//
-//==========================================================================
-
-inline int P_PointOnDivlineSide (fixed_t x, fixed_t y, const divline_t *line)
-{
-	return DMulScale32 (y-line->y, line->dx, line->x-x, line->dy) > 0;
-}
-
-//==========================================================================
-//
-// P_MakeDivline
-//
-//==========================================================================
-
-inline void P_MakeDivline (const line_t *li, divline_t *dl)
-{
-	dl->x = li->v1->x;
-	dl->y = li->v1->y;
-	dl->dx = li->dx;
-	dl->dy = li->dy;
-}
-
-fixed_t P_InterceptVector (const divline_t *v2, const divline_t *v1);
-
-struct FLineOpening
-{
-	fixed_t			top;
-	fixed_t			bottom;
-	fixed_t			range;
-	fixed_t			lowfloor;
-	sector_t		*bottomsec;
-	sector_t		*topsec;
-	FTextureID		ceilingpic;
-	FTextureID		floorpic;
-	bool			touchmidtex;
-	bool			abovemidtex;
-};
-
-void	P_LineOpening (FLineOpening &open, AActor *thing, const line_t *linedef, fixed_t x, fixed_t y, fixed_t refx=FIXED_MIN, fixed_t refy=0, int flags=0);
-
-class FBoundingBox;
-struct polyblock_t;
-
-class FBlockLinesIterator
-{
-	int minx, maxx;
-	int miny, maxy;
-
-	int curx, cury;
-	polyblock_t *polyLink;
-	int polyIndex;
-	int *list;
-
-	void StartBlock(int x, int y);
-
-public:
-	FBlockLinesIterator(int minx, int miny, int maxx, int maxy, bool keepvalidcount = false);
-	FBlockLinesIterator(const FBoundingBox &box);
-	line_t *Next();
-	void Reset() { StartBlock(minx, miny); }
-};
-
-class FBlockThingsIterator
-{
-	int minx, maxx;
-	int miny, maxy;
-
-	int curx, cury;
-
-	FBlockNode *block;
-
-	int Buckets[32];
-
-	struct HashEntry
-	{
-		AActor *Actor;
-		int Next;
-	};
-	HashEntry FixedHash[10];
-	int NumFixedHash;
-	TArray<HashEntry> DynHash;
-
-	HashEntry *GetHashEntry(int i) { return i < (int)countof(FixedHash) ? &FixedHash[i] : &DynHash[i - countof(FixedHash)]; }
-
-	void StartBlock(int x, int y);
-	void SwitchBlock(int x, int y);
-	void ClearHash();
-
-	// The following is only for use in the path traverser 
-	// and therefore declared private.
-	FBlockThingsIterator();
-
-	friend class FPathTraverse;
-
-public:
-	FBlockThingsIterator(int minx, int miny, int maxx, int maxy);
-	FBlockThingsIterator(const FBoundingBox &box);
-	AActor *Next(bool centeronly = false);
-	void Reset() { StartBlock(minx, miny); }
-};
-
-class FPathTraverse
-{
-	static TArray<intercept_t> intercepts;
-
-	divline_t trace;
-	unsigned int intercept_index;
-	unsigned int intercept_count;
-	fixed_t maxfrac;
-	unsigned int count;
-
-	void AddLineIntercepts(int bx, int by);
-	void AddThingIntercepts(int bx, int by, FBlockThingsIterator &it, bool compatible);
-public:
-
-	intercept_t *Next();
-
-	FPathTraverse(fixed_t x1, fixed_t y1, fixed_t x2, fixed_t y2, int flags);
-	~FPathTraverse();
-	const divline_t &Trace() const { return trace; }
-};
-
-
-#define PT_ADDLINES 	1
-#define PT_ADDTHINGS	2
-#define PT_COMPATIBLE	4
-#define PT_DELTA		8		// x2,y2 is passed as a delta, not as an endpoint
-
-AActor *P_BlockmapSearch (AActor *mo, int distance, AActor *(*check)(AActor*, int, void *), void *params = NULL);
-AActor *P_RoughMonsterSearch (AActor *mo, int distance, bool onlyseekable=false);
-
-//
-// P_MAP
-//
-
-struct FCheckPosition
-{
-	// in
-	AActor			*thing;
-	fixed_t			x;
-	fixed_t			y;
-	fixed_t			z;
-
-	// out
-	sector_t		*sector;
-	fixed_t			floorz;
-	fixed_t			ceilingz;
-	fixed_t			dropoffz;
-	FTextureID		floorpic;
-	sector_t		*floorsector;
-	FTextureID		ceilingpic;
-	sector_t		*ceilingsector;
-	bool			touchmidtex;
-	bool			abovemidtex;
-	bool			floatok;
-	bool			FromPMove;
-	line_t			*ceilingline;
-	AActor			*stepthing;
-	// [RH] These are used by PIT_CheckThing and P_XYMovement to apply
-	// ripping damage once per tic instead of once per move.
-	bool			DoRipping;
-	AActor			*LastRipped;
-	int				PushTime;
-
-	FCheckPosition(bool rip=false)
-	{
-		DoRipping = rip;
-		LastRipped = NULL;
-		PushTime = 0;
-		FromPMove = false;
-	}
-};
-
-
-
-// If "floatok" true, move would be ok
-// if within "tmfloorz - tmceilingz".
-extern msecnode_t		*sector_list;		// phares 3/16/98
-
-extern TArray<line_t *> spechit;
-
-
-bool	P_TestMobjLocation (AActor *mobj);
-bool	P_TestMobjZ (AActor *mobj, bool quick=true, AActor **pOnmobj = NULL);
-bool	P_CheckPosition (AActor *thing, fixed_t x, fixed_t y, FCheckPosition &tm, bool actorsonly=false);
-bool	P_CheckPosition (AActor *thing, fixed_t x, fixed_t y, bool actorsonly=false);
-AActor	*P_CheckOnmobj (AActor *thing);
-void	P_FakeZMovement (AActor *mo);
-bool	P_TryMove (AActor* thing, fixed_t x, fixed_t y, int dropoff, const secplane_t * onfloor, FCheckPosition &tm, bool missileCheck = false);
-bool	P_TryMove (AActor* thing, fixed_t x, fixed_t y, int dropoff, const secplane_t * onfloor = NULL);
-bool	P_CheckMove(AActor *thing, fixed_t x, fixed_t y);
-void	P_ApplyTorque(AActor *mo);
-bool	P_TeleportMove (AActor* thing, fixed_t x, fixed_t y, fixed_t z, bool telefrag);	// [RH] Added z and telefrag parameters
-void	P_PlayerStartStomp (AActor *actor);		// [RH] Stomp on things for a newly spawned player
-void	P_SlideMove (AActor* mo, fixed_t tryx, fixed_t tryy, int numsteps);
-bool	P_BounceWall (AActor *mo);
-bool	P_BounceActor (AActor *mo, AActor *BlockingMobj, bool ontop);
-bool	P_CheckSight (const AActor *t1, const AActor *t2, int flags=0);
-
-enum ESightFlags
-{
-	SF_IGNOREVISIBILITY=1,
-	SF_SEEPASTSHOOTABLELINES=2,
-	SF_SEEPASTBLOCKEVERYTHING=4,
-	SF_IGNOREWATERBOUNDARY=8
-};
-
-void	P_ResetSightCounters (bool full);
-bool	P_TalkFacing (AActor *player);
-void	P_UseLines (player_t* player);
-bool	P_UsePuzzleItem (AActor *actor, int itemType);
-
-enum
-{
-	FFCF_ONLYSPAWNPOS = 1,
-	FFCF_SAMESECTOR = 2,
-	FFCF_ONLY3DFLOORS = 4,	// includes 3D midtexes
-	FFCF_3DRESTRICT = 8,	// ignore 3D midtexes and floors whose floorz are above thing's z
-};
-void	P_FindFloorCeiling (AActor *actor, int flags=0);
-
-bool	P_ChangeSector (sector_t* sector, int crunch, int amt, int floorOrCeil, bool isreset);
-
-fixed_t P_AimLineAttack (AActor *t1, angle_t angle, fixed_t distance, AActor **pLineTarget = NULL, fixed_t vrange=0, int flags = 0, AActor *target=NULL, AActor *friender=NULL);
-
-enum	// P_AimLineAttack flags
-{
-	ALF_FORCENOSMART = 1,
-	ALF_CHECK3D = 2,
-	ALF_CHECKNONSHOOTABLE = 4,
-	ALF_CHECKCONVERSATION = 8,
-	ALF_NOFRIENDS = 16,
-};
-
-enum	// P_LineAttack flags
-{
-	LAF_ISMELEEATTACK = 1,
-	LAF_NORANDOMPUFFZ = 2
-};
-
-AActor *P_LineAttack (AActor *t1, angle_t angle, fixed_t distance, int pitch, int damage, FName damageType, PClassActor *pufftype, int flags = 0, AActor **victim = NULL, int *actualdamage = NULL);
-AActor *P_LineAttack (AActor *t1, angle_t angle, fixed_t distance, int pitch, int damage, FName damageType, FName pufftype, int flags = 0, AActor **victim = NULL, int *actualdamage = NULL);
-AActor *P_LinePickActor (AActor *t1, angle_t angle, fixed_t distance, int pitch, DWORD actorMask, DWORD wallMask);
-void	P_TraceBleed (int damage, fixed_t x, fixed_t y, fixed_t z, AActor *target, angle_t angle, int pitch);
-void	P_TraceBleed (int damage, AActor *target, angle_t angle, int pitch);
-void	P_TraceBleed (int damage, AActor *target, AActor *missile);		// missile version
-void	P_TraceBleed (int damage, AActor *target);		// random direction version
-bool	P_HitFloor (AActor *thing);
-bool	P_HitWater (AActor *thing, sector_t *sec, fixed_t splashx = FIXED_MIN, fixed_t splashy = FIXED_MIN, fixed_t splashz=FIXED_MIN, bool checkabove = false, bool alert = true);
-void	P_CheckSplash(AActor *self, fixed_t distance);
-<<<<<<< HEAD
-void	P_RailAttack (AActor *source, int damage, int offset_xy, fixed_t offset_z = 0, int color1 = 0, int color2 = 0, double maxdiff = 0, int flags = 0, PClassActor *puff = NULL, angle_t angleoffset = 0, angle_t pitchoffset = 0, fixed_t distance = 8192*FRACUNIT, int duration = 0, double sparsity = 1.0, double drift = 1.0, PClassActor *spawnclass = NULL);	// [RH] Shoot a railgun
-=======
-void	P_RailAttack (AActor *source, int damage, int offset_xy, fixed_t offset_z = 0, int color1 = 0, int color2 = 0, float maxdiff = 0, int flags = 0, const PClass *puff = NULL, angle_t angleoffset = 0, angle_t pitchoffset = 0, fixed_t distance = 8192*FRACUNIT, int duration = 0, float sparsity = 1.0, float drift = 1.0, const PClass *spawnclass = NULL, int SpiralOffset = 270);	// [RH] Shoot a railgun
->>>>>>> a93c3023
-
-enum	// P_RailAttack / A_RailAttack / A_CustomRailgun / P_DrawRailTrail flags
-{	
-	RAF_SILENT = 1,
-	RAF_NOPIERCE = 2,
-	RAF_EXPLICITANGLE = 4,
-	RAF_FULLBRIGHT = 8,
-	RAF_CENTERZ = 16,
-};
-
-
-bool	P_CheckMissileSpawn (AActor *missile, fixed_t maxdist);
-void	P_PlaySpawnSound(AActor *missile, AActor *spawner);
-
-// [RH] Position the chasecam
-void	P_AimCamera (AActor *t1, fixed_t &x, fixed_t &y, fixed_t &z, sector_t *&sec);
-
-// [RH] Means of death
-enum
-{
-	RADF_HURTSOURCE = 1,
-	RADF_NOIMPACTDAMAGE = 2,
-	RADF_SOURCEISSPOT = 4,
-	RADF_NODAMAGE = 8,
-};
-void	P_RadiusAttack (AActor *spot, AActor *source, int damage, int distance, 
-						FName damageType, int flags, int fulldamagedistance=0);
-
-void	P_DelSector_List();
-void	P_DelSeclist(msecnode_t *);							// phares 3/16/98
-msecnode_t*	P_DelSecnode(msecnode_t *);
-void	P_CreateSecNodeList(AActor*,fixed_t,fixed_t);		// phares 3/14/98
-int		P_GetMoveFactor(const AActor *mo, int *frictionp);	// phares  3/6/98
-int		P_GetFriction(const AActor *mo, int *frictionfactor);
-bool	Check_Sides(AActor *, int, int);					// phares
-
-// [RH] 
-const secplane_t * P_CheckSlopeWalk (AActor *actor, fixed_t &xmove, fixed_t &ymove);
-
-//----------------------------------------------------------------------------------
-//
-// Added so that in the source there's a clear distinction between
-// game engine and renderer specific calls.
-// (For ZDoom itself this doesn't make any difference here but for GZDoom it does.)
-//
-//----------------------------------------------------------------------------------
-subsector_t *P_PointInSubsector (fixed_t x, fixed_t y);
-inline sector_t *P_PointInSector(fixed_t x, fixed_t y)
-{
-	return P_PointInSubsector(x,y)->sector;
-}
-
-//
-// P_SETUP
-//
-extern BYTE*			rejectmatrix;	// for fast sight rejection
-extern int*				blockmaplump;	// offsets in blockmap are from here
-
-extern int*				blockmap;
-extern int				bmapwidth;
-extern int				bmapheight; 	// in mapblocks
-extern fixed_t			bmaporgx;
-extern fixed_t			bmaporgy;		// origin of block map
-extern FBlockNode**		blocklinks; 	// for thing chains
-
-
-
-//
-// P_INTER
-//
-void P_TouchSpecialThing (AActor *special, AActor *toucher);
-int  P_DamageMobj (AActor *target, AActor *inflictor, AActor *source, int damage, FName mod, int flags=0);
-void P_PoisonMobj (AActor *target, AActor *inflictor, AActor *source, int damage, int duration, int period, FName type);
-bool P_GiveBody (AActor *actor, int num, int max=0);
-bool P_PoisonPlayer (player_t *player, AActor *poisoner, AActor *source, int poison);
-void P_PoisonDamage (player_t *player, AActor *source, int damage, bool playPainSound);
-
-enum EDmgFlags
-{
-	DMG_NO_ARMOR = 1,
-	DMG_INFLICTOR_IS_PUFF = 2,
-	DMG_THRUSTLESS = 4,
-	DMG_FORCED = 8,
-	DMG_NO_FACTOR = 16,
-	DMG_PLAYERATTACK = 32,
-	DMG_FOILINVUL = 64,
-	DMG_FOILBUDDHA = 128,
-	DMG_NO_PROTECT = 256,
-};
-
-
-// ===== PO_MAN =====
-
-typedef enum
-{
-	PODOOR_NONE,
-	PODOOR_SLIDE,
-	PODOOR_SWING,
-} podoortype_t;
-
-bool EV_RotatePoly (line_t *line, int polyNum, int speed, int byteAngle, int direction, bool overRide);
-bool EV_MovePoly (line_t *line, int polyNum, int speed, angle_t angle, fixed_t dist, bool overRide);
-bool EV_MovePolyTo (line_t *line, int polyNum, int speed, fixed_t x, fixed_t y, bool overRide);
-bool EV_OpenPolyDoor (line_t *line, int polyNum, int speed, angle_t angle, int delay, int distance, podoortype_t type);
-bool EV_StopPoly (int polyNum);
-
-
-// [RH] Data structure for P_SpawnMapThing() to keep track
-//		of polyobject-related things.
-struct polyspawns_t
-{
-	polyspawns_t *next;
-	fixed_t x;
-	fixed_t y;
-	short angle;
-	short type;
-};
-
-extern int po_NumPolyobjs;
-extern polyspawns_t *polyspawns;	// [RH] list of polyobject things to spawn
-
-
-void PO_Init ();
-bool PO_Busy (int polyobj);
-FPolyObj *PO_GetPolyobj(int polyNum);
-
-//
-// P_SPEC
-//
-#include "p_spec.h"
-
-bool P_AlignFlat (int linenum, int side, int fc);
-
-#endif	// __P_LOCAL__
+// Emacs style mode select	 -*- C++ -*- 
+//-----------------------------------------------------------------------------
+//
+// $Id:$
+//
+// Copyright (C) 1993-1996 by id Software, Inc.
+//
+// This source is available for distribution and/or modification
+// only under the terms of the DOOM Source Code License as
+// published by id Software. All rights reserved.
+//
+// The source is distributed in the hope that it will be useful,
+// but WITHOUT ANY WARRANTY; without even the implied warranty of
+// FITNESS FOR A PARTICULAR PURPOSE. See the DOOM Source Code License
+// for more details.
+//
+// DESCRIPTION:
+//		Play functions, animation, global header.
+//
+//-----------------------------------------------------------------------------
+
+
+#ifndef __P_LOCAL__
+#define __P_LOCAL__
+
+#include "doomtype.h"
+#include "doomdef.h"
+#include "tables.h"
+#include "r_state.h"
+#include "r_utility.h"
+#include "d_player.h"
+
+#include "a_morph.h"
+
+#include <stdlib.h>
+
+#define STEEPSLOPE		46342	// [RH] Minimum floorplane.c value for walking
+
+#define BONUSADD		6
+
+// mapblocks are used to check movement
+// against lines and things
+#define MAPBLOCKUNITS	128
+#define MAPBLOCKSIZE	(MAPBLOCKUNITS*FRACUNIT)
+#define MAPBLOCKSHIFT	(FRACBITS+7)
+#define MAPBMASK		(MAPBLOCKSIZE-1)
+#define MAPBTOFRAC		(MAPBLOCKSHIFT-FRACBITS)
+
+// Inspired by Maes
+extern int bmapnegx;
+extern int bmapnegy;
+
+inline int GetSafeBlockX(int blockx)
+{
+	blockx >>= MAPBLOCKSHIFT;
+	return (blockx <= bmapnegx) ? blockx & 0x1FF : blockx;
+}
+inline int GetSafeBlockX(long long blockx)
+{
+	blockx >>= MAPBLOCKSHIFT;
+	return int((blockx <= bmapnegx) ? blockx & 0x1FF : blockx);
+}
+
+inline int GetSafeBlockY(int blocky)
+{
+	blocky >>= MAPBLOCKSHIFT;
+	return (blocky <= bmapnegy) ? blocky & 0x1FF: blocky;
+}
+inline int GetSafeBlockY(long long blocky)
+{
+	blocky >>= MAPBLOCKSHIFT;
+	return int((blocky <= bmapnegy) ? blocky & 0x1FF: blocky);
+}
+
+// MAXRADIUS is for precalculated sector block boxes
+// the spider demon is larger,
+// but we do not have any moving sectors nearby
+#define MAXRADIUS		0/*32*FRACUNIT*/
+
+//#define GRAVITY 		FRACUNIT
+#define MAXMOVE 		(30*FRACUNIT)
+
+#define TALKRANGE		(128*FRACUNIT)
+#define USERANGE		(64*FRACUNIT)
+#define MELEERANGE		(64*FRACUNIT)
+#define MISSILERANGE	(32*64*FRACUNIT)
+#define PLAYERMISSILERANGE	(8192*FRACUNIT)	// [RH] New MISSILERANGE for players
+
+// follow a player exlusively for 3 seconds
+#define BASETHRESHOLD	100
+
+
+//
+// P_PSPR
+//
+void P_SetupPsprites (player_t* curplayer, bool startweaponup);
+void P_MovePsprites (player_t* curplayer);
+void P_DropWeapon (player_t* player);
+
+
+//
+// P_USER
+//
+void	P_FallingDamage (AActor *ent);
+void	P_PlayerThink (player_t *player);
+void	P_PredictPlayer (player_t *player);
+void	P_UnPredictPlayer ();
+void	P_PredictionLerpReset();
+
+//
+// P_MOBJ
+//
+
+#define ONFLOORZ		FIXED_MIN
+#define ONCEILINGZ		FIXED_MAX
+#define FLOATRANDZ		(FIXED_MAX-1)
+
+#define SPF_TEMPPLAYER		1	// spawning a short-lived dummy player
+#define SPF_WEAPONFULLYUP	2	// spawn with weapon already raised
+
+APlayerPawn *P_SpawnPlayer (struct FPlayerStart *mthing, int playernum, int flags=0);
+
+void P_ThrustMobj (AActor *mo, angle_t angle, fixed_t move);
+int P_FaceMobj (AActor *source, AActor *target, angle_t *delta);
+bool P_SeekerMissile (AActor *actor, angle_t thresh, angle_t turnMax, bool precise = false, bool usecurspeed=false);
+
+enum EPuffFlags
+{
+	PF_HITTHING = 1,
+	PF_MELEERANGE = 2,
+	PF_TEMPORARY = 4,
+	PF_HITTHINGBLEED = 8,
+	PF_NORANDOMZ = 16
+};
+
+AActor *P_SpawnPuff (AActor *source, PClassActor *pufftype, fixed_t x, fixed_t y, fixed_t z, angle_t dir, int updown, int flags = 0, AActor *vict = NULL);
+void	P_SpawnBlood (fixed_t x, fixed_t y, fixed_t z, angle_t dir, int damage, AActor *originator);
+void	P_BloodSplatter (fixed_t x, fixed_t y, fixed_t z, AActor *originator);
+void	P_BloodSplatter2 (fixed_t x, fixed_t y, fixed_t z, AActor *originator);
+void	P_RipperBlood (AActor *mo, AActor *bleeder);
+int		P_GetThingFloorType (AActor *thing);
+void	P_ExplodeMissile (AActor *missile, line_t *explodeline, AActor *target);
+
+AActor * P_OldSpawnMissile(AActor *source, AActor *owner, AActor *dest, PClassActor *type);
+AActor *P_SpawnMissile (AActor* source, AActor* dest, PClassActor *type, AActor* owner = NULL);
+AActor *P_SpawnMissileZ (AActor* source, fixed_t z, AActor* dest, PClassActor *type);
+AActor *P_SpawnMissileXYZ (fixed_t x, fixed_t y, fixed_t z, AActor *source, AActor *dest, PClassActor *type, bool checkspawn = true, AActor *owner = NULL);
+AActor *P_SpawnMissileAngle (AActor *source, PClassActor *type, angle_t angle, fixed_t velz);
+AActor *P_SpawnMissileAngleSpeed (AActor *source, PClassActor *type, angle_t angle, fixed_t velz, fixed_t speed);
+AActor *P_SpawnMissileAngleZ (AActor *source, fixed_t z, PClassActor *type, angle_t angle, fixed_t velz);
+AActor *P_SpawnMissileAngleZSpeed (AActor *source, fixed_t z, PClassActor *type, angle_t angle, fixed_t velz, fixed_t speed, AActor *owner=NULL, bool checkspawn = true);
+AActor *P_SpawnMissileZAimed (AActor *source, fixed_t z, AActor *dest, PClassActor *type);
+
+AActor *P_SpawnPlayerMissile (AActor* source, PClassActor *type);
+AActor *P_SpawnPlayerMissile (AActor *source, PClassActor *type, angle_t angle);
+AActor *P_SpawnPlayerMissile (AActor *source, fixed_t x, fixed_t y, fixed_t z, PClassActor *type, angle_t angle, 
+							  AActor **pLineTarget = NULL, AActor **MissileActor = NULL, bool nofreeaim = false);
+
+void P_CheckFakeFloorTriggers (AActor *mo, fixed_t oldz, bool oldz_has_viewheight=false);
+
+AActor *P_SpawnSubMissile (AActor *source, PClassActor *type, AActor *target);	// Strife uses it
+
+
+//
+// [RH] P_THINGS
+//
+extern FClassMap SpawnableThings;
+extern FClassMap StrifeTypes;
+
+bool	P_Thing_Spawn (int tid, AActor *source, int type, angle_t angle, bool fog, int newtid);
+bool	P_Thing_Projectile (int tid, AActor *source, int type, const char * type_name, angle_t angle,
+			fixed_t speed, fixed_t vspeed, int dest, AActor *forcedest, int gravity, int newtid,
+			bool leadTarget);
+bool	P_MoveThing(AActor *source, fixed_t x, fixed_t y, fixed_t z, bool fog);
+bool	P_Thing_Move (int tid, AActor *source, int mapspot, bool fog);
+int		P_Thing_Damage (int tid, AActor *whofor0, int amount, FName type);
+void	P_Thing_SetVelocity(AActor *actor, fixed_t vx, fixed_t vy, fixed_t vz, bool add, bool setbob);
+void P_RemoveThing(AActor * actor);
+bool P_Thing_Raise(AActor *thing, AActor *raiser);
+bool P_Thing_CanRaise(AActor *thing);
+PClassActor *P_GetSpawnableType(int spawnnum);
+void InitSpawnablesFromMapinfo();
+
+//
+// P_MAPUTL
+//
+struct divline_t
+{
+	fixed_t 	x;
+	fixed_t 	y;
+	fixed_t 	dx;
+	fixed_t 	dy;
+	
+};
+
+struct intercept_t
+{
+	fixed_t 	frac;			// along trace line
+	bool	 	isaline;
+	bool		done;
+	union {
+		AActor *thing;
+		line_t *line;
+	} d;
+};
+
+typedef bool (*traverser_t) (intercept_t *in);
+
+fixed_t P_AproxDistance (fixed_t dx, fixed_t dy);
+
+//==========================================================================
+//
+// P_PointOnLineSide
+//
+// Returns 0 (front/on) or 1 (back)
+// [RH] inlined, stripped down, and made more precise
+//
+//==========================================================================
+
+inline int P_PointOnLineSide (fixed_t x, fixed_t y, const line_t *line)
+{
+	return DMulScale32 (y-line->v1->y, line->dx, line->v1->x-x, line->dy) > 0;
+}
+
+//==========================================================================
+//
+// P_PointOnDivlineSide
+//
+// Same as P_PointOnLineSide except it uses divlines
+// [RH] inlined, stripped down, and made more precise
+//
+//==========================================================================
+
+inline int P_PointOnDivlineSide (fixed_t x, fixed_t y, const divline_t *line)
+{
+	return DMulScale32 (y-line->y, line->dx, line->x-x, line->dy) > 0;
+}
+
+//==========================================================================
+//
+// P_MakeDivline
+//
+//==========================================================================
+
+inline void P_MakeDivline (const line_t *li, divline_t *dl)
+{
+	dl->x = li->v1->x;
+	dl->y = li->v1->y;
+	dl->dx = li->dx;
+	dl->dy = li->dy;
+}
+
+fixed_t P_InterceptVector (const divline_t *v2, const divline_t *v1);
+
+struct FLineOpening
+{
+	fixed_t			top;
+	fixed_t			bottom;
+	fixed_t			range;
+	fixed_t			lowfloor;
+	sector_t		*bottomsec;
+	sector_t		*topsec;
+	FTextureID		ceilingpic;
+	FTextureID		floorpic;
+	bool			touchmidtex;
+	bool			abovemidtex;
+};
+
+void	P_LineOpening (FLineOpening &open, AActor *thing, const line_t *linedef, fixed_t x, fixed_t y, fixed_t refx=FIXED_MIN, fixed_t refy=0, int flags=0);
+
+class FBoundingBox;
+struct polyblock_t;
+
+class FBlockLinesIterator
+{
+	int minx, maxx;
+	int miny, maxy;
+
+	int curx, cury;
+	polyblock_t *polyLink;
+	int polyIndex;
+	int *list;
+
+	void StartBlock(int x, int y);
+
+public:
+	FBlockLinesIterator(int minx, int miny, int maxx, int maxy, bool keepvalidcount = false);
+	FBlockLinesIterator(const FBoundingBox &box);
+	line_t *Next();
+	void Reset() { StartBlock(minx, miny); }
+};
+
+class FBlockThingsIterator
+{
+	int minx, maxx;
+	int miny, maxy;
+
+	int curx, cury;
+
+	FBlockNode *block;
+
+	int Buckets[32];
+
+	struct HashEntry
+	{
+		AActor *Actor;
+		int Next;
+	};
+	HashEntry FixedHash[10];
+	int NumFixedHash;
+	TArray<HashEntry> DynHash;
+
+	HashEntry *GetHashEntry(int i) { return i < (int)countof(FixedHash) ? &FixedHash[i] : &DynHash[i - countof(FixedHash)]; }
+
+	void StartBlock(int x, int y);
+	void SwitchBlock(int x, int y);
+	void ClearHash();
+
+	// The following is only for use in the path traverser 
+	// and therefore declared private.
+	FBlockThingsIterator();
+
+	friend class FPathTraverse;
+
+public:
+	FBlockThingsIterator(int minx, int miny, int maxx, int maxy);
+	FBlockThingsIterator(const FBoundingBox &box);
+	AActor *Next(bool centeronly = false);
+	void Reset() { StartBlock(minx, miny); }
+};
+
+class FPathTraverse
+{
+	static TArray<intercept_t> intercepts;
+
+	divline_t trace;
+	unsigned int intercept_index;
+	unsigned int intercept_count;
+	fixed_t maxfrac;
+	unsigned int count;
+
+	void AddLineIntercepts(int bx, int by);
+	void AddThingIntercepts(int bx, int by, FBlockThingsIterator &it, bool compatible);
+public:
+
+	intercept_t *Next();
+
+	FPathTraverse(fixed_t x1, fixed_t y1, fixed_t x2, fixed_t y2, int flags);
+	~FPathTraverse();
+	const divline_t &Trace() const { return trace; }
+};
+
+
+#define PT_ADDLINES 	1
+#define PT_ADDTHINGS	2
+#define PT_COMPATIBLE	4
+#define PT_DELTA		8		// x2,y2 is passed as a delta, not as an endpoint
+
+AActor *P_BlockmapSearch (AActor *mo, int distance, AActor *(*check)(AActor*, int, void *), void *params = NULL);
+AActor *P_RoughMonsterSearch (AActor *mo, int distance, bool onlyseekable=false);
+
+//
+// P_MAP
+//
+
+struct FCheckPosition
+{
+	// in
+	AActor			*thing;
+	fixed_t			x;
+	fixed_t			y;
+	fixed_t			z;
+
+	// out
+	sector_t		*sector;
+	fixed_t			floorz;
+	fixed_t			ceilingz;
+	fixed_t			dropoffz;
+	FTextureID		floorpic;
+	sector_t		*floorsector;
+	FTextureID		ceilingpic;
+	sector_t		*ceilingsector;
+	bool			touchmidtex;
+	bool			abovemidtex;
+	bool			floatok;
+	bool			FromPMove;
+	line_t			*ceilingline;
+	AActor			*stepthing;
+	// [RH] These are used by PIT_CheckThing and P_XYMovement to apply
+	// ripping damage once per tic instead of once per move.
+	bool			DoRipping;
+	AActor			*LastRipped;
+	int				PushTime;
+
+	FCheckPosition(bool rip=false)
+	{
+		DoRipping = rip;
+		LastRipped = NULL;
+		PushTime = 0;
+		FromPMove = false;
+	}
+};
+
+
+
+// If "floatok" true, move would be ok
+// if within "tmfloorz - tmceilingz".
+extern msecnode_t		*sector_list;		// phares 3/16/98
+
+extern TArray<line_t *> spechit;
+
+
+bool	P_TestMobjLocation (AActor *mobj);
+bool	P_TestMobjZ (AActor *mobj, bool quick=true, AActor **pOnmobj = NULL);
+bool	P_CheckPosition (AActor *thing, fixed_t x, fixed_t y, FCheckPosition &tm, bool actorsonly=false);
+bool	P_CheckPosition (AActor *thing, fixed_t x, fixed_t y, bool actorsonly=false);
+AActor	*P_CheckOnmobj (AActor *thing);
+void	P_FakeZMovement (AActor *mo);
+bool	P_TryMove (AActor* thing, fixed_t x, fixed_t y, int dropoff, const secplane_t * onfloor, FCheckPosition &tm, bool missileCheck = false);
+bool	P_TryMove (AActor* thing, fixed_t x, fixed_t y, int dropoff, const secplane_t * onfloor = NULL);
+bool	P_CheckMove(AActor *thing, fixed_t x, fixed_t y);
+void	P_ApplyTorque(AActor *mo);
+bool	P_TeleportMove (AActor* thing, fixed_t x, fixed_t y, fixed_t z, bool telefrag);	// [RH] Added z and telefrag parameters
+void	P_PlayerStartStomp (AActor *actor);		// [RH] Stomp on things for a newly spawned player
+void	P_SlideMove (AActor* mo, fixed_t tryx, fixed_t tryy, int numsteps);
+bool	P_BounceWall (AActor *mo);
+bool	P_BounceActor (AActor *mo, AActor *BlockingMobj, bool ontop);
+bool	P_CheckSight (const AActor *t1, const AActor *t2, int flags=0);
+
+enum ESightFlags
+{
+	SF_IGNOREVISIBILITY=1,
+	SF_SEEPASTSHOOTABLELINES=2,
+	SF_SEEPASTBLOCKEVERYTHING=4,
+	SF_IGNOREWATERBOUNDARY=8
+};
+
+void	P_ResetSightCounters (bool full);
+bool	P_TalkFacing (AActor *player);
+void	P_UseLines (player_t* player);
+bool	P_UsePuzzleItem (AActor *actor, int itemType);
+
+enum
+{
+	FFCF_ONLYSPAWNPOS = 1,
+	FFCF_SAMESECTOR = 2,
+	FFCF_ONLY3DFLOORS = 4,	// includes 3D midtexes
+	FFCF_3DRESTRICT = 8,	// ignore 3D midtexes and floors whose floorz are above thing's z
+};
+void	P_FindFloorCeiling (AActor *actor, int flags=0);
+
+bool	P_ChangeSector (sector_t* sector, int crunch, int amt, int floorOrCeil, bool isreset);
+
+fixed_t P_AimLineAttack (AActor *t1, angle_t angle, fixed_t distance, AActor **pLineTarget = NULL, fixed_t vrange=0, int flags = 0, AActor *target=NULL, AActor *friender=NULL);
+
+enum	// P_AimLineAttack flags
+{
+	ALF_FORCENOSMART = 1,
+	ALF_CHECK3D = 2,
+	ALF_CHECKNONSHOOTABLE = 4,
+	ALF_CHECKCONVERSATION = 8,
+	ALF_NOFRIENDS = 16,
+};
+
+enum	// P_LineAttack flags
+{
+	LAF_ISMELEEATTACK = 1,
+	LAF_NORANDOMPUFFZ = 2
+};
+
+AActor *P_LineAttack (AActor *t1, angle_t angle, fixed_t distance, int pitch, int damage, FName damageType, PClassActor *pufftype, int flags = 0, AActor **victim = NULL, int *actualdamage = NULL);
+AActor *P_LineAttack (AActor *t1, angle_t angle, fixed_t distance, int pitch, int damage, FName damageType, FName pufftype, int flags = 0, AActor **victim = NULL, int *actualdamage = NULL);
+AActor *P_LinePickActor (AActor *t1, angle_t angle, fixed_t distance, int pitch, DWORD actorMask, DWORD wallMask);
+void	P_TraceBleed (int damage, fixed_t x, fixed_t y, fixed_t z, AActor *target, angle_t angle, int pitch);
+void	P_TraceBleed (int damage, AActor *target, angle_t angle, int pitch);
+void	P_TraceBleed (int damage, AActor *target, AActor *missile);		// missile version
+void	P_TraceBleed (int damage, AActor *target);		// random direction version
+bool	P_HitFloor (AActor *thing);
+bool	P_HitWater (AActor *thing, sector_t *sec, fixed_t splashx = FIXED_MIN, fixed_t splashy = FIXED_MIN, fixed_t splashz=FIXED_MIN, bool checkabove = false, bool alert = true);
+void	P_CheckSplash(AActor *self, fixed_t distance);
+void	P_RailAttack (AActor *source, int damage, int offset_xy, fixed_t offset_z = 0, int color1 = 0, int color2 = 0, double maxdiff = 0, int flags = 0, PClassActor *puff = NULL, angle_t angleoffset = 0, angle_t pitchoffset = 0, fixed_t distance = 8192*FRACUNIT, int duration = 0, double sparsity = 1.0, double drift = 1.0, PClassActor *spawnclass = NULL, int SpiralOffset = 270);	// [RH] Shoot a railgun
+
+enum	// P_RailAttack / A_RailAttack / A_CustomRailgun / P_DrawRailTrail flags
+{	
+	RAF_SILENT = 1,
+	RAF_NOPIERCE = 2,
+	RAF_EXPLICITANGLE = 4,
+	RAF_FULLBRIGHT = 8,
+	RAF_CENTERZ = 16,
+};
+
+
+bool	P_CheckMissileSpawn (AActor *missile, fixed_t maxdist);
+void	P_PlaySpawnSound(AActor *missile, AActor *spawner);
+
+// [RH] Position the chasecam
+void	P_AimCamera (AActor *t1, fixed_t &x, fixed_t &y, fixed_t &z, sector_t *&sec);
+
+// [RH] Means of death
+enum
+{
+	RADF_HURTSOURCE = 1,
+	RADF_NOIMPACTDAMAGE = 2,
+	RADF_SOURCEISSPOT = 4,
+	RADF_NODAMAGE = 8,
+};
+void	P_RadiusAttack (AActor *spot, AActor *source, int damage, int distance, 
+						FName damageType, int flags, int fulldamagedistance=0);
+
+void	P_DelSector_List();
+void	P_DelSeclist(msecnode_t *);							// phares 3/16/98
+msecnode_t*	P_DelSecnode(msecnode_t *);
+void	P_CreateSecNodeList(AActor*,fixed_t,fixed_t);		// phares 3/14/98
+int		P_GetMoveFactor(const AActor *mo, int *frictionp);	// phares  3/6/98
+int		P_GetFriction(const AActor *mo, int *frictionfactor);
+bool	Check_Sides(AActor *, int, int);					// phares
+
+// [RH] 
+const secplane_t * P_CheckSlopeWalk (AActor *actor, fixed_t &xmove, fixed_t &ymove);
+
+//----------------------------------------------------------------------------------
+//
+// Added so that in the source there's a clear distinction between
+// game engine and renderer specific calls.
+// (For ZDoom itself this doesn't make any difference here but for GZDoom it does.)
+//
+//----------------------------------------------------------------------------------
+subsector_t *P_PointInSubsector (fixed_t x, fixed_t y);
+inline sector_t *P_PointInSector(fixed_t x, fixed_t y)
+{
+	return P_PointInSubsector(x,y)->sector;
+}
+
+//
+// P_SETUP
+//
+extern BYTE*			rejectmatrix;	// for fast sight rejection
+extern int*				blockmaplump;	// offsets in blockmap are from here
+
+extern int*				blockmap;
+extern int				bmapwidth;
+extern int				bmapheight; 	// in mapblocks
+extern fixed_t			bmaporgx;
+extern fixed_t			bmaporgy;		// origin of block map
+extern FBlockNode**		blocklinks; 	// for thing chains
+
+
+
+//
+// P_INTER
+//
+void P_TouchSpecialThing (AActor *special, AActor *toucher);
+int  P_DamageMobj (AActor *target, AActor *inflictor, AActor *source, int damage, FName mod, int flags=0);
+void P_PoisonMobj (AActor *target, AActor *inflictor, AActor *source, int damage, int duration, int period, FName type);
+bool P_GiveBody (AActor *actor, int num, int max=0);
+bool P_PoisonPlayer (player_t *player, AActor *poisoner, AActor *source, int poison);
+void P_PoisonDamage (player_t *player, AActor *source, int damage, bool playPainSound);
+
+enum EDmgFlags
+{
+	DMG_NO_ARMOR = 1,
+	DMG_INFLICTOR_IS_PUFF = 2,
+	DMG_THRUSTLESS = 4,
+	DMG_FORCED = 8,
+	DMG_NO_FACTOR = 16,
+	DMG_PLAYERATTACK = 32,
+	DMG_FOILINVUL = 64,
+	DMG_FOILBUDDHA = 128,
+	DMG_NO_PROTECT = 256,
+};
+
+
+// ===== PO_MAN =====
+
+typedef enum
+{
+	PODOOR_NONE,
+	PODOOR_SLIDE,
+	PODOOR_SWING,
+} podoortype_t;
+
+bool EV_RotatePoly (line_t *line, int polyNum, int speed, int byteAngle, int direction, bool overRide);
+bool EV_MovePoly (line_t *line, int polyNum, int speed, angle_t angle, fixed_t dist, bool overRide);
+bool EV_MovePolyTo (line_t *line, int polyNum, int speed, fixed_t x, fixed_t y, bool overRide);
+bool EV_OpenPolyDoor (line_t *line, int polyNum, int speed, angle_t angle, int delay, int distance, podoortype_t type);
+bool EV_StopPoly (int polyNum);
+
+
+// [RH] Data structure for P_SpawnMapThing() to keep track
+//		of polyobject-related things.
+struct polyspawns_t
+{
+	polyspawns_t *next;
+	fixed_t x;
+	fixed_t y;
+	short angle;
+	short type;
+};
+
+extern int po_NumPolyobjs;
+extern polyspawns_t *polyspawns;	// [RH] list of polyobject things to spawn
+
+
+void PO_Init ();
+bool PO_Busy (int polyobj);
+FPolyObj *PO_GetPolyobj(int polyNum);
+
+//
+// P_SPEC
+//
+#include "p_spec.h"
+
+bool P_AlignFlat (int linenum, int side, int fc);
+
+#endif	// __P_LOCAL__